--- conflicted
+++ resolved
@@ -1,16 +1,9 @@
 # SPDX-License-Identifier: GPL-2.0
 VERSION = 5
-<<<<<<< HEAD
-PATCHLEVEL = 12
-SUBLEVEL = 0
-EXTRAVERSION =
-NAME = Frozen Wasteland
-=======
 PATCHLEVEL = 13
 SUBLEVEL = 0
 EXTRAVERSION =
 NAME = Opossums on Parade
->>>>>>> 11e4b63a
 
 # *DOCUMENTATION*
 # To see a list of typical targets execute "make help"
@@ -271,13 +264,10 @@
 			 $(version_h) headers headers_% archheaders archscripts \
 			 %asm-generic kernelversion %src-pkg dt_binding_check \
 			 outputmakefile
-<<<<<<< HEAD
-=======
 # Installation targets should not require compiler. Unfortunately, vdso_install
 # is an exception where build artifacts may be updated. This must be fixed.
 no-compiler-targets := $(no-dot-config-targets) install dtbs_install \
 			headers_install modules_install kernelrelease image_name
->>>>>>> 11e4b63a
 no-sync-config-targets := $(no-dot-config-targets) %install kernelrelease \
 			  image_name
 single-targets := %.a %.i %.ko %.lds %.ll %.lst %.mod %.o %.s %.symtypes %/
@@ -581,11 +571,7 @@
 # Some architectures define CROSS_COMPILE in arch/$(SRCARCH)/Makefile.
 # CC_VERSION_TEXT is referenced from Kconfig (so it needs export),
 # and from include/config/auto.conf.cmd to detect the compiler upgrade.
-<<<<<<< HEAD
-CC_VERSION_TEXT = $(shell $(CC) --version 2>/dev/null | head -n 1 | sed 's/\#//g')
-=======
 CC_VERSION_TEXT = $(subst $(pound),,$(shell $(CC) --version 2>/dev/null | head -n 1))
->>>>>>> 11e4b63a
 
 ifneq ($(findstring clang,$(CC_VERSION_TEXT)),)
 ifneq ($(CROSS_COMPILE),)
@@ -604,15 +590,12 @@
 export CLANG_FLAGS
 endif
 
-<<<<<<< HEAD
-=======
 # Include this also for config targets because some architectures need
 # cc-cross-prefix to determine CROSS_COMPILE.
 ifdef need-compiler
 include $(srctree)/scripts/Makefile.compiler
 endif
 
->>>>>>> 11e4b63a
 ifdef config-build
 # ===========================================================================
 # *config targets only - make sure prerequisites are updated, and descend
@@ -937,11 +920,7 @@
 ifdef CONFIG_LTO_CLANG
 ifdef CONFIG_LTO_CLANG_THIN
 CC_FLAGS_LTO	:= -flto=thin -fsplit-lto-unit
-<<<<<<< HEAD
-KBUILD_LDFLAGS	+= --thinlto-cache-dir=$(extmod-prefix).thinlto-cache
-=======
 KBUILD_LDFLAGS	+= --thinlto-cache-dir=$(extmod_prefix).thinlto-cache
->>>>>>> 11e4b63a
 else
 CC_FLAGS_LTO	:= -flto
 endif
@@ -949,8 +928,6 @@
 
 # Limit inlining across translation units to reduce binary size
 KBUILD_LDFLAGS += -mllvm -import-instr-limit=5
-<<<<<<< HEAD
-=======
 
 # Check for frame size exceeding threshold during prolog/epilog insertion
 # when using lld < 13.0.0.
@@ -959,7 +936,6 @@
 KBUILD_LDFLAGS	+= -plugin-opt=-warn-stack-size=$(CONFIG_FRAME_WARN)
 endif
 endif
->>>>>>> 11e4b63a
 endif
 
 ifdef CONFIG_LTO
@@ -1113,50 +1089,6 @@
 MODLIB	= $(INSTALL_MOD_PATH)/lib/modules/$(KERNELRELEASE)
 export MODLIB
 
-<<<<<<< HEAD
-#
-# INSTALL_MOD_STRIP, if defined, will cause modules to be
-# stripped after they are installed.  If INSTALL_MOD_STRIP is '1', then
-# the default option --strip-debug will be used.  Otherwise,
-# INSTALL_MOD_STRIP value will be used as the options to the strip command.
-
-ifdef INSTALL_MOD_STRIP
-ifeq ($(INSTALL_MOD_STRIP),1)
-mod_strip_cmd = $(STRIP) --strip-debug
-else
-mod_strip_cmd = $(STRIP) $(INSTALL_MOD_STRIP)
-endif # INSTALL_MOD_STRIP=1
-else
-mod_strip_cmd = true
-endif # INSTALL_MOD_STRIP
-export mod_strip_cmd
-
-# CONFIG_MODULE_COMPRESS, if defined, will cause module to be compressed
-# after they are installed in agreement with CONFIG_MODULE_COMPRESS_GZIP
-# or CONFIG_MODULE_COMPRESS_XZ.
-
-mod_compress_cmd = true
-ifdef CONFIG_MODULE_COMPRESS
-  ifdef CONFIG_MODULE_COMPRESS_GZIP
-    mod_compress_cmd = $(KGZIP) -n -f
-  endif # CONFIG_MODULE_COMPRESS_GZIP
-  ifdef CONFIG_MODULE_COMPRESS_XZ
-    mod_compress_cmd = $(XZ) --lzma2=dict=2MiB -f
-  endif # CONFIG_MODULE_COMPRESS_XZ
-endif # CONFIG_MODULE_COMPRESS
-export mod_compress_cmd
-
-ifdef CONFIG_MODULE_SIG_ALL
-$(eval $(call config_filename,MODULE_SIG_KEY))
-
-mod_sign_cmd = scripts/sign-file $(CONFIG_MODULE_SIG_HASH) $(MODULE_SIG_KEY_SRCPREFIX)$(CONFIG_MODULE_SIG_KEY) certs/signing_key.x509
-else
-mod_sign_cmd = true
-endif
-export mod_sign_cmd
-
-=======
->>>>>>> 11e4b63a
 HOST_LIBELF_LIBS = $(shell pkg-config libelf --libs 2>/dev/null || echo -lelf)
 
 has_libelf = $(call try-run,\
@@ -1194,15 +1126,9 @@
 
 PHONY += prepare0
 
-<<<<<<< HEAD
-extmod-prefix = $(if $(KBUILD_EXTMOD),$(KBUILD_EXTMOD)/)
-export MODORDER := $(extmod-prefix)modules.order
-export MODULES_NSDEPS := $(extmod-prefix)modules.nsdeps
-=======
 export extmod_prefix = $(if $(KBUILD_EXTMOD),$(KBUILD_EXTMOD)/)
 export MODORDER := $(extmod_prefix)modules.order
 export MODULES_NSDEPS := $(extmod_prefix)modules.nsdeps
->>>>>>> 11e4b63a
 
 ifeq ($(KBUILD_EXTMOD),)
 core-y		+= kernel/ certs/ mm/ fs/ ipc/ security/ crypto/ block/

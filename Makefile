# SPDX-License-Identifier: GPL-2.0
VERSION = 5
PATCHLEVEL = 15
SUBLEVEL = 0
EXTRAVERSION = -rc4
NAME = Opossums on Parade

# *DOCUMENTATION*
# To see a list of typical targets execute "make help"
# More info can be located in ./README
# Comments in this file are targeted only to the developer, do not
# expect to learn how to build the kernel reading this file.

$(if $(filter __%, $(MAKECMDGOALS)), \
	$(error targets prefixed with '__' are only for internal use))

# That's our default target when none is given on the command line
PHONY := __all
__all:

# We are using a recursive build, so we need to do a little thinking
# to get the ordering right.
#
# Most importantly: sub-Makefiles should only ever modify files in
# their own directory. If in some directory we have a dependency on
# a file in another dir (which doesn't happen often, but it's often
# unavoidable when linking the built-in.a targets which finally
# turn into vmlinux), we will call a sub make in that other dir, and
# after that we are sure that everything which is in that other dir
# is now up to date.
#
# The only cases where we need to modify files which have global
# effects are thus separated out and done before the recursive
# descending is started. They are now explicitly listed as the
# prepare rule.

ifneq ($(sub_make_done),1)

# Do not use make's built-in rules and variables
# (this increases performance and avoids hard-to-debug behaviour)
MAKEFLAGS += -rR

# Avoid funny character set dependencies
unexport LC_ALL
LC_COLLATE=C
LC_NUMERIC=C
export LC_COLLATE LC_NUMERIC

# Avoid interference with shell env settings
unexport GREP_OPTIONS

# Beautify output
# ---------------------------------------------------------------------------
#
# Normally, we echo the whole command before executing it. By making
# that echo $($(quiet)$(cmd)), we now have the possibility to set
# $(quiet) to choose other forms of output instead, e.g.
#
#         quiet_cmd_cc_o_c = Compiling $(RELDIR)/$@
#         cmd_cc_o_c       = $(CC) $(c_flags) -c -o $@ $<
#
# If $(quiet) is empty, the whole command will be printed.
# If it is set to "quiet_", only the short version will be printed.
# If it is set to "silent_", nothing will be printed at all, since
# the variable $(silent_cmd_cc_o_c) doesn't exist.
#
# A simple variant is to prefix commands with $(Q) - that's useful
# for commands that shall be hidden in non-verbose mode.
#
#	$(Q)ln $@ :<
#
# If KBUILD_VERBOSE equals 0 then the above command will be hidden.
# If KBUILD_VERBOSE equals 1 then the above command is displayed.
# If KBUILD_VERBOSE equals 2 then give the reason why each target is rebuilt.
#
# To put more focus on warnings, be less verbose as default
# Use 'make V=1' to see the full commands

ifeq ("$(origin V)", "command line")
  KBUILD_VERBOSE = $(V)
endif
ifndef KBUILD_VERBOSE
  KBUILD_VERBOSE = 0
endif

ifeq ($(KBUILD_VERBOSE),1)
  quiet =
  Q =
else
  quiet=quiet_
  Q = @
endif

# If the user is running make -s (silent mode), suppress echoing of
# commands

ifneq ($(findstring s,$(filter-out --%,$(MAKEFLAGS))),)
  quiet=silent_
  KBUILD_VERBOSE = 0
endif

export quiet Q KBUILD_VERBOSE

# Call a source code checker (by default, "sparse") as part of the
# C compilation.
#
# Use 'make C=1' to enable checking of only re-compiled files.
# Use 'make C=2' to enable checking of *all* source files, regardless
# of whether they are re-compiled or not.
#
# See the file "Documentation/dev-tools/sparse.rst" for more details,
# including where to get the "sparse" utility.

ifeq ("$(origin C)", "command line")
  KBUILD_CHECKSRC = $(C)
endif
ifndef KBUILD_CHECKSRC
  KBUILD_CHECKSRC = 0
endif

export KBUILD_CHECKSRC

# Enable "clippy" (a linter) as part of the Rust compilation.
#
# Use 'make CLIPPY=1' to enable it.
ifeq ("$(origin CLIPPY)", "command line")
  KBUILD_CLIPPY := $(CLIPPY)
endif

# Use make M=dir or set the environment variable KBUILD_EXTMOD to specify the
# directory of external module to build. Setting M= takes precedence.
ifeq ("$(origin M)", "command line")
  KBUILD_EXTMOD := $(M)
endif

$(if $(word 2, $(KBUILD_EXTMOD)), \
	$(error building multiple external modules is not supported))

# Remove trailing slashes
ifneq ($(filter %/, $(KBUILD_EXTMOD)),)
KBUILD_EXTMOD := $(shell dirname $(KBUILD_EXTMOD).)
endif

export KBUILD_EXTMOD

# Kbuild will save output files in the current working directory.
# This does not need to match to the root of the kernel source tree.
#
# For example, you can do this:
#
#  cd /dir/to/store/output/files; make -f /dir/to/kernel/source/Makefile
#
# If you want to save output files in a different location, there are
# two syntaxes to specify it.
#
# 1) O=
# Use "make O=dir/to/store/output/files/"
#
# 2) Set KBUILD_OUTPUT
# Set the environment variable KBUILD_OUTPUT to point to the output directory.
# export KBUILD_OUTPUT=dir/to/store/output/files/; make
#
# The O= assignment takes precedence over the KBUILD_OUTPUT environment
# variable.

# Do we want to change the working directory?
ifeq ("$(origin O)", "command line")
  KBUILD_OUTPUT := $(O)
endif

ifneq ($(KBUILD_OUTPUT),)
# Make's built-in functions such as $(abspath ...), $(realpath ...) cannot
# expand a shell special character '~'. We use a somewhat tedious way here.
abs_objtree := $(shell mkdir -p $(KBUILD_OUTPUT) && cd $(KBUILD_OUTPUT) && pwd)
$(if $(abs_objtree),, \
     $(error failed to create output directory "$(KBUILD_OUTPUT)"))

# $(realpath ...) resolves symlinks
abs_objtree := $(realpath $(abs_objtree))
else
abs_objtree := $(CURDIR)
endif # ifneq ($(KBUILD_OUTPUT),)

ifeq ($(abs_objtree),$(CURDIR))
# Suppress "Entering directory ..." unless we are changing the work directory.
MAKEFLAGS += --no-print-directory
else
need-sub-make := 1
endif

this-makefile := $(lastword $(MAKEFILE_LIST))
abs_srctree := $(realpath $(dir $(this-makefile)))

ifneq ($(words $(subst :, ,$(abs_srctree))), 1)
$(error source directory cannot contain spaces or colons)
endif

ifneq ($(abs_srctree),$(abs_objtree))
# Look for make include files relative to root of kernel src
#
# --included-dir is added for backward compatibility, but you should not rely on
# it. Please add $(srctree)/ prefix to include Makefiles in the source tree.
MAKEFLAGS += --include-dir=$(abs_srctree)
endif

ifneq ($(filter 3.%,$(MAKE_VERSION)),)
# 'MAKEFLAGS += -rR' does not immediately become effective for GNU Make 3.x
# We need to invoke sub-make to avoid implicit rules in the top Makefile.
need-sub-make := 1
# Cancel implicit rules for this Makefile.
$(this-makefile): ;
endif

export abs_srctree abs_objtree
export sub_make_done := 1

ifeq ($(need-sub-make),1)

PHONY += $(MAKECMDGOALS) __sub-make

$(filter-out $(this-makefile), $(MAKECMDGOALS)) __all: __sub-make
	@:

# Invoke a second make in the output directory, passing relevant variables
__sub-make:
	$(Q)$(MAKE) -C $(abs_objtree) -f $(abs_srctree)/Makefile $(MAKECMDGOALS)

endif # need-sub-make
endif # sub_make_done

# We process the rest of the Makefile if this is the final invocation of make
ifeq ($(need-sub-make),)

# Do not print "Entering directory ...",
# but we want to display it when entering to the output directory
# so that IDEs/editors are able to understand relative filenames.
MAKEFLAGS += --no-print-directory

ifeq ($(abs_srctree),$(abs_objtree))
        # building in the source tree
        srctree := .
	building_out_of_srctree :=
else
        ifeq ($(abs_srctree)/,$(dir $(abs_objtree)))
                # building in a subdirectory of the source tree
                srctree := ..
        else
                srctree := $(abs_srctree)
        endif
	building_out_of_srctree := 1
endif

ifneq ($(KBUILD_ABS_SRCTREE),)
srctree := $(abs_srctree)
endif

objtree		:= .
VPATH		:= $(srctree)

export building_out_of_srctree srctree objtree VPATH

# To make sure we do not include .config for any of the *config targets
# catch them early, and hand them over to scripts/kconfig/Makefile
# It is allowed to specify more targets when calling make, including
# mixing *config targets and build targets.
# For example 'make oldconfig all'.
# Detect when mixed targets is specified, and make a second invocation
# of make so .config is not included in this case either (for *config).

version_h := include/generated/uapi/linux/version.h

clean-targets := %clean mrproper cleandocs
no-dot-config-targets := $(clean-targets) \
			 cscope gtags TAGS tags help% %docs check% coccicheck \
			 $(version_h) headers headers_% archheaders archscripts \
			 %asm-generic kernelversion %src-pkg dt_binding_check \
			 outputmakefile rustfmt rustfmtcheck
# Installation targets should not require compiler. Unfortunately, vdso_install
# is an exception where build artifacts may be updated. This must be fixed.
no-compiler-targets := $(no-dot-config-targets) install dtbs_install \
			headers_install modules_install kernelrelease image_name
no-sync-config-targets := $(no-dot-config-targets) %install kernelrelease \
			  image_name
single-targets := %.a %.i %.ko %.lds %.ll %.lst %.mod %.o %.s %.symtypes %/

config-build	:=
mixed-build	:=
need-config	:= 1
need-compiler	:= 1
may-sync-config	:= 1
single-build	:=

ifneq ($(filter $(no-dot-config-targets), $(MAKECMDGOALS)),)
	ifeq ($(filter-out $(no-dot-config-targets), $(MAKECMDGOALS)),)
		need-config :=
	endif
endif

ifneq ($(filter $(no-compiler-targets), $(MAKECMDGOALS)),)
	ifeq ($(filter-out $(no-compiler-targets), $(MAKECMDGOALS)),)
		need-compiler :=
	endif
endif

ifneq ($(filter $(no-sync-config-targets), $(MAKECMDGOALS)),)
	ifeq ($(filter-out $(no-sync-config-targets), $(MAKECMDGOALS)),)
		may-sync-config :=
	endif
endif

ifneq ($(KBUILD_EXTMOD),)
	may-sync-config :=
endif

ifeq ($(KBUILD_EXTMOD),)
        ifneq ($(filter %config,$(MAKECMDGOALS)),)
		config-build := 1
                ifneq ($(words $(MAKECMDGOALS)),1)
			mixed-build := 1
                endif
        endif
endif

# We cannot build single targets and the others at the same time
ifneq ($(filter $(single-targets), $(MAKECMDGOALS)),)
	single-build := 1
	ifneq ($(filter-out $(single-targets), $(MAKECMDGOALS)),)
		mixed-build := 1
	endif
endif

# For "make -j clean all", "make -j mrproper defconfig all", etc.
ifneq ($(filter $(clean-targets),$(MAKECMDGOALS)),)
        ifneq ($(filter-out $(clean-targets),$(MAKECMDGOALS)),)
		mixed-build := 1
        endif
endif

# install and modules_install need also be processed one by one
ifneq ($(filter install,$(MAKECMDGOALS)),)
        ifneq ($(filter modules_install,$(MAKECMDGOALS)),)
		mixed-build := 1
        endif
endif

ifdef mixed-build
# ===========================================================================
# We're called with mixed targets (*config and build targets).
# Handle them one by one.

PHONY += $(MAKECMDGOALS) __build_one_by_one

$(MAKECMDGOALS): __build_one_by_one
	@:

__build_one_by_one:
	$(Q)set -e; \
	for i in $(MAKECMDGOALS); do \
		$(MAKE) -f $(srctree)/Makefile $$i; \
	done

else # !mixed-build

include $(srctree)/scripts/Kbuild.include

# Read KERNELRELEASE from include/config/kernel.release (if it exists)
KERNELRELEASE = $(shell cat include/config/kernel.release 2> /dev/null)
KERNELVERSION = $(VERSION)$(if $(PATCHLEVEL),.$(PATCHLEVEL)$(if $(SUBLEVEL),.$(SUBLEVEL)))$(EXTRAVERSION)
export VERSION PATCHLEVEL SUBLEVEL KERNELRELEASE KERNELVERSION

include $(srctree)/scripts/subarch.include

# Cross compiling and selecting different set of gcc/bin-utils
# ---------------------------------------------------------------------------
#
# When performing cross compilation for other architectures ARCH shall be set
# to the target architecture. (See arch/* for the possibilities).
# ARCH can be set during invocation of make:
# make ARCH=ia64
# Another way is to have ARCH set in the environment.
# The default ARCH is the host where make is executed.

# CROSS_COMPILE specify the prefix used for all executables used
# during compilation. Only gcc and related bin-utils executables
# are prefixed with $(CROSS_COMPILE).
# CROSS_COMPILE can be set on the command line
# make CROSS_COMPILE=ia64-linux-
# Alternatively CROSS_COMPILE can be set in the environment.
# Default value for CROSS_COMPILE is not to prefix executables
# Note: Some architectures assign CROSS_COMPILE in their arch/*/Makefile
ARCH		?= $(SUBARCH)

# Architecture as present in compile.h
UTS_MACHINE 	:= $(ARCH)
SRCARCH 	:= $(ARCH)

# Additional ARCH settings for x86
ifeq ($(ARCH),i386)
        SRCARCH := x86
endif
ifeq ($(ARCH),x86_64)
        SRCARCH := x86
endif

# Additional ARCH settings for sparc
ifeq ($(ARCH),sparc32)
       SRCARCH := sparc
endif
ifeq ($(ARCH),sparc64)
       SRCARCH := sparc
endif

# Additional ARCH settings for parisc
ifeq ($(ARCH),parisc64)
       SRCARCH := parisc
endif

export cross_compiling :=
ifneq ($(SRCARCH),$(SUBARCH))
cross_compiling := 1
endif

KCONFIG_CONFIG	?= .config
export KCONFIG_CONFIG

# SHELL used by kbuild
CONFIG_SHELL := sh

HOST_LFS_CFLAGS := $(shell getconf LFS_CFLAGS 2>/dev/null)
HOST_LFS_LDFLAGS := $(shell getconf LFS_LDFLAGS 2>/dev/null)
HOST_LFS_LIBS := $(shell getconf LFS_LIBS 2>/dev/null)

ifneq ($(LLVM),)
HOSTCC	= clang
HOSTCXX	= clang++
else
HOSTCC	= gcc
HOSTCXX	= g++
endif

export KBUILD_USERCFLAGS := -Wall -Wmissing-prototypes -Wstrict-prototypes \
			      -O2 -fomit-frame-pointer -std=gnu89
export KBUILD_USERLDFLAGS :=

KBUILD_HOSTCFLAGS   := $(KBUILD_USERCFLAGS) $(HOST_LFS_CFLAGS) $(HOSTCFLAGS)
KBUILD_HOSTCXXFLAGS := -Wall -O2 $(HOST_LFS_CFLAGS) $(HOSTCXXFLAGS)
KBUILD_HOSTLDFLAGS  := $(HOST_LFS_LDFLAGS) $(HOSTLDFLAGS)
KBUILD_HOSTLDLIBS   := $(HOST_LFS_LIBS) $(HOSTLDLIBS)

# Make variables (CC, etc...)
CPP		= $(CC) -E
ifneq ($(LLVM),)
CC		= clang
LD		= ld.lld
AR		= llvm-ar
NM		= llvm-nm
OBJCOPY		= llvm-objcopy
OBJDUMP		= llvm-objdump
READELF		= llvm-readelf
STRIP		= llvm-strip
else
CC		= $(CROSS_COMPILE)gcc
LD		= $(CROSS_COMPILE)ld
AR		= $(CROSS_COMPILE)ar
NM		= $(CROSS_COMPILE)nm
OBJCOPY		= $(CROSS_COMPILE)objcopy
OBJDUMP		= $(CROSS_COMPILE)objdump
READELF		= $(CROSS_COMPILE)readelf
STRIP		= $(CROSS_COMPILE)strip
endif
RUSTC		= rustc
RUSTDOC		= rustdoc
RUSTFMT		= rustfmt
CLIPPY_DRIVER	= clippy-driver
BINDGEN		= bindgen
CARGO		= cargo
PAHOLE		= pahole
RESOLVE_BTFIDS	= $(objtree)/tools/bpf/resolve_btfids/resolve_btfids
LEX		= flex
YACC		= bison
AWK		= awk
INSTALLKERNEL  := installkernel
DEPMOD		= depmod
PERL		= perl
PYTHON3		= python3
CHECK		= sparse
BASH		= bash
KGZIP		= gzip
KBZIP2		= bzip2
KLZOP		= lzop
LZMA		= lzma
LZ4		= lz4c
XZ		= xz
ZSTD		= zstd

CHECKFLAGS     := -D__linux__ -Dlinux -D__STDC__ -Dunix -D__unix__ \
		  -Wbitwise -Wno-return-void -Wno-unknown-attribute $(CF)
NOSTDINC_FLAGS :=
CFLAGS_MODULE   =
RUSTFLAGS_MODULE =
AFLAGS_MODULE   =
LDFLAGS_MODULE  =
CFLAGS_KERNEL	=
RUSTFLAGS_KERNEL =
AFLAGS_KERNEL	=
LDFLAGS_vmlinux =

# Use USERINCLUDE when you must reference the UAPI directories only.
USERINCLUDE    := \
		-I$(srctree)/arch/$(SRCARCH)/include/uapi \
		-I$(objtree)/arch/$(SRCARCH)/include/generated/uapi \
		-I$(srctree)/include/uapi \
		-I$(objtree)/include/generated/uapi \
                -include $(srctree)/include/linux/compiler-version.h \
                -include $(srctree)/include/linux/kconfig.h

# Use LINUXINCLUDE when you must reference the include/ directory.
# Needed to be compatible with the O= option
LINUXINCLUDE    := \
		-I$(srctree)/arch/$(SRCARCH)/include \
		-I$(objtree)/arch/$(SRCARCH)/include/generated \
		$(if $(building_out_of_srctree),-I$(srctree)/include) \
		-I$(objtree)/include \
		$(USERINCLUDE)

KBUILD_AFLAGS   := -D__ASSEMBLY__ -fno-PIE
KBUILD_CFLAGS   := -Wall -Wundef -Werror=strict-prototypes -Wno-trigraphs \
		   -fno-strict-aliasing -fno-common -fshort-wchar -fno-PIE \
		   -Werror=implicit-function-declaration -Werror=implicit-int \
		   -Werror=return-type -Wno-format-security \
		   -std=gnu89
KBUILD_CPPFLAGS := -D__KERNEL__
KBUILD_RUST_TARGET := $(srctree)/arch/$(SRCARCH)/rust/target.json
KBUILD_RUSTFLAGS := --emit=dep-info,obj,metadata --edition=2018 \
		     -Cpanic=abort -Cembed-bitcode=n -Clto=n -Crpath=n \
		     -Cforce-unwind-tables=n -Ccodegen-units=1 \
		     -Zbinary_dep_depinfo=y -Zsymbol-mangling-version=v0 \
		     -Dunsafe_op_in_unsafe_fn -Drust_2018_idioms \
		     -Wmissing_docs
KBUILD_CLIPPYFLAGS := -Dclippy::correctness -Dclippy::style \
		      -Dclippy::complexity -Dclippy::perf -Dclippy::float_arithmetic
KBUILD_AFLAGS_KERNEL :=
KBUILD_CFLAGS_KERNEL :=
KBUILD_RUSTFLAGS_KERNEL :=
KBUILD_AFLAGS_MODULE  := -DMODULE
KBUILD_CFLAGS_MODULE  := -DMODULE
KBUILD_RUSTFLAGS_MODULE := --cfg MODULE
KBUILD_LDFLAGS_MODULE :=
KBUILD_LDFLAGS :=
CLANG_FLAGS :=

ifeq ($(KBUILD_CLIPPY),1)
	RUSTC_OR_CLIPPY_QUIET := CLIPPY
	RUSTC_OR_CLIPPY = $(CLIPPY_DRIVER) $(KBUILD_CLIPPYFLAGS)
else
	RUSTC_OR_CLIPPY_QUIET := RUSTC
	RUSTC_OR_CLIPPY = $(RUSTC)
endif

ifdef RUST_LIB_SRC
	export RUST_LIB_SRC
endif

export RUSTC_BOOTSTRAP := 1

export ARCH SRCARCH CONFIG_SHELL BASH HOSTCC KBUILD_HOSTCFLAGS CROSS_COMPILE LD CC
export RUSTC RUSTDOC RUSTFMT RUSTC_OR_CLIPPY_QUIET RUSTC_OR_CLIPPY BINDGEN CARGO
export CPP AR NM STRIP OBJCOPY OBJDUMP READELF PAHOLE RESOLVE_BTFIDS LEX YACC AWK INSTALLKERNEL
export PERL PYTHON3 CHECK CHECKFLAGS MAKE UTS_MACHINE HOSTCXX
export KGZIP KBZIP2 KLZOP LZMA LZ4 XZ ZSTD
export KBUILD_HOSTCXXFLAGS KBUILD_HOSTLDFLAGS KBUILD_HOSTLDLIBS LDFLAGS_MODULE

export KBUILD_CPPFLAGS NOSTDINC_FLAGS LINUXINCLUDE OBJCOPYFLAGS KBUILD_LDFLAGS
export KBUILD_CFLAGS CFLAGS_KERNEL CFLAGS_MODULE
export KBUILD_RUST_TARGET KBUILD_RUSTFLAGS RUSTFLAGS_KERNEL RUSTFLAGS_MODULE
export KBUILD_AFLAGS AFLAGS_KERNEL AFLAGS_MODULE
export KBUILD_AFLAGS_MODULE KBUILD_CFLAGS_MODULE KBUILD_RUSTFLAGS_MODULE KBUILD_LDFLAGS_MODULE
export KBUILD_AFLAGS_KERNEL KBUILD_CFLAGS_KERNEL KBUILD_RUSTFLAGS_KERNEL

# Files to ignore in find ... statements

export RCS_FIND_IGNORE := \( -name SCCS -o -name BitKeeper -o -name .svn -o    \
			  -name CVS -o -name .pc -o -name .hg -o -name .git \) \
			  -prune -o
export RCS_TAR_IGNORE := --exclude SCCS --exclude BitKeeper --exclude .svn \
			 --exclude CVS --exclude .pc --exclude .hg --exclude .git

# ===========================================================================
# Rules shared between *config targets and build targets

# Basic helpers built in scripts/basic/
PHONY += scripts_basic
scripts_basic:
	$(Q)$(MAKE) $(build)=scripts/basic

PHONY += outputmakefile
ifdef building_out_of_srctree
# Before starting out-of-tree build, make sure the source tree is clean.
# outputmakefile generates a Makefile in the output directory, if using a
# separate output directory. This allows convenient use of make in the
# output directory.
# At the same time when output Makefile generated, generate .gitignore to
# ignore whole output directory

quiet_cmd_makefile = GEN     Makefile
      cmd_makefile = { \
	echo "\# Automatically generated by $(srctree)/Makefile: don't edit"; \
	echo "include $(srctree)/Makefile"; \
	} > Makefile

outputmakefile:
	$(Q)if [ -f $(srctree)/.config -o \
		 -d $(srctree)/include/config -o \
		 -d $(srctree)/arch/$(SRCARCH)/include/generated ]; then \
		echo >&2 "***"; \
		echo >&2 "*** The source tree is not clean, please run 'make$(if $(findstring command line, $(origin ARCH)), ARCH=$(ARCH)) mrproper'"; \
		echo >&2 "*** in $(abs_srctree)";\
		echo >&2 "***"; \
		false; \
	fi
	$(Q)ln -fsn $(srctree) source
	$(call cmd,makefile)
	$(Q)test -e .gitignore || \
	{ echo "# this is build directory, ignore it"; echo "*"; } > .gitignore
endif

# The expansion should be delayed until arch/$(SRCARCH)/Makefile is included.
# Some architectures define CROSS_COMPILE in arch/$(SRCARCH)/Makefile.
# CC_VERSION_TEXT is referenced from Kconfig (so it needs export),
# and from include/config/auto.conf.cmd to detect the compiler upgrade.
CC_VERSION_TEXT = $(subst $(pound),,$(shell LC_ALL=C $(CC) --version 2>/dev/null | head -n 1))

<<<<<<< HEAD
ifneq ($(findstring clang,$(CC_VERSION_TEXT)),)
include $(srctree)/scripts/Makefile.clang
=======
TENTATIVE_CLANG_FLAGS := -Werror=unknown-warning-option

ifneq ($(CROSS_COMPILE),)
TENTATIVE_CLANG_FLAGS	+= --target=$(notdir $(CROSS_COMPILE:%-=%))
endif
ifeq ($(LLVM_IAS),1)
TENTATIVE_CLANG_FLAGS	+= -integrated-as
else
TENTATIVE_CLANG_FLAGS	+= -no-integrated-as
GCC_TOOLCHAIN_DIR := $(dir $(shell which $(CROSS_COMPILE)elfedit))
TENTATIVE_CLANG_FLAGS	+= --prefix=$(GCC_TOOLCHAIN_DIR)$(notdir $(CROSS_COMPILE))
endif

export TENTATIVE_CLANG_FLAGS

ifneq ($(findstring clang,$(CC_VERSION_TEXT)),)
CLANG_FLAGS	+= $(TENTATIVE_CLANG_FLAGS)
KBUILD_CFLAGS	+= $(CLANG_FLAGS)
KBUILD_AFLAGS	+= $(CLANG_FLAGS)
export CLANG_FLAGS
>>>>>>> 5d3986cf
endif

# Include this also for config targets because some architectures need
# cc-cross-prefix to determine CROSS_COMPILE.
ifdef need-compiler
include $(srctree)/scripts/Makefile.compiler
endif

ifdef config-build
# ===========================================================================
# *config targets only - make sure prerequisites are updated, and descend
# in scripts/kconfig to make the *config target

# Read arch specific Makefile to set KBUILD_DEFCONFIG as needed.
# KBUILD_DEFCONFIG may point out an alternative default configuration
# used for 'make defconfig'
include $(srctree)/arch/$(SRCARCH)/Makefile
export KBUILD_DEFCONFIG KBUILD_KCONFIG CC_VERSION_TEXT

config: outputmakefile scripts_basic FORCE
	$(Q)$(MAKE) $(build)=scripts/kconfig $@

%config: outputmakefile scripts_basic FORCE
	$(Q)$(MAKE) $(build)=scripts/kconfig $@

else #!config-build
# ===========================================================================
# Build targets only - this includes vmlinux, arch specific targets, clean
# targets and others. In general all targets except *config targets.

# If building an external module we do not care about the all: rule
# but instead __all depend on modules
PHONY += all
ifeq ($(KBUILD_EXTMOD),)
__all: all
else
__all: modules
endif

# Decide whether to build built-in, modular, or both.
# Normally, just do built-in.

KBUILD_MODULES :=
KBUILD_BUILTIN := 1

# If we have only "make modules", don't compile built-in objects.
ifeq ($(MAKECMDGOALS),modules)
  KBUILD_BUILTIN :=
endif

# If we have "make <whatever> modules", compile modules
# in addition to whatever we do anyway.
# Just "make" or "make all" shall build modules as well

ifneq ($(filter all modules nsdeps %compile_commands.json clang-%,$(MAKECMDGOALS)),)
  KBUILD_MODULES := 1
endif

ifeq ($(MAKECMDGOALS),)
  KBUILD_MODULES := 1
endif

export KBUILD_MODULES KBUILD_BUILTIN

ifdef need-config
include include/config/auto.conf
endif

ifeq ($(KBUILD_EXTMOD),)
# Objects we will link into vmlinux / subdirs we need to visit
core-y		:= init/ usr/ arch/$(SRCARCH)/
drivers-y	:= drivers/ sound/
drivers-$(CONFIG_SAMPLES) += samples/
drivers-$(CONFIG_NET) += net/
drivers-y	+= virt/
libs-y		:= lib/
endif # KBUILD_EXTMOD

# The all: target is the default when no target is given on the
# command line.
# This allow a user to issue only 'make' to build a kernel including modules
# Defaults to vmlinux, but the arch makefile usually adds further targets
all: vmlinux

CFLAGS_GCOV	:= -fprofile-arcs -ftest-coverage
ifdef CONFIG_CC_IS_GCC
CFLAGS_GCOV	+= -fno-tree-loop-im
endif
export CFLAGS_GCOV

# The arch Makefiles can override CC_FLAGS_FTRACE. We may also append it later.
ifdef CONFIG_FUNCTION_TRACER
  CC_FLAGS_FTRACE := -pg
endif

ifdef CONFIG_CC_IS_GCC
RETPOLINE_CFLAGS	:= $(call cc-option,-mindirect-branch=thunk-extern -mindirect-branch-register)
RETPOLINE_VDSO_CFLAGS	:= $(call cc-option,-mindirect-branch=thunk-inline -mindirect-branch-register)
endif
ifdef CONFIG_CC_IS_CLANG
RETPOLINE_CFLAGS	:= -mretpoline-external-thunk
RETPOLINE_VDSO_CFLAGS	:= -mretpoline
endif
export RETPOLINE_CFLAGS
export RETPOLINE_VDSO_CFLAGS

include $(srctree)/arch/$(SRCARCH)/Makefile

ifdef need-config
ifdef may-sync-config
# Read in dependencies to all Kconfig* files, make sure to run syncconfig if
# changes are detected. This should be included after arch/$(SRCARCH)/Makefile
# because some architectures define CROSS_COMPILE there.
include include/config/auto.conf.cmd

$(KCONFIG_CONFIG):
	@echo >&2 '***'
	@echo >&2 '*** Configuration file "$@" not found!'
	@echo >&2 '***'
	@echo >&2 '*** Please run some configurator (e.g. "make oldconfig" or'
	@echo >&2 '*** "make menuconfig" or "make xconfig").'
	@echo >&2 '***'
	@/bin/false

# The actual configuration files used during the build are stored in
# include/generated/ and include/config/. Update them if .config is newer than
# include/config/auto.conf (which mirrors .config).
#
# This exploits the 'multi-target pattern rule' trick.
# The syncconfig should be executed only once to make all the targets.
# (Note: use the grouped target '&:' when we bump to GNU Make 4.3)
<<<<<<< HEAD
#
# Do not use $(call cmd,...) here. That would suppress prompts from syncconfig,
# so you cannot notice that Kconfig is waiting for the user input.
%/config/auto.conf %/config/auto.conf.cmd %/generated/autoconf.h: $(KCONFIG_CONFIG)
	$(Q)$(kecho) "  SYNC    $@"
	$(Q)$(MAKE) -f $(srctree)/Makefile syncconfig
=======
quiet_cmd_syncconfig = SYNC    $@
      cmd_syncconfig = $(MAKE) -f $(srctree)/Makefile syncconfig

%/config/auto.conf %/config/auto.conf.cmd %/generated/autoconf.h %/generated/rustc_cfg: $(KCONFIG_CONFIG)
	+$(call cmd,syncconfig)
>>>>>>> 5d3986cf
else # !may-sync-config
# External modules and some install targets need include/generated/autoconf.h
# and include/config/auto.conf but do not care if they are up-to-date.
# Use auto.conf to trigger the test
PHONY += include/config/auto.conf

include/config/auto.conf:
	$(Q)test -e include/generated/autoconf.h -a -e $@ || (		\
	echo >&2;							\
	echo >&2 "  ERROR: Kernel configuration is invalid.";		\
	echo >&2 "         include/generated/autoconf.h or $@ are missing.";\
	echo >&2 "         Run 'make oldconfig && make prepare' on kernel src to fix it.";	\
	echo >&2 ;							\
	/bin/false)

endif # may-sync-config
endif # need-config

KBUILD_CFLAGS	+= -fno-delete-null-pointer-checks
KBUILD_CFLAGS	+= $(call cc-disable-warning,frame-address,)
KBUILD_CFLAGS	+= $(call cc-disable-warning, format-truncation)
KBUILD_CFLAGS	+= $(call cc-disable-warning, format-overflow)
KBUILD_CFLAGS	+= $(call cc-disable-warning, address-of-packed-member)

ifdef CONFIG_RUST_DEBUG_ASSERTIONS
KBUILD_RUSTFLAGS += -Cdebug-assertions=y
else
KBUILD_RUSTFLAGS += -Cdebug-assertions=n
endif

ifdef CONFIG_RUST_OVERFLOW_CHECKS
KBUILD_RUSTFLAGS += -Coverflow-checks=y
else
KBUILD_RUSTFLAGS += -Coverflow-checks=n
endif

ifdef CONFIG_CC_OPTIMIZE_FOR_PERFORMANCE
KBUILD_CFLAGS += -O2
KBUILD_RUSTFLAGS_OPT_LEVEL_MAP := 2
else ifdef CONFIG_CC_OPTIMIZE_FOR_PERFORMANCE_O3
KBUILD_CFLAGS += -O3
KBUILD_RUSTFLAGS_OPT_LEVEL_MAP := 3
else ifdef CONFIG_CC_OPTIMIZE_FOR_SIZE
KBUILD_CFLAGS += -Os
KBUILD_RUSTFLAGS_OPT_LEVEL_MAP := z
endif

ifdef CONFIG_RUST_OPT_LEVEL_SIMILAR_AS_CHOSEN_FOR_C
KBUILD_RUSTFLAGS += -Copt-level=$(KBUILD_RUSTFLAGS_OPT_LEVEL_MAP)
else ifdef CONFIG_RUST_OPT_LEVEL_0
KBUILD_RUSTFLAGS += -Copt-level=0
else ifdef CONFIG_RUST_OPT_LEVEL_1
KBUILD_RUSTFLAGS += -Copt-level=1
else ifdef CONFIG_RUST_OPT_LEVEL_2
KBUILD_RUSTFLAGS += -Copt-level=2
else ifdef CONFIG_RUST_OPT_LEVEL_3
KBUILD_RUSTFLAGS += -Copt-level=3
else ifdef CONFIG_RUST_OPT_LEVEL_S
KBUILD_RUSTFLAGS += -Copt-level=s
else ifdef CONFIG_RUST_OPT_LEVEL_Z
KBUILD_RUSTFLAGS += -Copt-level=z
endif

# Tell gcc to never replace conditional load with a non-conditional one
ifdef CONFIG_CC_IS_GCC
# gcc-10 renamed --param=allow-store-data-races=0 to
# -fno-allow-store-data-races.
KBUILD_CFLAGS	+= $(call cc-option,--param=allow-store-data-races=0)
KBUILD_CFLAGS	+= $(call cc-option,-fno-allow-store-data-races)
endif

ifdef CONFIG_READABLE_ASM
# Disable optimizations that make assembler listings hard to read.
# reorder blocks reorders the control in the function
# ipa clone creates specialized cloned functions
# partial inlining inlines only parts of functions
KBUILD_CFLAGS += -fno-reorder-blocks -fno-ipa-cp-clone -fno-partial-inlining
endif

ifneq ($(CONFIG_FRAME_WARN),0)
KBUILD_CFLAGS += -Wframe-larger-than=$(CONFIG_FRAME_WARN)
endif

stackp-flags-y                                    := -fno-stack-protector
stackp-flags-$(CONFIG_STACKPROTECTOR)             := -fstack-protector
stackp-flags-$(CONFIG_STACKPROTECTOR_STRONG)      := -fstack-protector-strong

KBUILD_CFLAGS += $(stackp-flags-y)

KBUILD_CFLAGS-$(CONFIG_WERROR) += -Werror
KBUILD_CFLAGS += $(KBUILD_CFLAGS-y)

ifdef CONFIG_CC_IS_CLANG
KBUILD_CPPFLAGS += -Qunused-arguments
# The kernel builds with '-std=gnu89' so use of GNU extensions is acceptable.
KBUILD_CFLAGS += -Wno-gnu
# CLANG uses a _MergedGlobals as optimization, but this breaks modpost, as the
# source of a reference will be _MergedGlobals and not on of the whitelisted names.
# See modpost pattern 2
KBUILD_CFLAGS += -mno-global-merge
# Warn about unmarked fall-throughs in switch statement as long as
# -Wunreachable-code-fallthrough is present. Clang prior to 14
# warned on unreachable fallthroughs with -Wimplicit-fallthrough,
# which is unacceptable due to IS_ENABLED().
# https://bugs.llvm.org/show_bug.cgi?id=51094
ifneq ($(call cc-option,-Wunreachable-code-fallthrough),)
KBUILD_CFLAGS += -Wimplicit-fallthrough
endif
else

# Warn about unmarked fall-throughs in switch statement.
# Disabled for clang while comment to attribute conversion happens and
# https://github.com/ClangBuiltLinux/linux/issues/636 is discussed.
KBUILD_CFLAGS += $(call cc-option,-Wimplicit-fallthrough=5,)
# gcc inanely warns about local variables called 'main'
KBUILD_CFLAGS += -Wno-main
endif

# These warnings generated too much noise in a regular build.
# Use make W=1 to enable them (see scripts/Makefile.extrawarn)
KBUILD_CFLAGS += $(call cc-disable-warning, unused-but-set-variable)
KBUILD_CFLAGS += $(call cc-disable-warning, unused-const-variable)

ifdef CONFIG_FRAME_POINTER
KBUILD_CFLAGS	+= -fno-omit-frame-pointer -fno-optimize-sibling-calls
KBUILD_RUSTFLAGS += -Cforce-frame-pointers=y
else
# Some targets (ARM with Thumb2, for example), can't be built with frame
# pointers.  For those, we don't have FUNCTION_TRACER automatically
# select FRAME_POINTER.  However, FUNCTION_TRACER adds -pg, and this is
# incompatible with -fomit-frame-pointer with current GCC, so we don't use
# -fomit-frame-pointer with FUNCTION_TRACER.
ifndef CONFIG_FUNCTION_TRACER
KBUILD_CFLAGS	+= -fomit-frame-pointer
endif
endif

# Initialize all stack variables with a 0xAA pattern.
ifdef CONFIG_INIT_STACK_ALL_PATTERN
KBUILD_CFLAGS	+= -ftrivial-auto-var-init=pattern
endif

# Initialize all stack variables with a zero value.
ifdef CONFIG_INIT_STACK_ALL_ZERO
KBUILD_CFLAGS	+= -ftrivial-auto-var-init=zero
ifdef CONFIG_CC_IS_CLANG
# https://bugs.llvm.org/show_bug.cgi?id=45497
KBUILD_CFLAGS	+= -enable-trivial-auto-var-init-zero-knowing-it-will-be-removed-from-clang
endif
endif

# While VLAs have been removed, GCC produces unreachable stack probes
# for the randomize_kstack_offset feature. Disable it for all compilers.
KBUILD_CFLAGS	+= $(call cc-option, -fno-stack-clash-protection)

# Clear used registers at func exit (to reduce data lifetime and ROP gadgets).
ifdef CONFIG_ZERO_CALL_USED_REGS
KBUILD_CFLAGS	+= -fzero-call-used-regs=used-gpr
endif

<<<<<<< HEAD
DEBUG_CFLAGS	:=
=======
DEBUG_RUSTFLAGS :=
>>>>>>> 5d3986cf

ifdef CONFIG_DEBUG_INFO

ifdef CONFIG_DEBUG_INFO_SPLIT
DEBUG_CFLAGS	+= -gsplit-dwarf
else
DEBUG_CFLAGS	+= -g
endif

ifndef CONFIG_AS_IS_LLVM
KBUILD_AFLAGS	+= -Wa,-gdwarf-2
ifdef CONFIG_DEBUG_INFO_REDUCED
DEBUG_RUSTFLAGS += -Cdebuginfo=1
else
DEBUG_RUSTFLAGS += -Cdebuginfo=2
endif
endif

ifndef CONFIG_DEBUG_INFO_DWARF_TOOLCHAIN_DEFAULT
dwarf-version-$(CONFIG_DEBUG_INFO_DWARF4) := 4
dwarf-version-$(CONFIG_DEBUG_INFO_DWARF5) := 5
DEBUG_CFLAGS	+= -gdwarf-$(dwarf-version-y)
endif

ifdef CONFIG_DEBUG_INFO_REDUCED
DEBUG_CFLAGS	+= -fno-var-tracking
ifdef CONFIG_CC_IS_GCC
DEBUG_CFLAGS	+= -femit-struct-debug-baseonly
endif
endif

ifdef CONFIG_DEBUG_INFO_COMPRESSED
DEBUG_CFLAGS	+= -gz=zlib
KBUILD_AFLAGS	+= -gz=zlib
KBUILD_LDFLAGS	+= --compress-debug-sections=zlib
endif

endif # CONFIG_DEBUG_INFO

KBUILD_CFLAGS += $(DEBUG_CFLAGS)
export DEBUG_CFLAGS

KBUILD_RUSTFLAGS += $(DEBUG_RUSTFLAGS)
export DEBUG_RUSTFLAGS

ifdef CONFIG_FUNCTION_TRACER
ifdef CONFIG_FTRACE_MCOUNT_USE_CC
  CC_FLAGS_FTRACE	+= -mrecord-mcount
  ifdef CONFIG_HAVE_NOP_MCOUNT
    ifeq ($(call cc-option-yn, -mnop-mcount),y)
      CC_FLAGS_FTRACE	+= -mnop-mcount
      CC_FLAGS_USING	+= -DCC_USING_NOP_MCOUNT
    endif
  endif
endif
ifdef CONFIG_FTRACE_MCOUNT_USE_OBJTOOL
  CC_FLAGS_USING	+= -DCC_USING_NOP_MCOUNT
endif
ifdef CONFIG_FTRACE_MCOUNT_USE_RECORDMCOUNT
  ifdef CONFIG_HAVE_C_RECORDMCOUNT
    BUILD_C_RECORDMCOUNT := y
    export BUILD_C_RECORDMCOUNT
  endif
endif
ifdef CONFIG_HAVE_FENTRY
  # s390-linux-gnu-gcc did not support -mfentry until gcc-9.
  ifeq ($(call cc-option-yn, -mfentry),y)
    CC_FLAGS_FTRACE	+= -mfentry
    CC_FLAGS_USING	+= -DCC_USING_FENTRY
  endif
endif
export CC_FLAGS_FTRACE
KBUILD_CFLAGS	+= $(CC_FLAGS_FTRACE) $(CC_FLAGS_USING)
KBUILD_AFLAGS	+= $(CC_FLAGS_USING)
endif

# We trigger additional mismatches with less inlining
ifdef CONFIG_DEBUG_SECTION_MISMATCH
KBUILD_CFLAGS += -fno-inline-functions-called-once
endif

ifdef CONFIG_LD_DEAD_CODE_DATA_ELIMINATION
KBUILD_CFLAGS_KERNEL += -ffunction-sections -fdata-sections
LDFLAGS_vmlinux += --gc-sections
endif

ifdef CONFIG_SHADOW_CALL_STACK
CC_FLAGS_SCS	:= -fsanitize=shadow-call-stack
KBUILD_CFLAGS	+= $(CC_FLAGS_SCS)
export CC_FLAGS_SCS
endif

ifdef CONFIG_LTO_CLANG
ifdef CONFIG_LTO_CLANG_THIN
CC_FLAGS_LTO	:= -flto=thin -fsplit-lto-unit
KBUILD_LDFLAGS	+= --thinlto-cache-dir=$(extmod_prefix).thinlto-cache
else
CC_FLAGS_LTO	:= -flto
endif
CC_FLAGS_LTO	+= -fvisibility=hidden

# Limit inlining across translation units to reduce binary size
KBUILD_LDFLAGS += -mllvm -import-instr-limit=5

# Check for frame size exceeding threshold during prolog/epilog insertion
# when using lld < 13.0.0.
ifneq ($(CONFIG_FRAME_WARN),0)
ifeq ($(shell test $(CONFIG_LLD_VERSION) -lt 130000; echo $$?),0)
KBUILD_LDFLAGS	+= -plugin-opt=-warn-stack-size=$(CONFIG_FRAME_WARN)
endif
endif
endif

ifdef CONFIG_LTO
KBUILD_CFLAGS	+= -fno-lto $(CC_FLAGS_LTO)
KBUILD_AFLAGS	+= -fno-lto
export CC_FLAGS_LTO
endif

ifdef CONFIG_CFI_CLANG
CC_FLAGS_CFI	:= -fsanitize=cfi \
		   -fsanitize-cfi-cross-dso \
		   -fno-sanitize-cfi-canonical-jump-tables \
		   -fno-sanitize-trap=cfi \
		   -fno-sanitize-blacklist

ifdef CONFIG_CFI_PERMISSIVE
CC_FLAGS_CFI	+= -fsanitize-recover=cfi
endif

# If LTO flags are filtered out, we must also filter out CFI.
CC_FLAGS_LTO	+= $(CC_FLAGS_CFI)
KBUILD_CFLAGS	+= $(CC_FLAGS_CFI)
export CC_FLAGS_CFI
endif

ifdef CONFIG_DEBUG_FORCE_FUNCTION_ALIGN_64B
KBUILD_CFLAGS += -falign-functions=64
endif

# arch Makefile may override CC so keep this after arch Makefile is included
NOSTDINC_FLAGS += -nostdinc

# warn about C99 declaration after statement
KBUILD_CFLAGS += -Wdeclaration-after-statement

# Variable Length Arrays (VLAs) should not be used anywhere in the kernel
KBUILD_CFLAGS += -Wvla

# disable pointer signed / unsigned warnings in gcc 4.0
KBUILD_CFLAGS += -Wno-pointer-sign

# disable stringop warnings in gcc 8+
KBUILD_CFLAGS += $(call cc-disable-warning, stringop-truncation)

# We'll want to enable this eventually, but it's not going away for 5.7 at least
KBUILD_CFLAGS += $(call cc-disable-warning, zero-length-bounds)
KBUILD_CFLAGS += -Wno-array-bounds
KBUILD_CFLAGS += $(call cc-disable-warning, stringop-overflow)

# Another good warning that we'll want to enable eventually
KBUILD_CFLAGS += $(call cc-disable-warning, restrict)

# Enabled with W=2, disabled by default as noisy
ifdef CONFIG_CC_IS_GCC
KBUILD_CFLAGS += -Wno-maybe-uninitialized
endif

# disable invalid "can't wrap" optimizations for signed / pointers
KBUILD_CFLAGS	+= -fno-strict-overflow

# Make sure -fstack-check isn't enabled (like gentoo apparently did)
KBUILD_CFLAGS  += -fno-stack-check

# conserve stack if available
ifdef CONFIG_CC_IS_GCC
KBUILD_CFLAGS   += -fconserve-stack
endif

# Prohibit date/time macros, which would make the build non-deterministic
KBUILD_CFLAGS   += -Werror=date-time

# enforce correct pointer usage
KBUILD_CFLAGS   += $(call cc-option,-Werror=incompatible-pointer-types)

# Require designated initializers for all marked structures
KBUILD_CFLAGS   += $(call cc-option,-Werror=designated-init)

# change __FILE__ to the relative path from the srctree
KBUILD_CPPFLAGS += $(call cc-option,-fmacro-prefix-map=$(srctree)/=)

# include additional Makefiles when needed
include-y			:= scripts/Makefile.extrawarn
include-$(CONFIG_KASAN)		+= scripts/Makefile.kasan
include-$(CONFIG_KCSAN)		+= scripts/Makefile.kcsan
include-$(CONFIG_UBSAN)		+= scripts/Makefile.ubsan
include-$(CONFIG_KCOV)		+= scripts/Makefile.kcov
include-$(CONFIG_GCC_PLUGINS)	+= scripts/Makefile.gcc-plugins

include $(addprefix $(srctree)/, $(include-y))

# scripts/Makefile.gcc-plugins is intentionally included last.
# Do not add $(call cc-option,...) below this line. When you build the kernel
# from the clean source tree, the GCC plugins do not exist at this point.

# Add user supplied CPPFLAGS, AFLAGS, CFLAGS and RUSTFLAGS as the last assignments
KBUILD_CPPFLAGS += $(KCPPFLAGS)
KBUILD_AFLAGS   += $(KAFLAGS)
KBUILD_CFLAGS   += $(KCFLAGS)
KBUILD_RUSTFLAGS += $(KRUSTFLAGS)

KBUILD_LDFLAGS_MODULE += --build-id=sha1
LDFLAGS_vmlinux += --build-id=sha1

ifeq ($(CONFIG_STRIP_ASM_SYMS),y)
LDFLAGS_vmlinux	+= $(call ld-option, -X,)
endif

ifeq ($(CONFIG_RELR),y)
LDFLAGS_vmlinux	+= --pack-dyn-relocs=relr --use-android-relr-tags
endif

# We never want expected sections to be placed heuristically by the
# linker. All sections should be explicitly named in the linker script.
ifdef CONFIG_LD_ORPHAN_WARN
LDFLAGS_vmlinux += --orphan-handling=warn
endif

# Align the bit size of userspace programs with the kernel
KBUILD_USERCFLAGS  += $(filter -m32 -m64 --target=%, $(KBUILD_CFLAGS))
KBUILD_USERLDFLAGS += $(filter -m32 -m64 --target=%, $(KBUILD_CFLAGS))

# make the checker run with the right architecture
CHECKFLAGS += --arch=$(ARCH)

# insure the checker run with the right endianness
CHECKFLAGS += $(if $(CONFIG_CPU_BIG_ENDIAN),-mbig-endian,-mlittle-endian)

# the checker needs the correct machine size
CHECKFLAGS += $(if $(CONFIG_64BIT),-m64,-m32)

# Default kernel image to build when no specific target is given.
# KBUILD_IMAGE may be overruled on the command line or
# set in the environment
# Also any assignments in arch/$(ARCH)/Makefile take precedence over
# this default value
export KBUILD_IMAGE ?= vmlinux

#
# INSTALL_PATH specifies where to place the updated kernel and system map
# images. Default is /boot, but you can set it to other values
export	INSTALL_PATH ?= /boot

#
# INSTALL_DTBS_PATH specifies a prefix for relocations required by build roots.
# Like INSTALL_MOD_PATH, it isn't defined in the Makefile, but can be passed as
# an argument if needed. Otherwise it defaults to the kernel install path
#
export INSTALL_DTBS_PATH ?= $(INSTALL_PATH)/dtbs/$(KERNELRELEASE)

#
# INSTALL_MOD_PATH specifies a prefix to MODLIB for module directory
# relocations required by build roots.  This is not defined in the
# makefile but the argument can be passed to make if needed.
#

MODLIB	= $(INSTALL_MOD_PATH)/lib/modules/$(KERNELRELEASE)
export MODLIB

PHONY += prepare0

export extmod_prefix = $(if $(KBUILD_EXTMOD),$(KBUILD_EXTMOD)/)
export MODORDER := $(extmod_prefix)modules.order
export MODULES_NSDEPS := $(extmod_prefix)modules.nsdeps

ifeq ($(KBUILD_EXTMOD),)
core-y		+= kernel/ certs/ mm/ fs/ ipc/ security/ crypto/ block/

ifdef CONFIG_RUST
core-y		+= rust/
endif

vmlinux-dirs	:= $(patsubst %/,%,$(filter %/, \
		     $(core-y) $(core-m) $(drivers-y) $(drivers-m) \
		     $(libs-y) $(libs-m)))

vmlinux-alldirs	:= $(sort $(vmlinux-dirs) Documentation \
		     $(patsubst %/,%,$(filter %/, $(core-) \
			$(drivers-) $(libs-))))

subdir-modorder := $(addsuffix modules.order,$(filter %/, \
			$(core-y) $(core-m) $(libs-y) $(libs-m) \
			$(drivers-y) $(drivers-m)))

build-dirs	:= $(vmlinux-dirs)
clean-dirs	:= $(vmlinux-alldirs)

# Externally visible symbols (used by link-vmlinux.sh)
KBUILD_VMLINUX_OBJS := $(head-y) $(patsubst %/,%/built-in.a, $(core-y))
KBUILD_VMLINUX_OBJS += $(addsuffix built-in.a, $(filter %/, $(libs-y)))
ifdef CONFIG_MODULES
KBUILD_VMLINUX_OBJS += $(patsubst %/, %/lib.a, $(filter %/, $(libs-y)))
KBUILD_VMLINUX_LIBS := $(filter-out %/, $(libs-y))
else
KBUILD_VMLINUX_LIBS := $(patsubst %/,%/lib.a, $(libs-y))
endif
KBUILD_VMLINUX_OBJS += $(patsubst %/,%/built-in.a, $(drivers-y))

export KBUILD_VMLINUX_OBJS KBUILD_VMLINUX_LIBS
export KBUILD_LDS          := arch/$(SRCARCH)/kernel/vmlinux.lds
# used by scripts/Makefile.package
export KBUILD_ALLDIRS := $(sort $(filter-out arch/%,$(vmlinux-alldirs)) LICENSES arch include scripts tools)

vmlinux-deps := $(KBUILD_LDS) $(KBUILD_VMLINUX_OBJS) $(KBUILD_VMLINUX_LIBS)

# Recurse until adjust_autoksyms.sh is satisfied
PHONY += autoksyms_recursive
ifdef CONFIG_TRIM_UNUSED_KSYMS
# For the kernel to actually contain only the needed exported symbols,
# we have to build modules as well to determine what those symbols are.
# (this can be evaluated only once include/config/auto.conf has been included)
KBUILD_MODULES := 1

autoksyms_recursive: descend modules.order
	$(Q)$(CONFIG_SHELL) $(srctree)/scripts/adjust_autoksyms.sh \
	  "$(MAKE) -f $(srctree)/Makefile vmlinux"
endif

autoksyms_h := $(if $(CONFIG_TRIM_UNUSED_KSYMS), include/generated/autoksyms.h)

quiet_cmd_autoksyms_h = GEN     $@
      cmd_autoksyms_h = mkdir -p $(dir $@); \
			$(CONFIG_SHELL) $(srctree)/scripts/gen_autoksyms.sh $@

$(autoksyms_h):
	$(call cmd,autoksyms_h)

ARCH_POSTLINK := $(wildcard $(srctree)/arch/$(SRCARCH)/Makefile.postlink)

# Final link of vmlinux with optional arch pass after final link
cmd_link-vmlinux =                                                 \
	$(CONFIG_SHELL) $< "$(LD)" "$(KBUILD_LDFLAGS)" "$(LDFLAGS_vmlinux)";    \
	$(if $(ARCH_POSTLINK), $(MAKE) -f $(ARCH_POSTLINK) $@, true)

vmlinux: scripts/link-vmlinux.sh autoksyms_recursive $(vmlinux-deps) FORCE
	+$(call if_changed_dep,link-vmlinux)

targets := vmlinux

# The actual objects are generated when descending,
# make sure no implicit rule kicks in
$(sort $(vmlinux-deps) $(subdir-modorder)): descend ;

filechk_kernel.release = \
	echo "$(KERNELVERSION)$$($(CONFIG_SHELL) $(srctree)/scripts/setlocalversion $(srctree))"

# Store (new) KERNELRELEASE string in include/config/kernel.release
include/config/kernel.release: FORCE
	$(call filechk,kernel.release)

# Additional helpers built in scripts/
# Carefully list dependencies so we do not try to build scripts twice
# in parallel
PHONY += scripts
scripts: scripts_basic scripts_dtc
	$(Q)$(MAKE) $(build)=$(@)

# Things we need to do before we recursively start building the kernel
# or the modules are listed in "prepare".
# A multi level approach is used. prepareN is processed before prepareN-1.
# archprepare is used in arch Makefiles and when processed asm symlink,
# version.h and scripts_basic is processed / created.

PHONY += prepare archprepare

archprepare: outputmakefile archheaders archscripts scripts include/config/kernel.release \
	asm-generic $(version_h) $(autoksyms_h) include/generated/utsrelease.h \
	include/generated/autoconf.h remove-stale-files

prepare0: archprepare
	$(Q)$(MAKE) $(build)=scripts/mod
	$(Q)$(MAKE) $(build)=.
ifdef CONFIG_RUST
	$(Q)$(MAKE) $(build)=rust
endif

# All the preparing..
prepare: prepare0

PHONY += remove-stale-files
remove-stale-files:
	$(Q)$(srctree)/scripts/remove-stale-files

# Support for using generic headers in asm-generic
asm-generic := -f $(srctree)/scripts/Makefile.asm-generic obj

PHONY += asm-generic uapi-asm-generic
asm-generic: uapi-asm-generic
	$(Q)$(MAKE) $(asm-generic)=arch/$(SRCARCH)/include/generated/asm \
	generic=include/asm-generic
uapi-asm-generic:
	$(Q)$(MAKE) $(asm-generic)=arch/$(SRCARCH)/include/generated/uapi/asm \
	generic=include/uapi/asm-generic

# Generate some files
# ---------------------------------------------------------------------------

# KERNELRELEASE can change from a few different places, meaning version.h
# needs to be updated, so this check is forced on all builds

uts_len := 64
define filechk_utsrelease.h
	if [ `echo -n "$(KERNELRELEASE)" | wc -c ` -gt $(uts_len) ]; then \
	  echo '"$(KERNELRELEASE)" exceeds $(uts_len) characters' >&2;    \
	  exit 1;                                                         \
	fi;                                                               \
	echo \#define UTS_RELEASE \"$(KERNELRELEASE)\"
endef

define filechk_version.h
	if [ $(SUBLEVEL) -gt 255 ]; then                                 \
		echo \#define LINUX_VERSION_CODE $(shell                 \
		expr $(VERSION) \* 65536 + $(PATCHLEVEL) \* 256 + 255); \
	else                                                             \
		echo \#define LINUX_VERSION_CODE $(shell                 \
		expr $(VERSION) \* 65536 + $(PATCHLEVEL) \* 256 + $(SUBLEVEL)); \
	fi;                                                              \
	echo '#define KERNEL_VERSION(a,b,c) (((a) << 16) + ((b) << 8) +  \
	((c) > 255 ? 255 : (c)))';                                       \
	echo \#define LINUX_VERSION_MAJOR $(VERSION);                    \
	echo \#define LINUX_VERSION_PATCHLEVEL $(PATCHLEVEL);            \
	echo \#define LINUX_VERSION_SUBLEVEL $(SUBLEVEL)
endef

$(version_h): PATCHLEVEL := $(if $(PATCHLEVEL), $(PATCHLEVEL), 0)
$(version_h): SUBLEVEL := $(if $(SUBLEVEL), $(SUBLEVEL), 0)
$(version_h): FORCE
	$(call filechk,version.h)

include/generated/utsrelease.h: include/config/kernel.release FORCE
	$(call filechk,utsrelease.h)

PHONY += headerdep
headerdep:
	$(Q)find $(srctree)/include/ -name '*.h' | xargs --max-args 1 \
	$(srctree)/scripts/headerdep.pl -I$(srctree)/include

# ---------------------------------------------------------------------------
# Kernel headers

#Default location for installed headers
export INSTALL_HDR_PATH = $(objtree)/usr

quiet_cmd_headers_install = INSTALL $(INSTALL_HDR_PATH)/include
      cmd_headers_install = \
	mkdir -p $(INSTALL_HDR_PATH); \
	rsync -mrl --include='*/' --include='*\.h' --exclude='*' \
	usr/include $(INSTALL_HDR_PATH)

PHONY += headers_install
headers_install: headers
	$(call cmd,headers_install)

PHONY += archheaders archscripts

hdr-inst := -f $(srctree)/scripts/Makefile.headersinst obj

PHONY += headers
headers: $(version_h) scripts_unifdef uapi-asm-generic archheaders archscripts
	$(if $(wildcard $(srctree)/arch/$(SRCARCH)/include/uapi/asm/Kbuild),, \
	  $(error Headers not exportable for the $(SRCARCH) architecture))
	$(Q)$(MAKE) $(hdr-inst)=include/uapi
	$(Q)$(MAKE) $(hdr-inst)=arch/$(SRCARCH)/include/uapi

# Deprecated. It is no-op now.
PHONY += headers_check
headers_check:
	@echo >&2 "=================== WARNING ==================="
	@echo >&2 "Since Linux 5.5, 'make headers_check' is no-op,"
	@echo >&2 "and will be removed after Linux 5.15 release."
	@echo >&2 "Please remove headers_check from your scripts."
	@echo >&2 "==============================================="

ifdef CONFIG_HEADERS_INSTALL
prepare: headers
endif

PHONY += scripts_unifdef
scripts_unifdef: scripts_basic
	$(Q)$(MAKE) $(build)=scripts scripts/unifdef

# ---------------------------------------------------------------------------
# Install

# Many distributions have the custom install script, /sbin/installkernel.
# If DKMS is installed, 'make install' will eventually recuses back
# to the this Makefile to build and install external modules.
# Cancel sub_make_done so that options such as M=, V=, etc. are parsed.

install: sub_make_done :=

# ---------------------------------------------------------------------------
# Tools

ifdef CONFIG_STACK_VALIDATION
prepare: tools/objtool
endif

ifdef CONFIG_BPF
ifdef CONFIG_DEBUG_INFO_BTF
prepare: tools/bpf/resolve_btfids
endif
endif

PHONY += resolve_btfids_clean

resolve_btfids_O = $(abspath $(objtree))/tools/bpf/resolve_btfids

# tools/bpf/resolve_btfids directory might not exist
# in output directory, skip its clean in that case
resolve_btfids_clean:
ifneq ($(wildcard $(resolve_btfids_O)),)
	$(Q)$(MAKE) -sC $(srctree)/tools/bpf/resolve_btfids O=$(resolve_btfids_O) clean
endif

# Clear a bunch of variables before executing the submake
ifeq ($(quiet),silent_)
tools_silent=s
endif

tools/: FORCE
	$(Q)mkdir -p $(objtree)/tools
	$(Q)$(MAKE) LDFLAGS= MAKEFLAGS="$(tools_silent) $(filter --j% -j,$(MAKEFLAGS))" O=$(abspath $(objtree)) subdir=tools -C $(srctree)/tools/

tools/%: FORCE
	$(Q)mkdir -p $(objtree)/tools
	$(Q)$(MAKE) LDFLAGS= MAKEFLAGS="$(tools_silent) $(filter --j% -j,$(MAKEFLAGS))" O=$(abspath $(objtree)) subdir=tools -C $(srctree)/tools/ $*

# ---------------------------------------------------------------------------
# Kernel selftest

PHONY += kselftest
kselftest:
	$(Q)$(MAKE) -C $(srctree)/tools/testing/selftests run_tests

kselftest-%: FORCE
	$(Q)$(MAKE) -C $(srctree)/tools/testing/selftests $*

PHONY += kselftest-merge
kselftest-merge:
	$(if $(wildcard $(objtree)/.config),, $(error No .config exists, config your kernel first!))
	$(Q)find $(srctree)/tools/testing/selftests -name config | \
		xargs $(srctree)/scripts/kconfig/merge_config.sh -m $(objtree)/.config
	$(Q)$(MAKE) -f $(srctree)/Makefile olddefconfig

# ---------------------------------------------------------------------------
# Devicetree files

ifneq ($(wildcard $(srctree)/arch/$(SRCARCH)/boot/dts/),)
dtstree := arch/$(SRCARCH)/boot/dts
endif

ifneq ($(dtstree),)

%.dtb: dt_binding_check include/config/kernel.release scripts_dtc
	$(Q)$(MAKE) $(build)=$(dtstree) $(dtstree)/$@ $(dtstree)/$*.dt.yaml

%.dtbo: dt_binding_check include/config/kernel.release scripts_dtc
	$(Q)$(MAKE) $(build)=$(dtstree) $(dtstree)/$@ $(dtstree)/$*.dt.yaml

PHONY += dtbs dtbs_install dtbs_check
dtbs: include/config/kernel.release scripts_dtc
	$(Q)$(MAKE) $(build)=$(dtstree)

ifneq ($(filter dtbs_check %.dtb %.dtbo, $(MAKECMDGOALS)),)
export CHECK_DTBS=y
dtbs: dt_binding_check
endif

dtbs_check: dtbs

dtbs_install:
	$(Q)$(MAKE) $(dtbinst)=$(dtstree) dst=$(INSTALL_DTBS_PATH)

ifdef CONFIG_OF_EARLY_FLATTREE
all: dtbs
endif

endif

PHONY += scripts_dtc
scripts_dtc: scripts_basic
	$(Q)$(MAKE) $(build)=scripts/dtc

ifneq ($(filter dt_binding_check, $(MAKECMDGOALS)),)
export CHECK_DT_BINDING=y
endif

PHONY += dt_binding_check
dt_binding_check: scripts_dtc
	$(Q)$(MAKE) $(build)=Documentation/devicetree/bindings

# ---------------------------------------------------------------------------
# Modules

ifdef CONFIG_MODULES

# By default, build modules as well

all: modules

# When we're building modules with modversions, we need to consider
# the built-in objects during the descend as well, in order to
# make sure the checksums are up to date before we record them.
ifdef CONFIG_MODVERSIONS
  KBUILD_BUILTIN := 1
endif

# Build modules
#
# A module can be listed more than once in obj-m resulting in
# duplicate lines in modules.order files.  Those are removed
# using awk while concatenating to the final file.

PHONY += modules
modules: $(if $(KBUILD_BUILTIN),vmlinux) modules_check modules_prepare

cmd_modules_order = $(AWK) '!x[$$0]++' $(real-prereqs) > $@

modules.order: $(subdir-modorder) FORCE
	$(call if_changed,modules_order)

targets += modules.order

# Target to prepare building external modules
PHONY += modules_prepare
modules_prepare: prepare
	$(Q)$(MAKE) $(build)=scripts scripts/module.lds

export modules_sign_only :=

ifeq ($(CONFIG_MODULE_SIG),y)
PHONY += modules_sign
modules_sign: modules_install
	@:

# modules_sign is a subset of modules_install.
# 'make modules_install modules_sign' is equivalent to 'make modules_install'.
ifeq ($(filter modules_install,$(MAKECMDGOALS)),)
modules_sign_only := y
endif
endif

modinst_pre :=
ifneq ($(filter modules_install,$(MAKECMDGOALS)),)
modinst_pre := __modinst_pre
endif

modules_install: $(modinst_pre)
PHONY += __modinst_pre
__modinst_pre:
	@rm -rf $(MODLIB)/kernel
	@rm -f $(MODLIB)/source
	@mkdir -p $(MODLIB)/kernel
	@ln -s $(abspath $(srctree)) $(MODLIB)/source
	@if [ ! $(objtree) -ef  $(MODLIB)/build ]; then \
		rm -f $(MODLIB)/build ; \
		ln -s $(CURDIR) $(MODLIB)/build ; \
	fi
	@sed 's:^:kernel/:' modules.order > $(MODLIB)/modules.order
	@cp -f modules.builtin $(MODLIB)/
	@cp -f $(objtree)/modules.builtin.modinfo $(MODLIB)/

endif # CONFIG_MODULES

###
# Cleaning is done on three levels.
# make clean     Delete most generated files
#                Leave enough to build external modules
# make mrproper  Delete the current configuration, and all generated files
# make distclean Remove editor backup files, patch leftover files and the like

# Directories & files removed with 'make clean'
CLEAN_FILES += include/ksym vmlinux.symvers modules-only.symvers \
	       modules.builtin modules.builtin.modinfo modules.nsdeps \
	       compile_commands.json .thinlto-cache rust/test rust/doc

# Directories & files removed with 'make mrproper'
MRPROPER_FILES += include/config include/generated          \
		  arch/$(SRCARCH)/include/generated .tmp_objdiff \
		  debian snap tar-install \
		  .config .config.old .version \
		  Module.symvers \
		  certs/signing_key.pem certs/signing_key.x509 \
		  certs/x509.genkey \
		  vmlinux-gdb.py \
		  *.spec \
		  rust/*_generated.h rust/*_generated.rs rust/libmacros.so

# clean - Delete most, but leave enough to build external modules
#
clean: rm-files := $(CLEAN_FILES)

PHONY += archclean vmlinuxclean

vmlinuxclean:
	$(Q)$(CONFIG_SHELL) $(srctree)/scripts/link-vmlinux.sh clean
	$(Q)$(if $(ARCH_POSTLINK), $(MAKE) -f $(ARCH_POSTLINK) clean)

clean: archclean vmlinuxclean resolve_btfids_clean

# mrproper - Delete all generated files, including .config
#
mrproper: rm-files := $(wildcard $(MRPROPER_FILES))
mrproper-dirs      := $(addprefix _mrproper_,scripts)

PHONY += $(mrproper-dirs) mrproper
$(mrproper-dirs):
	$(Q)$(MAKE) $(clean)=$(patsubst _mrproper_%,%,$@)

mrproper: clean $(mrproper-dirs)
	$(call cmd,rmfiles)

# distclean
#
PHONY += distclean

distclean: mrproper
	@find . $(RCS_FIND_IGNORE) \
		\( -name '*.orig' -o -name '*.rej' -o -name '*~' \
		-o -name '*.bak' -o -name '#*#' -o -name '*%' \
		-o -name 'core' -o -name tags -o -name TAGS -o -name 'cscope*' \
		-o -name GPATH -o -name GRTAGS -o -name GSYMS -o -name GTAGS \) \
		-type f -print | xargs rm -f


# Packaging of the kernel to various formats
# ---------------------------------------------------------------------------

%src-pkg: FORCE
	$(Q)$(MAKE) -f $(srctree)/scripts/Makefile.package $@
%pkg: include/config/kernel.release FORCE
	$(Q)$(MAKE) -f $(srctree)/scripts/Makefile.package $@

# Brief documentation of the typical targets used
# ---------------------------------------------------------------------------

boards := $(wildcard $(srctree)/arch/$(SRCARCH)/configs/*_defconfig)
boards := $(sort $(notdir $(boards)))
board-dirs := $(dir $(wildcard $(srctree)/arch/$(SRCARCH)/configs/*/*_defconfig))
board-dirs := $(sort $(notdir $(board-dirs:/=)))

PHONY += help
help:
	@echo  'Cleaning targets:'
	@echo  '  clean		  - Remove most generated files but keep the config and'
	@echo  '                    enough build support to build external modules'
	@echo  '  mrproper	  - Remove all generated files + config + various backup files'
	@echo  '  distclean	  - mrproper + remove editor backup and patch files'
	@echo  ''
	@echo  'Configuration targets:'
	@$(MAKE) -f $(srctree)/scripts/kconfig/Makefile help
	@echo  ''
	@echo  'Other generic targets:'
	@echo  '  all		  - Build all targets marked with [*]'
	@echo  '* vmlinux	  - Build the bare kernel'
	@echo  '* modules	  - Build all modules'
	@echo  '  modules_install - Install all modules to INSTALL_MOD_PATH (default: /)'
	@echo  '  dir/            - Build all files in dir and below'
	@echo  '  dir/file.[ois]  - Build specified target only'
	@echo  '  dir/file.ll     - Build the LLVM assembly file'
	@echo  '                    (requires compiler support for LLVM assembly generation)'
	@echo  '  dir/file.lst    - Build specified mixed source/assembly target only'
	@echo  '                    (requires a recent binutils and recent build (System.map))'
	@echo  '  dir/file.ko     - Build module including final link'
	@echo  '  modules_prepare - Set up for building external modules'
	@echo  '  tags/TAGS	  - Generate tags file for editors'
	@echo  '  cscope	  - Generate cscope index'
	@echo  '  gtags           - Generate GNU GLOBAL index'
	@echo  '  kernelrelease	  - Output the release version string (use with make -s)'
	@echo  '  kernelversion	  - Output the version stored in Makefile (use with make -s)'
	@echo  '  image_name	  - Output the image name (use with make -s)'
	@echo  '  headers_install - Install sanitised kernel headers to INSTALL_HDR_PATH'; \
	 echo  '                    (default: $(INSTALL_HDR_PATH))'; \
	 echo  ''
	@echo  'Static analysers:'
	@echo  '  checkstack      - Generate a list of stack hogs'
	@echo  '  versioncheck    - Sanity check on version.h usage'
	@echo  '  includecheck    - Check for duplicate included header files'
	@echo  '  export_report   - List the usages of all exported symbols'
	@echo  '  headerdep       - Detect inclusion cycles in headers'
	@echo  '  coccicheck      - Check with Coccinelle'
	@echo  '  clang-analyzer  - Check with clang static analyzer'
	@echo  '  clang-tidy      - Check with clang-tidy'
	@echo  ''
	@echo  'Tools:'
	@echo  '  nsdeps          - Generate missing symbol namespace dependencies'
	@echo  ''
	@echo  'Kernel selftest:'
	@echo  '  kselftest         - Build and run kernel selftest'
	@echo  '                      Build, install, and boot kernel before'
	@echo  '                      running kselftest on it'
	@echo  '                      Run as root for full coverage'
	@echo  '  kselftest-all     - Build kernel selftest'
	@echo  '  kselftest-install - Build and install kernel selftest'
	@echo  '  kselftest-clean   - Remove all generated kselftest files'
	@echo  '  kselftest-merge   - Merge all the config dependencies of'
	@echo  '		      kselftest to existing .config.'
	@echo  ''
	@echo  'Rust targets:'
	@echo  '  rustfmt	  - Reformat all the Rust code in the kernel'
	@echo  '  rustfmtcheck	  - Checks if all the Rust code in the kernel'
	@echo  '		    is formatted, printing a diff otherwise.'
	@echo  '  rustdoc	  - Generate Rust documentation'
	@echo  '		    (requires kernel .config)'
	@echo  '  rusttest        - Runs the Rust tests'
	@echo  '                    (requires kernel .config; downloads external repos)'
	@echo  '  rust-analyzer	  - Generate rust-project.json rust-analyzer support file'
	@echo  '		    (requires kernel .config)'
	@echo  ''
	@$(if $(dtstree), \
		echo 'Devicetree:'; \
		echo '* dtbs             - Build device tree blobs for enabled boards'; \
		echo '  dtbs_install     - Install dtbs to $(INSTALL_DTBS_PATH)'; \
		echo '  dt_binding_check - Validate device tree binding documents'; \
		echo '  dtbs_check       - Validate device tree source files';\
		echo '')

	@echo 'Userspace tools targets:'
	@echo '  use "make tools/help"'
	@echo '  or  "cd tools; make help"'
	@echo  ''
	@echo  'Kernel packaging:'
	@$(MAKE) -f $(srctree)/scripts/Makefile.package help
	@echo  ''
	@echo  'Documentation targets:'
	@$(MAKE) -f $(srctree)/Documentation/Makefile dochelp
	@echo  ''
	@echo  'Architecture specific targets ($(SRCARCH)):'
	@$(if $(archhelp),$(archhelp),\
		echo '  No architecture specific help defined for $(SRCARCH)')
	@echo  ''
	@$(if $(boards), \
		$(foreach b, $(boards), \
		printf "  %-27s - Build for %s\\n" $(b) $(subst _defconfig,,$(b));) \
		echo '')
	@$(if $(board-dirs), \
		$(foreach b, $(board-dirs), \
		printf "  %-16s - Show %s-specific targets\\n" help-$(b) $(b);) \
		printf "  %-16s - Show all of the above\\n" help-boards; \
		echo '')

	@echo  '  make V=0|1 [targets] 0 => quiet build (default), 1 => verbose build'
	@echo  '  make V=2   [targets] 2 => give reason for rebuild of target'
	@echo  '  make O=dir [targets] Locate all output files in "dir", including .config'
	@echo  '  make C=1   [targets] Check re-compiled c source with $$CHECK'
	@echo  '                       (sparse by default)'
	@echo  '  make C=2   [targets] Force check of all c source with $$CHECK'
	@echo  '  make RECORDMCOUNT_WARN=1 [targets] Warn about ignored mcount sections'
	@echo  '  make W=n   [targets] Enable extra build checks, n=1,2,3 where'
	@echo  '		1: warnings which may be relevant and do not occur too often'
	@echo  '		2: warnings which occur quite often but may still be relevant'
	@echo  '		3: more obscure warnings, can most likely be ignored'
	@echo  '		Multiple levels can be combined with W=12 or W=123'
	@echo  ''
	@echo  'Execute "make" or "make all" to build all targets marked with [*] '
	@echo  'For further info see the ./README file'


help-board-dirs := $(addprefix help-,$(board-dirs))

help-boards: $(help-board-dirs)

boards-per-dir = $(sort $(notdir $(wildcard $(srctree)/arch/$(SRCARCH)/configs/$*/*_defconfig)))

$(help-board-dirs): help-%:
	@echo  'Architecture specific targets ($(SRCARCH) $*):'
	@$(if $(boards-per-dir), \
		$(foreach b, $(boards-per-dir), \
		printf "  %-24s - Build for %s\\n" $*/$(b) $(subst _defconfig,,$(b));) \
		echo '')


# Documentation targets
# ---------------------------------------------------------------------------
DOC_TARGETS := xmldocs latexdocs pdfdocs htmldocs epubdocs cleandocs \
	       linkcheckdocs dochelp refcheckdocs
PHONY += $(DOC_TARGETS)
$(DOC_TARGETS):
	$(Q)$(MAKE) $(build)=Documentation $@


# Rust targets
# ---------------------------------------------------------------------------

# Documentation target
#
# Using the singular to avoid running afoul of `no-dot-config-targets`.
PHONY += rustdoc
rustdoc: prepare0
	$(Q)$(MAKE) $(build)=rust $@

# Testing target
PHONY += rusttest
rusttest: prepare0
	$(Q)$(MAKE) $(build)=rust $@

# Formatting targets
PHONY += rustfmt rustfmtcheck

# We skip `rust/alloc` since we want to minimize the diff w.r.t. upstream.
#
# We match using absolute paths since `find` does not resolve them
# when matching, which is a problem when e.g. `srctree` is `..`.
# We `grep` afterwards in order to remove the directory entry itself.
rustfmt:
	$(Q)find $(abs_srctree) -type f -name '*.rs' \
		-o -path $(abs_srctree)/rust/alloc -prune \
		-o -path $(abs_objtree)/rust/test -prune \
		| grep -Fv $(abs_srctree)/rust/alloc \
		| grep -Fv $(abs_objtree)/rust/test \
		| xargs $(RUSTFMT) $(rustfmt_flags)

rustfmtcheck: rustfmt_flags = --check
rustfmtcheck: rustfmt

# IDE support targets
PHONY += rust-analyzer
rust-analyzer: prepare0
	$(Q)$(MAKE) $(build)=rust $@

# Misc
# ---------------------------------------------------------------------------

PHONY += scripts_gdb
scripts_gdb: prepare0
	$(Q)$(MAKE) $(build)=scripts/gdb
	$(Q)ln -fsn $(abspath $(srctree)/scripts/gdb/vmlinux-gdb.py)

ifdef CONFIG_GDB_SCRIPTS
all: scripts_gdb
endif

else # KBUILD_EXTMOD

###
# External module support.
# When building external modules the kernel used as basis is considered
# read-only, and no consistency checks are made and the make
# system is not used on the basis kernel. If updates are required
# in the basis kernel ordinary make commands (without M=...) must be used.

# We are always building only modules.
KBUILD_BUILTIN :=
KBUILD_MODULES := 1

build-dirs := $(KBUILD_EXTMOD)
$(MODORDER): descend
	@:

compile_commands.json: $(extmod_prefix)compile_commands.json
PHONY += compile_commands.json

clean-dirs := $(KBUILD_EXTMOD)
clean: rm-files := $(KBUILD_EXTMOD)/Module.symvers $(KBUILD_EXTMOD)/modules.nsdeps \
	$(KBUILD_EXTMOD)/compile_commands.json $(KBUILD_EXTMOD)/.thinlto-cache

PHONY += prepare
# now expand this into a simple variable to reduce the cost of shell evaluations
prepare: CC_VERSION_TEXT := $(CC_VERSION_TEXT)
prepare:
	@if [ "$(CC_VERSION_TEXT)" != $(CONFIG_CC_VERSION_TEXT) ]; then \
		echo >&2 "warning: the compiler differs from the one used to build the kernel"; \
		echo >&2 "  The kernel was built by: "$(CONFIG_CC_VERSION_TEXT); \
		echo >&2 "  You are using:           $(CC_VERSION_TEXT)"; \
	fi

PHONY += help
help:
	@echo  '  Building external modules.'
	@echo  '  Syntax: make -C path/to/kernel/src M=$$PWD target'
	@echo  ''
	@echo  '  modules         - default target, build the module(s)'
	@echo  '  modules_install - install the module'
	@echo  '  clean           - remove generated files in module directory only'
	@echo  ''

# no-op for external module builds
PHONY += modules_prepare

endif # KBUILD_EXTMOD

# ---------------------------------------------------------------------------
# Modules

PHONY += modules modules_install

ifdef CONFIG_MODULES

modules: modules_check
	$(Q)$(MAKE) -f $(srctree)/scripts/Makefile.modpost

PHONY += modules_check
modules_check: $(MODORDER)
	$(Q)$(CONFIG_SHELL) $(srctree)/scripts/modules-check.sh $<

quiet_cmd_depmod = DEPMOD  $(MODLIB)
      cmd_depmod = $(CONFIG_SHELL) $(srctree)/scripts/depmod.sh $(DEPMOD) \
                   $(KERNELRELEASE)

modules_install:
	$(Q)$(MAKE) -f $(srctree)/scripts/Makefile.modinst
	$(call cmd,depmod)

else # CONFIG_MODULES

# Modules not configured
# ---------------------------------------------------------------------------

modules modules_install:
	@echo >&2 '***'
	@echo >&2 '*** The present kernel configuration has modules disabled.'
	@echo >&2 '*** To use the module feature, please run "make menuconfig" etc.'
	@echo >&2 '*** to enable CONFIG_MODULES.'
	@echo >&2 '***'
	@exit 1

endif # CONFIG_MODULES

# Single targets
# ---------------------------------------------------------------------------
# To build individual files in subdirectories, you can do like this:
#
#   make foo/bar/baz.s
#
# The supported suffixes for single-target are listed in 'single-targets'
#
# To build only under specific subdirectories, you can do like this:
#
#   make foo/bar/baz/

ifdef single-build

# .ko is special because modpost is needed
single-ko := $(sort $(filter %.ko, $(MAKECMDGOALS)))
single-no-ko := $(sort $(patsubst %.ko,%.mod, $(MAKECMDGOALS)))

$(single-ko): single_modpost
	@:
$(single-no-ko): descend
	@:

ifeq ($(KBUILD_EXTMOD),)
# For the single build of in-tree modules, use a temporary file to avoid
# the situation of modules_install installing an invalid modules.order.
MODORDER := .modules.tmp
endif

PHONY += single_modpost
single_modpost: $(single-no-ko) modules_prepare
	$(Q){ $(foreach m, $(single-ko), echo $(extmod_prefix)$m;) } > $(MODORDER)
	$(Q)$(MAKE) -f $(srctree)/scripts/Makefile.modpost

KBUILD_MODULES := 1

export KBUILD_SINGLE_TARGETS := $(addprefix $(extmod_prefix), $(single-no-ko))

# trim unrelated directories
build-dirs := $(foreach d, $(build-dirs), \
			$(if $(filter $(d)/%, $(KBUILD_SINGLE_TARGETS)), $(d)))

endif

ifndef CONFIG_MODULES
KBUILD_MODULES :=
endif

# Handle descending into subdirectories listed in $(build-dirs)
# Preset locale variables to speed up the build process. Limit locale
# tweaks to this spot to avoid wrong language settings when running
# make menuconfig etc.
# Error messages still appears in the original language
PHONY += descend $(build-dirs)
descend: $(build-dirs)
$(build-dirs): prepare
	$(Q)$(MAKE) $(build)=$@ \
	single-build=$(if $(filter-out $@/, $(filter $@/%, $(KBUILD_SINGLE_TARGETS))),1) \
	need-builtin=1 need-modorder=1

clean-dirs := $(addprefix _clean_, $(clean-dirs))
PHONY += $(clean-dirs) clean
$(clean-dirs):
	$(Q)$(MAKE) $(clean)=$(patsubst _clean_%,%,$@)

clean: $(clean-dirs)
	$(call cmd,rmfiles)
	@find $(if $(KBUILD_EXTMOD), $(KBUILD_EXTMOD), .) $(RCS_FIND_IGNORE) \
		\( -name '*.[aios]' -o -name '*.ko' -o -name '.*.cmd' \
		-o -name '*.rmeta' \
		-o -name '*.ko.*' \
		-o -name '*.dtb' -o -name '*.dtbo' -o -name '*.dtb.S' -o -name '*.dt.yaml' \
		-o -name '*.dwo' -o -name '*.lst' \
		-o -name '*.su' -o -name '*.mod' \
		-o -name '.*.d' -o -name '.*.tmp' -o -name '*.mod.c' \
		-o -name '*.lex.c' -o -name '*.tab.[ch]' \
		-o -name '*.asn1.[ch]' \
		-o -name '*.symtypes' -o -name 'modules.order' \
		-o -name '.tmp_*.o.*' \
		-o -name '*.c.[012]*.*' \
		-o -name '*.ll' \
		-o -name '*.gcno' \
		-o -name '*.*.symversions' \) -type f -print | xargs rm -f

# Generate tags for editors
# ---------------------------------------------------------------------------
quiet_cmd_tags = GEN     $@
      cmd_tags = $(BASH) $(srctree)/scripts/tags.sh $@

tags TAGS cscope gtags: FORCE
	$(call cmd,tags)

# Script to generate missing namespace dependencies
# ---------------------------------------------------------------------------

PHONY += nsdeps
nsdeps: export KBUILD_NSDEPS=1
nsdeps: modules
	$(Q)$(CONFIG_SHELL) $(srctree)/scripts/nsdeps

# Clang Tooling
# ---------------------------------------------------------------------------

quiet_cmd_gen_compile_commands = GEN     $@
      cmd_gen_compile_commands = $(PYTHON3) $< -a $(AR) -o $@ $(filter-out $<, $(real-prereqs))

$(extmod_prefix)compile_commands.json: scripts/clang-tools/gen_compile_commands.py \
	$(if $(KBUILD_EXTMOD),,$(KBUILD_VMLINUX_OBJS) $(KBUILD_VMLINUX_LIBS)) \
	$(if $(CONFIG_MODULES), $(MODORDER)) FORCE
	$(call if_changed,gen_compile_commands)

targets += $(extmod_prefix)compile_commands.json

PHONY += clang-tidy clang-analyzer

ifdef CONFIG_CC_IS_CLANG
quiet_cmd_clang_tools = CHECK   $<
      cmd_clang_tools = $(PYTHON3) $(srctree)/scripts/clang-tools/run-clang-tools.py $@ $<

clang-tidy clang-analyzer: $(extmod_prefix)compile_commands.json
	$(call cmd,clang_tools)
else
clang-tidy clang-analyzer:
	@echo "$@ requires CC=clang" >&2
	@false
endif

# Scripts to check various things for consistency
# ---------------------------------------------------------------------------

PHONY += includecheck versioncheck coccicheck export_report

includecheck:
	find $(srctree)/* $(RCS_FIND_IGNORE) \
		-name '*.[hcS]' -type f -print | sort \
		| xargs $(PERL) -w $(srctree)/scripts/checkincludes.pl

versioncheck:
	find $(srctree)/* $(RCS_FIND_IGNORE) \
		-name '*.[hcS]' -type f -print | sort \
		| xargs $(PERL) -w $(srctree)/scripts/checkversion.pl

coccicheck:
	$(Q)$(BASH) $(srctree)/scripts/$@

export_report:
	$(PERL) $(srctree)/scripts/export_report.pl

PHONY += checkstack kernelrelease kernelversion image_name

# UML needs a little special treatment here.  It wants to use the host
# toolchain, so needs $(SUBARCH) passed to checkstack.pl.  Everyone
# else wants $(ARCH), including people doing cross-builds, which means
# that $(SUBARCH) doesn't work here.
ifeq ($(ARCH), um)
CHECKSTACK_ARCH := $(SUBARCH)
else
CHECKSTACK_ARCH := $(ARCH)
endif
checkstack:
	$(OBJDUMP) -d vmlinux $$(find . -name '*.ko') | \
	$(PERL) $(srctree)/scripts/checkstack.pl $(CHECKSTACK_ARCH)

kernelrelease:
	@echo "$(KERNELVERSION)$$($(CONFIG_SHELL) $(srctree)/scripts/setlocalversion $(srctree))"

kernelversion:
	@echo $(KERNELVERSION)

image_name:
	@echo $(KBUILD_IMAGE)

quiet_cmd_rmfiles = $(if $(wildcard $(rm-files)),CLEAN   $(wildcard $(rm-files)))
      cmd_rmfiles = rm -rf $(rm-files)

# read saved command lines for existing targets
existing-targets := $(wildcard $(sort $(targets)))

-include $(foreach f,$(existing-targets),$(dir $(f)).$(notdir $(f)).cmd)

endif # config-build
endif # mixed-build
endif # need-sub-make

PHONY += FORCE
FORCE:

# Declare the contents of the PHONY variable as phony.  We keep that
# information in a variable so we can use it in if_changed and friends.
.PHONY: $(PHONY)<|MERGE_RESOLUTION|>--- conflicted
+++ resolved
@@ -630,31 +630,8 @@
 # and from include/config/auto.conf.cmd to detect the compiler upgrade.
 CC_VERSION_TEXT = $(subst $(pound),,$(shell LC_ALL=C $(CC) --version 2>/dev/null | head -n 1))
 
-<<<<<<< HEAD
 ifneq ($(findstring clang,$(CC_VERSION_TEXT)),)
 include $(srctree)/scripts/Makefile.clang
-=======
-TENTATIVE_CLANG_FLAGS := -Werror=unknown-warning-option
-
-ifneq ($(CROSS_COMPILE),)
-TENTATIVE_CLANG_FLAGS	+= --target=$(notdir $(CROSS_COMPILE:%-=%))
-endif
-ifeq ($(LLVM_IAS),1)
-TENTATIVE_CLANG_FLAGS	+= -integrated-as
-else
-TENTATIVE_CLANG_FLAGS	+= -no-integrated-as
-GCC_TOOLCHAIN_DIR := $(dir $(shell which $(CROSS_COMPILE)elfedit))
-TENTATIVE_CLANG_FLAGS	+= --prefix=$(GCC_TOOLCHAIN_DIR)$(notdir $(CROSS_COMPILE))
-endif
-
-export TENTATIVE_CLANG_FLAGS
-
-ifneq ($(findstring clang,$(CC_VERSION_TEXT)),)
-CLANG_FLAGS	+= $(TENTATIVE_CLANG_FLAGS)
-KBUILD_CFLAGS	+= $(CLANG_FLAGS)
-KBUILD_AFLAGS	+= $(CLANG_FLAGS)
-export CLANG_FLAGS
->>>>>>> 5d3986cf
 endif
 
 # Include this also for config targets because some architectures need
@@ -786,20 +763,12 @@
 # This exploits the 'multi-target pattern rule' trick.
 # The syncconfig should be executed only once to make all the targets.
 # (Note: use the grouped target '&:' when we bump to GNU Make 4.3)
-<<<<<<< HEAD
 #
 # Do not use $(call cmd,...) here. That would suppress prompts from syncconfig,
 # so you cannot notice that Kconfig is waiting for the user input.
-%/config/auto.conf %/config/auto.conf.cmd %/generated/autoconf.h: $(KCONFIG_CONFIG)
+%/config/auto.conf %/config/auto.conf.cmd %/generated/autoconf.h %/generated/rustc_cfg: $(KCONFIG_CONFIG)
 	$(Q)$(kecho) "  SYNC    $@"
 	$(Q)$(MAKE) -f $(srctree)/Makefile syncconfig
-=======
-quiet_cmd_syncconfig = SYNC    $@
-      cmd_syncconfig = $(MAKE) -f $(srctree)/Makefile syncconfig
-
-%/config/auto.conf %/config/auto.conf.cmd %/generated/autoconf.h %/generated/rustc_cfg: $(KCONFIG_CONFIG)
-	+$(call cmd,syncconfig)
->>>>>>> 5d3986cf
 else # !may-sync-config
 # External modules and some install targets need include/generated/autoconf.h
 # and include/config/auto.conf but do not care if they are up-to-date.
@@ -960,11 +929,8 @@
 KBUILD_CFLAGS	+= -fzero-call-used-regs=used-gpr
 endif
 
-<<<<<<< HEAD
 DEBUG_CFLAGS	:=
-=======
 DEBUG_RUSTFLAGS :=
->>>>>>> 5d3986cf
 
 ifdef CONFIG_DEBUG_INFO
 

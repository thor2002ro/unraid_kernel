--- conflicted
+++ resolved
@@ -2,11 +2,7 @@
 VERSION = 5
 PATCHLEVEL = 15
 SUBLEVEL = 0
-<<<<<<< HEAD
-EXTRAVERSION = -rc4
-=======
 EXTRAVERSION = -rc6
->>>>>>> 519d8195
 NAME = Opossums on Parade
 
 # *DOCUMENTATION*

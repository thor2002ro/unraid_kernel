--- conflicted
+++ resolved
@@ -387,15 +387,9 @@
  *
  * which we should reject.
  *
-<<<<<<< HEAD
  * But you could also argue that what our current code is already
  * overkill, since it only exists to return NFS4ERR_INVAL on incorrect
  * client behavior.
-=======
- * But you could also argue that our current code is already overkill,
- * since it only exists to return NFS4ERR_INVAL on incorrect client
- * behavior.
->>>>>>> 9dc9f187
  */
 static unsigned int
 bmap_to_share_mode(unsigned long bmap)

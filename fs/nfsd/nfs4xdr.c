--- conflicted
+++ resolved
@@ -1986,10 +1986,7 @@
 {
 	__be32 status;
 
-<<<<<<< HEAD
-=======
 	memset(cn, 0, sizeof(*cn));
->>>>>>> 9fecab24
 	cn->cpn_src = svcxdr_tmpalloc(argp, sizeof(*cn->cpn_src));
 	if (cn->cpn_src == NULL)
 		return nfserr_jukebox;

--- conflicted
+++ resolved
@@ -784,36 +784,15 @@
 
 static void
 cifs_compound_callback(struct mid_q_entry *mid)
-<<<<<<< HEAD
 {
 	struct TCP_Server_Info *server = mid->server;
-	unsigned int optype = mid->optype;
-	unsigned int credits_received = 0;
-
-	if (mid->mid_state == MID_RESPONSE_RECEIVED) {
-		if (mid->resp_buf)
-			credits_received = server->ops->get_credits(mid);
-		else
-			cifs_dbg(FYI, "Bad state for cancelled MID\n");
-	}
-
-	add_credits(server, credits_received, optype);
+
+	add_credits(server, server->ops->get_credits(mid), mid->optype);
 }
 
 static void
 cifs_compound_last_callback(struct mid_q_entry *mid)
 {
-=======
-{
-	struct TCP_Server_Info *server = mid->server;
-
-	add_credits(server, server->ops->get_credits(mid), mid->optype);
-}
-
-static void
-cifs_compound_last_callback(struct mid_q_entry *mid)
-{
->>>>>>> aa2d495f
 	cifs_compound_callback(mid);
 	cifs_wake_up_task(mid);
 }

// SPDX-License-Identifier: GPL-2.0-only
/*
 *  linux/fs/namespace.c
 *
 * (C) Copyright Al Viro 2000, 2001
 *
 * Based on code from fs/super.c, copyright Linus Torvalds and others.
 * Heavily rewritten.
 */

#include <linux/syscalls.h>
#include <linux/export.h>
#include <linux/capability.h>
#include <linux/mnt_namespace.h>
#include <linux/user_namespace.h>
#include <linux/namei.h>
#include <linux/security.h>
#include <linux/cred.h>
#include <linux/idr.h>
#include <linux/init.h>		/* init_rootfs */
#include <linux/fs_struct.h>	/* get_fs_root et.al. */
#include <linux/fsnotify.h>	/* fsnotify_vfsmount_delete */
#include <linux/file.h>
#include <linux/uaccess.h>
#include <linux/proc_ns.h>
#include <linux/magic.h>
#include <linux/memblock.h>
#include <linux/task_work.h>
#include <linux/sched/task.h>
#include <uapi/linux/mount.h>
#include <linux/fs_context.h>

#include "pnode.h"
#include "internal.h"

/* Maximum number of mounts in a mount namespace */
unsigned int sysctl_mount_max __read_mostly = 100000;

static unsigned int m_hash_mask __read_mostly;
static unsigned int m_hash_shift __read_mostly;
static unsigned int mp_hash_mask __read_mostly;
static unsigned int mp_hash_shift __read_mostly;

static __initdata unsigned long mhash_entries;
static int __init set_mhash_entries(char *str)
{
	if (!str)
		return 0;
	mhash_entries = simple_strtoul(str, &str, 0);
	return 1;
}
__setup("mhash_entries=", set_mhash_entries);

static __initdata unsigned long mphash_entries;
static int __init set_mphash_entries(char *str)
{
	if (!str)
		return 0;
	mphash_entries = simple_strtoul(str, &str, 0);
	return 1;
}
__setup("mphash_entries=", set_mphash_entries);

static u64 event;
static DEFINE_IDA(mnt_id_ida);
static DEFINE_IDA(mnt_group_ida);

static struct hlist_head *mount_hashtable __read_mostly;
static struct hlist_head *mountpoint_hashtable __read_mostly;
static struct kmem_cache *mnt_cache __read_mostly;
static DECLARE_RWSEM(namespace_sem);

/* /sys/fs */
struct kobject *fs_kobj;
EXPORT_SYMBOL_GPL(fs_kobj);

/*
 * vfsmount lock may be taken for read to prevent changes to the
 * vfsmount hash, ie. during mountpoint lookups or walking back
 * up the tree.
 *
 * It should be taken for write in all cases where the vfsmount
 * tree or hash is modified or when a vfsmount structure is modified.
 */
__cacheline_aligned_in_smp DEFINE_SEQLOCK(mount_lock);

static inline struct hlist_head *m_hash(struct vfsmount *mnt, struct dentry *dentry)
{
	unsigned long tmp = ((unsigned long)mnt / L1_CACHE_BYTES);
	tmp += ((unsigned long)dentry / L1_CACHE_BYTES);
	tmp = tmp + (tmp >> m_hash_shift);
	return &mount_hashtable[tmp & m_hash_mask];
}

static inline struct hlist_head *mp_hash(struct dentry *dentry)
{
	unsigned long tmp = ((unsigned long)dentry / L1_CACHE_BYTES);
	tmp = tmp + (tmp >> mp_hash_shift);
	return &mountpoint_hashtable[tmp & mp_hash_mask];
}

static int mnt_alloc_id(struct mount *mnt)
{
	int res = ida_alloc(&mnt_id_ida, GFP_KERNEL);

	if (res < 0)
		return res;
	mnt->mnt_id = res;
	return 0;
}

static void mnt_free_id(struct mount *mnt)
{
	ida_free(&mnt_id_ida, mnt->mnt_id);
}

/*
 * Allocate a new peer group ID
 */
static int mnt_alloc_group_id(struct mount *mnt)
{
	int res = ida_alloc_min(&mnt_group_ida, 1, GFP_KERNEL);

	if (res < 0)
		return res;
	mnt->mnt_group_id = res;
	return 0;
}

/*
 * Release a peer group ID
 */
void mnt_release_group_id(struct mount *mnt)
{
	ida_free(&mnt_group_ida, mnt->mnt_group_id);
	mnt->mnt_group_id = 0;
}

/*
 * vfsmount lock must be held for read
 */
static inline void mnt_add_count(struct mount *mnt, int n)
{
#ifdef CONFIG_SMP
	this_cpu_add(mnt->mnt_pcp->mnt_count, n);
#else
	preempt_disable();
	mnt->mnt_count += n;
	preempt_enable();
#endif
}

/*
 * vfsmount lock must be held for write
 */
unsigned int mnt_get_count(struct mount *mnt)
{
#ifdef CONFIG_SMP
	unsigned int count = 0;
	int cpu;

	for_each_possible_cpu(cpu) {
		count += per_cpu_ptr(mnt->mnt_pcp, cpu)->mnt_count;
	}

	return count;
#else
	return mnt->mnt_count;
#endif
}

static void drop_mountpoint(struct fs_pin *p)
{
	struct mount *m = container_of(p, struct mount, mnt_umount);
	dput(m->mnt_ex_mountpoint);
	pin_remove(p);
	mntput(&m->mnt);
}

static struct mount *alloc_vfsmnt(const char *name)
{
	struct mount *mnt = kmem_cache_zalloc(mnt_cache, GFP_KERNEL);
	if (mnt) {
		int err;

		err = mnt_alloc_id(mnt);
		if (err)
			goto out_free_cache;

		if (name) {
			mnt->mnt_devname = kstrdup_const(name, GFP_KERNEL);
			if (!mnt->mnt_devname)
				goto out_free_id;
		}

#ifdef CONFIG_SMP
		mnt->mnt_pcp = alloc_percpu(struct mnt_pcp);
		if (!mnt->mnt_pcp)
			goto out_free_devname;

		this_cpu_add(mnt->mnt_pcp->mnt_count, 1);
#else
		mnt->mnt_count = 1;
		mnt->mnt_writers = 0;
#endif

		INIT_HLIST_NODE(&mnt->mnt_hash);
		INIT_LIST_HEAD(&mnt->mnt_child);
		INIT_LIST_HEAD(&mnt->mnt_mounts);
		INIT_LIST_HEAD(&mnt->mnt_list);
		INIT_LIST_HEAD(&mnt->mnt_expire);
		INIT_LIST_HEAD(&mnt->mnt_share);
		INIT_LIST_HEAD(&mnt->mnt_slave_list);
		INIT_LIST_HEAD(&mnt->mnt_slave);
		INIT_HLIST_NODE(&mnt->mnt_mp_list);
		INIT_LIST_HEAD(&mnt->mnt_umounting);
		init_fs_pin(&mnt->mnt_umount, drop_mountpoint);
	}
	return mnt;

#ifdef CONFIG_SMP
out_free_devname:
	kfree_const(mnt->mnt_devname);
#endif
out_free_id:
	mnt_free_id(mnt);
out_free_cache:
	kmem_cache_free(mnt_cache, mnt);
	return NULL;
}

/*
 * Most r/o checks on a fs are for operations that take
 * discrete amounts of time, like a write() or unlink().
 * We must keep track of when those operations start
 * (for permission checks) and when they end, so that
 * we can determine when writes are able to occur to
 * a filesystem.
 */
/*
 * __mnt_is_readonly: check whether a mount is read-only
 * @mnt: the mount to check for its write status
 *
 * This shouldn't be used directly ouside of the VFS.
 * It does not guarantee that the filesystem will stay
 * r/w, just that it is right *now*.  This can not and
 * should not be used in place of IS_RDONLY(inode).
 * mnt_want/drop_write() will _keep_ the filesystem
 * r/w.
 */
bool __mnt_is_readonly(struct vfsmount *mnt)
{
	return (mnt->mnt_flags & MNT_READONLY) || sb_rdonly(mnt->mnt_sb);
}
EXPORT_SYMBOL_GPL(__mnt_is_readonly);

static inline void mnt_inc_writers(struct mount *mnt)
{
#ifdef CONFIG_SMP
	this_cpu_inc(mnt->mnt_pcp->mnt_writers);
#else
	mnt->mnt_writers++;
#endif
}

static inline void mnt_dec_writers(struct mount *mnt)
{
#ifdef CONFIG_SMP
	this_cpu_dec(mnt->mnt_pcp->mnt_writers);
#else
	mnt->mnt_writers--;
#endif
}

static unsigned int mnt_get_writers(struct mount *mnt)
{
#ifdef CONFIG_SMP
	unsigned int count = 0;
	int cpu;

	for_each_possible_cpu(cpu) {
		count += per_cpu_ptr(mnt->mnt_pcp, cpu)->mnt_writers;
	}

	return count;
#else
	return mnt->mnt_writers;
#endif
}

static int mnt_is_readonly(struct vfsmount *mnt)
{
	if (mnt->mnt_sb->s_readonly_remount)
		return 1;
	/* Order wrt setting s_flags/s_readonly_remount in do_remount() */
	smp_rmb();
	return __mnt_is_readonly(mnt);
}

/*
 * Most r/o & frozen checks on a fs are for operations that take discrete
 * amounts of time, like a write() or unlink().  We must keep track of when
 * those operations start (for permission checks) and when they end, so that we
 * can determine when writes are able to occur to a filesystem.
 */
/**
 * __mnt_want_write - get write access to a mount without freeze protection
 * @m: the mount on which to take a write
 *
 * This tells the low-level filesystem that a write is about to be performed to
 * it, and makes sure that writes are allowed (mnt it read-write) before
 * returning success. This operation does not protect against filesystem being
 * frozen. When the write operation is finished, __mnt_drop_write() must be
 * called. This is effectively a refcount.
 */
int __mnt_want_write(struct vfsmount *m)
{
	struct mount *mnt = real_mount(m);
	int ret = 0;

	preempt_disable();
	mnt_inc_writers(mnt);
	/*
	 * The store to mnt_inc_writers must be visible before we pass
	 * MNT_WRITE_HOLD loop below, so that the slowpath can see our
	 * incremented count after it has set MNT_WRITE_HOLD.
	 */
	smp_mb();
	while (READ_ONCE(mnt->mnt.mnt_flags) & MNT_WRITE_HOLD)
		cpu_relax();
	/*
	 * After the slowpath clears MNT_WRITE_HOLD, mnt_is_readonly will
	 * be set to match its requirements. So we must not load that until
	 * MNT_WRITE_HOLD is cleared.
	 */
	smp_rmb();
	if (mnt_is_readonly(m)) {
		mnt_dec_writers(mnt);
		ret = -EROFS;
	}
	preempt_enable();

	return ret;
}

/**
 * mnt_want_write - get write access to a mount
 * @m: the mount on which to take a write
 *
 * This tells the low-level filesystem that a write is about to be performed to
 * it, and makes sure that writes are allowed (mount is read-write, filesystem
 * is not frozen) before returning success.  When the write operation is
 * finished, mnt_drop_write() must be called.  This is effectively a refcount.
 */
int mnt_want_write(struct vfsmount *m)
{
	int ret;

	sb_start_write(m->mnt_sb);
	ret = __mnt_want_write(m);
	if (ret)
		sb_end_write(m->mnt_sb);
	return ret;
}
EXPORT_SYMBOL_GPL(mnt_want_write);

/**
 * mnt_clone_write - get write access to a mount
 * @mnt: the mount on which to take a write
 *
 * This is effectively like mnt_want_write, except
 * it must only be used to take an extra write reference
 * on a mountpoint that we already know has a write reference
 * on it. This allows some optimisation.
 *
 * After finished, mnt_drop_write must be called as usual to
 * drop the reference.
 */
int mnt_clone_write(struct vfsmount *mnt)
{
	/* superblock may be r/o */
	if (__mnt_is_readonly(mnt))
		return -EROFS;
	preempt_disable();
	mnt_inc_writers(real_mount(mnt));
	preempt_enable();
	return 0;
}
EXPORT_SYMBOL_GPL(mnt_clone_write);

/**
 * __mnt_want_write_file - get write access to a file's mount
 * @file: the file who's mount on which to take a write
 *
 * This is like __mnt_want_write, but it takes a file and can
 * do some optimisations if the file is open for write already
 */
int __mnt_want_write_file(struct file *file)
{
	if (!(file->f_mode & FMODE_WRITER))
		return __mnt_want_write(file->f_path.mnt);
	else
		return mnt_clone_write(file->f_path.mnt);
}

/**
 * mnt_want_write_file - get write access to a file's mount
 * @file: the file who's mount on which to take a write
 *
 * This is like mnt_want_write, but it takes a file and can
 * do some optimisations if the file is open for write already
 */
int mnt_want_write_file(struct file *file)
{
	int ret;

	sb_start_write(file_inode(file)->i_sb);
	ret = __mnt_want_write_file(file);
	if (ret)
		sb_end_write(file_inode(file)->i_sb);
	return ret;
}
EXPORT_SYMBOL_GPL(mnt_want_write_file);

/**
 * __mnt_drop_write - give up write access to a mount
 * @mnt: the mount on which to give up write access
 *
 * Tells the low-level filesystem that we are done
 * performing writes to it.  Must be matched with
 * __mnt_want_write() call above.
 */
void __mnt_drop_write(struct vfsmount *mnt)
{
	preempt_disable();
	mnt_dec_writers(real_mount(mnt));
	preempt_enable();
}

/**
 * mnt_drop_write - give up write access to a mount
 * @mnt: the mount on which to give up write access
 *
 * Tells the low-level filesystem that we are done performing writes to it and
 * also allows filesystem to be frozen again.  Must be matched with
 * mnt_want_write() call above.
 */
void mnt_drop_write(struct vfsmount *mnt)
{
	__mnt_drop_write(mnt);
	sb_end_write(mnt->mnt_sb);
}
EXPORT_SYMBOL_GPL(mnt_drop_write);

void __mnt_drop_write_file(struct file *file)
{
	__mnt_drop_write(file->f_path.mnt);
}

void mnt_drop_write_file(struct file *file)
{
	__mnt_drop_write_file(file);
	sb_end_write(file_inode(file)->i_sb);
}
EXPORT_SYMBOL(mnt_drop_write_file);

static int mnt_make_readonly(struct mount *mnt)
{
	int ret = 0;

	lock_mount_hash();
	mnt->mnt.mnt_flags |= MNT_WRITE_HOLD;
	/*
	 * After storing MNT_WRITE_HOLD, we'll read the counters. This store
	 * should be visible before we do.
	 */
	smp_mb();

	/*
	 * With writers on hold, if this value is zero, then there are
	 * definitely no active writers (although held writers may subsequently
	 * increment the count, they'll have to wait, and decrement it after
	 * seeing MNT_READONLY).
	 *
	 * It is OK to have counter incremented on one CPU and decremented on
	 * another: the sum will add up correctly. The danger would be when we
	 * sum up each counter, if we read a counter before it is incremented,
	 * but then read another CPU's count which it has been subsequently
	 * decremented from -- we would see more decrements than we should.
	 * MNT_WRITE_HOLD protects against this scenario, because
	 * mnt_want_write first increments count, then smp_mb, then spins on
	 * MNT_WRITE_HOLD, so it can't be decremented by another CPU while
	 * we're counting up here.
	 */
	if (mnt_get_writers(mnt) > 0)
		ret = -EBUSY;
	else
		mnt->mnt.mnt_flags |= MNT_READONLY;
	/*
	 * MNT_READONLY must become visible before ~MNT_WRITE_HOLD, so writers
	 * that become unheld will see MNT_READONLY.
	 */
	smp_wmb();
	mnt->mnt.mnt_flags &= ~MNT_WRITE_HOLD;
	unlock_mount_hash();
	return ret;
}

static int __mnt_unmake_readonly(struct mount *mnt)
{
	lock_mount_hash();
	mnt->mnt.mnt_flags &= ~MNT_READONLY;
	unlock_mount_hash();
	return 0;
}

int sb_prepare_remount_readonly(struct super_block *sb)
{
	struct mount *mnt;
	int err = 0;

	/* Racy optimization.  Recheck the counter under MNT_WRITE_HOLD */
	if (atomic_long_read(&sb->s_remove_count))
		return -EBUSY;

	lock_mount_hash();
	list_for_each_entry(mnt, &sb->s_mounts, mnt_instance) {
		if (!(mnt->mnt.mnt_flags & MNT_READONLY)) {
			mnt->mnt.mnt_flags |= MNT_WRITE_HOLD;
			smp_mb();
			if (mnt_get_writers(mnt) > 0) {
				err = -EBUSY;
				break;
			}
		}
	}
	if (!err && atomic_long_read(&sb->s_remove_count))
		err = -EBUSY;

	if (!err) {
		sb->s_readonly_remount = 1;
		smp_wmb();
	}
	list_for_each_entry(mnt, &sb->s_mounts, mnt_instance) {
		if (mnt->mnt.mnt_flags & MNT_WRITE_HOLD)
			mnt->mnt.mnt_flags &= ~MNT_WRITE_HOLD;
	}
	unlock_mount_hash();

	return err;
}

static void free_vfsmnt(struct mount *mnt)
{
	kfree_const(mnt->mnt_devname);
#ifdef CONFIG_SMP
	free_percpu(mnt->mnt_pcp);
#endif
	kmem_cache_free(mnt_cache, mnt);
}

static void delayed_free_vfsmnt(struct rcu_head *head)
{
	free_vfsmnt(container_of(head, struct mount, mnt_rcu));
}

/* call under rcu_read_lock */
int __legitimize_mnt(struct vfsmount *bastard, unsigned seq)
{
	struct mount *mnt;
	if (read_seqretry(&mount_lock, seq))
		return 1;
	if (bastard == NULL)
		return 0;
	mnt = real_mount(bastard);
	mnt_add_count(mnt, 1);
	smp_mb();			// see mntput_no_expire()
	if (likely(!read_seqretry(&mount_lock, seq)))
		return 0;
	if (bastard->mnt_flags & MNT_SYNC_UMOUNT) {
		mnt_add_count(mnt, -1);
		return 1;
	}
	lock_mount_hash();
	if (unlikely(bastard->mnt_flags & MNT_DOOMED)) {
		mnt_add_count(mnt, -1);
		unlock_mount_hash();
		return 1;
	}
	unlock_mount_hash();
	/* caller will mntput() */
	return -1;
}

/* call under rcu_read_lock */
bool legitimize_mnt(struct vfsmount *bastard, unsigned seq)
{
	int res = __legitimize_mnt(bastard, seq);
	if (likely(!res))
		return true;
	if (unlikely(res < 0)) {
		rcu_read_unlock();
		mntput(bastard);
		rcu_read_lock();
	}
	return false;
}

/*
 * find the first mount at @dentry on vfsmount @mnt.
 * call under rcu_read_lock()
 */
struct mount *__lookup_mnt(struct vfsmount *mnt, struct dentry *dentry)
{
	struct hlist_head *head = m_hash(mnt, dentry);
	struct mount *p;

	hlist_for_each_entry_rcu(p, head, mnt_hash)
		if (&p->mnt_parent->mnt == mnt && p->mnt_mountpoint == dentry)
			return p;
	return NULL;
}

/*
 * lookup_mnt - Return the first child mount mounted at path
 *
 * "First" means first mounted chronologically.  If you create the
 * following mounts:
 *
 * mount /dev/sda1 /mnt
 * mount /dev/sda2 /mnt
 * mount /dev/sda3 /mnt
 *
 * Then lookup_mnt() on the base /mnt dentry in the root mount will
 * return successively the root dentry and vfsmount of /dev/sda1, then
 * /dev/sda2, then /dev/sda3, then NULL.
 *
 * lookup_mnt takes a reference to the found vfsmount.
 */
struct vfsmount *lookup_mnt(const struct path *path)
{
	struct mount *child_mnt;
	struct vfsmount *m;
	unsigned seq;

	rcu_read_lock();
	do {
		seq = read_seqbegin(&mount_lock);
		child_mnt = __lookup_mnt(path->mnt, path->dentry);
		m = child_mnt ? &child_mnt->mnt : NULL;
	} while (!legitimize_mnt(m, seq));
	rcu_read_unlock();
	return m;
}

/*
 * __is_local_mountpoint - Test to see if dentry is a mountpoint in the
 *                         current mount namespace.
 *
 * The common case is dentries are not mountpoints at all and that
 * test is handled inline.  For the slow case when we are actually
 * dealing with a mountpoint of some kind, walk through all of the
 * mounts in the current mount namespace and test to see if the dentry
 * is a mountpoint.
 *
 * The mount_hashtable is not usable in the context because we
 * need to identify all mounts that may be in the current mount
 * namespace not just a mount that happens to have some specified
 * parent mount.
 */
bool __is_local_mountpoint(struct dentry *dentry)
{
	struct mnt_namespace *ns = current->nsproxy->mnt_ns;
	struct mount *mnt;
	bool is_covered = false;

	if (!d_mountpoint(dentry))
		goto out;

	down_read(&namespace_sem);
	list_for_each_entry(mnt, &ns->list, mnt_list) {
		is_covered = (mnt->mnt_mountpoint == dentry);
		if (is_covered)
			break;
	}
	up_read(&namespace_sem);
out:
	return is_covered;
}

static struct mountpoint *lookup_mountpoint(struct dentry *dentry)
{
	struct hlist_head *chain = mp_hash(dentry);
	struct mountpoint *mp;

	hlist_for_each_entry(mp, chain, m_hash) {
		if (mp->m_dentry == dentry) {
			mp->m_count++;
			return mp;
		}
	}
	return NULL;
}

static struct mountpoint *get_mountpoint(struct dentry *dentry)
{
	struct mountpoint *mp, *new = NULL;
	int ret;

	if (d_mountpoint(dentry)) {
		/* might be worth a WARN_ON() */
		if (d_unlinked(dentry))
			return ERR_PTR(-ENOENT);
mountpoint:
		read_seqlock_excl(&mount_lock);
		mp = lookup_mountpoint(dentry);
		read_sequnlock_excl(&mount_lock);
		if (mp)
			goto done;
	}

	if (!new)
		new = kmalloc(sizeof(struct mountpoint), GFP_KERNEL);
	if (!new)
		return ERR_PTR(-ENOMEM);


	/* Exactly one processes may set d_mounted */
	ret = d_set_mounted(dentry);

	/* Someone else set d_mounted? */
	if (ret == -EBUSY)
		goto mountpoint;

	/* The dentry is not available as a mountpoint? */
	mp = ERR_PTR(ret);
	if (ret)
		goto done;

	/* Add the new mountpoint to the hash table */
	read_seqlock_excl(&mount_lock);
	new->m_dentry = dentry;
	new->m_count = 1;
	hlist_add_head(&new->m_hash, mp_hash(dentry));
	INIT_HLIST_HEAD(&new->m_list);
	read_sequnlock_excl(&mount_lock);

	mp = new;
	new = NULL;
done:
	kfree(new);
	return mp;
}

static void put_mountpoint(struct mountpoint *mp)
{
	if (!--mp->m_count) {
		struct dentry *dentry = mp->m_dentry;
		BUG_ON(!hlist_empty(&mp->m_list));
		spin_lock(&dentry->d_lock);
		dentry->d_flags &= ~DCACHE_MOUNTED;
		spin_unlock(&dentry->d_lock);
		hlist_del(&mp->m_hash);
		kfree(mp);
	}
}

static inline int check_mnt(struct mount *mnt)
{
	return mnt->mnt_ns == current->nsproxy->mnt_ns;
}

/*
 * vfsmount lock must be held for write
 */
static void touch_mnt_namespace(struct mnt_namespace *ns)
{
	if (ns) {
		ns->event = ++event;
		wake_up_interruptible(&ns->poll);
	}
}

/*
 * vfsmount lock must be held for write
 */
static void __touch_mnt_namespace(struct mnt_namespace *ns)
{
	if (ns && ns->event != event) {
		ns->event = event;
		wake_up_interruptible(&ns->poll);
	}
}

/*
 * vfsmount lock must be held for write
 */
static void unhash_mnt(struct mount *mnt)
{
	mnt->mnt_parent = mnt;
	mnt->mnt_mountpoint = mnt->mnt.mnt_root;
	list_del_init(&mnt->mnt_child);
	hlist_del_init_rcu(&mnt->mnt_hash);
	hlist_del_init(&mnt->mnt_mp_list);
	put_mountpoint(mnt->mnt_mp);
	mnt->mnt_mp = NULL;
}

/*
 * vfsmount lock must be held for write
 */
static void detach_mnt(struct mount *mnt, struct path *old_path)
{
	old_path->dentry = mnt->mnt_mountpoint;
	old_path->mnt = &mnt->mnt_parent->mnt;
	unhash_mnt(mnt);
}

/*
 * vfsmount lock must be held for write
 */
static void umount_mnt(struct mount *mnt)
{
	/* old mountpoint will be dropped when we can do that */
	mnt->mnt_ex_mountpoint = mnt->mnt_mountpoint;
	unhash_mnt(mnt);
}

/*
 * vfsmount lock must be held for write
 */
void mnt_set_mountpoint(struct mount *mnt,
			struct mountpoint *mp,
			struct mount *child_mnt)
{
	mp->m_count++;
	mnt_add_count(mnt, 1);	/* essentially, that's mntget */
	child_mnt->mnt_mountpoint = dget(mp->m_dentry);
	child_mnt->mnt_parent = mnt;
	child_mnt->mnt_mp = mp;
	hlist_add_head(&child_mnt->mnt_mp_list, &mp->m_list);
}

static void __attach_mnt(struct mount *mnt, struct mount *parent)
{
	hlist_add_head_rcu(&mnt->mnt_hash,
			   m_hash(&parent->mnt, mnt->mnt_mountpoint));
	list_add_tail(&mnt->mnt_child, &parent->mnt_mounts);
}

/*
 * vfsmount lock must be held for write
 */
static void attach_mnt(struct mount *mnt,
			struct mount *parent,
			struct mountpoint *mp)
{
	mnt_set_mountpoint(parent, mp, mnt);
	__attach_mnt(mnt, parent);
}

void mnt_change_mountpoint(struct mount *parent, struct mountpoint *mp, struct mount *mnt)
{
	struct mountpoint *old_mp = mnt->mnt_mp;
	struct dentry *old_mountpoint = mnt->mnt_mountpoint;
	struct mount *old_parent = mnt->mnt_parent;

	list_del_init(&mnt->mnt_child);
	hlist_del_init(&mnt->mnt_mp_list);
	hlist_del_init_rcu(&mnt->mnt_hash);

	attach_mnt(mnt, parent, mp);

	put_mountpoint(old_mp);

	/*
	 * Safely avoid even the suggestion this code might sleep or
	 * lock the mount hash by taking advantage of the knowledge that
	 * mnt_change_mountpoint will not release the final reference
	 * to a mountpoint.
	 *
	 * During mounting, the mount passed in as the parent mount will
	 * continue to use the old mountpoint and during unmounting, the
	 * old mountpoint will continue to exist until namespace_unlock,
	 * which happens well after mnt_change_mountpoint.
	 */
	spin_lock(&old_mountpoint->d_lock);
	old_mountpoint->d_lockref.count--;
	spin_unlock(&old_mountpoint->d_lock);

	mnt_add_count(old_parent, -1);
}

/*
 * vfsmount lock must be held for write
 */
static void commit_tree(struct mount *mnt)
{
	struct mount *parent = mnt->mnt_parent;
	struct mount *m;
	LIST_HEAD(head);
	struct mnt_namespace *n = parent->mnt_ns;

	BUG_ON(parent == mnt);

	list_add_tail(&head, &mnt->mnt_list);
	list_for_each_entry(m, &head, mnt_list)
		m->mnt_ns = n;

	list_splice(&head, n->list.prev);

	n->mounts += n->pending_mounts;
	n->pending_mounts = 0;

	__attach_mnt(mnt, parent);
	touch_mnt_namespace(n);
}

static struct mount *next_mnt(struct mount *p, struct mount *root)
{
	struct list_head *next = p->mnt_mounts.next;
	if (next == &p->mnt_mounts) {
		while (1) {
			if (p == root)
				return NULL;
			next = p->mnt_child.next;
			if (next != &p->mnt_parent->mnt_mounts)
				break;
			p = p->mnt_parent;
		}
	}
	return list_entry(next, struct mount, mnt_child);
}

static struct mount *skip_mnt_tree(struct mount *p)
{
	struct list_head *prev = p->mnt_mounts.prev;
	while (prev != &p->mnt_mounts) {
		p = list_entry(prev, struct mount, mnt_child);
		prev = p->mnt_mounts.prev;
	}
	return p;
}

/**
 * vfs_create_mount - Create a mount for a configured superblock
 * @fc: The configuration context with the superblock attached
 *
 * Create a mount to an already configured superblock.  If necessary, the
 * caller should invoke vfs_get_tree() before calling this.
 *
 * Note that this does not attach the mount to anything.
 */
struct vfsmount *vfs_create_mount(struct fs_context *fc)
{
	struct mount *mnt;

	if (!fc->root)
		return ERR_PTR(-EINVAL);

	mnt = alloc_vfsmnt(fc->source ?: "none");
	if (!mnt)
		return ERR_PTR(-ENOMEM);

	if (fc->sb_flags & SB_KERNMOUNT)
		mnt->mnt.mnt_flags = MNT_INTERNAL;

	atomic_inc(&fc->root->d_sb->s_active);
	mnt->mnt.mnt_sb		= fc->root->d_sb;
	mnt->mnt.mnt_root	= dget(fc->root);
	mnt->mnt_mountpoint	= mnt->mnt.mnt_root;
	mnt->mnt_parent		= mnt;

	lock_mount_hash();
	list_add_tail(&mnt->mnt_instance, &mnt->mnt.mnt_sb->s_mounts);
	unlock_mount_hash();
	return &mnt->mnt;
}
EXPORT_SYMBOL(vfs_create_mount);

struct vfsmount *fc_mount(struct fs_context *fc)
{
	int err = vfs_get_tree(fc);
	if (!err) {
		up_write(&fc->root->d_sb->s_umount);
		return vfs_create_mount(fc);
	}
	return ERR_PTR(err);
}
EXPORT_SYMBOL(fc_mount);

struct vfsmount *vfs_kern_mount(struct file_system_type *type,
				int flags, const char *name,
				void *data)
{
	struct fs_context *fc;
	struct vfsmount *mnt;
	int ret = 0;

	if (!type)
		return ERR_PTR(-EINVAL);

	fc = fs_context_for_mount(type, flags);
	if (IS_ERR(fc))
		return ERR_CAST(fc);

	if (name)
		ret = vfs_parse_fs_string(fc, "source",
					  name, strlen(name));
	if (!ret)
		ret = parse_monolithic_mount_data(fc, data);
	if (!ret)
		mnt = fc_mount(fc);
	else
		mnt = ERR_PTR(ret);

	put_fs_context(fc);
	return mnt;
}
EXPORT_SYMBOL_GPL(vfs_kern_mount);

struct vfsmount *
vfs_submount(const struct dentry *mountpoint, struct file_system_type *type,
	     const char *name, void *data)
{
	/* Until it is worked out how to pass the user namespace
	 * through from the parent mount to the submount don't support
	 * unprivileged mounts with submounts.
	 */
	if (mountpoint->d_sb->s_user_ns != &init_user_ns)
		return ERR_PTR(-EPERM);

	return vfs_kern_mount(type, SB_SUBMOUNT, name, data);
}
EXPORT_SYMBOL_GPL(vfs_submount);

static struct mount *clone_mnt(struct mount *old, struct dentry *root,
					int flag)
{
	struct super_block *sb = old->mnt.mnt_sb;
	struct mount *mnt;
	int err;

	mnt = alloc_vfsmnt(old->mnt_devname);
	if (!mnt)
		return ERR_PTR(-ENOMEM);

	if (flag & (CL_SLAVE | CL_PRIVATE | CL_SHARED_TO_SLAVE))
		mnt->mnt_group_id = 0; /* not a peer of original */
	else
		mnt->mnt_group_id = old->mnt_group_id;

	if ((flag & CL_MAKE_SHARED) && !mnt->mnt_group_id) {
		err = mnt_alloc_group_id(mnt);
		if (err)
			goto out_free;
	}

	mnt->mnt.mnt_flags = old->mnt.mnt_flags;
	mnt->mnt.mnt_flags &= ~(MNT_WRITE_HOLD|MNT_MARKED|MNT_INTERNAL);

	atomic_inc(&sb->s_active);
	mnt->mnt.mnt_sb = sb;
	mnt->mnt.mnt_root = dget(root);
	mnt->mnt_mountpoint = mnt->mnt.mnt_root;
	mnt->mnt_parent = mnt;
	lock_mount_hash();
	list_add_tail(&mnt->mnt_instance, &sb->s_mounts);
	unlock_mount_hash();

	if ((flag & CL_SLAVE) ||
	    ((flag & CL_SHARED_TO_SLAVE) && IS_MNT_SHARED(old))) {
		list_add(&mnt->mnt_slave, &old->mnt_slave_list);
		mnt->mnt_master = old;
		CLEAR_MNT_SHARED(mnt);
	} else if (!(flag & CL_PRIVATE)) {
		if ((flag & CL_MAKE_SHARED) || IS_MNT_SHARED(old))
			list_add(&mnt->mnt_share, &old->mnt_share);
		if (IS_MNT_SLAVE(old))
			list_add(&mnt->mnt_slave, &old->mnt_slave);
		mnt->mnt_master = old->mnt_master;
	} else {
		CLEAR_MNT_SHARED(mnt);
	}
	if (flag & CL_MAKE_SHARED)
		set_mnt_shared(mnt);

	/* stick the duplicate mount on the same expiry list
	 * as the original if that was on one */
	if (flag & CL_EXPIRE) {
		if (!list_empty(&old->mnt_expire))
			list_add(&mnt->mnt_expire, &old->mnt_expire);
	}

	return mnt;

 out_free:
	mnt_free_id(mnt);
	free_vfsmnt(mnt);
	return ERR_PTR(err);
}

static void cleanup_mnt(struct mount *mnt)
{
	/*
	 * This probably indicates that somebody messed
	 * up a mnt_want/drop_write() pair.  If this
	 * happens, the filesystem was probably unable
	 * to make r/w->r/o transitions.
	 */
	/*
	 * The locking used to deal with mnt_count decrement provides barriers,
	 * so mnt_get_writers() below is safe.
	 */
	WARN_ON(mnt_get_writers(mnt));
	if (unlikely(mnt->mnt_pins.first))
		mnt_pin_kill(mnt);
	fsnotify_vfsmount_delete(&mnt->mnt);
	dput(mnt->mnt.mnt_root);
	deactivate_super(mnt->mnt.mnt_sb);
	mnt_free_id(mnt);
	call_rcu(&mnt->mnt_rcu, delayed_free_vfsmnt);
}

static void __cleanup_mnt(struct rcu_head *head)
{
	cleanup_mnt(container_of(head, struct mount, mnt_rcu));
}

static LLIST_HEAD(delayed_mntput_list);
static void delayed_mntput(struct work_struct *unused)
{
	struct llist_node *node = llist_del_all(&delayed_mntput_list);
	struct mount *m, *t;

	llist_for_each_entry_safe(m, t, node, mnt_llist)
		cleanup_mnt(m);
}
static DECLARE_DELAYED_WORK(delayed_mntput_work, delayed_mntput);

static void mntput_no_expire(struct mount *mnt)
{
	rcu_read_lock();
	if (likely(READ_ONCE(mnt->mnt_ns))) {
		/*
		 * Since we don't do lock_mount_hash() here,
		 * ->mnt_ns can change under us.  However, if it's
		 * non-NULL, then there's a reference that won't
		 * be dropped until after an RCU delay done after
		 * turning ->mnt_ns NULL.  So if we observe it
		 * non-NULL under rcu_read_lock(), the reference
		 * we are dropping is not the final one.
		 */
		mnt_add_count(mnt, -1);
		rcu_read_unlock();
		return;
	}
	lock_mount_hash();
	/*
	 * make sure that if __legitimize_mnt() has not seen us grab
	 * mount_lock, we'll see their refcount increment here.
	 */
	smp_mb();
	mnt_add_count(mnt, -1);
	if (mnt_get_count(mnt)) {
		rcu_read_unlock();
		unlock_mount_hash();
		return;
	}
	if (unlikely(mnt->mnt.mnt_flags & MNT_DOOMED)) {
		rcu_read_unlock();
		unlock_mount_hash();
		return;
	}
	mnt->mnt.mnt_flags |= MNT_DOOMED;
	rcu_read_unlock();

	list_del(&mnt->mnt_instance);

	if (unlikely(!list_empty(&mnt->mnt_mounts))) {
		struct mount *p, *tmp;
		list_for_each_entry_safe(p, tmp, &mnt->mnt_mounts,  mnt_child) {
			umount_mnt(p);
		}
	}
	unlock_mount_hash();

	if (likely(!(mnt->mnt.mnt_flags & MNT_INTERNAL))) {
		struct task_struct *task = current;
		if (likely(!(task->flags & PF_KTHREAD))) {
			init_task_work(&mnt->mnt_rcu, __cleanup_mnt);
			if (!task_work_add(task, &mnt->mnt_rcu, true))
				return;
		}
		if (llist_add(&mnt->mnt_llist, &delayed_mntput_list))
			schedule_delayed_work(&delayed_mntput_work, 1);
		return;
	}
	cleanup_mnt(mnt);
}

void mntput(struct vfsmount *mnt)
{
	if (mnt) {
		struct mount *m = real_mount(mnt);
		/* avoid cacheline pingpong, hope gcc doesn't get "smart" */
		if (unlikely(m->mnt_expiry_mark))
			m->mnt_expiry_mark = 0;
		mntput_no_expire(m);
	}
}
EXPORT_SYMBOL(mntput);

struct vfsmount *mntget(struct vfsmount *mnt)
{
	if (mnt)
		mnt_add_count(real_mount(mnt), 1);
	return mnt;
}
EXPORT_SYMBOL(mntget);

/* path_is_mountpoint() - Check if path is a mount in the current
 *                          namespace.
 *
 *  d_mountpoint() can only be used reliably to establish if a dentry is
 *  not mounted in any namespace and that common case is handled inline.
 *  d_mountpoint() isn't aware of the possibility there may be multiple
 *  mounts using a given dentry in a different namespace. This function
 *  checks if the passed in path is a mountpoint rather than the dentry
 *  alone.
 */
bool path_is_mountpoint(const struct path *path)
{
	unsigned seq;
	bool res;

	if (!d_mountpoint(path->dentry))
		return false;

	rcu_read_lock();
	do {
		seq = read_seqbegin(&mount_lock);
		res = __path_is_mountpoint(path);
	} while (read_seqretry(&mount_lock, seq));
	rcu_read_unlock();

	return res;
}
EXPORT_SYMBOL(path_is_mountpoint);

struct vfsmount *mnt_clone_internal(const struct path *path)
{
	struct mount *p;
	p = clone_mnt(real_mount(path->mnt), path->dentry, CL_PRIVATE);
	if (IS_ERR(p))
		return ERR_CAST(p);
	p->mnt.mnt_flags |= MNT_INTERNAL;
	return &p->mnt;
}

#ifdef CONFIG_PROC_FS
/* iterator; we want it to have access to namespace_sem, thus here... */
static void *m_start(struct seq_file *m, loff_t *pos)
{
	struct proc_mounts *p = m->private;

	down_read(&namespace_sem);
	if (p->cached_event == p->ns->event) {
		void *v = p->cached_mount;
		if (*pos == p->cached_index)
			return v;
		if (*pos == p->cached_index + 1) {
			v = seq_list_next(v, &p->ns->list, &p->cached_index);
			return p->cached_mount = v;
		}
	}

	p->cached_event = p->ns->event;
	p->cached_mount = seq_list_start(&p->ns->list, *pos);
	p->cached_index = *pos;
	return p->cached_mount;
}

static void *m_next(struct seq_file *m, void *v, loff_t *pos)
{
	struct proc_mounts *p = m->private;

	p->cached_mount = seq_list_next(v, &p->ns->list, pos);
	p->cached_index = *pos;
	return p->cached_mount;
}

static void m_stop(struct seq_file *m, void *v)
{
	up_read(&namespace_sem);
}

static int m_show(struct seq_file *m, void *v)
{
	struct proc_mounts *p = m->private;
	struct mount *r = list_entry(v, struct mount, mnt_list);
	return p->show(m, &r->mnt);
}

const struct seq_operations mounts_op = {
	.start	= m_start,
	.next	= m_next,
	.stop	= m_stop,
	.show	= m_show,
};
#endif  /* CONFIG_PROC_FS */

/**
 * may_umount_tree - check if a mount tree is busy
 * @mnt: root of mount tree
 *
 * This is called to check if a tree of mounts has any
 * open files, pwds, chroots or sub mounts that are
 * busy.
 */
int may_umount_tree(struct vfsmount *m)
{
	struct mount *mnt = real_mount(m);
	int actual_refs = 0;
	int minimum_refs = 0;
	struct mount *p;
	BUG_ON(!m);

	/* write lock needed for mnt_get_count */
	lock_mount_hash();
	for (p = mnt; p; p = next_mnt(p, mnt)) {
		actual_refs += mnt_get_count(p);
		minimum_refs += 2;
	}
	unlock_mount_hash();

	if (actual_refs > minimum_refs)
		return 0;

	return 1;
}

EXPORT_SYMBOL(may_umount_tree);

/**
 * may_umount - check if a mount point is busy
 * @mnt: root of mount
 *
 * This is called to check if a mount point has any
 * open files, pwds, chroots or sub mounts. If the
 * mount has sub mounts this will return busy
 * regardless of whether the sub mounts are busy.
 *
 * Doesn't take quota and stuff into account. IOW, in some cases it will
 * give false negatives. The main reason why it's here is that we need
 * a non-destructive way to look for easily umountable filesystems.
 */
int may_umount(struct vfsmount *mnt)
{
	int ret = 1;
	down_read(&namespace_sem);
	lock_mount_hash();
	if (propagate_mount_busy(real_mount(mnt), 2))
		ret = 0;
	unlock_mount_hash();
	up_read(&namespace_sem);
	return ret;
}

EXPORT_SYMBOL(may_umount);

static HLIST_HEAD(unmounted);	/* protected by namespace_sem */

static void namespace_unlock(void)
{
	struct hlist_head head;

	hlist_move_list(&unmounted, &head);

	up_write(&namespace_sem);

	if (likely(hlist_empty(&head)))
		return;

	synchronize_rcu_expedited();

	group_pin_kill(&head);
}

static inline void namespace_lock(void)
{
	down_write(&namespace_sem);
}

enum umount_tree_flags {
	UMOUNT_SYNC = 1,
	UMOUNT_PROPAGATE = 2,
	UMOUNT_CONNECTED = 4,
};

static bool disconnect_mount(struct mount *mnt, enum umount_tree_flags how)
{
	/* Leaving mounts connected is only valid for lazy umounts */
	if (how & UMOUNT_SYNC)
		return true;

	/* A mount without a parent has nothing to be connected to */
	if (!mnt_has_parent(mnt))
		return true;

	/* Because the reference counting rules change when mounts are
	 * unmounted and connected, umounted mounts may not be
	 * connected to mounted mounts.
	 */
	if (!(mnt->mnt_parent->mnt.mnt_flags & MNT_UMOUNT))
		return true;

	/* Has it been requested that the mount remain connected? */
	if (how & UMOUNT_CONNECTED)
		return false;

	/* Is the mount locked such that it needs to remain connected? */
	if (IS_MNT_LOCKED(mnt))
		return false;

	/* By default disconnect the mount */
	return true;
}

/*
 * mount_lock must be held
 * namespace_sem must be held for write
 */
static void umount_tree(struct mount *mnt, enum umount_tree_flags how)
{
	LIST_HEAD(tmp_list);
	struct mount *p;

	if (how & UMOUNT_PROPAGATE)
		propagate_mount_unlock(mnt);

	/* Gather the mounts to umount */
	for (p = mnt; p; p = next_mnt(p, mnt)) {
		p->mnt.mnt_flags |= MNT_UMOUNT;
		list_move(&p->mnt_list, &tmp_list);
	}

	/* Hide the mounts from mnt_mounts */
	list_for_each_entry(p, &tmp_list, mnt_list) {
		list_del_init(&p->mnt_child);
	}

	/* Add propogated mounts to the tmp_list */
	if (how & UMOUNT_PROPAGATE)
		propagate_umount(&tmp_list);

	while (!list_empty(&tmp_list)) {
		struct mnt_namespace *ns;
		bool disconnect;
		p = list_first_entry(&tmp_list, struct mount, mnt_list);
		list_del_init(&p->mnt_expire);
		list_del_init(&p->mnt_list);
		ns = p->mnt_ns;
		if (ns) {
			ns->mounts--;
			__touch_mnt_namespace(ns);
		}
		p->mnt_ns = NULL;
		if (how & UMOUNT_SYNC)
			p->mnt.mnt_flags |= MNT_SYNC_UMOUNT;

		disconnect = disconnect_mount(p, how);

		pin_insert_group(&p->mnt_umount, &p->mnt_parent->mnt,
				 disconnect ? &unmounted : NULL);
		if (mnt_has_parent(p)) {
			mnt_add_count(p->mnt_parent, -1);
			if (!disconnect) {
				/* Don't forget about p */
				list_add_tail(&p->mnt_child, &p->mnt_parent->mnt_mounts);
			} else {
				umount_mnt(p);
			}
		}
		change_mnt_propagation(p, MS_PRIVATE);
	}
}

static void shrink_submounts(struct mount *mnt);

static int do_umount_root(struct super_block *sb)
{
	int ret = 0;

	down_write(&sb->s_umount);
	if (!sb_rdonly(sb)) {
		struct fs_context *fc;

		fc = fs_context_for_reconfigure(sb->s_root, SB_RDONLY,
						SB_RDONLY);
		if (IS_ERR(fc)) {
			ret = PTR_ERR(fc);
		} else {
			ret = parse_monolithic_mount_data(fc, NULL);
			if (!ret)
				ret = reconfigure_super(fc);
			put_fs_context(fc);
		}
	}
	up_write(&sb->s_umount);
	return ret;
}

static int do_umount(struct mount *mnt, int flags)
{
	struct super_block *sb = mnt->mnt.mnt_sb;
	int retval;

	retval = security_sb_umount(&mnt->mnt, flags);
	if (retval)
		return retval;

	/*
	 * Allow userspace to request a mountpoint be expired rather than
	 * unmounting unconditionally. Unmount only happens if:
	 *  (1) the mark is already set (the mark is cleared by mntput())
	 *  (2) the usage count == 1 [parent vfsmount] + 1 [sys_umount]
	 */
	if (flags & MNT_EXPIRE) {
		if (&mnt->mnt == current->fs->root.mnt ||
		    flags & (MNT_FORCE | MNT_DETACH))
			return -EINVAL;

		/*
		 * probably don't strictly need the lock here if we examined
		 * all race cases, but it's a slowpath.
		 */
		lock_mount_hash();
		if (mnt_get_count(mnt) != 2) {
			unlock_mount_hash();
			return -EBUSY;
		}
		unlock_mount_hash();

		if (!xchg(&mnt->mnt_expiry_mark, 1))
			return -EAGAIN;
	}

	/*
	 * If we may have to abort operations to get out of this
	 * mount, and they will themselves hold resources we must
	 * allow the fs to do things. In the Unix tradition of
	 * 'Gee thats tricky lets do it in userspace' the umount_begin
	 * might fail to complete on the first run through as other tasks
	 * must return, and the like. Thats for the mount program to worry
	 * about for the moment.
	 */

	if (flags & MNT_FORCE && sb->s_op->umount_begin) {
		sb->s_op->umount_begin(sb);
	}

	/*
	 * No sense to grab the lock for this test, but test itself looks
	 * somewhat bogus. Suggestions for better replacement?
	 * Ho-hum... In principle, we might treat that as umount + switch
	 * to rootfs. GC would eventually take care of the old vfsmount.
	 * Actually it makes sense, especially if rootfs would contain a
	 * /reboot - static binary that would close all descriptors and
	 * call reboot(9). Then init(8) could umount root and exec /reboot.
	 */
	if (&mnt->mnt == current->fs->root.mnt && !(flags & MNT_DETACH)) {
		/*
		 * Special case for "unmounting" root ...
		 * we just try to remount it readonly.
		 */
		if (!ns_capable(sb->s_user_ns, CAP_SYS_ADMIN))
			return -EPERM;
		return do_umount_root(sb);
	}

	namespace_lock();
	lock_mount_hash();

	/* Recheck MNT_LOCKED with the locks held */
	retval = -EINVAL;
	if (mnt->mnt.mnt_flags & MNT_LOCKED)
		goto out;

	event++;
	if (flags & MNT_DETACH) {
		if (!list_empty(&mnt->mnt_list))
			umount_tree(mnt, UMOUNT_PROPAGATE);
		retval = 0;
	} else {
		shrink_submounts(mnt);
		retval = -EBUSY;
		if (!propagate_mount_busy(mnt, 2)) {
			if (!list_empty(&mnt->mnt_list))
				umount_tree(mnt, UMOUNT_PROPAGATE|UMOUNT_SYNC);
			retval = 0;
		}
	}
out:
	unlock_mount_hash();
	namespace_unlock();
	return retval;
}

/*
 * __detach_mounts - lazily unmount all mounts on the specified dentry
 *
 * During unlink, rmdir, and d_drop it is possible to loose the path
 * to an existing mountpoint, and wind up leaking the mount.
 * detach_mounts allows lazily unmounting those mounts instead of
 * leaking them.
 *
 * The caller may hold dentry->d_inode->i_mutex.
 */
void __detach_mounts(struct dentry *dentry)
{
	struct mountpoint *mp;
	struct mount *mnt;

	namespace_lock();
	lock_mount_hash();
	mp = lookup_mountpoint(dentry);
	if (IS_ERR_OR_NULL(mp))
		goto out_unlock;

	event++;
	while (!hlist_empty(&mp->m_list)) {
		mnt = hlist_entry(mp->m_list.first, struct mount, mnt_mp_list);
		if (mnt->mnt.mnt_flags & MNT_UMOUNT) {
			hlist_add_head(&mnt->mnt_umount.s_list, &unmounted);
			umount_mnt(mnt);
		}
		else umount_tree(mnt, UMOUNT_CONNECTED);
	}
	put_mountpoint(mp);
out_unlock:
	unlock_mount_hash();
	namespace_unlock();
}

/*
 * Is the caller allowed to modify his namespace?
 */
static inline bool may_mount(void)
{
	return ns_capable(current->nsproxy->mnt_ns->user_ns, CAP_SYS_ADMIN);
}

static inline bool may_mandlock(void)
{
#ifndef	CONFIG_MANDATORY_FILE_LOCKING
	return false;
#endif
	return capable(CAP_SYS_ADMIN);
}

/*
 * Now umount can handle mount points as well as block devices.
 * This is important for filesystems which use unnamed block devices.
 *
 * We now support a flag for forced unmount like the other 'big iron'
 * unixes. Our API is identical to OSF/1 to avoid making a mess of AMD
 */

int ksys_umount(char __user *name, int flags)
{
	struct path path;
	struct mount *mnt;
	int retval;
	int lookup_flags = 0;

	if (flags & ~(MNT_FORCE | MNT_DETACH | MNT_EXPIRE | UMOUNT_NOFOLLOW))
		return -EINVAL;

	if (!may_mount())
		return -EPERM;

	if (!(flags & UMOUNT_NOFOLLOW))
		lookup_flags |= LOOKUP_FOLLOW;

	lookup_flags |= LOOKUP_NO_EVAL;

	retval = user_path_mountpoint_at(AT_FDCWD, name, lookup_flags, &path);
	if (retval)
		goto out;
	mnt = real_mount(path.mnt);
	retval = -EINVAL;
	if (path.dentry != path.mnt->mnt_root)
		goto dput_and_out;
	if (!check_mnt(mnt))
		goto dput_and_out;
	if (mnt->mnt.mnt_flags & MNT_LOCKED) /* Check optimistically */
		goto dput_and_out;
	retval = -EPERM;
	if (flags & MNT_FORCE && !capable(CAP_SYS_ADMIN))
		goto dput_and_out;

	retval = do_umount(mnt, flags);
dput_and_out:
	/* we mustn't call path_put() as that would clear mnt_expiry_mark */
	dput(path.dentry);
	mntput_no_expire(mnt);
out:
	return retval;
}

SYSCALL_DEFINE2(umount, char __user *, name, int, flags)
{
	return ksys_umount(name, flags);
}

#ifdef __ARCH_WANT_SYS_OLDUMOUNT

/*
 *	The 2.0 compatible umount. No flags.
 */
SYSCALL_DEFINE1(oldumount, char __user *, name)
{
	return ksys_umount(name, 0);
}

#endif

static bool is_mnt_ns_file(struct dentry *dentry)
{
	/* Is this a proxy for a mount namespace? */
	return dentry->d_op == &ns_dentry_operations &&
	       dentry->d_fsdata == &mntns_operations;
}

struct mnt_namespace *to_mnt_ns(struct ns_common *ns)
{
	return container_of(ns, struct mnt_namespace, ns);
}

static bool mnt_ns_loop(struct dentry *dentry)
{
	/* Could bind mounting the mount namespace inode cause a
	 * mount namespace loop?
	 */
	struct mnt_namespace *mnt_ns;
	if (!is_mnt_ns_file(dentry))
		return false;

	mnt_ns = to_mnt_ns(get_proc_ns(dentry->d_inode));
	return current->nsproxy->mnt_ns->seq >= mnt_ns->seq;
}

struct mount *copy_tree(struct mount *mnt, struct dentry *dentry,
					int flag)
{
	struct mount *res, *p, *q, *r, *parent;

	if (!(flag & CL_COPY_UNBINDABLE) && IS_MNT_UNBINDABLE(mnt))
		return ERR_PTR(-EINVAL);

	if (!(flag & CL_COPY_MNT_NS_FILE) && is_mnt_ns_file(dentry))
		return ERR_PTR(-EINVAL);

	res = q = clone_mnt(mnt, dentry, flag);
	if (IS_ERR(q))
		return q;

	q->mnt_mountpoint = mnt->mnt_mountpoint;

	p = mnt;
	list_for_each_entry(r, &mnt->mnt_mounts, mnt_child) {
		struct mount *s;
		if (!is_subdir(r->mnt_mountpoint, dentry))
			continue;

		for (s = r; s; s = next_mnt(s, r)) {
			if (!(flag & CL_COPY_UNBINDABLE) &&
			    IS_MNT_UNBINDABLE(s)) {
				if (s->mnt.mnt_flags & MNT_LOCKED) {
					/* Both unbindable and locked. */
					q = ERR_PTR(-EPERM);
					goto out;
				} else {
					s = skip_mnt_tree(s);
					continue;
				}
			}
			if (!(flag & CL_COPY_MNT_NS_FILE) &&
			    is_mnt_ns_file(s->mnt.mnt_root)) {
				s = skip_mnt_tree(s);
				continue;
			}
			while (p != s->mnt_parent) {
				p = p->mnt_parent;
				q = q->mnt_parent;
			}
			p = s;
			parent = q;
			q = clone_mnt(p, p->mnt.mnt_root, flag);
			if (IS_ERR(q))
				goto out;
			lock_mount_hash();
			list_add_tail(&q->mnt_list, &res->mnt_list);
			attach_mnt(q, parent, p->mnt_mp);
			unlock_mount_hash();
		}
	}
	return res;
out:
	if (res) {
		lock_mount_hash();
		umount_tree(res, UMOUNT_SYNC);
		unlock_mount_hash();
	}
	return q;
}

/* Caller should check returned pointer for errors */

struct vfsmount *collect_mounts(const struct path *path)
{
	struct mount *tree;
	namespace_lock();
	if (!check_mnt(real_mount(path->mnt)))
		tree = ERR_PTR(-EINVAL);
	else
		tree = copy_tree(real_mount(path->mnt), path->dentry,
				 CL_COPY_ALL | CL_PRIVATE);
	namespace_unlock();
	if (IS_ERR(tree))
		return ERR_CAST(tree);
	return &tree->mnt;
}

static void free_mnt_ns(struct mnt_namespace *);
static struct mnt_namespace *alloc_mnt_ns(struct user_namespace *, bool);

void dissolve_on_fput(struct vfsmount *mnt)
{
	struct mnt_namespace *ns;
	namespace_lock();
	lock_mount_hash();
	ns = real_mount(mnt)->mnt_ns;
	if (ns) {
		if (is_anon_ns(ns))
			umount_tree(real_mount(mnt), UMOUNT_CONNECTED);
		else
			ns = NULL;
	}
	unlock_mount_hash();
	namespace_unlock();
	if (ns)
		free_mnt_ns(ns);
}

void drop_collected_mounts(struct vfsmount *mnt)
{
	namespace_lock();
	lock_mount_hash();
	umount_tree(real_mount(mnt), 0);
	unlock_mount_hash();
	namespace_unlock();
}

/**
 * clone_private_mount - create a private clone of a path
 *
 * This creates a new vfsmount, which will be the clone of @path.  The new will
 * not be attached anywhere in the namespace and will be private (i.e. changes
 * to the originating mount won't be propagated into this).
 *
 * Release with mntput().
 */
struct vfsmount *clone_private_mount(const struct path *path)
{
	struct mount *old_mnt = real_mount(path->mnt);
	struct mount *new_mnt;

	if (IS_MNT_UNBINDABLE(old_mnt))
		return ERR_PTR(-EINVAL);

	new_mnt = clone_mnt(old_mnt, path->dentry, CL_PRIVATE);
	if (IS_ERR(new_mnt))
		return ERR_CAST(new_mnt);

	return &new_mnt->mnt;
}
EXPORT_SYMBOL_GPL(clone_private_mount);

int iterate_mounts(int (*f)(struct vfsmount *, void *), void *arg,
		   struct vfsmount *root)
{
	struct mount *mnt;
	int res = f(root, arg);
	if (res)
		return res;
	list_for_each_entry(mnt, &real_mount(root)->mnt_list, mnt_list) {
		res = f(&mnt->mnt, arg);
		if (res)
			return res;
	}
	return 0;
}

static void lock_mnt_tree(struct mount *mnt)
{
	struct mount *p;

	for (p = mnt; p; p = next_mnt(p, mnt)) {
		int flags = p->mnt.mnt_flags;
		/* Don't allow unprivileged users to change mount flags */
		flags |= MNT_LOCK_ATIME;

		if (flags & MNT_READONLY)
			flags |= MNT_LOCK_READONLY;

		if (flags & MNT_NODEV)
			flags |= MNT_LOCK_NODEV;

		if (flags & MNT_NOSUID)
			flags |= MNT_LOCK_NOSUID;

		if (flags & MNT_NOEXEC)
			flags |= MNT_LOCK_NOEXEC;
		/* Don't allow unprivileged users to reveal what is under a mount */
		if (list_empty(&p->mnt_expire))
			flags |= MNT_LOCKED;
		p->mnt.mnt_flags = flags;
	}
}

static void cleanup_group_ids(struct mount *mnt, struct mount *end)
{
	struct mount *p;

	for (p = mnt; p != end; p = next_mnt(p, mnt)) {
		if (p->mnt_group_id && !IS_MNT_SHARED(p))
			mnt_release_group_id(p);
	}
}

static int invent_group_ids(struct mount *mnt, bool recurse)
{
	struct mount *p;

	for (p = mnt; p; p = recurse ? next_mnt(p, mnt) : NULL) {
		if (!p->mnt_group_id && !IS_MNT_SHARED(p)) {
			int err = mnt_alloc_group_id(p);
			if (err) {
				cleanup_group_ids(mnt, p);
				return err;
			}
		}
	}

	return 0;
}

int count_mounts(struct mnt_namespace *ns, struct mount *mnt)
{
	unsigned int max = READ_ONCE(sysctl_mount_max);
	unsigned int mounts = 0, old, pending, sum;
	struct mount *p;

	for (p = mnt; p; p = next_mnt(p, mnt))
		mounts++;

	old = ns->mounts;
	pending = ns->pending_mounts;
	sum = old + pending;
	if ((old > sum) ||
	    (pending > sum) ||
	    (max < sum) ||
	    (mounts > (max - sum)))
		return -ENOSPC;

	ns->pending_mounts = pending + mounts;
	return 0;
}

/*
 *  @source_mnt : mount tree to be attached
 *  @nd         : place the mount tree @source_mnt is attached
 *  @parent_nd  : if non-null, detach the source_mnt from its parent and
 *  		   store the parent mount and mountpoint dentry.
 *  		   (done when source_mnt is moved)
 *
 *  NOTE: in the table below explains the semantics when a source mount
 *  of a given type is attached to a destination mount of a given type.
 * ---------------------------------------------------------------------------
 * |         BIND MOUNT OPERATION                                            |
 * |**************************************************************************
 * | source-->| shared        |       private  |       slave    | unbindable |
 * | dest     |               |                |                |            |
 * |   |      |               |                |                |            |
 * |   v      |               |                |                |            |
 * |**************************************************************************
 * |  shared  | shared (++)   |     shared (+) |     shared(+++)|  invalid   |
 * |          |               |                |                |            |
 * |non-shared| shared (+)    |      private   |      slave (*) |  invalid   |
 * ***************************************************************************
 * A bind operation clones the source mount and mounts the clone on the
 * destination mount.
 *
 * (++)  the cloned mount is propagated to all the mounts in the propagation
 * 	 tree of the destination mount and the cloned mount is added to
 * 	 the peer group of the source mount.
 * (+)   the cloned mount is created under the destination mount and is marked
 *       as shared. The cloned mount is added to the peer group of the source
 *       mount.
 * (+++) the mount is propagated to all the mounts in the propagation tree
 *       of the destination mount and the cloned mount is made slave
 *       of the same master as that of the source mount. The cloned mount
 *       is marked as 'shared and slave'.
 * (*)   the cloned mount is made a slave of the same master as that of the
 * 	 source mount.
 *
 * ---------------------------------------------------------------------------
 * |         		MOVE MOUNT OPERATION                                 |
 * |**************************************************************************
 * | source-->| shared        |       private  |       slave    | unbindable |
 * | dest     |               |                |                |            |
 * |   |      |               |                |                |            |
 * |   v      |               |                |                |            |
 * |**************************************************************************
 * |  shared  | shared (+)    |     shared (+) |    shared(+++) |  invalid   |
 * |          |               |                |                |            |
 * |non-shared| shared (+*)   |      private   |    slave (*)   | unbindable |
 * ***************************************************************************
 *
 * (+)  the mount is moved to the destination. And is then propagated to
 * 	all the mounts in the propagation tree of the destination mount.
 * (+*)  the mount is moved to the destination.
 * (+++)  the mount is moved to the destination and is then propagated to
 * 	all the mounts belonging to the destination mount's propagation tree.
 * 	the mount is marked as 'shared and slave'.
 * (*)	the mount continues to be a slave at the new location.
 *
 * if the source mount is a tree, the operations explained above is
 * applied to each mount in the tree.
 * Must be called without spinlocks held, since this function can sleep
 * in allocations.
 */
static int attach_recursive_mnt(struct mount *source_mnt,
			struct mount *dest_mnt,
			struct mountpoint *dest_mp,
			struct path *parent_path)
{
	struct user_namespace *user_ns = current->nsproxy->mnt_ns->user_ns;
	HLIST_HEAD(tree_list);
	struct mnt_namespace *ns = dest_mnt->mnt_ns;
	struct mountpoint *smp;
	struct mount *child, *p;
	struct hlist_node *n;
	int err;

	/* Preallocate a mountpoint in case the new mounts need
	 * to be tucked under other mounts.
	 */
	smp = get_mountpoint(source_mnt->mnt.mnt_root);
	if (IS_ERR(smp))
		return PTR_ERR(smp);

	/* Is there space to add these mounts to the mount namespace? */
	if (!parent_path) {
		err = count_mounts(ns, source_mnt);
		if (err)
			goto out;
	}

	if (IS_MNT_SHARED(dest_mnt)) {
		err = invent_group_ids(source_mnt, true);
		if (err)
			goto out;
		err = propagate_mnt(dest_mnt, dest_mp, source_mnt, &tree_list);
		lock_mount_hash();
		if (err)
			goto out_cleanup_ids;
		for (p = source_mnt; p; p = next_mnt(p, source_mnt))
			set_mnt_shared(p);
	} else {
		lock_mount_hash();
	}
	if (parent_path) {
		detach_mnt(source_mnt, parent_path);
		attach_mnt(source_mnt, dest_mnt, dest_mp);
		touch_mnt_namespace(source_mnt->mnt_ns);
	} else {
		if (source_mnt->mnt_ns) {
			/* move from anon - the caller will destroy */
			list_del_init(&source_mnt->mnt_ns->list);
		}
		mnt_set_mountpoint(dest_mnt, dest_mp, source_mnt);
		commit_tree(source_mnt);
	}

	hlist_for_each_entry_safe(child, n, &tree_list, mnt_hash) {
		struct mount *q;
		hlist_del_init(&child->mnt_hash);
		q = __lookup_mnt(&child->mnt_parent->mnt,
				 child->mnt_mountpoint);
		if (q)
			mnt_change_mountpoint(child, smp, q);
		/* Notice when we are propagating across user namespaces */
		if (child->mnt_parent->mnt_ns->user_ns != user_ns)
			lock_mnt_tree(child);
		child->mnt.mnt_flags &= ~MNT_LOCKED;
		commit_tree(child);
	}
	put_mountpoint(smp);
	unlock_mount_hash();

	return 0;

 out_cleanup_ids:
	while (!hlist_empty(&tree_list)) {
		child = hlist_entry(tree_list.first, struct mount, mnt_hash);
		child->mnt_parent->mnt_ns->pending_mounts = 0;
		umount_tree(child, UMOUNT_SYNC);
	}
	unlock_mount_hash();
	cleanup_group_ids(source_mnt, NULL);
 out:
	ns->pending_mounts = 0;

	read_seqlock_excl(&mount_lock);
	put_mountpoint(smp);
	read_sequnlock_excl(&mount_lock);

	return err;
}

static struct mountpoint *lock_mount(struct path *path)
{
	struct vfsmount *mnt;
	struct dentry *dentry = path->dentry;
retry:
	inode_lock(dentry->d_inode);
	if (unlikely(cant_mount(dentry))) {
		inode_unlock(dentry->d_inode);
		return ERR_PTR(-ENOENT);
	}
	namespace_lock();
	mnt = lookup_mnt(path);
	if (likely(!mnt)) {
		struct mountpoint *mp = get_mountpoint(dentry);
		if (IS_ERR(mp)) {
			namespace_unlock();
			inode_unlock(dentry->d_inode);
			return mp;
		}
		return mp;
	}
	namespace_unlock();
	inode_unlock(path->dentry->d_inode);
	path_put(path);
	path->mnt = mnt;
	dentry = path->dentry = dget(mnt->mnt_root);
	goto retry;
}

static void unlock_mount(struct mountpoint *where)
{
	struct dentry *dentry = where->m_dentry;

	read_seqlock_excl(&mount_lock);
	put_mountpoint(where);
	read_sequnlock_excl(&mount_lock);

	namespace_unlock();
	inode_unlock(dentry->d_inode);
}

static int graft_tree(struct mount *mnt, struct mount *p, struct mountpoint *mp)
{
	if (mnt->mnt.mnt_sb->s_flags & SB_NOUSER)
		return -EINVAL;

	if (d_is_dir(mp->m_dentry) !=
	      d_is_dir(mnt->mnt.mnt_root))
		return -ENOTDIR;

	return attach_recursive_mnt(mnt, p, mp, NULL);
}

/*
 * Sanity check the flags to change_mnt_propagation.
 */

static int flags_to_propagation_type(int ms_flags)
{
	int type = ms_flags & ~(MS_REC | MS_SILENT);

	/* Fail if any non-propagation flags are set */
	if (type & ~(MS_SHARED | MS_PRIVATE | MS_SLAVE | MS_UNBINDABLE))
		return 0;
	/* Only one propagation flag should be set */
	if (!is_power_of_2(type))
		return 0;
	return type;
}

/*
 * recursively change the type of the mountpoint.
 */
static int do_change_type(struct path *path, int ms_flags)
{
	struct mount *m;
	struct mount *mnt = real_mount(path->mnt);
	int recurse = ms_flags & MS_REC;
	int type;
	int err = 0;

	if (path->dentry != path->mnt->mnt_root)
		return -EINVAL;

	type = flags_to_propagation_type(ms_flags);
	if (!type)
		return -EINVAL;

	namespace_lock();
	if (type == MS_SHARED) {
		err = invent_group_ids(mnt, recurse);
		if (err)
			goto out_unlock;
	}

	lock_mount_hash();
	for (m = mnt; m; m = (recurse ? next_mnt(m, mnt) : NULL))
		change_mnt_propagation(m, type);
	unlock_mount_hash();

 out_unlock:
	namespace_unlock();
	return err;
}

static bool has_locked_children(struct mount *mnt, struct dentry *dentry)
{
	struct mount *child;
	list_for_each_entry(child, &mnt->mnt_mounts, mnt_child) {
		if (!is_subdir(child->mnt_mountpoint, dentry))
			continue;

		if (child->mnt.mnt_flags & MNT_LOCKED)
			return true;
	}
	return false;
}

static struct mount *__do_loopback(struct path *old_path, int recurse)
{
	struct mount *mnt = ERR_PTR(-EINVAL), *old = real_mount(old_path->mnt);

	if (IS_MNT_UNBINDABLE(old))
		return mnt;

	if (!check_mnt(old) && old_path->dentry->d_op != &ns_dentry_operations)
		return mnt;

	if (!recurse && has_locked_children(old, old_path->dentry))
		return mnt;

	if (recurse)
		mnt = copy_tree(old, old_path->dentry, CL_COPY_MNT_NS_FILE);
	else
		mnt = clone_mnt(old, old_path->dentry, 0);

	if (!IS_ERR(mnt))
		mnt->mnt.mnt_flags &= ~MNT_LOCKED;

	return mnt;
}

/*
 * do loopback mount.
 */
static int do_loopback(struct path *path, const char *old_name,
				int recurse)
{
	struct path old_path;
	struct mount *mnt = NULL, *parent;
	struct mountpoint *mp;
	int err;
	if (!old_name || !*old_name)
		return -EINVAL;
	err = kern_path(old_name, LOOKUP_FOLLOW|LOOKUP_AUTOMOUNT, &old_path);
	if (err)
		return err;

	err = -EINVAL;
	if (mnt_ns_loop(old_path.dentry))
		goto out;

	mp = lock_mount(path);
	if (IS_ERR(mp)) {
		err = PTR_ERR(mp);
		goto out;
	}

	parent = real_mount(path->mnt);
	if (!check_mnt(parent))
		goto out2;

	mnt = __do_loopback(&old_path, recurse);
	if (IS_ERR(mnt)) {
		err = PTR_ERR(mnt);
		goto out2;
	}

	err = graft_tree(mnt, parent, mp);
	if (err) {
		lock_mount_hash();
		umount_tree(mnt, UMOUNT_SYNC);
		unlock_mount_hash();
	}
out2:
	unlock_mount(mp);
out:
	path_put(&old_path);
	return err;
}

static struct file *open_detached_copy(struct path *path, bool recursive)
{
	struct user_namespace *user_ns = current->nsproxy->mnt_ns->user_ns;
	struct mnt_namespace *ns = alloc_mnt_ns(user_ns, true);
	struct mount *mnt, *p;
	struct file *file;

	if (IS_ERR(ns))
		return ERR_CAST(ns);

	namespace_lock();
	mnt = __do_loopback(path, recursive);
	if (IS_ERR(mnt)) {
		namespace_unlock();
		free_mnt_ns(ns);
		return ERR_CAST(mnt);
	}

	lock_mount_hash();
	for (p = mnt; p; p = next_mnt(p, mnt)) {
		p->mnt_ns = ns;
		ns->mounts++;
	}
	ns->root = mnt;
	list_add_tail(&ns->list, &mnt->mnt_list);
	mntget(&mnt->mnt);
	unlock_mount_hash();
	namespace_unlock();

	mntput(path->mnt);
	path->mnt = &mnt->mnt;
	file = dentry_open(path, O_PATH, current_cred());
	if (IS_ERR(file))
		dissolve_on_fput(path->mnt);
	else
		file->f_mode |= FMODE_NEED_UNMOUNT;
	return file;
}

SYSCALL_DEFINE3(open_tree, int, dfd, const char *, filename, unsigned, flags)
{
	struct file *file;
	struct path path;
	int lookup_flags = LOOKUP_AUTOMOUNT | LOOKUP_FOLLOW;
	bool detached = flags & OPEN_TREE_CLONE;
	int error;
	int fd;

	BUILD_BUG_ON(OPEN_TREE_CLOEXEC != O_CLOEXEC);

	if (flags & ~(AT_EMPTY_PATH | AT_NO_AUTOMOUNT | AT_RECURSIVE |
		      AT_SYMLINK_NOFOLLOW | OPEN_TREE_CLONE |
		      OPEN_TREE_CLOEXEC))
		return -EINVAL;

	if ((flags & (AT_RECURSIVE | OPEN_TREE_CLONE)) == AT_RECURSIVE)
		return -EINVAL;

	if (flags & AT_NO_AUTOMOUNT)
		lookup_flags &= ~LOOKUP_AUTOMOUNT;
	if (flags & AT_SYMLINK_NOFOLLOW)
		lookup_flags &= ~LOOKUP_FOLLOW;
	if (flags & AT_EMPTY_PATH)
		lookup_flags |= LOOKUP_EMPTY;

	if (detached && !may_mount())
		return -EPERM;

	fd = get_unused_fd_flags(flags & O_CLOEXEC);
	if (fd < 0)
		return fd;

	error = user_path_at(dfd, filename, lookup_flags, &path);
	if (unlikely(error)) {
		file = ERR_PTR(error);
	} else {
		if (detached)
			file = open_detached_copy(&path, flags & AT_RECURSIVE);
		else
			file = dentry_open(&path, O_PATH, current_cred());
		path_put(&path);
	}
	if (IS_ERR(file)) {
		put_unused_fd(fd);
		return PTR_ERR(file);
	}
	fd_install(fd, file);
	return fd;
}

/*
 * Don't allow locked mount flags to be cleared.
 *
 * No locks need to be held here while testing the various MNT_LOCK
 * flags because those flags can never be cleared once they are set.
 */
static bool can_change_locked_flags(struct mount *mnt, unsigned int mnt_flags)
{
	unsigned int fl = mnt->mnt.mnt_flags;

	if ((fl & MNT_LOCK_READONLY) &&
	    !(mnt_flags & MNT_READONLY))
		return false;

	if ((fl & MNT_LOCK_NODEV) &&
	    !(mnt_flags & MNT_NODEV))
		return false;

	if ((fl & MNT_LOCK_NOSUID) &&
	    !(mnt_flags & MNT_NOSUID))
		return false;

	if ((fl & MNT_LOCK_NOEXEC) &&
	    !(mnt_flags & MNT_NOEXEC))
		return false;

	if ((fl & MNT_LOCK_ATIME) &&
	    ((fl & MNT_ATIME_MASK) != (mnt_flags & MNT_ATIME_MASK)))
		return false;

	return true;
}

static int change_mount_ro_state(struct mount *mnt, unsigned int mnt_flags)
{
	bool readonly_request = (mnt_flags & MNT_READONLY);

	if (readonly_request == __mnt_is_readonly(&mnt->mnt))
		return 0;

	if (readonly_request)
		return mnt_make_readonly(mnt);

	return __mnt_unmake_readonly(mnt);
}

/*
 * Update the user-settable attributes on a mount.  The caller must hold
 * sb->s_umount for writing.
 */
static void set_mount_attributes(struct mount *mnt, unsigned int mnt_flags)
{
	lock_mount_hash();
	mnt_flags |= mnt->mnt.mnt_flags & ~MNT_USER_SETTABLE_MASK;
	mnt->mnt.mnt_flags = mnt_flags;
	touch_mnt_namespace(mnt->mnt_ns);
	unlock_mount_hash();
}

/*
 * Handle reconfiguration of the mountpoint only without alteration of the
 * superblock it refers to.  This is triggered by specifying MS_REMOUNT|MS_BIND
 * to mount(2).
 */
static int do_reconfigure_mnt(struct path *path, unsigned int mnt_flags)
{
	struct super_block *sb = path->mnt->mnt_sb;
	struct mount *mnt = real_mount(path->mnt);
	int ret;

	if (!check_mnt(mnt))
		return -EINVAL;

	if (path->dentry != mnt->mnt.mnt_root)
		return -EINVAL;

	if (!can_change_locked_flags(mnt, mnt_flags))
		return -EPERM;

	down_write(&sb->s_umount);
	ret = change_mount_ro_state(mnt, mnt_flags);
	if (ret == 0)
		set_mount_attributes(mnt, mnt_flags);
	up_write(&sb->s_umount);
	return ret;
}

/*
 * change filesystem flags. dir should be a physical root of filesystem.
 * If you've mounted a non-root directory somewhere and want to do remount
 * on it - tough luck.
 */
static int do_remount(struct path *path, int ms_flags, int sb_flags,
		      int mnt_flags, void *data)
{
	int err;
	struct super_block *sb = path->mnt->mnt_sb;
	struct mount *mnt = real_mount(path->mnt);
	struct fs_context *fc;

	if (!check_mnt(mnt))
		return -EINVAL;

	if (path->dentry != path->mnt->mnt_root)
		return -EINVAL;

	if (!can_change_locked_flags(mnt, mnt_flags))
		return -EPERM;

	fc = fs_context_for_reconfigure(path->dentry, sb_flags, MS_RMT_MASK);
	if (IS_ERR(fc))
		return PTR_ERR(fc);

	err = parse_monolithic_mount_data(fc, data);
	if (!err) {
		down_write(&sb->s_umount);
		err = -EPERM;
		if (ns_capable(sb->s_user_ns, CAP_SYS_ADMIN)) {
			err = reconfigure_super(fc);
			if (!err)
				set_mount_attributes(mnt, mnt_flags);
		}
		up_write(&sb->s_umount);
	}
	put_fs_context(fc);
	return err;
}

static inline int tree_contains_unbindable(struct mount *mnt)
{
	struct mount *p;
	for (p = mnt; p; p = next_mnt(p, mnt)) {
		if (IS_MNT_UNBINDABLE(p))
			return 1;
	}
	return 0;
}

/*
 * Check that there aren't references to earlier/same mount namespaces in the
 * specified subtree.  Such references can act as pins for mount namespaces
 * that aren't checked by the mount-cycle checking code, thereby allowing
 * cycles to be made.
 */
static bool check_for_nsfs_mounts(struct mount *subtree)
{
	struct mount *p;
	bool ret = false;

	lock_mount_hash();
	for (p = subtree; p; p = next_mnt(p, subtree))
		if (mnt_ns_loop(p->mnt.mnt_root))
			goto out;

	ret = true;
out:
	unlock_mount_hash();
	return ret;
}

static int do_move_mount(struct path *old_path, struct path *new_path)
{
	struct path parent_path = {.mnt = NULL, .dentry = NULL};
	struct mnt_namespace *ns;
	struct mount *p;
	struct mount *old;
	struct mountpoint *mp;
	int err;
	bool attached;

	mp = lock_mount(new_path);
	if (IS_ERR(mp))
		return PTR_ERR(mp);

	old = real_mount(old_path->mnt);
	p = real_mount(new_path->mnt);
	attached = mnt_has_parent(old);
	ns = old->mnt_ns;

	err = -EINVAL;
	/* The mountpoint must be in our namespace. */
	if (!check_mnt(p))
		goto out;

<<<<<<< HEAD
	/* The thing moved should be either ours or completely unattached. */
	if (attached && !check_mnt(old))
		goto out;

	if (!attached && !(ns && is_anon_ns(ns)))
=======
	/* The thing moved must be mounted... */
	if (!is_mounted(&old->mnt))
		goto out;

	/* ... and either ours or the root of anon namespace */
	if (!(attached ? check_mnt(old) : is_anon_ns(ns)))
>>>>>>> 4ff96fb5
		goto out;

	if (old->mnt.mnt_flags & MNT_LOCKED)
		goto out;

	if (old_path->dentry != old_path->mnt->mnt_root)
		goto out;

	if (d_is_dir(new_path->dentry) !=
	    d_is_dir(old_path->dentry))
		goto out;
	/*
	 * Don't move a mount residing in a shared parent.
	 */
	if (attached && IS_MNT_SHARED(old->mnt_parent))
		goto out;
	/*
	 * Don't move a mount tree containing unbindable mounts to a destination
	 * mount which is shared.
	 */
	if (IS_MNT_SHARED(p) && tree_contains_unbindable(old))
		goto out;
	err = -ELOOP;
	if (!check_for_nsfs_mounts(old))
		goto out;
	for (; mnt_has_parent(p); p = p->mnt_parent)
		if (p == old)
			goto out;

	err = attach_recursive_mnt(old, real_mount(new_path->mnt), mp,
				   attached ? &parent_path : NULL);
	if (err)
		goto out;

	/* if the mount is moved, it should no longer be expire
	 * automatically */
	list_del_init(&old->mnt_expire);
out:
	unlock_mount(mp);
	if (!err) {
		path_put(&parent_path);
		if (!attached)
			free_mnt_ns(ns);
	}
	return err;
}

static int do_move_mount_old(struct path *path, const char *old_name)
{
	struct path old_path;
	int err;

	if (!old_name || !*old_name)
		return -EINVAL;

	err = kern_path(old_name, LOOKUP_FOLLOW, &old_path);
	if (err)
		return err;

	err = do_move_mount(&old_path, path);
	path_put(&old_path);
	return err;
}

/*
 * add a mount into a namespace's mount tree
 */
static int do_add_mount(struct mount *newmnt, struct path *path, int mnt_flags)
{
	struct mountpoint *mp;
	struct mount *parent;
	int err;

	mnt_flags &= ~MNT_INTERNAL_FLAGS;

	mp = lock_mount(path);
	if (IS_ERR(mp))
		return PTR_ERR(mp);

	parent = real_mount(path->mnt);
	err = -EINVAL;
	if (unlikely(!check_mnt(parent))) {
		/* that's acceptable only for automounts done in private ns */
		if (!(mnt_flags & MNT_SHRINKABLE))
			goto unlock;
		/* ... and for those we'd better have mountpoint still alive */
		if (!parent->mnt_ns)
			goto unlock;
	}

	/* Refuse the same filesystem on the same mount point */
	err = -EBUSY;
	if (path->mnt->mnt_sb == newmnt->mnt.mnt_sb &&
	    path->mnt->mnt_root == path->dentry)
		goto unlock;

	err = -EINVAL;
	if (d_is_symlink(newmnt->mnt.mnt_root))
		goto unlock;

	newmnt->mnt.mnt_flags = mnt_flags;
	err = graft_tree(newmnt, parent, mp);

unlock:
	unlock_mount(mp);
	return err;
}

static bool mount_too_revealing(const struct super_block *sb, int *new_mnt_flags);

/*
 * Create a new mount using a superblock configuration and request it
 * be added to the namespace tree.
 */
static int do_new_mount_fc(struct fs_context *fc, struct path *mountpoint,
			   unsigned int mnt_flags)
{
	struct vfsmount *mnt;
	struct super_block *sb = fc->root->d_sb;
	int error;

	error = security_sb_kern_mount(sb);
	if (!error && mount_too_revealing(sb, &mnt_flags))
		error = -EPERM;

	if (unlikely(error)) {
		fc_drop_locked(fc);
		return error;
	}

	up_write(&sb->s_umount);

	mnt = vfs_create_mount(fc);
	if (IS_ERR(mnt))
		return PTR_ERR(mnt);

	error = do_add_mount(real_mount(mnt), mountpoint, mnt_flags);
	if (error < 0)
		mntput(mnt);
	return error;
}

/*
 * create a new mount for userspace and request it to be added into the
 * namespace's tree
 */
static int do_new_mount(struct path *path, const char *fstype, int sb_flags,
			int mnt_flags, const char *name, void *data)
{
	struct file_system_type *type;
	struct fs_context *fc;
	const char *subtype = NULL;
	int err = 0;

	if (!fstype)
		return -EINVAL;

	type = get_fs_type(fstype);
	if (!type)
		return -ENODEV;

	if (type->fs_flags & FS_HAS_SUBTYPE) {
		subtype = strchr(fstype, '.');
		if (subtype) {
			subtype++;
			if (!*subtype) {
				put_filesystem(type);
				return -EINVAL;
			}
		} else {
			subtype = "";
		}
	}

	fc = fs_context_for_mount(type, sb_flags);
	put_filesystem(type);
	if (IS_ERR(fc))
		return PTR_ERR(fc);

	if (subtype)
		err = vfs_parse_fs_string(fc, "subtype",
					  subtype, strlen(subtype));
	if (!err && name)
		err = vfs_parse_fs_string(fc, "source", name, strlen(name));
	if (!err)
		err = parse_monolithic_mount_data(fc, data);
	if (!err)
		err = vfs_get_tree(fc);
	if (!err)
		err = do_new_mount_fc(fc, path, mnt_flags);

	put_fs_context(fc);
	return err;
}

int finish_automount(struct vfsmount *m, struct path *path)
{
	struct mount *mnt = real_mount(m);
	int err;
	/* The new mount record should have at least 2 refs to prevent it being
	 * expired before we get a chance to add it
	 */
	BUG_ON(mnt_get_count(mnt) < 2);

	if (m->mnt_sb == path->mnt->mnt_sb &&
	    m->mnt_root == path->dentry) {
		err = -ELOOP;
		goto fail;
	}

	err = do_add_mount(mnt, path, path->mnt->mnt_flags | MNT_SHRINKABLE);
	if (!err)
		return 0;
fail:
	/* remove m from any expiration list it may be on */
	if (!list_empty(&mnt->mnt_expire)) {
		namespace_lock();
		list_del_init(&mnt->mnt_expire);
		namespace_unlock();
	}
	mntput(m);
	mntput(m);
	return err;
}

/**
 * mnt_set_expiry - Put a mount on an expiration list
 * @mnt: The mount to list.
 * @expiry_list: The list to add the mount to.
 */
void mnt_set_expiry(struct vfsmount *mnt, struct list_head *expiry_list)
{
	namespace_lock();

	list_add_tail(&real_mount(mnt)->mnt_expire, expiry_list);

	namespace_unlock();
}
EXPORT_SYMBOL(mnt_set_expiry);

/*
 * process a list of expirable mountpoints with the intent of discarding any
 * mountpoints that aren't in use and haven't been touched since last we came
 * here
 */
void mark_mounts_for_expiry(struct list_head *mounts)
{
	struct mount *mnt, *next;
	LIST_HEAD(graveyard);

	if (list_empty(mounts))
		return;

	namespace_lock();
	lock_mount_hash();

	/* extract from the expiration list every vfsmount that matches the
	 * following criteria:
	 * - only referenced by its parent vfsmount
	 * - still marked for expiry (marked on the last call here; marks are
	 *   cleared by mntput())
	 */
	list_for_each_entry_safe(mnt, next, mounts, mnt_expire) {
		if (!xchg(&mnt->mnt_expiry_mark, 1) ||
			propagate_mount_busy(mnt, 1))
			continue;
		list_move(&mnt->mnt_expire, &graveyard);
	}
	while (!list_empty(&graveyard)) {
		mnt = list_first_entry(&graveyard, struct mount, mnt_expire);
		touch_mnt_namespace(mnt->mnt_ns);
		umount_tree(mnt, UMOUNT_PROPAGATE|UMOUNT_SYNC);
	}
	unlock_mount_hash();
	namespace_unlock();
}

EXPORT_SYMBOL_GPL(mark_mounts_for_expiry);

/*
 * Ripoff of 'select_parent()'
 *
 * search the list of submounts for a given mountpoint, and move any
 * shrinkable submounts to the 'graveyard' list.
 */
static int select_submounts(struct mount *parent, struct list_head *graveyard)
{
	struct mount *this_parent = parent;
	struct list_head *next;
	int found = 0;

repeat:
	next = this_parent->mnt_mounts.next;
resume:
	while (next != &this_parent->mnt_mounts) {
		struct list_head *tmp = next;
		struct mount *mnt = list_entry(tmp, struct mount, mnt_child);

		next = tmp->next;
		if (!(mnt->mnt.mnt_flags & MNT_SHRINKABLE))
			continue;
		/*
		 * Descend a level if the d_mounts list is non-empty.
		 */
		if (!list_empty(&mnt->mnt_mounts)) {
			this_parent = mnt;
			goto repeat;
		}

		if (!propagate_mount_busy(mnt, 1)) {
			list_move_tail(&mnt->mnt_expire, graveyard);
			found++;
		}
	}
	/*
	 * All done at this level ... ascend and resume the search
	 */
	if (this_parent != parent) {
		next = this_parent->mnt_child.next;
		this_parent = this_parent->mnt_parent;
		goto resume;
	}
	return found;
}

/*
 * process a list of expirable mountpoints with the intent of discarding any
 * submounts of a specific parent mountpoint
 *
 * mount_lock must be held for write
 */
static void shrink_submounts(struct mount *mnt)
{
	LIST_HEAD(graveyard);
	struct mount *m;

	/* extract submounts of 'mountpoint' from the expiration list */
	while (select_submounts(mnt, &graveyard)) {
		while (!list_empty(&graveyard)) {
			m = list_first_entry(&graveyard, struct mount,
						mnt_expire);
			touch_mnt_namespace(m->mnt_ns);
			umount_tree(m, UMOUNT_PROPAGATE|UMOUNT_SYNC);
		}
	}
}

/*
 * Some copy_from_user() implementations do not return the exact number of
 * bytes remaining to copy on a fault.  But copy_mount_options() requires that.
 * Note that this function differs from copy_from_user() in that it will oops
 * on bad values of `to', rather than returning a short copy.
 */
static long exact_copy_from_user(void *to, const void __user * from,
				 unsigned long n)
{
	char *t = to;
	const char __user *f = from;
	char c;

	if (!access_ok(from, n))
		return n;

	while (n) {
		if (__get_user(c, f)) {
			memset(t, 0, n);
			break;
		}
		*t++ = c;
		f++;
		n--;
	}
	return n;
}

void *copy_mount_options(const void __user * data)
{
	int i;
	unsigned long size;
	char *copy;

	if (!data)
		return NULL;

	copy = kmalloc(PAGE_SIZE, GFP_KERNEL);
	if (!copy)
		return ERR_PTR(-ENOMEM);

	/* We only care that *some* data at the address the user
	 * gave us is valid.  Just in case, we'll zero
	 * the remainder of the page.
	 */
	/* copy_from_user cannot cross TASK_SIZE ! */
	size = TASK_SIZE - (unsigned long)data;
	if (size > PAGE_SIZE)
		size = PAGE_SIZE;

	i = size - exact_copy_from_user(copy, data, size);
	if (!i) {
		kfree(copy);
		return ERR_PTR(-EFAULT);
	}
	if (i != PAGE_SIZE)
		memset(copy + i, 0, PAGE_SIZE - i);
	return copy;
}

char *copy_mount_string(const void __user *data)
{
	return data ? strndup_user(data, PATH_MAX) : NULL;
}

/*
 * Flags is a 32-bit value that allows up to 31 non-fs dependent flags to
 * be given to the mount() call (ie: read-only, no-dev, no-suid etc).
 *
 * data is a (void *) that can point to any structure up to
 * PAGE_SIZE-1 bytes, which can contain arbitrary fs-dependent
 * information (or be NULL).
 *
 * Pre-0.97 versions of mount() didn't have a flags word.
 * When the flags word was introduced its top half was required
 * to have the magic value 0xC0ED, and this remained so until 2.4.0-test9.
 * Therefore, if this magic number is present, it carries no information
 * and must be discarded.
 */
long do_mount(const char *dev_name, const char __user *dir_name,
		const char *type_page, unsigned long flags, void *data_page)
{
	struct path path;
	unsigned int mnt_flags = 0, sb_flags;
	int retval = 0;

	/* Discard magic */
	if ((flags & MS_MGC_MSK) == MS_MGC_VAL)
		flags &= ~MS_MGC_MSK;

	/* Basic sanity checks */
	if (data_page)
		((char *)data_page)[PAGE_SIZE - 1] = 0;

	if (flags & MS_NOUSER)
		return -EINVAL;

	/* ... and get the mountpoint */
	retval = user_path(dir_name, &path);
	if (retval)
		return retval;

	retval = security_sb_mount(dev_name, &path,
				   type_page, flags, data_page);
	if (!retval && !may_mount())
		retval = -EPERM;
	if (!retval && (flags & SB_MANDLOCK) && !may_mandlock())
		retval = -EPERM;
	if (retval)
		goto dput_out;

	/* Default to relatime unless overriden */
	if (!(flags & MS_NOATIME))
		mnt_flags |= MNT_RELATIME;

	/* Separate the per-mountpoint flags */
	if (flags & MS_NOSUID)
		mnt_flags |= MNT_NOSUID;
	if (flags & MS_NODEV)
		mnt_flags |= MNT_NODEV;
	if (flags & MS_NOEXEC)
		mnt_flags |= MNT_NOEXEC;
	if (flags & MS_NOATIME)
		mnt_flags |= MNT_NOATIME;
	if (flags & MS_NODIRATIME)
		mnt_flags |= MNT_NODIRATIME;
	if (flags & MS_STRICTATIME)
		mnt_flags &= ~(MNT_RELATIME | MNT_NOATIME);
	if (flags & MS_RDONLY)
		mnt_flags |= MNT_READONLY;

	/* The default atime for remount is preservation */
	if ((flags & MS_REMOUNT) &&
	    ((flags & (MS_NOATIME | MS_NODIRATIME | MS_RELATIME |
		       MS_STRICTATIME)) == 0)) {
		mnt_flags &= ~MNT_ATIME_MASK;
		mnt_flags |= path.mnt->mnt_flags & MNT_ATIME_MASK;
	}

	sb_flags = flags & (SB_RDONLY |
			    SB_SYNCHRONOUS |
			    SB_MANDLOCK |
			    SB_DIRSYNC |
			    SB_SILENT |
			    SB_POSIXACL |
			    SB_LAZYTIME |
			    SB_I_VERSION);

	if ((flags & (MS_REMOUNT | MS_BIND)) == (MS_REMOUNT | MS_BIND))
		retval = do_reconfigure_mnt(&path, mnt_flags);
	else if (flags & MS_REMOUNT)
		retval = do_remount(&path, flags, sb_flags, mnt_flags,
				    data_page);
	else if (flags & MS_BIND)
		retval = do_loopback(&path, dev_name, flags & MS_REC);
	else if (flags & (MS_SHARED | MS_PRIVATE | MS_SLAVE | MS_UNBINDABLE))
		retval = do_change_type(&path, flags);
	else if (flags & MS_MOVE)
		retval = do_move_mount_old(&path, dev_name);
	else
		retval = do_new_mount(&path, type_page, sb_flags, mnt_flags,
				      dev_name, data_page);
dput_out:
	path_put(&path);
	return retval;
}

static struct ucounts *inc_mnt_namespaces(struct user_namespace *ns)
{
	return inc_ucount(ns, current_euid(), UCOUNT_MNT_NAMESPACES);
}

static void dec_mnt_namespaces(struct ucounts *ucounts)
{
	dec_ucount(ucounts, UCOUNT_MNT_NAMESPACES);
}

static void free_mnt_ns(struct mnt_namespace *ns)
{
	if (!is_anon_ns(ns))
		ns_free_inum(&ns->ns);
	dec_mnt_namespaces(ns->ucounts);
	put_user_ns(ns->user_ns);
	kfree(ns);
}

/*
 * Assign a sequence number so we can detect when we attempt to bind
 * mount a reference to an older mount namespace into the current
 * mount namespace, preventing reference counting loops.  A 64bit
 * number incrementing at 10Ghz will take 12,427 years to wrap which
 * is effectively never, so we can ignore the possibility.
 */
static atomic64_t mnt_ns_seq = ATOMIC64_INIT(1);

static struct mnt_namespace *alloc_mnt_ns(struct user_namespace *user_ns, bool anon)
{
	struct mnt_namespace *new_ns;
	struct ucounts *ucounts;
	int ret;

	ucounts = inc_mnt_namespaces(user_ns);
	if (!ucounts)
		return ERR_PTR(-ENOSPC);

	new_ns = kzalloc(sizeof(struct mnt_namespace), GFP_KERNEL);
	if (!new_ns) {
		dec_mnt_namespaces(ucounts);
		return ERR_PTR(-ENOMEM);
	}
	if (!anon) {
		ret = ns_alloc_inum(&new_ns->ns);
		if (ret) {
			kfree(new_ns);
			dec_mnt_namespaces(ucounts);
			return ERR_PTR(ret);
		}
	}
	new_ns->ns.ops = &mntns_operations;
	if (!anon)
		new_ns->seq = atomic64_add_return(1, &mnt_ns_seq);
	atomic_set(&new_ns->count, 1);
	INIT_LIST_HEAD(&new_ns->list);
	init_waitqueue_head(&new_ns->poll);
	new_ns->user_ns = get_user_ns(user_ns);
	new_ns->ucounts = ucounts;
	return new_ns;
}

__latent_entropy
struct mnt_namespace *copy_mnt_ns(unsigned long flags, struct mnt_namespace *ns,
		struct user_namespace *user_ns, struct fs_struct *new_fs)
{
	struct mnt_namespace *new_ns;
	struct vfsmount *rootmnt = NULL, *pwdmnt = NULL;
	struct mount *p, *q;
	struct mount *old;
	struct mount *new;
	int copy_flags;

	BUG_ON(!ns);

	if (likely(!(flags & CLONE_NEWNS))) {
		get_mnt_ns(ns);
		return ns;
	}

	old = ns->root;

	new_ns = alloc_mnt_ns(user_ns, false);
	if (IS_ERR(new_ns))
		return new_ns;

	namespace_lock();
	/* First pass: copy the tree topology */
	copy_flags = CL_COPY_UNBINDABLE | CL_EXPIRE;
	if (user_ns != ns->user_ns)
		copy_flags |= CL_SHARED_TO_SLAVE;
	new = copy_tree(old, old->mnt.mnt_root, copy_flags);
	if (IS_ERR(new)) {
		namespace_unlock();
		free_mnt_ns(new_ns);
		return ERR_CAST(new);
	}
	if (user_ns != ns->user_ns) {
		lock_mount_hash();
		lock_mnt_tree(new);
		unlock_mount_hash();
	}
	new_ns->root = new;
	list_add_tail(&new_ns->list, &new->mnt_list);

	/*
	 * Second pass: switch the tsk->fs->* elements and mark new vfsmounts
	 * as belonging to new namespace.  We have already acquired a private
	 * fs_struct, so tsk->fs->lock is not needed.
	 */
	p = old;
	q = new;
	while (p) {
		q->mnt_ns = new_ns;
		new_ns->mounts++;
		if (new_fs) {
			if (&p->mnt == new_fs->root.mnt) {
				new_fs->root.mnt = mntget(&q->mnt);
				rootmnt = &p->mnt;
			}
			if (&p->mnt == new_fs->pwd.mnt) {
				new_fs->pwd.mnt = mntget(&q->mnt);
				pwdmnt = &p->mnt;
			}
		}
		p = next_mnt(p, old);
		q = next_mnt(q, new);
		if (!q)
			break;
		while (p->mnt.mnt_root != q->mnt.mnt_root)
			p = next_mnt(p, old);
	}
	namespace_unlock();

	if (rootmnt)
		mntput(rootmnt);
	if (pwdmnt)
		mntput(pwdmnt);

	return new_ns;
}

struct dentry *mount_subtree(struct vfsmount *m, const char *name)
{
	struct mount *mnt = real_mount(m);
	struct mnt_namespace *ns;
	struct super_block *s;
	struct path path;
	int err;

	ns = alloc_mnt_ns(&init_user_ns, true);
	if (IS_ERR(ns)) {
		mntput(m);
		return ERR_CAST(ns);
	}
	mnt->mnt_ns = ns;
	ns->root = mnt;
	ns->mounts++;
	list_add(&mnt->mnt_list, &ns->list);

	err = vfs_path_lookup(m->mnt_root, m,
			name, LOOKUP_FOLLOW|LOOKUP_AUTOMOUNT, &path);

	put_mnt_ns(ns);

	if (err)
		return ERR_PTR(err);

	/* trade a vfsmount reference for active sb one */
	s = path.mnt->mnt_sb;
	atomic_inc(&s->s_active);
	mntput(path.mnt);
	/* lock the sucker */
	down_write(&s->s_umount);
	/* ... and return the root of (sub)tree on it */
	return path.dentry;
}
EXPORT_SYMBOL(mount_subtree);

int ksys_mount(char __user *dev_name, char __user *dir_name, char __user *type,
	       unsigned long flags, void __user *data)
{
	int ret;
	char *kernel_type;
	char *kernel_dev;
	void *options;

	kernel_type = copy_mount_string(type);
	ret = PTR_ERR(kernel_type);
	if (IS_ERR(kernel_type))
		goto out_type;

	kernel_dev = copy_mount_string(dev_name);
	ret = PTR_ERR(kernel_dev);
	if (IS_ERR(kernel_dev))
		goto out_dev;

	options = copy_mount_options(data);
	ret = PTR_ERR(options);
	if (IS_ERR(options))
		goto out_data;

	ret = do_mount(kernel_dev, dir_name, kernel_type, flags, options);

	kfree(options);
out_data:
	kfree(kernel_dev);
out_dev:
	kfree(kernel_type);
out_type:
	return ret;
}

SYSCALL_DEFINE5(mount, char __user *, dev_name, char __user *, dir_name,
		char __user *, type, unsigned long, flags, void __user *, data)
{
	return ksys_mount(dev_name, dir_name, type, flags, data);
}

/*
 * Create a kernel mount representation for a new, prepared superblock
 * (specified by fs_fd) and attach to an open_tree-like file descriptor.
 */
SYSCALL_DEFINE3(fsmount, int, fs_fd, unsigned int, flags,
		unsigned int, attr_flags)
{
	struct mnt_namespace *ns;
	struct fs_context *fc;
	struct file *file;
	struct path newmount;
	struct mount *mnt;
	struct fd f;
	unsigned int mnt_flags = 0;
	long ret;

	if (!may_mount())
		return -EPERM;

	if ((flags & ~(FSMOUNT_CLOEXEC)) != 0)
		return -EINVAL;

	if (attr_flags & ~(MOUNT_ATTR_RDONLY |
			   MOUNT_ATTR_NOSUID |
			   MOUNT_ATTR_NODEV |
			   MOUNT_ATTR_NOEXEC |
			   MOUNT_ATTR__ATIME |
			   MOUNT_ATTR_NODIRATIME))
		return -EINVAL;

	if (attr_flags & MOUNT_ATTR_RDONLY)
		mnt_flags |= MNT_READONLY;
	if (attr_flags & MOUNT_ATTR_NOSUID)
		mnt_flags |= MNT_NOSUID;
	if (attr_flags & MOUNT_ATTR_NODEV)
		mnt_flags |= MNT_NODEV;
	if (attr_flags & MOUNT_ATTR_NOEXEC)
		mnt_flags |= MNT_NOEXEC;
	if (attr_flags & MOUNT_ATTR_NODIRATIME)
		mnt_flags |= MNT_NODIRATIME;

	switch (attr_flags & MOUNT_ATTR__ATIME) {
	case MOUNT_ATTR_STRICTATIME:
		break;
	case MOUNT_ATTR_NOATIME:
		mnt_flags |= MNT_NOATIME;
		break;
	case MOUNT_ATTR_RELATIME:
		mnt_flags |= MNT_RELATIME;
		break;
	default:
		return -EINVAL;
	}

	f = fdget(fs_fd);
	if (!f.file)
		return -EBADF;

	ret = -EINVAL;
	if (f.file->f_op != &fscontext_fops)
		goto err_fsfd;

	fc = f.file->private_data;

	ret = mutex_lock_interruptible(&fc->uapi_mutex);
	if (ret < 0)
		goto err_fsfd;

	/* There must be a valid superblock or we can't mount it */
	ret = -EINVAL;
	if (!fc->root)
		goto err_unlock;

	ret = -EPERM;
	if (mount_too_revealing(fc->root->d_sb, &mnt_flags)) {
		pr_warn("VFS: Mount too revealing\n");
		goto err_unlock;
	}

	ret = -EBUSY;
	if (fc->phase != FS_CONTEXT_AWAITING_MOUNT)
		goto err_unlock;

	ret = -EPERM;
	if ((fc->sb_flags & SB_MANDLOCK) && !may_mandlock())
		goto err_unlock;

	newmount.mnt = vfs_create_mount(fc);
	if (IS_ERR(newmount.mnt)) {
		ret = PTR_ERR(newmount.mnt);
		goto err_unlock;
	}
	newmount.dentry = dget(fc->root);
	newmount.mnt->mnt_flags = mnt_flags;

	/* We've done the mount bit - now move the file context into more or
	 * less the same state as if we'd done an fspick().  We don't want to
	 * do any memory allocation or anything like that at this point as we
	 * don't want to have to handle any errors incurred.
	 */
	vfs_clean_context(fc);

	ns = alloc_mnt_ns(current->nsproxy->mnt_ns->user_ns, true);
	if (IS_ERR(ns)) {
		ret = PTR_ERR(ns);
		goto err_path;
	}
	mnt = real_mount(newmount.mnt);
	mnt->mnt_ns = ns;
	ns->root = mnt;
	ns->mounts = 1;
	list_add(&mnt->mnt_list, &ns->list);
<<<<<<< HEAD
=======
	mntget(newmount.mnt);
>>>>>>> 4ff96fb5

	/* Attach to an apparent O_PATH fd with a note that we need to unmount
	 * it, not just simply put it.
	 */
	file = dentry_open(&newmount, O_PATH, fc->cred);
	if (IS_ERR(file)) {
		dissolve_on_fput(newmount.mnt);
		ret = PTR_ERR(file);
		goto err_path;
	}
	file->f_mode |= FMODE_NEED_UNMOUNT;

	ret = get_unused_fd_flags((flags & FSMOUNT_CLOEXEC) ? O_CLOEXEC : 0);
	if (ret >= 0)
		fd_install(ret, file);
	else
		fput(file);

err_path:
	path_put(&newmount);
err_unlock:
	mutex_unlock(&fc->uapi_mutex);
err_fsfd:
	fdput(f);
	return ret;
}

/*
 * Move a mount from one place to another.  In combination with
 * fsopen()/fsmount() this is used to install a new mount and in combination
 * with open_tree(OPEN_TREE_CLONE [| AT_RECURSIVE]) it can be used to copy
 * a mount subtree.
 *
 * Note the flags value is a combination of MOVE_MOUNT_* flags.
 */
SYSCALL_DEFINE5(move_mount,
		int, from_dfd, const char *, from_pathname,
		int, to_dfd, const char *, to_pathname,
		unsigned int, flags)
{
	struct path from_path, to_path;
	unsigned int lflags;
	int ret = 0;

	if (!may_mount())
		return -EPERM;

	if (flags & ~MOVE_MOUNT__MASK)
		return -EINVAL;

	/* If someone gives a pathname, they aren't permitted to move
	 * from an fd that requires unmount as we can't get at the flag
	 * to clear it afterwards.
	 */
	lflags = 0;
	if (flags & MOVE_MOUNT_F_SYMLINKS)	lflags |= LOOKUP_FOLLOW;
	if (flags & MOVE_MOUNT_F_AUTOMOUNTS)	lflags |= LOOKUP_AUTOMOUNT;
	if (flags & MOVE_MOUNT_F_EMPTY_PATH)	lflags |= LOOKUP_EMPTY;

	ret = user_path_at(from_dfd, from_pathname, lflags, &from_path);
	if (ret < 0)
		return ret;

	lflags = 0;
	if (flags & MOVE_MOUNT_T_SYMLINKS)	lflags |= LOOKUP_FOLLOW;
	if (flags & MOVE_MOUNT_T_AUTOMOUNTS)	lflags |= LOOKUP_AUTOMOUNT;
	if (flags & MOVE_MOUNT_T_EMPTY_PATH)	lflags |= LOOKUP_EMPTY;

	ret = user_path_at(to_dfd, to_pathname, lflags, &to_path);
	if (ret < 0)
		goto out_from;

	ret = security_move_mount(&from_path, &to_path);
	if (ret < 0)
		goto out_to;

	ret = do_move_mount(&from_path, &to_path);

out_to:
	path_put(&to_path);
out_from:
	path_put(&from_path);
	return ret;
}

/*
 * Return true if path is reachable from root
 *
 * namespace_sem or mount_lock is held
 */
bool is_path_reachable(struct mount *mnt, struct dentry *dentry,
			 const struct path *root)
{
	while (&mnt->mnt != root->mnt && mnt_has_parent(mnt)) {
		dentry = mnt->mnt_mountpoint;
		mnt = mnt->mnt_parent;
	}
	return &mnt->mnt == root->mnt && is_subdir(dentry, root->dentry);
}

bool path_is_under(const struct path *path1, const struct path *path2)
{
	bool res;
	read_seqlock_excl(&mount_lock);
	res = is_path_reachable(real_mount(path1->mnt), path1->dentry, path2);
	read_sequnlock_excl(&mount_lock);
	return res;
}
EXPORT_SYMBOL(path_is_under);

/*
 * pivot_root Semantics:
 * Moves the root file system of the current process to the directory put_old,
 * makes new_root as the new root file system of the current process, and sets
 * root/cwd of all processes which had them on the current root to new_root.
 *
 * Restrictions:
 * The new_root and put_old must be directories, and  must not be on the
 * same file  system as the current process root. The put_old  must  be
 * underneath new_root,  i.e. adding a non-zero number of /.. to the string
 * pointed to by put_old must yield the same directory as new_root. No other
 * file system may be mounted on put_old. After all, new_root is a mountpoint.
 *
 * Also, the current root cannot be on the 'rootfs' (initial ramfs) filesystem.
 * See Documentation/filesystems/ramfs-rootfs-initramfs.txt for alternatives
 * in this situation.
 *
 * Notes:
 *  - we don't move root/cwd if they are not at the root (reason: if something
 *    cared enough to change them, it's probably wrong to force them elsewhere)
 *  - it's okay to pick a root that isn't the root of a file system, e.g.
 *    /nfs/my_root where /nfs is the mount point. It must be a mountpoint,
 *    though, so you may need to say mount --bind /nfs/my_root /nfs/my_root
 *    first.
 */
SYSCALL_DEFINE2(pivot_root, const char __user *, new_root,
		const char __user *, put_old)
{
	struct path new, old, parent_path, root_parent, root;
	struct mount *new_mnt, *root_mnt, *old_mnt;
	struct mountpoint *old_mp, *root_mp;
	int error;

	if (!may_mount())
		return -EPERM;

	error = user_path_dir(new_root, &new);
	if (error)
		goto out0;

	error = user_path_dir(put_old, &old);
	if (error)
		goto out1;

	error = security_sb_pivotroot(&old, &new);
	if (error)
		goto out2;

	get_fs_root(current->fs, &root);
	old_mp = lock_mount(&old);
	error = PTR_ERR(old_mp);
	if (IS_ERR(old_mp))
		goto out3;

	error = -EINVAL;
	new_mnt = real_mount(new.mnt);
	root_mnt = real_mount(root.mnt);
	old_mnt = real_mount(old.mnt);
	if (IS_MNT_SHARED(old_mnt) ||
		IS_MNT_SHARED(new_mnt->mnt_parent) ||
		IS_MNT_SHARED(root_mnt->mnt_parent))
		goto out4;
	if (!check_mnt(root_mnt) || !check_mnt(new_mnt))
		goto out4;
	if (new_mnt->mnt.mnt_flags & MNT_LOCKED)
		goto out4;
	error = -ENOENT;
	if (d_unlinked(new.dentry))
		goto out4;
	error = -EBUSY;
	if (new_mnt == root_mnt || old_mnt == root_mnt)
		goto out4; /* loop, on the same file system  */
	error = -EINVAL;
	if (root.mnt->mnt_root != root.dentry)
		goto out4; /* not a mountpoint */
	if (!mnt_has_parent(root_mnt))
		goto out4; /* not attached */
	root_mp = root_mnt->mnt_mp;
	if (new.mnt->mnt_root != new.dentry)
		goto out4; /* not a mountpoint */
	if (!mnt_has_parent(new_mnt))
		goto out4; /* not attached */
	/* make sure we can reach put_old from new_root */
	if (!is_path_reachable(old_mnt, old.dentry, &new))
		goto out4;
	/* make certain new is below the root */
	if (!is_path_reachable(new_mnt, new.dentry, &root))
		goto out4;
	root_mp->m_count++; /* pin it so it won't go away */
	lock_mount_hash();
	detach_mnt(new_mnt, &parent_path);
	detach_mnt(root_mnt, &root_parent);
	if (root_mnt->mnt.mnt_flags & MNT_LOCKED) {
		new_mnt->mnt.mnt_flags |= MNT_LOCKED;
		root_mnt->mnt.mnt_flags &= ~MNT_LOCKED;
	}
	/* mount old root on put_old */
	attach_mnt(root_mnt, old_mnt, old_mp);
	/* mount new_root on / */
	attach_mnt(new_mnt, real_mount(root_parent.mnt), root_mp);
	touch_mnt_namespace(current->nsproxy->mnt_ns);
	/* A moved mount should not expire automatically */
	list_del_init(&new_mnt->mnt_expire);
	put_mountpoint(root_mp);
	unlock_mount_hash();
	chroot_fs_refs(&root, &new);
	error = 0;
out4:
	unlock_mount(old_mp);
	if (!error) {
		path_put(&root_parent);
		path_put(&parent_path);
	}
out3:
	path_put(&root);
out2:
	path_put(&old);
out1:
	path_put(&new);
out0:
	return error;
}

static void __init init_mount_tree(void)
{
	struct vfsmount *mnt;
	struct mount *m;
	struct mnt_namespace *ns;
	struct path root;
	struct file_system_type *type;

	type = get_fs_type("rootfs");
	if (!type)
		panic("Can't find rootfs type");
	mnt = vfs_kern_mount(type, 0, "rootfs", NULL);
	put_filesystem(type);
	if (IS_ERR(mnt))
		panic("Can't create rootfs");

	ns = alloc_mnt_ns(&init_user_ns, false);
	if (IS_ERR(ns))
		panic("Can't allocate initial namespace");
	m = real_mount(mnt);
	m->mnt_ns = ns;
	ns->root = m;
	ns->mounts = 1;
	list_add(&m->mnt_list, &ns->list);
	init_task.nsproxy->mnt_ns = ns;
	get_mnt_ns(ns);

	root.mnt = mnt;
	root.dentry = mnt->mnt_root;
	mnt->mnt_flags |= MNT_LOCKED;

	set_fs_pwd(current->fs, &root);
	set_fs_root(current->fs, &root);
}

void __init mnt_init(void)
{
	int err;

	mnt_cache = kmem_cache_create("mnt_cache", sizeof(struct mount),
			0, SLAB_HWCACHE_ALIGN | SLAB_PANIC, NULL);

	mount_hashtable = alloc_large_system_hash("Mount-cache",
				sizeof(struct hlist_head),
				mhash_entries, 19,
				HASH_ZERO,
				&m_hash_shift, &m_hash_mask, 0, 0);
	mountpoint_hashtable = alloc_large_system_hash("Mountpoint-cache",
				sizeof(struct hlist_head),
				mphash_entries, 19,
				HASH_ZERO,
				&mp_hash_shift, &mp_hash_mask, 0, 0);

	if (!mount_hashtable || !mountpoint_hashtable)
		panic("Failed to allocate mount hash table\n");

	kernfs_init();

	err = sysfs_init();
	if (err)
		printk(KERN_WARNING "%s: sysfs_init error: %d\n",
			__func__, err);
	fs_kobj = kobject_create_and_add("fs", NULL);
	if (!fs_kobj)
		printk(KERN_WARNING "%s: kobj create error\n", __func__);
	init_rootfs();
	init_mount_tree();
}

void put_mnt_ns(struct mnt_namespace *ns)
{
	if (!atomic_dec_and_test(&ns->count))
		return;
	drop_collected_mounts(&ns->root->mnt);
	free_mnt_ns(ns);
}

struct vfsmount *kern_mount(struct file_system_type *type)
{
	struct vfsmount *mnt;
	mnt = vfs_kern_mount(type, SB_KERNMOUNT, type->name, NULL);
	if (!IS_ERR(mnt)) {
		/*
		 * it is a longterm mount, don't release mnt until
		 * we unmount before file sys is unregistered
		*/
		real_mount(mnt)->mnt_ns = MNT_NS_INTERNAL;
	}
	return mnt;
}
EXPORT_SYMBOL_GPL(kern_mount);

void kern_unmount(struct vfsmount *mnt)
{
	/* release long term mount so mount point can be released */
	if (!IS_ERR_OR_NULL(mnt)) {
		real_mount(mnt)->mnt_ns = NULL;
		synchronize_rcu();	/* yecchhh... */
		mntput(mnt);
	}
}
EXPORT_SYMBOL(kern_unmount);

bool our_mnt(struct vfsmount *mnt)
{
	return check_mnt(real_mount(mnt));
}

bool current_chrooted(void)
{
	/* Does the current process have a non-standard root */
	struct path ns_root;
	struct path fs_root;
	bool chrooted;

	/* Find the namespace root */
	ns_root.mnt = &current->nsproxy->mnt_ns->root->mnt;
	ns_root.dentry = ns_root.mnt->mnt_root;
	path_get(&ns_root);
	while (d_mountpoint(ns_root.dentry) && follow_down_one(&ns_root))
		;

	get_fs_root(current->fs, &fs_root);

	chrooted = !path_equal(&fs_root, &ns_root);

	path_put(&fs_root);
	path_put(&ns_root);

	return chrooted;
}

static bool mnt_already_visible(struct mnt_namespace *ns,
				const struct super_block *sb,
				int *new_mnt_flags)
{
	int new_flags = *new_mnt_flags;
	struct mount *mnt;
	bool visible = false;

	down_read(&namespace_sem);
	list_for_each_entry(mnt, &ns->list, mnt_list) {
		struct mount *child;
		int mnt_flags;

		if (mnt->mnt.mnt_sb->s_type != sb->s_type)
			continue;

		/* This mount is not fully visible if it's root directory
		 * is not the root directory of the filesystem.
		 */
		if (mnt->mnt.mnt_root != mnt->mnt.mnt_sb->s_root)
			continue;

		/* A local view of the mount flags */
		mnt_flags = mnt->mnt.mnt_flags;

		/* Don't miss readonly hidden in the superblock flags */
		if (sb_rdonly(mnt->mnt.mnt_sb))
			mnt_flags |= MNT_LOCK_READONLY;

		/* Verify the mount flags are equal to or more permissive
		 * than the proposed new mount.
		 */
		if ((mnt_flags & MNT_LOCK_READONLY) &&
		    !(new_flags & MNT_READONLY))
			continue;
		if ((mnt_flags & MNT_LOCK_ATIME) &&
		    ((mnt_flags & MNT_ATIME_MASK) != (new_flags & MNT_ATIME_MASK)))
			continue;

		/* This mount is not fully visible if there are any
		 * locked child mounts that cover anything except for
		 * empty directories.
		 */
		list_for_each_entry(child, &mnt->mnt_mounts, mnt_child) {
			struct inode *inode = child->mnt_mountpoint->d_inode;
			/* Only worry about locked mounts */
			if (!(child->mnt.mnt_flags & MNT_LOCKED))
				continue;
			/* Is the directory permanetly empty? */
			if (!is_empty_dir_inode(inode))
				goto next;
		}
		/* Preserve the locked attributes */
		*new_mnt_flags |= mnt_flags & (MNT_LOCK_READONLY | \
					       MNT_LOCK_ATIME);
		visible = true;
		goto found;
	next:	;
	}
found:
	up_read(&namespace_sem);
	return visible;
}

static bool mount_too_revealing(const struct super_block *sb, int *new_mnt_flags)
{
	const unsigned long required_iflags = SB_I_NOEXEC | SB_I_NODEV;
	struct mnt_namespace *ns = current->nsproxy->mnt_ns;
	unsigned long s_iflags;

	if (ns->user_ns == &init_user_ns)
		return false;

	/* Can this filesystem be too revealing? */
	s_iflags = sb->s_iflags;
	if (!(s_iflags & SB_I_USERNS_VISIBLE))
		return false;

	if ((s_iflags & required_iflags) != required_iflags) {
		WARN_ONCE(1, "Expected s_iflags to contain 0x%lx\n",
			  required_iflags);
		return true;
	}

	return !mnt_already_visible(ns, sb, new_mnt_flags);
}

bool mnt_may_suid(struct vfsmount *mnt)
{
	/*
	 * Foreign mounts (accessed via fchdir or through /proc
	 * symlinks) are always treated as if they are nosuid.  This
	 * prevents namespaces from trusting potentially unsafe
	 * suid/sgid bits, file caps, or security labels that originate
	 * in other namespaces.
	 */
	return !(mnt->mnt_flags & MNT_NOSUID) && check_mnt(real_mount(mnt)) &&
	       current_in_userns(mnt->mnt_sb->s_user_ns);
}

static struct ns_common *mntns_get(struct task_struct *task)
{
	struct ns_common *ns = NULL;
	struct nsproxy *nsproxy;

	task_lock(task);
	nsproxy = task->nsproxy;
	if (nsproxy) {
		ns = &nsproxy->mnt_ns->ns;
		get_mnt_ns(to_mnt_ns(ns));
	}
	task_unlock(task);

	return ns;
}

static void mntns_put(struct ns_common *ns)
{
	put_mnt_ns(to_mnt_ns(ns));
}

static int mntns_install(struct nsproxy *nsproxy, struct ns_common *ns)
{
	struct fs_struct *fs = current->fs;
	struct mnt_namespace *mnt_ns = to_mnt_ns(ns), *old_mnt_ns;
	struct path root;
	int err;

	if (!ns_capable(mnt_ns->user_ns, CAP_SYS_ADMIN) ||
	    !ns_capable(current_user_ns(), CAP_SYS_CHROOT) ||
	    !ns_capable(current_user_ns(), CAP_SYS_ADMIN))
		return -EPERM;

	if (is_anon_ns(mnt_ns))
		return -EINVAL;

	if (fs->users != 1)
		return -EINVAL;

	get_mnt_ns(mnt_ns);
	old_mnt_ns = nsproxy->mnt_ns;
	nsproxy->mnt_ns = mnt_ns;

	/* Find the root */
	err = vfs_path_lookup(mnt_ns->root->mnt.mnt_root, &mnt_ns->root->mnt,
				"/", LOOKUP_DOWN, &root);
	if (err) {
		/* revert to old namespace */
		nsproxy->mnt_ns = old_mnt_ns;
		put_mnt_ns(mnt_ns);
		return err;
	}

	put_mnt_ns(old_mnt_ns);

	/* Update the pwd and root */
	set_fs_pwd(fs, &root);
	set_fs_root(fs, &root);

	path_put(&root);
	return 0;
}

static struct user_namespace *mntns_owner(struct ns_common *ns)
{
	return to_mnt_ns(ns)->user_ns;
}

const struct proc_ns_operations mntns_operations = {
	.name		= "mnt",
	.type		= CLONE_NEWNS,
	.get		= mntns_get,
	.put		= mntns_put,
	.install	= mntns_install,
	.owner		= mntns_owner,
};<|MERGE_RESOLUTION|>--- conflicted
+++ resolved
@@ -2596,20 +2596,12 @@
 	if (!check_mnt(p))
 		goto out;
 
-<<<<<<< HEAD
-	/* The thing moved should be either ours or completely unattached. */
-	if (attached && !check_mnt(old))
-		goto out;
-
-	if (!attached && !(ns && is_anon_ns(ns)))
-=======
 	/* The thing moved must be mounted... */
 	if (!is_mounted(&old->mnt))
 		goto out;
 
 	/* ... and either ours or the root of anon namespace */
 	if (!(attached ? check_mnt(old) : is_anon_ns(ns)))
->>>>>>> 4ff96fb5
 		goto out;
 
 	if (old->mnt.mnt_flags & MNT_LOCKED)
@@ -3455,10 +3447,7 @@
 	ns->root = mnt;
 	ns->mounts = 1;
 	list_add(&mnt->mnt_list, &ns->list);
-<<<<<<< HEAD
-=======
 	mntget(newmount.mnt);
->>>>>>> 4ff96fb5
 
 	/* Attach to an apparent O_PATH fd with a note that we need to unmount
 	 * it, not just simply put it.

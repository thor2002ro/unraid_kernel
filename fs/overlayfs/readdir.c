--- conflicted
+++ resolved
@@ -264,11 +264,7 @@
 		return ovl_fill_lowest(rdd, name, namelen, offset, ino, d_type);
 }
 
-<<<<<<< HEAD
-static int ovl_check_whiteouts(struct path *path, struct ovl_readdir_data *rdd)
-=======
 static int ovl_check_whiteouts(const struct path *path, struct ovl_readdir_data *rdd)
->>>>>>> 7365df19
 {
 	int err;
 	struct ovl_cache_entry *p;
@@ -1069,11 +1065,7 @@
 
 #define OVL_INCOMPATDIR_NAME "incompat"
 
-<<<<<<< HEAD
-static int ovl_workdir_cleanup_recurse(struct ovl_fs *ofs, struct path *path,
-=======
 static int ovl_workdir_cleanup_recurse(struct ovl_fs *ofs, const struct path *path,
->>>>>>> 7365df19
 				       int level)
 {
 	int err;

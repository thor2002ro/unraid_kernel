--- conflicted
+++ resolved
@@ -1349,7 +1349,6 @@
 				       unsigned issue_flags)
 {
 	unsigned int cflags;
-<<<<<<< HEAD
 
 	if (likely(!(req->flags & REQ_F_BUFFER_SELECTED)))
 		return 0;
@@ -1375,81 +1374,10 @@
 	} else {
 		lockdep_assert_held(&req->ctx->uring_lock);
 
-=======
-
-	if (likely(!(req->flags & REQ_F_BUFFER_SELECTED)))
-		return 0;
-
-	/*
-	 * We can add this buffer back to two lists:
-	 *
-	 * 1) The io_buffers_cache list. This one is protected by the
-	 *    ctx->uring_lock. If we already hold this lock, add back to this
-	 *    list as we can grab it from issue as well.
-	 * 2) The io_buffers_comp list. This one is protected by the
-	 *    ctx->completion_lock.
-	 *
-	 * We migrate buffers from the comp_list to the issue cache list
-	 * when we need one.
-	 */
-	if (issue_flags & IO_URING_F_UNLOCKED) {
-		struct io_ring_ctx *ctx = req->ctx;
-
-		spin_lock(&ctx->completion_lock);
-		cflags = __io_put_kbuf(req, &ctx->io_buffers_comp);
-		spin_unlock(&ctx->completion_lock);
-	} else {
-		lockdep_assert_held(&req->ctx->uring_lock);
-
->>>>>>> feaeef12
 		cflags = __io_put_kbuf(req, &req->ctx->io_buffers_cache);
 	}
 
 	return cflags;
-<<<<<<< HEAD
-}
-
-static struct io_buffer_list *io_buffer_get_list(struct io_ring_ctx *ctx,
-						 unsigned int bgid)
-{
-	struct list_head *hash_list;
-	struct io_buffer_list *bl;
-
-	hash_list = &ctx->io_buffers[hash_32(bgid, IO_BUFFERS_HASH_BITS)];
-	list_for_each_entry(bl, hash_list, list)
-		if (bl->bgid == bgid || bgid == -1U)
-			return bl;
-
-	return NULL;
-}
-
-static void io_kbuf_recycle(struct io_kiocb *req, unsigned issue_flags)
-{
-	struct io_ring_ctx *ctx = req->ctx;
-	struct io_buffer_list *bl;
-	struct io_buffer *buf;
-
-	if (likely(!(req->flags & REQ_F_BUFFER_SELECTED)))
-		return;
-	/* don't recycle if we already did IO to this buffer */
-	if (req->flags & REQ_F_PARTIAL_IO)
-		return;
-
-	if (issue_flags & IO_URING_F_UNLOCKED)
-		mutex_lock(&ctx->uring_lock);
-
-	lockdep_assert_held(&ctx->uring_lock);
-
-	buf = req->kbuf;
-	bl = io_buffer_get_list(ctx, buf->bgid);
-	list_add(&buf->list, &bl->buf_list);
-	req->flags &= ~REQ_F_BUFFER_SELECTED;
-	req->kbuf = NULL;
-
-	if (issue_flags & IO_URING_F_UNLOCKED)
-		mutex_unlock(&ctx->uring_lock);
-=======
->>>>>>> feaeef12
 }
 
 static struct io_buffer_list *io_buffer_get_list(struct io_ring_ctx *ctx,
@@ -3215,35 +3143,6 @@
 	int ret;
 
 	kiocb->ki_pos = READ_ONCE(sqe->off);
-<<<<<<< HEAD
-	kiocb->ki_flags = iocb_flags(file);
-	ret = kiocb_set_rw_flags(kiocb, READ_ONCE(sqe->rw_flags));
-	if (unlikely(ret))
-		return ret;
-
-	/*
-	 * If the file is marked O_NONBLOCK, still allow retry for it if it
-	 * supports async. Otherwise it's impossible to use O_NONBLOCK files
-	 * reliably. If not, or it IOCB_NOWAIT is set, don't retry.
-	 */
-	if ((kiocb->ki_flags & IOCB_NOWAIT) ||
-	    ((file->f_flags & O_NONBLOCK) && !io_file_supports_nowait(req)))
-		req->flags |= REQ_F_NOWAIT;
-
-	if (ctx->flags & IORING_SETUP_IOPOLL) {
-		if (!(kiocb->ki_flags & IOCB_DIRECT) || !file->f_op->iopoll)
-			return -EOPNOTSUPP;
-
-		kiocb->ki_flags |= IOCB_HIPRI | IOCB_ALLOC_CACHE;
-		kiocb->ki_complete = io_complete_rw_iopoll;
-		req->iopoll_completed = 0;
-	} else {
-		if (kiocb->ki_flags & IOCB_HIPRI)
-			return -EINVAL;
-		kiocb->ki_complete = io_complete_rw;
-	}
-=======
->>>>>>> feaeef12
 
 	ioprio = READ_ONCE(sqe->ioprio);
 	if (ioprio) {
@@ -4034,16 +3933,6 @@
 	return 0;
 }
 
-<<<<<<< HEAD
-static int io_write_prep(struct io_kiocb *req, const struct io_uring_sqe *sqe)
-{
-	if (unlikely(!(req->file->f_mode & FMODE_WRITE)))
-		return -EBADF;
-	return io_prep_rw(req, sqe);
-}
-
-=======
->>>>>>> feaeef12
 static int io_write(struct io_kiocb *req, unsigned int issue_flags)
 {
 	struct io_rw_state __s, *s = &__s;
@@ -6065,14 +5954,10 @@
 		if (!req->result) {
 			struct poll_table_struct pt = { ._key = req->cflags };
 
-<<<<<<< HEAD
-			req->result = vfs_poll(req->file, &pt) & req->cflags;
-=======
 			if (unlikely(!io_assign_file(req)))
 				req->result = -EBADF;
 			else
 				req->result = vfs_poll(req->file, &pt) & req->cflags;
->>>>>>> feaeef12
 		}
 
 		/* multishot, just fill an CQE and proceed */
@@ -6402,21 +6287,6 @@
 		if (unlikely(!apoll))
 			return IO_APOLL_ABORTED;
 	}
-<<<<<<< HEAD
-=======
-	if (def->poll_exclusive)
-		mask |= EPOLLEXCLUSIVE;
-	if (!(issue_flags & IO_URING_F_UNLOCKED) &&
-	    !list_empty(&ctx->apoll_cache)) {
-		apoll = list_first_entry(&ctx->apoll_cache, struct async_poll,
-						poll.wait.entry);
-		list_del_init(&apoll->poll.wait.entry);
-	} else {
-		apoll = kmalloc(sizeof(*apoll), GFP_ATOMIC);
-		if (unlikely(!apoll))
-			return IO_APOLL_ABORTED;
-	}
->>>>>>> feaeef12
 	apoll->double_poll = NULL;
 	req->apoll = apoll;
 	req->flags |= REQ_F_POLLED;
@@ -10191,17 +10061,10 @@
 			kfree(bl);
 		}
 	}
-<<<<<<< HEAD
 
 	while (!list_empty(&ctx->io_buffers_pages)) {
 		struct page *page;
 
-=======
-
-	while (!list_empty(&ctx->io_buffers_pages)) {
-		struct page *page;
-
->>>>>>> feaeef12
 		page = list_first_entry(&ctx->io_buffers_pages, struct page, lru);
 		list_del_init(&page->lru);
 		__free_page(page);

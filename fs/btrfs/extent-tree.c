--- conflicted
+++ resolved
@@ -1674,11 +1674,7 @@
 				goto again;
 			}
 		} else {
-<<<<<<< HEAD
-			err = -EUCLEAN;
-=======
 			ret = -EUCLEAN;
->>>>>>> ee7c0ec0
 			btrfs_err(fs_info,
 		  "missing extent item for extent %llu num_bytes %llu level %d",
 				  head->bytenr, head->num_bytes, extent_op->level);

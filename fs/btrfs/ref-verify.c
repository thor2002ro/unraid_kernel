// SPDX-License-Identifier: GPL-2.0
/*
 * Copyright (C) 2014 Facebook.  All rights reserved.
 */

#include <linux/sched.h>
#include <linux/stacktrace.h>
#include "messages.h"
#include "ctree.h"
#include "disk-io.h"
#include "locking.h"
#include "delayed-ref.h"
#include "ref-verify.h"
#include "fs.h"
#include "accessors.h"

/*
 * Used to keep track the roots and number of refs each root has for a given
 * bytenr.  This just tracks the number of direct references, no shared
 * references.
 */
struct root_entry {
	u64 root_objectid;
	u64 num_refs;
	struct rb_node node;
};

/*
 * These are meant to represent what should exist in the extent tree, these can
 * be used to verify the extent tree is consistent as these should all match
 * what the extent tree says.
 */
struct ref_entry {
	u64 root_objectid;
	u64 parent;
	u64 owner;
	u64 offset;
	u64 num_refs;
	struct rb_node node;
};

#define MAX_TRACE	16

/*
 * Whenever we add/remove a reference we record the action.  The action maps
 * back to the delayed ref action.  We hold the ref we are changing in the
 * action so we can account for the history properly, and we record the root we
 * were called with since it could be different from ref_root.  We also store
 * stack traces because that's how I roll.
 */
struct ref_action {
	int action;
	u64 root;
	struct ref_entry ref;
	struct list_head list;
	unsigned long trace[MAX_TRACE];
	unsigned int trace_len;
};

/*
 * One of these for every block we reference, it holds the roots and references
 * to it as well as all of the ref actions that have occurred to it.  We never
 * free it until we unmount the file system in order to make sure re-allocations
 * are happening properly.
 */
struct block_entry {
	u64 bytenr;
	u64 len;
	u64 num_refs;
	int metadata;
	int from_disk;
	struct rb_root roots;
	struct rb_root refs;
	struct rb_node node;
	struct list_head actions;
};

static struct block_entry *insert_block_entry(struct rb_root *root,
					      struct block_entry *be)
{
	struct rb_node **p = &root->rb_node;
	struct rb_node *parent_node = NULL;
	struct block_entry *entry;

	while (*p) {
		parent_node = *p;
		entry = rb_entry(parent_node, struct block_entry, node);
		if (entry->bytenr > be->bytenr)
			p = &(*p)->rb_left;
		else if (entry->bytenr < be->bytenr)
			p = &(*p)->rb_right;
		else
			return entry;
	}

	rb_link_node(&be->node, parent_node, p);
	rb_insert_color(&be->node, root);
	return NULL;
}

static struct block_entry *lookup_block_entry(struct rb_root *root, u64 bytenr)
{
	struct rb_node *n;
	struct block_entry *entry = NULL;

	n = root->rb_node;
	while (n) {
		entry = rb_entry(n, struct block_entry, node);
		if (entry->bytenr < bytenr)
			n = n->rb_right;
		else if (entry->bytenr > bytenr)
			n = n->rb_left;
		else
			return entry;
	}
	return NULL;
}

static struct root_entry *insert_root_entry(struct rb_root *root,
					    struct root_entry *re)
{
	struct rb_node **p = &root->rb_node;
	struct rb_node *parent_node = NULL;
	struct root_entry *entry;

	while (*p) {
		parent_node = *p;
		entry = rb_entry(parent_node, struct root_entry, node);
		if (entry->root_objectid > re->root_objectid)
			p = &(*p)->rb_left;
		else if (entry->root_objectid < re->root_objectid)
			p = &(*p)->rb_right;
		else
			return entry;
	}

	rb_link_node(&re->node, parent_node, p);
	rb_insert_color(&re->node, root);
	return NULL;

}

static int comp_refs(struct ref_entry *ref1, struct ref_entry *ref2)
{
	if (ref1->root_objectid < ref2->root_objectid)
		return -1;
	if (ref1->root_objectid > ref2->root_objectid)
		return 1;
	if (ref1->parent < ref2->parent)
		return -1;
	if (ref1->parent > ref2->parent)
		return 1;
	if (ref1->owner < ref2->owner)
		return -1;
	if (ref1->owner > ref2->owner)
		return 1;
	if (ref1->offset < ref2->offset)
		return -1;
	if (ref1->offset > ref2->offset)
		return 1;
	return 0;
}

static struct ref_entry *insert_ref_entry(struct rb_root *root,
					  struct ref_entry *ref)
{
	struct rb_node **p = &root->rb_node;
	struct rb_node *parent_node = NULL;
	struct ref_entry *entry;
	int cmp;

	while (*p) {
		parent_node = *p;
		entry = rb_entry(parent_node, struct ref_entry, node);
		cmp = comp_refs(entry, ref);
		if (cmp > 0)
			p = &(*p)->rb_left;
		else if (cmp < 0)
			p = &(*p)->rb_right;
		else
			return entry;
	}

	rb_link_node(&ref->node, parent_node, p);
	rb_insert_color(&ref->node, root);
	return NULL;

}

static struct root_entry *lookup_root_entry(struct rb_root *root, u64 objectid)
{
	struct rb_node *n;
	struct root_entry *entry = NULL;

	n = root->rb_node;
	while (n) {
		entry = rb_entry(n, struct root_entry, node);
		if (entry->root_objectid < objectid)
			n = n->rb_right;
		else if (entry->root_objectid > objectid)
			n = n->rb_left;
		else
			return entry;
	}
	return NULL;
}

#ifdef CONFIG_STACKTRACE
static void __save_stack_trace(struct ref_action *ra)
{
	ra->trace_len = stack_trace_save(ra->trace, MAX_TRACE, 2);
}

static void __print_stack_trace(struct btrfs_fs_info *fs_info,
				struct ref_action *ra)
{
	if (ra->trace_len == 0) {
		btrfs_err(fs_info, "  ref-verify: no stacktrace");
		return;
	}
	stack_trace_print(ra->trace, ra->trace_len, 2);
}
#else
static inline void __save_stack_trace(struct ref_action *ra)
{
}

static inline void __print_stack_trace(struct btrfs_fs_info *fs_info,
				       struct ref_action *ra)
{
	btrfs_err(fs_info, "  ref-verify: no stacktrace support");
}
#endif

static void free_block_entry(struct block_entry *be)
{
	struct root_entry *re;
	struct ref_entry *ref;
	struct ref_action *ra;
	struct rb_node *n;

	while ((n = rb_first(&be->roots))) {
		re = rb_entry(n, struct root_entry, node);
		rb_erase(&re->node, &be->roots);
		kfree(re);
	}

	while((n = rb_first(&be->refs))) {
		ref = rb_entry(n, struct ref_entry, node);
		rb_erase(&ref->node, &be->refs);
		kfree(ref);
	}

	while (!list_empty(&be->actions)) {
		ra = list_first_entry(&be->actions, struct ref_action,
				      list);
		list_del(&ra->list);
		kfree(ra);
	}
	kfree(be);
}

static struct block_entry *add_block_entry(struct btrfs_fs_info *fs_info,
					   u64 bytenr, u64 len,
					   u64 root_objectid)
{
	struct block_entry *be = NULL, *exist;
	struct root_entry *re = NULL;

	re = kzalloc(sizeof(struct root_entry), GFP_NOFS);
	be = kzalloc(sizeof(struct block_entry), GFP_NOFS);
	if (!be || !re) {
		kfree(re);
		kfree(be);
		return ERR_PTR(-ENOMEM);
	}
	be->bytenr = bytenr;
	be->len = len;

	re->root_objectid = root_objectid;
	re->num_refs = 0;

	spin_lock(&fs_info->ref_verify_lock);
	exist = insert_block_entry(&fs_info->block_tree, be);
	if (exist) {
		if (root_objectid) {
			struct root_entry *exist_re;

			exist_re = insert_root_entry(&exist->roots, re);
			if (exist_re)
				kfree(re);
		} else {
			kfree(re);
		}
		kfree(be);
		return exist;
	}

	be->num_refs = 0;
	be->metadata = 0;
	be->from_disk = 0;
	be->roots = RB_ROOT;
	be->refs = RB_ROOT;
	INIT_LIST_HEAD(&be->actions);
	if (root_objectid)
		insert_root_entry(&be->roots, re);
	else
		kfree(re);
	return be;
}

static int add_tree_block(struct btrfs_fs_info *fs_info, u64 ref_root,
			  u64 parent, u64 bytenr, int level)
{
	struct block_entry *be;
	struct root_entry *re;
	struct ref_entry *ref = NULL, *exist;

	ref = kmalloc(sizeof(struct ref_entry), GFP_NOFS);
	if (!ref)
		return -ENOMEM;

	if (parent)
		ref->root_objectid = 0;
	else
		ref->root_objectid = ref_root;
	ref->parent = parent;
	ref->owner = level;
	ref->offset = 0;
	ref->num_refs = 1;

	be = add_block_entry(fs_info, bytenr, fs_info->nodesize, ref_root);
	if (IS_ERR(be)) {
		kfree(ref);
		return PTR_ERR(be);
	}
	be->num_refs++;
	be->from_disk = 1;
	be->metadata = 1;

	if (!parent) {
		ASSERT(ref_root);
		re = lookup_root_entry(&be->roots, ref_root);
		ASSERT(re);
		re->num_refs++;
	}
	exist = insert_ref_entry(&be->refs, ref);
	if (exist) {
		exist->num_refs++;
		kfree(ref);
	}
	spin_unlock(&fs_info->ref_verify_lock);

	return 0;
}

static int add_shared_data_ref(struct btrfs_fs_info *fs_info,
			       u64 parent, u32 num_refs, u64 bytenr,
			       u64 num_bytes)
{
	struct block_entry *be;
	struct ref_entry *ref;

	ref = kzalloc(sizeof(struct ref_entry), GFP_NOFS);
	if (!ref)
		return -ENOMEM;
	be = add_block_entry(fs_info, bytenr, num_bytes, 0);
	if (IS_ERR(be)) {
		kfree(ref);
		return PTR_ERR(be);
	}
	be->num_refs += num_refs;

	ref->parent = parent;
	ref->num_refs = num_refs;
	if (insert_ref_entry(&be->refs, ref)) {
		spin_unlock(&fs_info->ref_verify_lock);
		btrfs_err(fs_info, "existing shared ref when reading from disk?");
		kfree(ref);
		return -EINVAL;
	}
	spin_unlock(&fs_info->ref_verify_lock);
	return 0;
}

static int add_extent_data_ref(struct btrfs_fs_info *fs_info,
			       struct extent_buffer *leaf,
			       struct btrfs_extent_data_ref *dref,
			       u64 bytenr, u64 num_bytes)
{
	struct block_entry *be;
	struct ref_entry *ref;
	struct root_entry *re;
	u64 ref_root = btrfs_extent_data_ref_root(leaf, dref);
	u64 owner = btrfs_extent_data_ref_objectid(leaf, dref);
	u64 offset = btrfs_extent_data_ref_offset(leaf, dref);
	u32 num_refs = btrfs_extent_data_ref_count(leaf, dref);

	ref = kzalloc(sizeof(struct ref_entry), GFP_NOFS);
	if (!ref)
		return -ENOMEM;
	be = add_block_entry(fs_info, bytenr, num_bytes, ref_root);
	if (IS_ERR(be)) {
		kfree(ref);
		return PTR_ERR(be);
	}
	be->num_refs += num_refs;

	ref->parent = 0;
	ref->owner = owner;
	ref->root_objectid = ref_root;
	ref->offset = offset;
	ref->num_refs = num_refs;
	if (insert_ref_entry(&be->refs, ref)) {
		spin_unlock(&fs_info->ref_verify_lock);
		btrfs_err(fs_info, "existing ref when reading from disk?");
		kfree(ref);
		return -EINVAL;
	}

	re = lookup_root_entry(&be->roots, ref_root);
	if (!re) {
		spin_unlock(&fs_info->ref_verify_lock);
		btrfs_err(fs_info, "missing root in new block entry?");
		return -EINVAL;
	}
	re->num_refs += num_refs;
	spin_unlock(&fs_info->ref_verify_lock);
	return 0;
}

static int process_extent_item(struct btrfs_fs_info *fs_info,
			       struct btrfs_path *path, struct btrfs_key *key,
			       int slot, int *tree_block_level)
{
	struct btrfs_extent_item *ei;
	struct btrfs_extent_inline_ref *iref;
	struct btrfs_extent_data_ref *dref;
	struct btrfs_shared_data_ref *sref;
	struct extent_buffer *leaf = path->nodes[0];
	u32 item_size = btrfs_item_size(leaf, slot);
	unsigned long end, ptr;
	u64 offset, flags, count;
	int type;
	int ret = 0;

	ei = btrfs_item_ptr(leaf, slot, struct btrfs_extent_item);
	flags = btrfs_extent_flags(leaf, ei);

	if ((key->type == BTRFS_EXTENT_ITEM_KEY) &&
	    flags & BTRFS_EXTENT_FLAG_TREE_BLOCK) {
		struct btrfs_tree_block_info *info;

		info = (struct btrfs_tree_block_info *)(ei + 1);
		*tree_block_level = btrfs_tree_block_level(leaf, info);
		iref = (struct btrfs_extent_inline_ref *)(info + 1);
	} else {
		if (key->type == BTRFS_METADATA_ITEM_KEY)
			*tree_block_level = key->offset;
		iref = (struct btrfs_extent_inline_ref *)(ei + 1);
	}

	ptr = (unsigned long)iref;
	end = (unsigned long)ei + item_size;
	while (ptr < end) {
		iref = (struct btrfs_extent_inline_ref *)ptr;
		type = btrfs_extent_inline_ref_type(leaf, iref);
		offset = btrfs_extent_inline_ref_offset(leaf, iref);
		switch (type) {
		case BTRFS_TREE_BLOCK_REF_KEY:
			ret = add_tree_block(fs_info, offset, 0, key->objectid,
					     *tree_block_level);
			break;
		case BTRFS_SHARED_BLOCK_REF_KEY:
			ret = add_tree_block(fs_info, 0, offset, key->objectid,
					     *tree_block_level);
			break;
		case BTRFS_EXTENT_DATA_REF_KEY:
			dref = (struct btrfs_extent_data_ref *)(&iref->offset);
			ret = add_extent_data_ref(fs_info, leaf, dref,
						  key->objectid, key->offset);
			break;
		case BTRFS_SHARED_DATA_REF_KEY:
			sref = (struct btrfs_shared_data_ref *)(iref + 1);
			count = btrfs_shared_data_ref_count(leaf, sref);
			ret = add_shared_data_ref(fs_info, offset, count,
						  key->objectid, key->offset);
			break;
		case BTRFS_EXTENT_OWNER_REF_KEY:
<<<<<<< HEAD
			WARN_ON(!btrfs_fs_incompat(fs_info, SIMPLE_QUOTA));
=======
			if (!btrfs_fs_incompat(fs_info, SIMPLE_QUOTA)) {
				btrfs_err(fs_info,
			  "found extent owner ref without simple quotas enabled");
				ret = -EINVAL;
			}
>>>>>>> 0c383648
			break;
		default:
			btrfs_err(fs_info, "invalid key type in iref");
			ret = -EINVAL;
			break;
		}
		if (ret)
			break;
		ptr += btrfs_extent_inline_ref_size(type);
	}
	return ret;
}

static int process_leaf(struct btrfs_root *root,
			struct btrfs_path *path, u64 *bytenr, u64 *num_bytes,
			int *tree_block_level)
{
	struct btrfs_fs_info *fs_info = root->fs_info;
	struct extent_buffer *leaf = path->nodes[0];
	struct btrfs_extent_data_ref *dref;
	struct btrfs_shared_data_ref *sref;
	u32 count;
	int i = 0, ret = 0;
	struct btrfs_key key;
	int nritems = btrfs_header_nritems(leaf);

	for (i = 0; i < nritems; i++) {
		btrfs_item_key_to_cpu(leaf, &key, i);
		switch (key.type) {
		case BTRFS_EXTENT_ITEM_KEY:
			*num_bytes = key.offset;
			fallthrough;
		case BTRFS_METADATA_ITEM_KEY:
			*bytenr = key.objectid;
			ret = process_extent_item(fs_info, path, &key, i,
						  tree_block_level);
			break;
		case BTRFS_TREE_BLOCK_REF_KEY:
			ret = add_tree_block(fs_info, key.offset, 0,
					     key.objectid, *tree_block_level);
			break;
		case BTRFS_SHARED_BLOCK_REF_KEY:
			ret = add_tree_block(fs_info, 0, key.offset,
					     key.objectid, *tree_block_level);
			break;
		case BTRFS_EXTENT_DATA_REF_KEY:
			dref = btrfs_item_ptr(leaf, i,
					      struct btrfs_extent_data_ref);
			ret = add_extent_data_ref(fs_info, leaf, dref, *bytenr,
						  *num_bytes);
			break;
		case BTRFS_SHARED_DATA_REF_KEY:
			sref = btrfs_item_ptr(leaf, i,
					      struct btrfs_shared_data_ref);
			count = btrfs_shared_data_ref_count(leaf, sref);
			ret = add_shared_data_ref(fs_info, key.offset, count,
						  *bytenr, *num_bytes);
			break;
		default:
			break;
		}
		if (ret)
			break;
	}
	return ret;
}

/* Walk down to the leaf from the given level */
static int walk_down_tree(struct btrfs_root *root, struct btrfs_path *path,
			  int level, u64 *bytenr, u64 *num_bytes,
			  int *tree_block_level)
{
	struct extent_buffer *eb;
	int ret = 0;

	while (level >= 0) {
		if (level) {
			eb = btrfs_read_node_slot(path->nodes[level],
						  path->slots[level]);
			if (IS_ERR(eb))
				return PTR_ERR(eb);
			btrfs_tree_read_lock(eb);
			path->nodes[level-1] = eb;
			path->slots[level-1] = 0;
			path->locks[level-1] = BTRFS_READ_LOCK;
		} else {
			ret = process_leaf(root, path, bytenr, num_bytes,
					   tree_block_level);
			if (ret)
				break;
		}
		level--;
	}
	return ret;
}

/* Walk up to the next node that needs to be processed */
static int walk_up_tree(struct btrfs_path *path, int *level)
{
	int l;

	for (l = 0; l < BTRFS_MAX_LEVEL; l++) {
		if (!path->nodes[l])
			continue;
		if (l) {
			path->slots[l]++;
			if (path->slots[l] <
			    btrfs_header_nritems(path->nodes[l])) {
				*level = l;
				return 0;
			}
		}
		btrfs_tree_unlock_rw(path->nodes[l], path->locks[l]);
		free_extent_buffer(path->nodes[l]);
		path->nodes[l] = NULL;
		path->slots[l] = 0;
		path->locks[l] = 0;
	}

	return 1;
}

static void dump_ref_action(struct btrfs_fs_info *fs_info,
			    struct ref_action *ra)
{
	btrfs_err(fs_info,
"  Ref action %d, root %llu, ref_root %llu, parent %llu, owner %llu, offset %llu, num_refs %llu",
		  ra->action, ra->root, ra->ref.root_objectid, ra->ref.parent,
		  ra->ref.owner, ra->ref.offset, ra->ref.num_refs);
	__print_stack_trace(fs_info, ra);
}

/*
 * Dumps all the information from the block entry to printk, it's going to be
 * awesome.
 */
static void dump_block_entry(struct btrfs_fs_info *fs_info,
			     struct block_entry *be)
{
	struct ref_entry *ref;
	struct root_entry *re;
	struct ref_action *ra;
	struct rb_node *n;

	btrfs_err(fs_info,
"dumping block entry [%llu %llu], num_refs %llu, metadata %d, from disk %d",
		  be->bytenr, be->len, be->num_refs, be->metadata,
		  be->from_disk);

	for (n = rb_first(&be->refs); n; n = rb_next(n)) {
		ref = rb_entry(n, struct ref_entry, node);
		btrfs_err(fs_info,
"  ref root %llu, parent %llu, owner %llu, offset %llu, num_refs %llu",
			  ref->root_objectid, ref->parent, ref->owner,
			  ref->offset, ref->num_refs);
	}

	for (n = rb_first(&be->roots); n; n = rb_next(n)) {
		re = rb_entry(n, struct root_entry, node);
		btrfs_err(fs_info, "  root entry %llu, num_refs %llu",
			  re->root_objectid, re->num_refs);
	}

	list_for_each_entry(ra, &be->actions, list)
		dump_ref_action(fs_info, ra);
}

/*
 * Called when we modify a ref for a bytenr.
 *
 * This will add an action item to the given bytenr and do sanity checks to make
 * sure we haven't messed something up.  If we are making a new allocation and
 * this block entry has history we will delete all previous actions as long as
 * our sanity checks pass as they are no longer needed.
 */
int btrfs_ref_tree_mod(struct btrfs_fs_info *fs_info,
		       struct btrfs_ref *generic_ref)
{
	struct ref_entry *ref = NULL, *exist;
	struct ref_action *ra = NULL;
	struct block_entry *be = NULL;
	struct root_entry *re = NULL;
	int action = generic_ref->action;
	int ret = 0;
	bool metadata;
	u64 bytenr = generic_ref->bytenr;
	u64 num_bytes = generic_ref->num_bytes;
	u64 parent = generic_ref->parent;
	u64 ref_root = 0;
	u64 owner = 0;
	u64 offset = 0;

	if (!btrfs_test_opt(fs_info, REF_VERIFY))
		return 0;

	if (generic_ref->type == BTRFS_REF_METADATA) {
		if (!parent)
<<<<<<< HEAD
			ref_root = generic_ref->tree_ref.ref_root;
		owner = generic_ref->tree_ref.level;
	} else if (!parent) {
		ref_root = generic_ref->data_ref.ref_root;
		owner = generic_ref->data_ref.ino;
=======
			ref_root = generic_ref->ref_root;
		owner = generic_ref->tree_ref.level;
	} else if (!parent) {
		ref_root = generic_ref->ref_root;
		owner = generic_ref->data_ref.objectid;
>>>>>>> 0c383648
		offset = generic_ref->data_ref.offset;
	}
	metadata = owner < BTRFS_FIRST_FREE_OBJECTID;

	ref = kzalloc(sizeof(struct ref_entry), GFP_NOFS);
	ra = kmalloc(sizeof(struct ref_action), GFP_NOFS);
	if (!ra || !ref) {
		kfree(ref);
		kfree(ra);
		ret = -ENOMEM;
		goto out;
	}

	ref->parent = parent;
	ref->owner = owner;
	ref->root_objectid = ref_root;
	ref->offset = offset;
	ref->num_refs = (action == BTRFS_DROP_DELAYED_REF) ? -1 : 1;

	memcpy(&ra->ref, ref, sizeof(struct ref_entry));
	/*
	 * Save the extra info from the delayed ref in the ref action to make it
	 * easier to figure out what is happening.  The real ref's we add to the
	 * ref tree need to reflect what we save on disk so it matches any
	 * on-disk refs we pre-loaded.
	 */
	ra->ref.owner = owner;
	ra->ref.offset = offset;
	ra->ref.root_objectid = ref_root;
	__save_stack_trace(ra);

	INIT_LIST_HEAD(&ra->list);
	ra->action = action;
	ra->root = generic_ref->real_root;

	/*
	 * This is an allocation, preallocate the block_entry in case we haven't
	 * used it before.
	 */
	ret = -EINVAL;
	if (action == BTRFS_ADD_DELAYED_EXTENT) {
		/*
		 * For subvol_create we'll just pass in whatever the parent root
		 * is and the new root objectid, so let's not treat the passed
		 * in root as if it really has a ref for this bytenr.
		 */
		be = add_block_entry(fs_info, bytenr, num_bytes, ref_root);
		if (IS_ERR(be)) {
			kfree(ref);
			kfree(ra);
			ret = PTR_ERR(be);
			goto out;
		}
		be->num_refs++;
		if (metadata)
			be->metadata = 1;

		if (be->num_refs != 1) {
			btrfs_err(fs_info,
			"re-allocated a block that still has references to it!");
			dump_block_entry(fs_info, be);
			dump_ref_action(fs_info, ra);
			kfree(ref);
			kfree(ra);
			goto out_unlock;
		}

		while (!list_empty(&be->actions)) {
			struct ref_action *tmp;

			tmp = list_first_entry(&be->actions, struct ref_action,
					       list);
			list_del(&tmp->list);
			kfree(tmp);
		}
	} else {
		struct root_entry *tmp;

		if (!parent) {
			re = kmalloc(sizeof(struct root_entry), GFP_NOFS);
			if (!re) {
				kfree(ref);
				kfree(ra);
				ret = -ENOMEM;
				goto out;
			}
			/*
			 * This is the root that is modifying us, so it's the
			 * one we want to lookup below when we modify the
			 * re->num_refs.
			 */
			ref_root = generic_ref->real_root;
			re->root_objectid = generic_ref->real_root;
			re->num_refs = 0;
		}

		spin_lock(&fs_info->ref_verify_lock);
		be = lookup_block_entry(&fs_info->block_tree, bytenr);
		if (!be) {
			btrfs_err(fs_info,
"trying to do action %d to bytenr %llu num_bytes %llu but there is no existing entry!",
				  action, bytenr, num_bytes);
			dump_ref_action(fs_info, ra);
			kfree(ref);
			kfree(ra);
			kfree(re);
			goto out_unlock;
		} else if (be->num_refs == 0) {
			btrfs_err(fs_info,
		"trying to do action %d for a bytenr that has 0 total references",
				action);
			dump_block_entry(fs_info, be);
			dump_ref_action(fs_info, ra);
			kfree(ref);
			kfree(ra);
			kfree(re);
			goto out_unlock;
		}

		if (!parent) {
			tmp = insert_root_entry(&be->roots, re);
			if (tmp) {
				kfree(re);
				re = tmp;
			}
		}
	}

	exist = insert_ref_entry(&be->refs, ref);
	if (exist) {
		if (action == BTRFS_DROP_DELAYED_REF) {
			if (exist->num_refs == 0) {
				btrfs_err(fs_info,
"dropping a ref for a existing root that doesn't have a ref on the block");
				dump_block_entry(fs_info, be);
				dump_ref_action(fs_info, ra);
				kfree(ref);
				kfree(ra);
				goto out_unlock;
			}
			exist->num_refs--;
			if (exist->num_refs == 0) {
				rb_erase(&exist->node, &be->refs);
				kfree(exist);
			}
		} else if (!be->metadata) {
			exist->num_refs++;
		} else {
			btrfs_err(fs_info,
"attempting to add another ref for an existing ref on a tree block");
			dump_block_entry(fs_info, be);
			dump_ref_action(fs_info, ra);
			kfree(ref);
			kfree(ra);
			goto out_unlock;
		}
		kfree(ref);
	} else {
		if (action == BTRFS_DROP_DELAYED_REF) {
			btrfs_err(fs_info,
"dropping a ref for a root that doesn't have a ref on the block");
			dump_block_entry(fs_info, be);
			dump_ref_action(fs_info, ra);
			kfree(ref);
			kfree(ra);
			goto out_unlock;
		}
	}

	if (!parent && !re) {
		re = lookup_root_entry(&be->roots, ref_root);
		if (!re) {
			/*
			 * This shouldn't happen because we will add our re
			 * above when we lookup the be with !parent, but just in
			 * case catch this case so we don't panic because I
			 * didn't think of some other corner case.
			 */
			btrfs_err(fs_info, "failed to find root %llu for %llu",
				  generic_ref->real_root, be->bytenr);
			dump_block_entry(fs_info, be);
			dump_ref_action(fs_info, ra);
			kfree(ra);
			goto out_unlock;
		}
	}
	if (action == BTRFS_DROP_DELAYED_REF) {
		if (re)
			re->num_refs--;
		be->num_refs--;
	} else if (action == BTRFS_ADD_DELAYED_REF) {
		be->num_refs++;
		if (re)
			re->num_refs++;
	}
	list_add_tail(&ra->list, &be->actions);
	ret = 0;
out_unlock:
	spin_unlock(&fs_info->ref_verify_lock);
out:
	if (ret) {
		btrfs_free_ref_cache(fs_info);
		btrfs_clear_opt(fs_info->mount_opt, REF_VERIFY);
	}
	return ret;
}

/* Free up the ref cache */
void btrfs_free_ref_cache(struct btrfs_fs_info *fs_info)
{
	struct block_entry *be;
	struct rb_node *n;

	if (!btrfs_test_opt(fs_info, REF_VERIFY))
		return;

	spin_lock(&fs_info->ref_verify_lock);
	while ((n = rb_first(&fs_info->block_tree))) {
		be = rb_entry(n, struct block_entry, node);
		rb_erase(&be->node, &fs_info->block_tree);
		free_block_entry(be);
		cond_resched_lock(&fs_info->ref_verify_lock);
	}
	spin_unlock(&fs_info->ref_verify_lock);
}

void btrfs_free_ref_tree_range(struct btrfs_fs_info *fs_info, u64 start,
			       u64 len)
{
	struct block_entry *be = NULL, *entry;
	struct rb_node *n;

	if (!btrfs_test_opt(fs_info, REF_VERIFY))
		return;

	spin_lock(&fs_info->ref_verify_lock);
	n = fs_info->block_tree.rb_node;
	while (n) {
		entry = rb_entry(n, struct block_entry, node);
		if (entry->bytenr < start) {
			n = n->rb_right;
		} else if (entry->bytenr > start) {
			n = n->rb_left;
		} else {
			be = entry;
			break;
		}
		/* We want to get as close to start as possible */
		if (be == NULL ||
		    (entry->bytenr < start && be->bytenr > start) ||
		    (entry->bytenr < start && entry->bytenr > be->bytenr))
			be = entry;
	}

	/*
	 * Could have an empty block group, maybe have something to check for
	 * this case to verify we were actually empty?
	 */
	if (!be) {
		spin_unlock(&fs_info->ref_verify_lock);
		return;
	}

	n = &be->node;
	while (n) {
		be = rb_entry(n, struct block_entry, node);
		n = rb_next(n);
		if (be->bytenr < start && be->bytenr + be->len > start) {
			btrfs_err(fs_info,
				"block entry overlaps a block group [%llu,%llu]!",
				start, len);
			dump_block_entry(fs_info, be);
			continue;
		}
		if (be->bytenr < start)
			continue;
		if (be->bytenr >= start + len)
			break;
		if (be->bytenr + be->len > start + len) {
			btrfs_err(fs_info,
				"block entry overlaps a block group [%llu,%llu]!",
				start, len);
			dump_block_entry(fs_info, be);
		}
		rb_erase(&be->node, &fs_info->block_tree);
		free_block_entry(be);
	}
	spin_unlock(&fs_info->ref_verify_lock);
}

/* Walk down all roots and build the ref tree, meant to be called at mount */
int btrfs_build_ref_tree(struct btrfs_fs_info *fs_info)
{
	struct btrfs_root *extent_root;
	struct btrfs_path *path;
	struct extent_buffer *eb;
	int tree_block_level = 0;
	u64 bytenr = 0, num_bytes = 0;
	int ret, level;

	if (!btrfs_test_opt(fs_info, REF_VERIFY))
		return 0;

	path = btrfs_alloc_path();
	if (!path)
		return -ENOMEM;

	extent_root = btrfs_extent_root(fs_info, 0);
	eb = btrfs_read_lock_root_node(extent_root);
	level = btrfs_header_level(eb);
	path->nodes[level] = eb;
	path->slots[level] = 0;
	path->locks[level] = BTRFS_READ_LOCK;

	while (1) {
		/*
		 * We have to keep track of the bytenr/num_bytes we last hit
		 * because we could have run out of space for an inline ref, and
		 * would have had to added a ref key item which may appear on a
		 * different leaf from the original extent item.
		 */
		ret = walk_down_tree(extent_root, path, level,
				     &bytenr, &num_bytes, &tree_block_level);
		if (ret)
			break;
		ret = walk_up_tree(path, &level);
		if (ret < 0)
			break;
		if (ret > 0) {
			ret = 0;
			break;
		}
	}
	if (ret) {
		btrfs_free_ref_cache(fs_info);
		btrfs_clear_opt(fs_info->mount_opt, REF_VERIFY);
	}
	btrfs_free_path(path);
	return ret;
}<|MERGE_RESOLUTION|>--- conflicted
+++ resolved
@@ -487,15 +487,11 @@
 						  key->objectid, key->offset);
 			break;
 		case BTRFS_EXTENT_OWNER_REF_KEY:
-<<<<<<< HEAD
-			WARN_ON(!btrfs_fs_incompat(fs_info, SIMPLE_QUOTA));
-=======
 			if (!btrfs_fs_incompat(fs_info, SIMPLE_QUOTA)) {
 				btrfs_err(fs_info,
 			  "found extent owner ref without simple quotas enabled");
 				ret = -EINVAL;
 			}
->>>>>>> 0c383648
 			break;
 		default:
 			btrfs_err(fs_info, "invalid key type in iref");
@@ -693,19 +689,11 @@
 
 	if (generic_ref->type == BTRFS_REF_METADATA) {
 		if (!parent)
-<<<<<<< HEAD
-			ref_root = generic_ref->tree_ref.ref_root;
-		owner = generic_ref->tree_ref.level;
-	} else if (!parent) {
-		ref_root = generic_ref->data_ref.ref_root;
-		owner = generic_ref->data_ref.ino;
-=======
 			ref_root = generic_ref->ref_root;
 		owner = generic_ref->tree_ref.level;
 	} else if (!parent) {
 		ref_root = generic_ref->ref_root;
 		owner = generic_ref->data_ref.objectid;
->>>>>>> 0c383648
 		offset = generic_ref->data_ref.offset;
 	}
 	metadata = owner < BTRFS_FIRST_FREE_OBJECTID;

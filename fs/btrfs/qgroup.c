--- conflicted
+++ resolved
@@ -3545,17 +3545,9 @@
 	struct btrfs_trans_handle *trans;
 	int ret;
 
-<<<<<<< HEAD
-	/* Can't hold an open transaction or we run the risk of deadlocking */
-	ASSERT(current->journal_info == NULL ||
-	       current->journal_info == BTRFS_SEND_TRANS_STUB);
-	if (WARN_ON(current->journal_info &&
-		    current->journal_info != BTRFS_SEND_TRANS_STUB))
-=======
 	/* Can't hold an open transaction or we run the risk of deadlocking. */
 	ASSERT(current->journal_info == NULL);
 	if (WARN_ON(current->journal_info))
->>>>>>> 11e4b63a
 		return 0;
 
 	/*

// SPDX-License-Identifier: GPL-2.0
/*
 * Copyright (C) 2007 Oracle.  All rights reserved.
 */

#include <linux/blkdev.h>
#include <linux/module.h>
#include <linux/fs.h>
#include <linux/pagemap.h>
#include <linux/highmem.h>
#include <linux/time.h>
#include <linux/init.h>
#include <linux/seq_file.h>
#include <linux/string.h>
#include <linux/backing-dev.h>
#include <linux/mount.h>
#include <linux/writeback.h>
#include <linux/statfs.h>
#include <linux/compat.h>
#include <linux/parser.h>
#include <linux/ctype.h>
#include <linux/namei.h>
#include <linux/miscdevice.h>
#include <linux/magic.h>
#include <linux/slab.h>
#include <linux/ratelimit.h>
#include <linux/crc32c.h>
#include <linux/btrfs.h>
#include <linux/security.h>
#include "messages.h"
#include "delayed-inode.h"
#include "ctree.h"
#include "disk-io.h"
#include "transaction.h"
#include "btrfs_inode.h"
#include "print-tree.h"
#include "props.h"
#include "xattr.h"
#include "bio.h"
#include "export.h"
#include "compression.h"
#include "rcu-string.h"
#include "dev-replace.h"
#include "free-space-cache.h"
#include "backref.h"
#include "space-info.h"
#include "sysfs.h"
#include "zoned.h"
#include "tests/btrfs-tests.h"
#include "block-group.h"
#include "discard.h"
#include "qgroup.h"
#include "raid56.h"
#include "fs.h"
#include "accessors.h"
#include "defrag.h"
#include "dir-item.h"
#include "ioctl.h"
#include "scrub.h"
#include "verity.h"
#include "super.h"
#include "extent-tree.h"
#define CREATE_TRACE_POINTS
#include <trace/events/btrfs.h>

static const struct super_operations btrfs_super_ops;

/*
 * Types for mounting the default subvolume and a subvolume explicitly
 * requested by subvol=/path. That way the callchain is straightforward and we
 * don't have to play tricks with the mount options and recursive calls to
 * btrfs_mount.
 *
 * The new btrfs_root_fs_type also servers as a tag for the bdev_holder.
 */
static struct file_system_type btrfs_fs_type;
static struct file_system_type btrfs_root_fs_type;

static int btrfs_remount(struct super_block *sb, int *flags, char *data);

static void btrfs_put_super(struct super_block *sb)
{
	close_ctree(btrfs_sb(sb));
}

enum {
	Opt_acl, Opt_noacl,
	Opt_clear_cache,
	Opt_commit_interval,
	Opt_compress,
	Opt_compress_force,
	Opt_compress_force_type,
	Opt_compress_type,
	Opt_degraded,
	Opt_device,
	Opt_fatal_errors,
	Opt_flushoncommit, Opt_noflushoncommit,
	Opt_max_inline,
	Opt_barrier, Opt_nobarrier,
	Opt_datacow, Opt_nodatacow,
	Opt_datasum, Opt_nodatasum,
	Opt_defrag, Opt_nodefrag,
	Opt_discard, Opt_nodiscard,
	Opt_discard_mode,
	Opt_norecovery,
	Opt_ratio,
	Opt_rescan_uuid_tree,
	Opt_skip_balance,
	Opt_space_cache, Opt_no_space_cache,
	Opt_space_cache_version,
	Opt_ssd, Opt_nossd,
	Opt_ssd_spread, Opt_nossd_spread,
	Opt_subvol,
	Opt_subvol_empty,
	Opt_subvolid,
	Opt_thread_pool,
	Opt_treelog, Opt_notreelog,
	Opt_user_subvol_rm_allowed,

	/* Rescue options */
	Opt_rescue,
	Opt_usebackuproot,
	Opt_nologreplay,
	Opt_ignorebadroots,
	Opt_ignoredatacsums,
	Opt_rescue_all,

	/* Deprecated options */
	Opt_recovery,
	Opt_inode_cache, Opt_noinode_cache,

	/* Debugging options */
	Opt_enospc_debug, Opt_noenospc_debug,
#ifdef CONFIG_BTRFS_DEBUG
	Opt_fragment_data, Opt_fragment_metadata, Opt_fragment_all,
#endif
#ifdef CONFIG_BTRFS_FS_REF_VERIFY
	Opt_ref_verify,
#endif
	Opt_err,
};

static const match_table_t tokens = {
	{Opt_acl, "acl"},
	{Opt_noacl, "noacl"},
	{Opt_clear_cache, "clear_cache"},
	{Opt_commit_interval, "commit=%u"},
	{Opt_compress, "compress"},
	{Opt_compress_type, "compress=%s"},
	{Opt_compress_force, "compress-force"},
	{Opt_compress_force_type, "compress-force=%s"},
	{Opt_degraded, "degraded"},
	{Opt_device, "device=%s"},
	{Opt_fatal_errors, "fatal_errors=%s"},
	{Opt_flushoncommit, "flushoncommit"},
	{Opt_noflushoncommit, "noflushoncommit"},
	{Opt_inode_cache, "inode_cache"},
	{Opt_noinode_cache, "noinode_cache"},
	{Opt_max_inline, "max_inline=%s"},
	{Opt_barrier, "barrier"},
	{Opt_nobarrier, "nobarrier"},
	{Opt_datacow, "datacow"},
	{Opt_nodatacow, "nodatacow"},
	{Opt_datasum, "datasum"},
	{Opt_nodatasum, "nodatasum"},
	{Opt_defrag, "autodefrag"},
	{Opt_nodefrag, "noautodefrag"},
	{Opt_discard, "discard"},
	{Opt_discard_mode, "discard=%s"},
	{Opt_nodiscard, "nodiscard"},
	{Opt_norecovery, "norecovery"},
	{Opt_ratio, "metadata_ratio=%u"},
	{Opt_rescan_uuid_tree, "rescan_uuid_tree"},
	{Opt_skip_balance, "skip_balance"},
	{Opt_space_cache, "space_cache"},
	{Opt_no_space_cache, "nospace_cache"},
	{Opt_space_cache_version, "space_cache=%s"},
	{Opt_ssd, "ssd"},
	{Opt_nossd, "nossd"},
	{Opt_ssd_spread, "ssd_spread"},
	{Opt_nossd_spread, "nossd_spread"},
	{Opt_subvol, "subvol=%s"},
	{Opt_subvol_empty, "subvol="},
	{Opt_subvolid, "subvolid=%s"},
	{Opt_thread_pool, "thread_pool=%u"},
	{Opt_treelog, "treelog"},
	{Opt_notreelog, "notreelog"},
	{Opt_user_subvol_rm_allowed, "user_subvol_rm_allowed"},

	/* Rescue options */
	{Opt_rescue, "rescue=%s"},
	/* Deprecated, with alias rescue=nologreplay */
	{Opt_nologreplay, "nologreplay"},
	/* Deprecated, with alias rescue=usebackuproot */
	{Opt_usebackuproot, "usebackuproot"},

	/* Deprecated options */
	{Opt_recovery, "recovery"},

	/* Debugging options */
	{Opt_enospc_debug, "enospc_debug"},
	{Opt_noenospc_debug, "noenospc_debug"},
#ifdef CONFIG_BTRFS_DEBUG
	{Opt_fragment_data, "fragment=data"},
	{Opt_fragment_metadata, "fragment=metadata"},
	{Opt_fragment_all, "fragment=all"},
#endif
#ifdef CONFIG_BTRFS_FS_REF_VERIFY
	{Opt_ref_verify, "ref_verify"},
#endif
	{Opt_err, NULL},
};

static const match_table_t rescue_tokens = {
	{Opt_usebackuproot, "usebackuproot"},
	{Opt_nologreplay, "nologreplay"},
	{Opt_ignorebadroots, "ignorebadroots"},
	{Opt_ignorebadroots, "ibadroots"},
	{Opt_ignoredatacsums, "ignoredatacsums"},
	{Opt_ignoredatacsums, "idatacsums"},
	{Opt_rescue_all, "all"},
	{Opt_err, NULL},
};

static bool check_ro_option(struct btrfs_fs_info *fs_info, unsigned long opt,
			    const char *opt_name)
{
	if (fs_info->mount_opt & opt) {
		btrfs_err(fs_info, "%s must be used with ro mount option",
			  opt_name);
		return true;
	}
	return false;
}

static int parse_rescue_options(struct btrfs_fs_info *info, const char *options)
{
	char *opts;
	char *orig;
	char *p;
	substring_t args[MAX_OPT_ARGS];
	int ret = 0;

	opts = kstrdup(options, GFP_KERNEL);
	if (!opts)
		return -ENOMEM;
	orig = opts;

	while ((p = strsep(&opts, ":")) != NULL) {
		int token;

		if (!*p)
			continue;
		token = match_token(p, rescue_tokens, args);
		switch (token){
		case Opt_usebackuproot:
			btrfs_info(info,
				   "trying to use backup root at mount time");
			btrfs_set_opt(info->mount_opt, USEBACKUPROOT);
			break;
		case Opt_nologreplay:
			btrfs_set_and_info(info, NOLOGREPLAY,
					   "disabling log replay at mount time");
			break;
		case Opt_ignorebadroots:
			btrfs_set_and_info(info, IGNOREBADROOTS,
					   "ignoring bad roots");
			break;
		case Opt_ignoredatacsums:
			btrfs_set_and_info(info, IGNOREDATACSUMS,
					   "ignoring data csums");
			break;
		case Opt_rescue_all:
			btrfs_info(info, "enabling all of the rescue options");
			btrfs_set_and_info(info, IGNOREDATACSUMS,
					   "ignoring data csums");
			btrfs_set_and_info(info, IGNOREBADROOTS,
					   "ignoring bad roots");
			btrfs_set_and_info(info, NOLOGREPLAY,
					   "disabling log replay at mount time");
			break;
		case Opt_err:
			btrfs_info(info, "unrecognized rescue option '%s'", p);
			ret = -EINVAL;
			goto out;
		default:
			break;
		}

	}
out:
	kfree(orig);
	return ret;
}

/*
 * Regular mount options parser.  Everything that is needed only when
 * reading in a new superblock is parsed here.
 * XXX JDM: This needs to be cleaned up for remount.
 */
int btrfs_parse_options(struct btrfs_fs_info *info, char *options,
			unsigned long new_flags)
{
	substring_t args[MAX_OPT_ARGS];
	char *p, *num;
	int intarg;
	int ret = 0;
	char *compress_type;
	bool compress_force = false;
	enum btrfs_compression_type saved_compress_type;
	int saved_compress_level;
	bool saved_compress_force;
	int no_compress = 0;
	const bool remounting = test_bit(BTRFS_FS_STATE_REMOUNTING, &info->fs_state);

	if (btrfs_fs_compat_ro(info, FREE_SPACE_TREE))
		btrfs_set_opt(info->mount_opt, FREE_SPACE_TREE);
	else if (btrfs_free_space_cache_v1_active(info)) {
		if (btrfs_is_zoned(info)) {
			btrfs_info(info,
			"zoned: clearing existing space cache");
			btrfs_set_super_cache_generation(info->super_copy, 0);
		} else {
			btrfs_set_opt(info->mount_opt, SPACE_CACHE);
		}
	}

	/*
	 * Even the options are empty, we still need to do extra check
	 * against new flags
	 */
	if (!options)
		goto check;

	while ((p = strsep(&options, ",")) != NULL) {
		int token;
		if (!*p)
			continue;

		token = match_token(p, tokens, args);
		switch (token) {
		case Opt_degraded:
			btrfs_info(info, "allowing degraded mounts");
			btrfs_set_opt(info->mount_opt, DEGRADED);
			break;
		case Opt_subvol:
		case Opt_subvol_empty:
		case Opt_subvolid:
		case Opt_device:
			/*
			 * These are parsed by btrfs_parse_subvol_options or
			 * btrfs_parse_device_options and can be ignored here.
			 */
			break;
		case Opt_nodatasum:
			btrfs_set_and_info(info, NODATASUM,
					   "setting nodatasum");
			break;
		case Opt_datasum:
			if (btrfs_test_opt(info, NODATASUM)) {
				if (btrfs_test_opt(info, NODATACOW))
					btrfs_info(info,
						   "setting datasum, datacow enabled");
				else
					btrfs_info(info, "setting datasum");
			}
			btrfs_clear_opt(info->mount_opt, NODATACOW);
			btrfs_clear_opt(info->mount_opt, NODATASUM);
			break;
		case Opt_nodatacow:
			if (!btrfs_test_opt(info, NODATACOW)) {
				if (!btrfs_test_opt(info, COMPRESS) ||
				    !btrfs_test_opt(info, FORCE_COMPRESS)) {
					btrfs_info(info,
						   "setting nodatacow, compression disabled");
				} else {
					btrfs_info(info, "setting nodatacow");
				}
			}
			btrfs_clear_opt(info->mount_opt, COMPRESS);
			btrfs_clear_opt(info->mount_opt, FORCE_COMPRESS);
			btrfs_set_opt(info->mount_opt, NODATACOW);
			btrfs_set_opt(info->mount_opt, NODATASUM);
			break;
		case Opt_datacow:
			btrfs_clear_and_info(info, NODATACOW,
					     "setting datacow");
			break;
		case Opt_compress_force:
		case Opt_compress_force_type:
			compress_force = true;
			fallthrough;
		case Opt_compress:
		case Opt_compress_type:
			saved_compress_type = btrfs_test_opt(info,
							     COMPRESS) ?
				info->compress_type : BTRFS_COMPRESS_NONE;
			saved_compress_force =
				btrfs_test_opt(info, FORCE_COMPRESS);
			saved_compress_level = info->compress_level;
			if (token == Opt_compress ||
			    token == Opt_compress_force ||
			    strncmp(args[0].from, "zlib", 4) == 0) {
				compress_type = "zlib";

				info->compress_type = BTRFS_COMPRESS_ZLIB;
				info->compress_level = BTRFS_ZLIB_DEFAULT_LEVEL;
				/*
				 * args[0] contains uninitialized data since
				 * for these tokens we don't expect any
				 * parameter.
				 */
				if (token != Opt_compress &&
				    token != Opt_compress_force)
					info->compress_level =
					  btrfs_compress_str2level(
							BTRFS_COMPRESS_ZLIB,
							args[0].from + 4);
				btrfs_set_opt(info->mount_opt, COMPRESS);
				btrfs_clear_opt(info->mount_opt, NODATACOW);
				btrfs_clear_opt(info->mount_opt, NODATASUM);
				no_compress = 0;
			} else if (strncmp(args[0].from, "lzo", 3) == 0) {
				compress_type = "lzo";
				info->compress_type = BTRFS_COMPRESS_LZO;
				info->compress_level = 0;
				btrfs_set_opt(info->mount_opt, COMPRESS);
				btrfs_clear_opt(info->mount_opt, NODATACOW);
				btrfs_clear_opt(info->mount_opt, NODATASUM);
				btrfs_set_fs_incompat(info, COMPRESS_LZO);
				no_compress = 0;
			} else if (strncmp(args[0].from, "zstd", 4) == 0) {
				compress_type = "zstd";
				info->compress_type = BTRFS_COMPRESS_ZSTD;
				info->compress_level =
					btrfs_compress_str2level(
							 BTRFS_COMPRESS_ZSTD,
							 args[0].from + 4);
				btrfs_set_opt(info->mount_opt, COMPRESS);
				btrfs_clear_opt(info->mount_opt, NODATACOW);
				btrfs_clear_opt(info->mount_opt, NODATASUM);
				btrfs_set_fs_incompat(info, COMPRESS_ZSTD);
				no_compress = 0;
			} else if (strncmp(args[0].from, "no", 2) == 0) {
				compress_type = "no";
				info->compress_level = 0;
				info->compress_type = 0;
				btrfs_clear_opt(info->mount_opt, COMPRESS);
				btrfs_clear_opt(info->mount_opt, FORCE_COMPRESS);
				compress_force = false;
				no_compress++;
			} else {
				btrfs_err(info, "unrecognized compression value %s",
					  args[0].from);
				ret = -EINVAL;
				goto out;
			}

			if (compress_force) {
				btrfs_set_opt(info->mount_opt, FORCE_COMPRESS);
			} else {
				/*
				 * If we remount from compress-force=xxx to
				 * compress=xxx, we need clear FORCE_COMPRESS
				 * flag, otherwise, there is no way for users
				 * to disable forcible compression separately.
				 */
				btrfs_clear_opt(info->mount_opt, FORCE_COMPRESS);
			}
			if (no_compress == 1) {
				btrfs_info(info, "use no compression");
			} else if ((info->compress_type != saved_compress_type) ||
				   (compress_force != saved_compress_force) ||
				   (info->compress_level != saved_compress_level)) {
				btrfs_info(info, "%s %s compression, level %d",
					   (compress_force) ? "force" : "use",
					   compress_type, info->compress_level);
			}
			compress_force = false;
			break;
		case Opt_ssd:
			btrfs_set_and_info(info, SSD,
					   "enabling ssd optimizations");
			btrfs_clear_opt(info->mount_opt, NOSSD);
			break;
		case Opt_ssd_spread:
			btrfs_set_and_info(info, SSD,
					   "enabling ssd optimizations");
			btrfs_set_and_info(info, SSD_SPREAD,
					   "using spread ssd allocation scheme");
			btrfs_clear_opt(info->mount_opt, NOSSD);
			break;
		case Opt_nossd:
			btrfs_set_opt(info->mount_opt, NOSSD);
			btrfs_clear_and_info(info, SSD,
					     "not using ssd optimizations");
			fallthrough;
		case Opt_nossd_spread:
			btrfs_clear_and_info(info, SSD_SPREAD,
					     "not using spread ssd allocation scheme");
			break;
		case Opt_barrier:
			btrfs_clear_and_info(info, NOBARRIER,
					     "turning on barriers");
			break;
		case Opt_nobarrier:
			btrfs_set_and_info(info, NOBARRIER,
					   "turning off barriers");
			break;
		case Opt_thread_pool:
			ret = match_int(&args[0], &intarg);
			if (ret) {
				btrfs_err(info, "unrecognized thread_pool value %s",
					  args[0].from);
				goto out;
			} else if (intarg == 0) {
				btrfs_err(info, "invalid value 0 for thread_pool");
				ret = -EINVAL;
				goto out;
			}
			info->thread_pool_size = intarg;
			break;
		case Opt_max_inline:
			num = match_strdup(&args[0]);
			if (num) {
				info->max_inline = memparse(num, NULL);
				kfree(num);

				if (info->max_inline) {
					info->max_inline = min_t(u64,
						info->max_inline,
						info->sectorsize);
				}
				btrfs_info(info, "max_inline at %llu",
					   info->max_inline);
			} else {
				ret = -ENOMEM;
				goto out;
			}
			break;
		case Opt_acl:
#ifdef CONFIG_BTRFS_FS_POSIX_ACL
			info->sb->s_flags |= SB_POSIXACL;
			break;
#else
			btrfs_err(info, "support for ACL not compiled in!");
			ret = -EINVAL;
			goto out;
#endif
		case Opt_noacl:
			info->sb->s_flags &= ~SB_POSIXACL;
			break;
		case Opt_notreelog:
			btrfs_set_and_info(info, NOTREELOG,
					   "disabling tree log");
			break;
		case Opt_treelog:
			btrfs_clear_and_info(info, NOTREELOG,
					     "enabling tree log");
			break;
		case Opt_norecovery:
		case Opt_nologreplay:
			btrfs_warn(info,
		"'nologreplay' is deprecated, use 'rescue=nologreplay' instead");
			btrfs_set_and_info(info, NOLOGREPLAY,
					   "disabling log replay at mount time");
			break;
		case Opt_flushoncommit:
			btrfs_set_and_info(info, FLUSHONCOMMIT,
					   "turning on flush-on-commit");
			break;
		case Opt_noflushoncommit:
			btrfs_clear_and_info(info, FLUSHONCOMMIT,
					     "turning off flush-on-commit");
			break;
		case Opt_ratio:
			ret = match_int(&args[0], &intarg);
			if (ret) {
				btrfs_err(info, "unrecognized metadata_ratio value %s",
					  args[0].from);
				goto out;
			}
			info->metadata_ratio = intarg;
			btrfs_info(info, "metadata ratio %u",
				   info->metadata_ratio);
			break;
		case Opt_discard:
		case Opt_discard_mode:
			if (token == Opt_discard ||
			    strcmp(args[0].from, "sync") == 0) {
				btrfs_clear_opt(info->mount_opt, DISCARD_ASYNC);
				btrfs_set_and_info(info, DISCARD_SYNC,
						   "turning on sync discard");
			} else if (strcmp(args[0].from, "async") == 0) {
				btrfs_clear_opt(info->mount_opt, DISCARD_SYNC);
				btrfs_set_and_info(info, DISCARD_ASYNC,
						   "turning on async discard");
			} else {
				btrfs_err(info, "unrecognized discard mode value %s",
					  args[0].from);
				ret = -EINVAL;
				goto out;
			}
			btrfs_clear_opt(info->mount_opt, NODISCARD);
			break;
		case Opt_nodiscard:
			btrfs_clear_and_info(info, DISCARD_SYNC,
					     "turning off discard");
			btrfs_clear_and_info(info, DISCARD_ASYNC,
					     "turning off async discard");
			btrfs_set_opt(info->mount_opt, NODISCARD);
			break;
		case Opt_space_cache:
		case Opt_space_cache_version:
			/*
			 * We already set FREE_SPACE_TREE above because we have
			 * compat_ro(FREE_SPACE_TREE) set, and we aren't going
			 * to allow v1 to be set for extent tree v2, simply
			 * ignore this setting if we're extent tree v2.
			 */
			if (btrfs_fs_incompat(info, EXTENT_TREE_V2))
				break;
			if (token == Opt_space_cache ||
			    strcmp(args[0].from, "v1") == 0) {
				btrfs_clear_opt(info->mount_opt,
						FREE_SPACE_TREE);
				btrfs_set_and_info(info, SPACE_CACHE,
					   "enabling disk space caching");
			} else if (strcmp(args[0].from, "v2") == 0) {
				btrfs_clear_opt(info->mount_opt,
						SPACE_CACHE);
				btrfs_set_and_info(info, FREE_SPACE_TREE,
						   "enabling free space tree");
			} else {
				btrfs_err(info, "unrecognized space_cache value %s",
					  args[0].from);
				ret = -EINVAL;
				goto out;
			}
			break;
		case Opt_rescan_uuid_tree:
			btrfs_set_opt(info->mount_opt, RESCAN_UUID_TREE);
			break;
		case Opt_no_space_cache:
			/*
			 * We cannot operate without the free space tree with
			 * extent tree v2, ignore this option.
			 */
			if (btrfs_fs_incompat(info, EXTENT_TREE_V2))
				break;
			if (btrfs_test_opt(info, SPACE_CACHE)) {
				btrfs_clear_and_info(info, SPACE_CACHE,
					     "disabling disk space caching");
			}
			if (btrfs_test_opt(info, FREE_SPACE_TREE)) {
				btrfs_clear_and_info(info, FREE_SPACE_TREE,
					     "disabling free space tree");
			}
			break;
		case Opt_inode_cache:
		case Opt_noinode_cache:
			btrfs_warn(info,
	"the 'inode_cache' option is deprecated and has no effect since 5.11");
			break;
		case Opt_clear_cache:
			/*
			 * We cannot clear the free space tree with extent tree
			 * v2, ignore this option.
			 */
			if (btrfs_fs_incompat(info, EXTENT_TREE_V2))
				break;
			btrfs_set_and_info(info, CLEAR_CACHE,
					   "force clearing of disk cache");
			break;
		case Opt_user_subvol_rm_allowed:
			btrfs_set_opt(info->mount_opt, USER_SUBVOL_RM_ALLOWED);
			break;
		case Opt_enospc_debug:
			btrfs_set_opt(info->mount_opt, ENOSPC_DEBUG);
			break;
		case Opt_noenospc_debug:
			btrfs_clear_opt(info->mount_opt, ENOSPC_DEBUG);
			break;
		case Opt_defrag:
			btrfs_set_and_info(info, AUTO_DEFRAG,
					   "enabling auto defrag");
			break;
		case Opt_nodefrag:
			btrfs_clear_and_info(info, AUTO_DEFRAG,
					     "disabling auto defrag");
			break;
		case Opt_recovery:
		case Opt_usebackuproot:
			btrfs_warn(info,
			"'%s' is deprecated, use 'rescue=usebackuproot' instead",
				   token == Opt_recovery ? "recovery" :
				   "usebackuproot");
			btrfs_info(info,
				   "trying to use backup root at mount time");
			btrfs_set_opt(info->mount_opt, USEBACKUPROOT);
			break;
		case Opt_skip_balance:
			btrfs_set_opt(info->mount_opt, SKIP_BALANCE);
			break;
		case Opt_fatal_errors:
			if (strcmp(args[0].from, "panic") == 0) {
				btrfs_set_opt(info->mount_opt,
					      PANIC_ON_FATAL_ERROR);
			} else if (strcmp(args[0].from, "bug") == 0) {
				btrfs_clear_opt(info->mount_opt,
					      PANIC_ON_FATAL_ERROR);
			} else {
				btrfs_err(info, "unrecognized fatal_errors value %s",
					  args[0].from);
				ret = -EINVAL;
				goto out;
			}
			break;
		case Opt_commit_interval:
			intarg = 0;
			ret = match_int(&args[0], &intarg);
			if (ret) {
				btrfs_err(info, "unrecognized commit_interval value %s",
					  args[0].from);
				ret = -EINVAL;
				goto out;
			}
			if (intarg == 0) {
				btrfs_info(info,
					   "using default commit interval %us",
					   BTRFS_DEFAULT_COMMIT_INTERVAL);
				intarg = BTRFS_DEFAULT_COMMIT_INTERVAL;
			} else if (intarg > 300) {
				btrfs_warn(info, "excessive commit interval %d",
					   intarg);
			}
			info->commit_interval = intarg;
			break;
		case Opt_rescue:
			ret = parse_rescue_options(info, args[0].from);
			if (ret < 0) {
				btrfs_err(info, "unrecognized rescue value %s",
					  args[0].from);
				goto out;
			}
			break;
#ifdef CONFIG_BTRFS_DEBUG
		case Opt_fragment_all:
			btrfs_info(info, "fragmenting all space");
			btrfs_set_opt(info->mount_opt, FRAGMENT_DATA);
			btrfs_set_opt(info->mount_opt, FRAGMENT_METADATA);
			break;
		case Opt_fragment_metadata:
			btrfs_info(info, "fragmenting metadata");
			btrfs_set_opt(info->mount_opt,
				      FRAGMENT_METADATA);
			break;
		case Opt_fragment_data:
			btrfs_info(info, "fragmenting data");
			btrfs_set_opt(info->mount_opt, FRAGMENT_DATA);
			break;
#endif
#ifdef CONFIG_BTRFS_FS_REF_VERIFY
		case Opt_ref_verify:
			btrfs_info(info, "doing ref verification");
			btrfs_set_opt(info->mount_opt, REF_VERIFY);
			break;
#endif
		case Opt_err:
			btrfs_err(info, "unrecognized mount option '%s'", p);
			ret = -EINVAL;
			goto out;
		default:
			break;
		}
	}
check:
	/* We're read-only, don't have to check. */
	if (new_flags & SB_RDONLY)
		goto out;

	if (check_ro_option(info, BTRFS_MOUNT_NOLOGREPLAY, "nologreplay") ||
	    check_ro_option(info, BTRFS_MOUNT_IGNOREBADROOTS, "ignorebadroots") ||
	    check_ro_option(info, BTRFS_MOUNT_IGNOREDATACSUMS, "ignoredatacsums"))
		ret = -EINVAL;
out:
	if (btrfs_fs_compat_ro(info, FREE_SPACE_TREE) &&
	    !btrfs_test_opt(info, FREE_SPACE_TREE) &&
	    !btrfs_test_opt(info, CLEAR_CACHE)) {
		btrfs_err(info, "cannot disable free space tree");
		ret = -EINVAL;
	}
	if (btrfs_fs_compat_ro(info, BLOCK_GROUP_TREE) &&
	     !btrfs_test_opt(info, FREE_SPACE_TREE)) {
		btrfs_err(info, "cannot disable free space tree with block-group-tree feature");
		ret = -EINVAL;
	}
	if (!ret)
		ret = btrfs_check_mountopts_zoned(info);
	if (!ret && !remounting) {
		if (btrfs_test_opt(info, SPACE_CACHE))
			btrfs_info(info, "disk space caching is enabled");
		if (btrfs_test_opt(info, FREE_SPACE_TREE))
			btrfs_info(info, "using free space tree");
	}
	return ret;
}

/*
 * Parse mount options that are required early in the mount process.
 *
 * All other options will be parsed on much later in the mount process and
 * only when we need to allocate a new super block.
 */
static int btrfs_parse_device_options(const char *options)
{
	substring_t args[MAX_OPT_ARGS];
	char *device_name, *opts, *orig, *p;
	struct btrfs_device *device = NULL;
	int error = 0;

	lockdep_assert_held(&uuid_mutex);

	if (!options)
		return 0;

	/*
	 * strsep changes the string, duplicate it because btrfs_parse_options
	 * gets called later
	 */
	opts = kstrdup(options, GFP_KERNEL);
	if (!opts)
		return -ENOMEM;
	orig = opts;

	while ((p = strsep(&opts, ",")) != NULL) {
		int token;

		if (!*p)
			continue;

		token = match_token(p, tokens, args);
		if (token == Opt_device) {
			device_name = match_strdup(&args[0]);
			if (!device_name) {
				error = -ENOMEM;
				goto out;
			}
			device = btrfs_scan_one_device(device_name, false);
			kfree(device_name);
			if (IS_ERR(device)) {
				error = PTR_ERR(device);
				goto out;
			}
		}
	}

out:
	kfree(orig);
	return error;
}

/*
 * Parse mount options that are related to subvolume id
 *
 * The value is later passed to mount_subvol()
 */
static int btrfs_parse_subvol_options(const char *options, char **subvol_name,
		u64 *subvol_objectid)
{
	substring_t args[MAX_OPT_ARGS];
	char *opts, *orig, *p;
	int error = 0;
	u64 subvolid;

	if (!options)
		return 0;

	/*
	 * strsep changes the string, duplicate it because
	 * btrfs_parse_device_options gets called later
	 */
	opts = kstrdup(options, GFP_KERNEL);
	if (!opts)
		return -ENOMEM;
	orig = opts;

	while ((p = strsep(&opts, ",")) != NULL) {
		int token;
		if (!*p)
			continue;

		token = match_token(p, tokens, args);
		switch (token) {
		case Opt_subvol:
			kfree(*subvol_name);
			*subvol_name = match_strdup(&args[0]);
			if (!*subvol_name) {
				error = -ENOMEM;
				goto out;
			}
			break;
		case Opt_subvolid:
			error = match_u64(&args[0], &subvolid);
			if (error)
				goto out;

			/* we want the original fs_tree */
			if (subvolid == 0)
				subvolid = BTRFS_FS_TREE_OBJECTID;

			*subvol_objectid = subvolid;
			break;
		default:
			break;
		}
	}

out:
	kfree(orig);
	return error;
}

char *btrfs_get_subvol_name_from_objectid(struct btrfs_fs_info *fs_info,
					  u64 subvol_objectid)
{
	struct btrfs_root *root = fs_info->tree_root;
	struct btrfs_root *fs_root = NULL;
	struct btrfs_root_ref *root_ref;
	struct btrfs_inode_ref *inode_ref;
	struct btrfs_key key;
	struct btrfs_path *path = NULL;
	char *name = NULL, *ptr;
	u64 dirid;
	int len;
	int ret;

	path = btrfs_alloc_path();
	if (!path) {
		ret = -ENOMEM;
		goto err;
	}

	name = kmalloc(PATH_MAX, GFP_KERNEL);
	if (!name) {
		ret = -ENOMEM;
		goto err;
	}
	ptr = name + PATH_MAX - 1;
	ptr[0] = '\0';

	/*
	 * Walk up the subvolume trees in the tree of tree roots by root
	 * backrefs until we hit the top-level subvolume.
	 */
	while (subvol_objectid != BTRFS_FS_TREE_OBJECTID) {
		key.objectid = subvol_objectid;
		key.type = BTRFS_ROOT_BACKREF_KEY;
		key.offset = (u64)-1;

		ret = btrfs_search_backwards(root, &key, path);
		if (ret < 0) {
			goto err;
		} else if (ret > 0) {
			ret = -ENOENT;
			goto err;
		}

		subvol_objectid = key.offset;

		root_ref = btrfs_item_ptr(path->nodes[0], path->slots[0],
					  struct btrfs_root_ref);
		len = btrfs_root_ref_name_len(path->nodes[0], root_ref);
		ptr -= len + 1;
		if (ptr < name) {
			ret = -ENAMETOOLONG;
			goto err;
		}
		read_extent_buffer(path->nodes[0], ptr + 1,
				   (unsigned long)(root_ref + 1), len);
		ptr[0] = '/';
		dirid = btrfs_root_ref_dirid(path->nodes[0], root_ref);
		btrfs_release_path(path);

		fs_root = btrfs_get_fs_root(fs_info, subvol_objectid, true);
		if (IS_ERR(fs_root)) {
			ret = PTR_ERR(fs_root);
			fs_root = NULL;
			goto err;
		}

		/*
		 * Walk up the filesystem tree by inode refs until we hit the
		 * root directory.
		 */
		while (dirid != BTRFS_FIRST_FREE_OBJECTID) {
			key.objectid = dirid;
			key.type = BTRFS_INODE_REF_KEY;
			key.offset = (u64)-1;

			ret = btrfs_search_backwards(fs_root, &key, path);
			if (ret < 0) {
				goto err;
			} else if (ret > 0) {
				ret = -ENOENT;
				goto err;
			}

			dirid = key.offset;

			inode_ref = btrfs_item_ptr(path->nodes[0],
						   path->slots[0],
						   struct btrfs_inode_ref);
			len = btrfs_inode_ref_name_len(path->nodes[0],
						       inode_ref);
			ptr -= len + 1;
			if (ptr < name) {
				ret = -ENAMETOOLONG;
				goto err;
			}
			read_extent_buffer(path->nodes[0], ptr + 1,
					   (unsigned long)(inode_ref + 1), len);
			ptr[0] = '/';
			btrfs_release_path(path);
		}
		btrfs_put_root(fs_root);
		fs_root = NULL;
	}

	btrfs_free_path(path);
	if (ptr == name + PATH_MAX - 1) {
		name[0] = '/';
		name[1] = '\0';
	} else {
		memmove(name, ptr, name + PATH_MAX - ptr);
	}
	return name;

err:
	btrfs_put_root(fs_root);
	btrfs_free_path(path);
	kfree(name);
	return ERR_PTR(ret);
}

static int get_default_subvol_objectid(struct btrfs_fs_info *fs_info, u64 *objectid)
{
	struct btrfs_root *root = fs_info->tree_root;
	struct btrfs_dir_item *di;
	struct btrfs_path *path;
	struct btrfs_key location;
	struct fscrypt_str name = FSTR_INIT("default", 7);
	u64 dir_id;

	path = btrfs_alloc_path();
	if (!path)
		return -ENOMEM;

	/*
	 * Find the "default" dir item which points to the root item that we
	 * will mount by default if we haven't been given a specific subvolume
	 * to mount.
	 */
	dir_id = btrfs_super_root_dir(fs_info->super_copy);
	di = btrfs_lookup_dir_item(NULL, root, path, dir_id, &name, 0);
	if (IS_ERR(di)) {
		btrfs_free_path(path);
		return PTR_ERR(di);
	}
	if (!di) {
		/*
		 * Ok the default dir item isn't there.  This is weird since
		 * it's always been there, but don't freak out, just try and
		 * mount the top-level subvolume.
		 */
		btrfs_free_path(path);
		*objectid = BTRFS_FS_TREE_OBJECTID;
		return 0;
	}

	btrfs_dir_item_key_to_cpu(path->nodes[0], di, &location);
	btrfs_free_path(path);
	*objectid = location.objectid;
	return 0;
}

static int btrfs_fill_super(struct super_block *sb,
			    struct btrfs_fs_devices *fs_devices,
			    void *data)
{
	struct inode *inode;
	struct btrfs_fs_info *fs_info = btrfs_sb(sb);
	int err;

	sb->s_maxbytes = MAX_LFS_FILESIZE;
	sb->s_magic = BTRFS_SUPER_MAGIC;
	sb->s_op = &btrfs_super_ops;
	sb->s_d_op = &btrfs_dentry_operations;
	sb->s_export_op = &btrfs_export_ops;
#ifdef CONFIG_FS_VERITY
	sb->s_vop = &btrfs_verityops;
#endif
	sb->s_xattr = btrfs_xattr_handlers;
	sb->s_time_gran = 1;
#ifdef CONFIG_BTRFS_FS_POSIX_ACL
	sb->s_flags |= SB_POSIXACL;
#endif
	sb->s_flags |= SB_I_VERSION;
	sb->s_iflags |= SB_I_CGROUPWB;

	err = super_setup_bdi(sb);
	if (err) {
		btrfs_err(fs_info, "super_setup_bdi failed");
		return err;
	}

	err = open_ctree(sb, fs_devices, (char *)data);
	if (err) {
		btrfs_err(fs_info, "open_ctree failed");
		return err;
	}

	inode = btrfs_iget(sb, BTRFS_FIRST_FREE_OBJECTID, fs_info->fs_root);
	if (IS_ERR(inode)) {
		err = PTR_ERR(inode);
		btrfs_handle_fs_error(fs_info, err, NULL);
		goto fail_close;
	}

	sb->s_root = d_make_root(inode);
	if (!sb->s_root) {
		err = -ENOMEM;
		goto fail_close;
	}

	sb->s_flags |= SB_ACTIVE;
	return 0;

fail_close:
	close_ctree(fs_info);
	return err;
}

int btrfs_sync_fs(struct super_block *sb, int wait)
{
	struct btrfs_trans_handle *trans;
	struct btrfs_fs_info *fs_info = btrfs_sb(sb);
	struct btrfs_root *root = fs_info->tree_root;

	trace_btrfs_sync_fs(fs_info, wait);

	if (!wait) {
		filemap_flush(fs_info->btree_inode->i_mapping);
		return 0;
	}

	btrfs_wait_ordered_roots(fs_info, U64_MAX, 0, (u64)-1);

	trans = btrfs_attach_transaction_barrier(root);
	if (IS_ERR(trans)) {
		/* no transaction, don't bother */
		if (PTR_ERR(trans) == -ENOENT) {
			/*
			 * Exit unless we have some pending changes
			 * that need to go through commit
			 */
			if (!test_bit(BTRFS_FS_NEED_TRANS_COMMIT,
				      &fs_info->flags))
				return 0;
			/*
			 * A non-blocking test if the fs is frozen. We must not
			 * start a new transaction here otherwise a deadlock
			 * happens. The pending operations are delayed to the
			 * next commit after thawing.
			 */
			if (sb_start_write_trylock(sb))
				sb_end_write(sb);
			else
				return 0;
			trans = btrfs_start_transaction(root, 0);
		}
		if (IS_ERR(trans))
			return PTR_ERR(trans);
	}
	return btrfs_commit_transaction(trans);
}

static void print_rescue_option(struct seq_file *seq, const char *s, bool *printed)
{
	seq_printf(seq, "%s%s", (*printed) ? ":" : ",rescue=", s);
	*printed = true;
}

static int btrfs_show_options(struct seq_file *seq, struct dentry *dentry)
{
	struct btrfs_fs_info *info = btrfs_sb(dentry->d_sb);
	const char *compress_type;
	const char *subvol_name;
	bool printed = false;

	if (btrfs_test_opt(info, DEGRADED))
		seq_puts(seq, ",degraded");
	if (btrfs_test_opt(info, NODATASUM))
		seq_puts(seq, ",nodatasum");
	if (btrfs_test_opt(info, NODATACOW))
		seq_puts(seq, ",nodatacow");
	if (btrfs_test_opt(info, NOBARRIER))
		seq_puts(seq, ",nobarrier");
	if (info->max_inline != BTRFS_DEFAULT_MAX_INLINE)
		seq_printf(seq, ",max_inline=%llu", info->max_inline);
	if (info->thread_pool_size !=  min_t(unsigned long,
					     num_online_cpus() + 2, 8))
		seq_printf(seq, ",thread_pool=%u", info->thread_pool_size);
	if (btrfs_test_opt(info, COMPRESS)) {
		compress_type = btrfs_compress_type2str(info->compress_type);
		if (btrfs_test_opt(info, FORCE_COMPRESS))
			seq_printf(seq, ",compress-force=%s", compress_type);
		else
			seq_printf(seq, ",compress=%s", compress_type);
		if (info->compress_level)
			seq_printf(seq, ":%d", info->compress_level);
	}
	if (btrfs_test_opt(info, NOSSD))
		seq_puts(seq, ",nossd");
	if (btrfs_test_opt(info, SSD_SPREAD))
		seq_puts(seq, ",ssd_spread");
	else if (btrfs_test_opt(info, SSD))
		seq_puts(seq, ",ssd");
	if (btrfs_test_opt(info, NOTREELOG))
		seq_puts(seq, ",notreelog");
	if (btrfs_test_opt(info, NOLOGREPLAY))
		print_rescue_option(seq, "nologreplay", &printed);
	if (btrfs_test_opt(info, USEBACKUPROOT))
		print_rescue_option(seq, "usebackuproot", &printed);
	if (btrfs_test_opt(info, IGNOREBADROOTS))
		print_rescue_option(seq, "ignorebadroots", &printed);
	if (btrfs_test_opt(info, IGNOREDATACSUMS))
		print_rescue_option(seq, "ignoredatacsums", &printed);
	if (btrfs_test_opt(info, FLUSHONCOMMIT))
		seq_puts(seq, ",flushoncommit");
	if (btrfs_test_opt(info, DISCARD_SYNC))
		seq_puts(seq, ",discard");
	if (btrfs_test_opt(info, DISCARD_ASYNC))
		seq_puts(seq, ",discard=async");
	if (!(info->sb->s_flags & SB_POSIXACL))
		seq_puts(seq, ",noacl");
	if (btrfs_free_space_cache_v1_active(info))
		seq_puts(seq, ",space_cache");
	else if (btrfs_fs_compat_ro(info, FREE_SPACE_TREE))
		seq_puts(seq, ",space_cache=v2");
	else
		seq_puts(seq, ",nospace_cache");
	if (btrfs_test_opt(info, RESCAN_UUID_TREE))
		seq_puts(seq, ",rescan_uuid_tree");
	if (btrfs_test_opt(info, CLEAR_CACHE))
		seq_puts(seq, ",clear_cache");
	if (btrfs_test_opt(info, USER_SUBVOL_RM_ALLOWED))
		seq_puts(seq, ",user_subvol_rm_allowed");
	if (btrfs_test_opt(info, ENOSPC_DEBUG))
		seq_puts(seq, ",enospc_debug");
	if (btrfs_test_opt(info, AUTO_DEFRAG))
		seq_puts(seq, ",autodefrag");
	if (btrfs_test_opt(info, SKIP_BALANCE))
		seq_puts(seq, ",skip_balance");
	if (info->metadata_ratio)
		seq_printf(seq, ",metadata_ratio=%u", info->metadata_ratio);
	if (btrfs_test_opt(info, PANIC_ON_FATAL_ERROR))
		seq_puts(seq, ",fatal_errors=panic");
	if (info->commit_interval != BTRFS_DEFAULT_COMMIT_INTERVAL)
		seq_printf(seq, ",commit=%u", info->commit_interval);
#ifdef CONFIG_BTRFS_DEBUG
	if (btrfs_test_opt(info, FRAGMENT_DATA))
		seq_puts(seq, ",fragment=data");
	if (btrfs_test_opt(info, FRAGMENT_METADATA))
		seq_puts(seq, ",fragment=metadata");
#endif
	if (btrfs_test_opt(info, REF_VERIFY))
		seq_puts(seq, ",ref_verify");
	seq_printf(seq, ",subvolid=%llu",
		  BTRFS_I(d_inode(dentry))->root->root_key.objectid);
	subvol_name = btrfs_get_subvol_name_from_objectid(info,
			BTRFS_I(d_inode(dentry))->root->root_key.objectid);
	if (!IS_ERR(subvol_name)) {
		seq_puts(seq, ",subvol=");
		seq_escape(seq, subvol_name, " \t\n\\");
		kfree(subvol_name);
	}
	return 0;
}

static int btrfs_test_super(struct super_block *s, void *data)
{
	struct btrfs_fs_info *p = data;
	struct btrfs_fs_info *fs_info = btrfs_sb(s);

	return fs_info->fs_devices == p->fs_devices;
}

static int btrfs_set_super(struct super_block *s, void *data)
{
	int err = set_anon_super(s, data);
	if (!err)
		s->s_fs_info = data;
	return err;
}

/*
 * subvolumes are identified by ino 256
 */
static inline int is_subvolume_inode(struct inode *inode)
{
	if (inode && inode->i_ino == BTRFS_FIRST_FREE_OBJECTID)
		return 1;
	return 0;
}

static struct dentry *mount_subvol(const char *subvol_name, u64 subvol_objectid,
				   struct vfsmount *mnt)
{
	struct dentry *root;
	int ret;

	if (!subvol_name) {
		if (!subvol_objectid) {
			ret = get_default_subvol_objectid(btrfs_sb(mnt->mnt_sb),
							  &subvol_objectid);
			if (ret) {
				root = ERR_PTR(ret);
				goto out;
			}
		}
		subvol_name = btrfs_get_subvol_name_from_objectid(
					btrfs_sb(mnt->mnt_sb), subvol_objectid);
		if (IS_ERR(subvol_name)) {
			root = ERR_CAST(subvol_name);
			subvol_name = NULL;
			goto out;
		}

	}

	root = mount_subtree(mnt, subvol_name);
	/* mount_subtree() drops our reference on the vfsmount. */
	mnt = NULL;

	if (!IS_ERR(root)) {
		struct super_block *s = root->d_sb;
		struct btrfs_fs_info *fs_info = btrfs_sb(s);
		struct inode *root_inode = d_inode(root);
		u64 root_objectid = BTRFS_I(root_inode)->root->root_key.objectid;

		ret = 0;
		if (!is_subvolume_inode(root_inode)) {
			btrfs_err(fs_info, "'%s' is not a valid subvolume",
			       subvol_name);
			ret = -EINVAL;
		}
		if (subvol_objectid && root_objectid != subvol_objectid) {
			/*
			 * This will also catch a race condition where a
			 * subvolume which was passed by ID is renamed and
			 * another subvolume is renamed over the old location.
			 */
			btrfs_err(fs_info,
				  "subvol '%s' does not match subvolid %llu",
				  subvol_name, subvol_objectid);
			ret = -EINVAL;
		}
		if (ret) {
			dput(root);
			root = ERR_PTR(ret);
			deactivate_locked_super(s);
		}
	}

out:
	mntput(mnt);
	kfree(subvol_name);
	return root;
}

/*
 * Find a superblock for the given device / mount point.
 *
 * Note: This is based on mount_bdev from fs/super.c with a few additions
 *       for multiple device setup.  Make sure to keep it in sync.
 */
static struct dentry *btrfs_mount_root(struct file_system_type *fs_type,
		int flags, const char *device_name, void *data)
{
	struct super_block *s;
	struct btrfs_device *device = NULL;
	struct btrfs_fs_devices *fs_devices = NULL;
	struct btrfs_fs_info *fs_info = NULL;
	void *new_sec_opts = NULL;
	int error = 0;

	if (data) {
		error = security_sb_eat_lsm_opts(data, &new_sec_opts);
		if (error)
			return ERR_PTR(error);
	}

	/*
	 * Setup a dummy root and fs_info for test/set super.  This is because
	 * we don't actually fill this stuff out until open_ctree, but we need
	 * then open_ctree will properly initialize the file system specific
	 * settings later.  btrfs_init_fs_info initializes the static elements
	 * of the fs_info (locks and such) to make cleanup easier if we find a
	 * superblock with our given fs_devices later on at sget() time.
	 */
	fs_info = kvzalloc(sizeof(struct btrfs_fs_info), GFP_KERNEL);
	if (!fs_info) {
		error = -ENOMEM;
		goto error_sec_opts;
	}
	btrfs_init_fs_info(fs_info);

	fs_info->super_copy = kzalloc(BTRFS_SUPER_INFO_SIZE, GFP_KERNEL);
	fs_info->super_for_commit = kzalloc(BTRFS_SUPER_INFO_SIZE, GFP_KERNEL);
	if (!fs_info->super_copy || !fs_info->super_for_commit) {
		error = -ENOMEM;
		goto error_fs_info;
	}

	mutex_lock(&uuid_mutex);
	error = btrfs_parse_device_options(data);
	if (error) {
		mutex_unlock(&uuid_mutex);
		goto error_fs_info;
	}

	/*
	 * With 'true' passed to btrfs_scan_one_device() (mount time) we expect
	 * either a valid device or an error.
	 */
	device = btrfs_scan_one_device(device_name, true);
	ASSERT(device != NULL);
	if (IS_ERR(device)) {
		mutex_unlock(&uuid_mutex);
		error = PTR_ERR(device);
		goto error_fs_info;
	}

	fs_devices = device->fs_devices;
	fs_info->fs_devices = fs_devices;
	fs_devices->in_use++;
	mutex_unlock(&uuid_mutex);

	s = sget(fs_type, btrfs_test_super, btrfs_set_super, flags | SB_NOSEC,
		 fs_info);
	if (IS_ERR(s)) {
		error = PTR_ERR(s);
		goto error_fs_info;
	}

	if (s->s_root) {
		btrfs_free_fs_info(fs_info);
		if ((flags ^ s->s_flags) & SB_RDONLY)
			error = -EBUSY;
	} else {
<<<<<<< HEAD
		snprintf(s->s_id, sizeof(s->s_id), "%pg", bdev);
		shrinker_debugfs_rename(s->s_shrink, "sb-%s:%s", fs_type->name,
=======
		struct btrfs_fs_devices *fs_devices = fs_info->fs_devices;

		mutex_lock(&uuid_mutex);
		error = btrfs_open_devices(fs_devices, sb_open_mode(flags),
					   fs_type);
		mutex_unlock(&uuid_mutex);
		if (error)
			goto error_deactivate;

		if (!(flags & SB_RDONLY) && fs_devices->rw_devices == 0) {
			error = -EACCES;
			goto error_deactivate;
		}

		snprintf(s->s_id, sizeof(s->s_id), "%pg",
			 fs_devices->latest_dev->bdev);
		shrinker_debugfs_rename(&s->s_shrink, "sb-%s:%s", fs_type->name,
>>>>>>> b8f6b9c0
					s->s_id);
		btrfs_sb(s)->bdev_holder = fs_type;
		error = btrfs_fill_super(s, fs_devices, data);
	}
	if (!error)
		error = security_sb_set_mnt_opts(s, new_sec_opts, 0, NULL);
	if (error)
		goto error_deactivate;
	security_free_mnt_opts(&new_sec_opts);
	return dget(s->s_root);

error_fs_info:
	btrfs_free_fs_info(fs_info);
error_sec_opts:
	security_free_mnt_opts(&new_sec_opts);
	return ERR_PTR(error);

error_deactivate:
	deactivate_locked_super(s);
	goto error_sec_opts;
}

/*
 * Mount function which is called by VFS layer.
 *
 * In order to allow mounting a subvolume directly, btrfs uses mount_subtree()
 * which needs vfsmount* of device's root (/).  This means device's root has to
 * be mounted internally in any case.
 *
 * Operation flow:
 *   1. Parse subvol id related options for later use in mount_subvol().
 *
 *   2. Mount device's root (/) by calling vfs_kern_mount().
 *
 *      NOTE: vfs_kern_mount() is used by VFS to call btrfs_mount() in the
 *      first place. In order to avoid calling btrfs_mount() again, we use
 *      different file_system_type which is not registered to VFS by
 *      register_filesystem() (btrfs_root_fs_type). As a result,
 *      btrfs_mount_root() is called. The return value will be used by
 *      mount_subtree() in mount_subvol().
 *
 *   3. Call mount_subvol() to get the dentry of subvolume. Since there is
 *      "btrfs subvolume set-default", mount_subvol() is called always.
 */
static struct dentry *btrfs_mount(struct file_system_type *fs_type, int flags,
		const char *device_name, void *data)
{
	struct vfsmount *mnt_root;
	struct dentry *root;
	char *subvol_name = NULL;
	u64 subvol_objectid = 0;
	int error = 0;

	error = btrfs_parse_subvol_options(data, &subvol_name,
					&subvol_objectid);
	if (error) {
		kfree(subvol_name);
		return ERR_PTR(error);
	}

	/* mount device's root (/) */
	mnt_root = vfs_kern_mount(&btrfs_root_fs_type, flags, device_name, data);
	if (PTR_ERR_OR_ZERO(mnt_root) == -EBUSY) {
		if (flags & SB_RDONLY) {
			mnt_root = vfs_kern_mount(&btrfs_root_fs_type,
				flags & ~SB_RDONLY, device_name, data);
		} else {
			mnt_root = vfs_kern_mount(&btrfs_root_fs_type,
				flags | SB_RDONLY, device_name, data);
			if (IS_ERR(mnt_root)) {
				root = ERR_CAST(mnt_root);
				kfree(subvol_name);
				goto out;
			}

			down_write(&mnt_root->mnt_sb->s_umount);
			error = btrfs_remount(mnt_root->mnt_sb, &flags, NULL);
			up_write(&mnt_root->mnt_sb->s_umount);
			if (error < 0) {
				root = ERR_PTR(error);
				mntput(mnt_root);
				kfree(subvol_name);
				goto out;
			}
		}
	}
	if (IS_ERR(mnt_root)) {
		root = ERR_CAST(mnt_root);
		kfree(subvol_name);
		goto out;
	}

	/* mount_subvol() will free subvol_name and mnt_root */
	root = mount_subvol(subvol_name, subvol_objectid, mnt_root);

out:
	return root;
}

static void btrfs_resize_thread_pool(struct btrfs_fs_info *fs_info,
				     u32 new_pool_size, u32 old_pool_size)
{
	if (new_pool_size == old_pool_size)
		return;

	fs_info->thread_pool_size = new_pool_size;

	btrfs_info(fs_info, "resize thread pool %d -> %d",
	       old_pool_size, new_pool_size);

	btrfs_workqueue_set_max(fs_info->workers, new_pool_size);
	btrfs_workqueue_set_max(fs_info->delalloc_workers, new_pool_size);
	btrfs_workqueue_set_max(fs_info->caching_workers, new_pool_size);
	workqueue_set_max_active(fs_info->endio_workers, new_pool_size);
	workqueue_set_max_active(fs_info->endio_meta_workers, new_pool_size);
	btrfs_workqueue_set_max(fs_info->endio_write_workers, new_pool_size);
	btrfs_workqueue_set_max(fs_info->endio_freespace_worker, new_pool_size);
	btrfs_workqueue_set_max(fs_info->delayed_workers, new_pool_size);
}

static inline void btrfs_remount_begin(struct btrfs_fs_info *fs_info,
				       unsigned long old_opts, int flags)
{
	if (btrfs_raw_test_opt(old_opts, AUTO_DEFRAG) &&
	    (!btrfs_raw_test_opt(fs_info->mount_opt, AUTO_DEFRAG) ||
	     (flags & SB_RDONLY))) {
		/* wait for any defraggers to finish */
		wait_event(fs_info->transaction_wait,
			   (atomic_read(&fs_info->defrag_running) == 0));
		if (flags & SB_RDONLY)
			sync_filesystem(fs_info->sb);
	}
}

static inline void btrfs_remount_cleanup(struct btrfs_fs_info *fs_info,
					 unsigned long old_opts)
{
	const bool cache_opt = btrfs_test_opt(fs_info, SPACE_CACHE);

	/*
	 * We need to cleanup all defragable inodes if the autodefragment is
	 * close or the filesystem is read only.
	 */
	if (btrfs_raw_test_opt(old_opts, AUTO_DEFRAG) &&
	    (!btrfs_raw_test_opt(fs_info->mount_opt, AUTO_DEFRAG) || sb_rdonly(fs_info->sb))) {
		btrfs_cleanup_defrag_inodes(fs_info);
	}

	/* If we toggled discard async */
	if (!btrfs_raw_test_opt(old_opts, DISCARD_ASYNC) &&
	    btrfs_test_opt(fs_info, DISCARD_ASYNC))
		btrfs_discard_resume(fs_info);
	else if (btrfs_raw_test_opt(old_opts, DISCARD_ASYNC) &&
		 !btrfs_test_opt(fs_info, DISCARD_ASYNC))
		btrfs_discard_cleanup(fs_info);

	/* If we toggled space cache */
	if (cache_opt != btrfs_free_space_cache_v1_active(fs_info))
		btrfs_set_free_space_cache_v1_active(fs_info, cache_opt);
}

static int btrfs_remount(struct super_block *sb, int *flags, char *data)
{
	struct btrfs_fs_info *fs_info = btrfs_sb(sb);
	unsigned old_flags = sb->s_flags;
	unsigned long old_opts = fs_info->mount_opt;
	unsigned long old_compress_type = fs_info->compress_type;
	u64 old_max_inline = fs_info->max_inline;
	u32 old_thread_pool_size = fs_info->thread_pool_size;
	u32 old_metadata_ratio = fs_info->metadata_ratio;
	int ret;

	sync_filesystem(sb);
	set_bit(BTRFS_FS_STATE_REMOUNTING, &fs_info->fs_state);

	if (data) {
		void *new_sec_opts = NULL;

		ret = security_sb_eat_lsm_opts(data, &new_sec_opts);
		if (!ret)
			ret = security_sb_remount(sb, new_sec_opts);
		security_free_mnt_opts(&new_sec_opts);
		if (ret)
			goto restore;
	}

	ret = btrfs_parse_options(fs_info, data, *flags);
	if (ret)
		goto restore;

	ret = btrfs_check_features(fs_info, !(*flags & SB_RDONLY));
	if (ret < 0)
		goto restore;

	btrfs_remount_begin(fs_info, old_opts, *flags);
	btrfs_resize_thread_pool(fs_info,
		fs_info->thread_pool_size, old_thread_pool_size);

	if ((bool)btrfs_test_opt(fs_info, FREE_SPACE_TREE) !=
	    (bool)btrfs_fs_compat_ro(fs_info, FREE_SPACE_TREE) &&
	    (!sb_rdonly(sb) || (*flags & SB_RDONLY))) {
		btrfs_warn(fs_info,
		"remount supports changing free space tree only from ro to rw");
		/* Make sure free space cache options match the state on disk */
		if (btrfs_fs_compat_ro(fs_info, FREE_SPACE_TREE)) {
			btrfs_set_opt(fs_info->mount_opt, FREE_SPACE_TREE);
			btrfs_clear_opt(fs_info->mount_opt, SPACE_CACHE);
		}
		if (btrfs_free_space_cache_v1_active(fs_info)) {
			btrfs_clear_opt(fs_info->mount_opt, FREE_SPACE_TREE);
			btrfs_set_opt(fs_info->mount_opt, SPACE_CACHE);
		}
	}

	if ((bool)(*flags & SB_RDONLY) == sb_rdonly(sb))
		goto out;

	if (*flags & SB_RDONLY) {
		/*
		 * this also happens on 'umount -rf' or on shutdown, when
		 * the filesystem is busy.
		 */
		cancel_work_sync(&fs_info->async_reclaim_work);
		cancel_work_sync(&fs_info->async_data_reclaim_work);

		btrfs_discard_cleanup(fs_info);

		/* wait for the uuid_scan task to finish */
		down(&fs_info->uuid_tree_rescan_sem);
		/* avoid complains from lockdep et al. */
		up(&fs_info->uuid_tree_rescan_sem);

		btrfs_set_sb_rdonly(sb);

		/*
		 * Setting SB_RDONLY will put the cleaner thread to
		 * sleep at the next loop if it's already active.
		 * If it's already asleep, we'll leave unused block
		 * groups on disk until we're mounted read-write again
		 * unless we clean them up here.
		 */
		btrfs_delete_unused_bgs(fs_info);

		/*
		 * The cleaner task could be already running before we set the
		 * flag BTRFS_FS_STATE_RO (and SB_RDONLY in the superblock).
		 * We must make sure that after we finish the remount, i.e. after
		 * we call btrfs_commit_super(), the cleaner can no longer start
		 * a transaction - either because it was dropping a dead root,
		 * running delayed iputs or deleting an unused block group (the
		 * cleaner picked a block group from the list of unused block
		 * groups before we were able to in the previous call to
		 * btrfs_delete_unused_bgs()).
		 */
		wait_on_bit(&fs_info->flags, BTRFS_FS_CLEANER_RUNNING,
			    TASK_UNINTERRUPTIBLE);

		/*
		 * We've set the superblock to RO mode, so we might have made
		 * the cleaner task sleep without running all pending delayed
		 * iputs. Go through all the delayed iputs here, so that if an
		 * unmount happens without remounting RW we don't end up at
		 * finishing close_ctree() with a non-empty list of delayed
		 * iputs.
		 */
		btrfs_run_delayed_iputs(fs_info);

		btrfs_dev_replace_suspend_for_unmount(fs_info);
		btrfs_scrub_cancel(fs_info);
		btrfs_pause_balance(fs_info);

		/*
		 * Pause the qgroup rescan worker if it is running. We don't want
		 * it to be still running after we are in RO mode, as after that,
		 * by the time we unmount, it might have left a transaction open,
		 * so we would leak the transaction and/or crash.
		 */
		btrfs_qgroup_wait_for_completion(fs_info, false);

		ret = btrfs_commit_super(fs_info);
		if (ret)
			goto restore;
	} else {
		if (BTRFS_FS_ERROR(fs_info)) {
			btrfs_err(fs_info,
				"Remounting read-write after error is not allowed");
			ret = -EINVAL;
			goto restore;
		}
		if (fs_info->fs_devices->rw_devices == 0) {
			ret = -EACCES;
			goto restore;
		}

		if (!btrfs_check_rw_degradable(fs_info, NULL)) {
			btrfs_warn(fs_info,
		"too many missing devices, writable remount is not allowed");
			ret = -EACCES;
			goto restore;
		}

		if (btrfs_super_log_root(fs_info->super_copy) != 0) {
			btrfs_warn(fs_info,
		"mount required to replay tree-log, cannot remount read-write");
			ret = -EINVAL;
			goto restore;
		}

		/*
		 * NOTE: when remounting with a change that does writes, don't
		 * put it anywhere above this point, as we are not sure to be
		 * safe to write until we pass the above checks.
		 */
		ret = btrfs_start_pre_rw_mount(fs_info);
		if (ret)
			goto restore;

		btrfs_clear_sb_rdonly(sb);

		set_bit(BTRFS_FS_OPEN, &fs_info->flags);

		/*
		 * If we've gone from readonly -> read/write, we need to get
		 * our sync/async discard lists in the right state.
		 */
		btrfs_discard_resume(fs_info);
	}
out:
	/*
	 * We need to set SB_I_VERSION here otherwise it'll get cleared by VFS,
	 * since the absence of the flag means it can be toggled off by remount.
	 */
	*flags |= SB_I_VERSION;

	wake_up_process(fs_info->transaction_kthread);
	btrfs_remount_cleanup(fs_info, old_opts);
	btrfs_clear_oneshot_options(fs_info);
	clear_bit(BTRFS_FS_STATE_REMOUNTING, &fs_info->fs_state);

	return 0;

restore:
	/* We've hit an error - don't reset SB_RDONLY */
	if (sb_rdonly(sb))
		old_flags |= SB_RDONLY;
	if (!(old_flags & SB_RDONLY))
		clear_bit(BTRFS_FS_STATE_RO, &fs_info->fs_state);
	sb->s_flags = old_flags;
	fs_info->mount_opt = old_opts;
	fs_info->compress_type = old_compress_type;
	fs_info->max_inline = old_max_inline;
	btrfs_resize_thread_pool(fs_info,
		old_thread_pool_size, fs_info->thread_pool_size);
	fs_info->metadata_ratio = old_metadata_ratio;
	btrfs_remount_cleanup(fs_info, old_opts);
	clear_bit(BTRFS_FS_STATE_REMOUNTING, &fs_info->fs_state);

	return ret;
}

/* Used to sort the devices by max_avail(descending sort) */
static int btrfs_cmp_device_free_bytes(const void *a, const void *b)
{
	const struct btrfs_device_info *dev_info1 = a;
	const struct btrfs_device_info *dev_info2 = b;

	if (dev_info1->max_avail > dev_info2->max_avail)
		return -1;
	else if (dev_info1->max_avail < dev_info2->max_avail)
		return 1;
	return 0;
}

/*
 * sort the devices by max_avail, in which max free extent size of each device
 * is stored.(Descending Sort)
 */
static inline void btrfs_descending_sort_devices(
					struct btrfs_device_info *devices,
					size_t nr_devices)
{
	sort(devices, nr_devices, sizeof(struct btrfs_device_info),
	     btrfs_cmp_device_free_bytes, NULL);
}

/*
 * The helper to calc the free space on the devices that can be used to store
 * file data.
 */
static inline int btrfs_calc_avail_data_space(struct btrfs_fs_info *fs_info,
					      u64 *free_bytes)
{
	struct btrfs_device_info *devices_info;
	struct btrfs_fs_devices *fs_devices = fs_info->fs_devices;
	struct btrfs_device *device;
	u64 type;
	u64 avail_space;
	u64 min_stripe_size;
	int num_stripes = 1;
	int i = 0, nr_devices;
	const struct btrfs_raid_attr *rattr;

	/*
	 * We aren't under the device list lock, so this is racy-ish, but good
	 * enough for our purposes.
	 */
	nr_devices = fs_info->fs_devices->open_devices;
	if (!nr_devices) {
		smp_mb();
		nr_devices = fs_info->fs_devices->open_devices;
		ASSERT(nr_devices);
		if (!nr_devices) {
			*free_bytes = 0;
			return 0;
		}
	}

	devices_info = kmalloc_array(nr_devices, sizeof(*devices_info),
			       GFP_KERNEL);
	if (!devices_info)
		return -ENOMEM;

	/* calc min stripe number for data space allocation */
	type = btrfs_data_alloc_profile(fs_info);
	rattr = &btrfs_raid_array[btrfs_bg_flags_to_raid_index(type)];

	if (type & BTRFS_BLOCK_GROUP_RAID0)
		num_stripes = nr_devices;
	else if (type & BTRFS_BLOCK_GROUP_RAID1_MASK)
		num_stripes = rattr->ncopies;
	else if (type & BTRFS_BLOCK_GROUP_RAID10)
		num_stripes = 4;

	/* Adjust for more than 1 stripe per device */
	min_stripe_size = rattr->dev_stripes * BTRFS_STRIPE_LEN;

	rcu_read_lock();
	list_for_each_entry_rcu(device, &fs_devices->devices, dev_list) {
		if (!test_bit(BTRFS_DEV_STATE_IN_FS_METADATA,
						&device->dev_state) ||
		    !device->bdev ||
		    test_bit(BTRFS_DEV_STATE_REPLACE_TGT, &device->dev_state))
			continue;

		if (i >= nr_devices)
			break;

		avail_space = device->total_bytes - device->bytes_used;

		/* align with stripe_len */
		avail_space = rounddown(avail_space, BTRFS_STRIPE_LEN);

		/*
		 * Ensure we have at least min_stripe_size on top of the
		 * reserved space on the device.
		 */
		if (avail_space <= BTRFS_DEVICE_RANGE_RESERVED + min_stripe_size)
			continue;

		avail_space -= BTRFS_DEVICE_RANGE_RESERVED;

		devices_info[i].dev = device;
		devices_info[i].max_avail = avail_space;

		i++;
	}
	rcu_read_unlock();

	nr_devices = i;

	btrfs_descending_sort_devices(devices_info, nr_devices);

	i = nr_devices - 1;
	avail_space = 0;
	while (nr_devices >= rattr->devs_min) {
		num_stripes = min(num_stripes, nr_devices);

		if (devices_info[i].max_avail >= min_stripe_size) {
			int j;
			u64 alloc_size;

			avail_space += devices_info[i].max_avail * num_stripes;
			alloc_size = devices_info[i].max_avail;
			for (j = i + 1 - num_stripes; j <= i; j++)
				devices_info[j].max_avail -= alloc_size;
		}
		i--;
		nr_devices--;
	}

	kfree(devices_info);
	*free_bytes = avail_space;
	return 0;
}

/*
 * Calculate numbers for 'df', pessimistic in case of mixed raid profiles.
 *
 * If there's a redundant raid level at DATA block groups, use the respective
 * multiplier to scale the sizes.
 *
 * Unused device space usage is based on simulating the chunk allocator
 * algorithm that respects the device sizes and order of allocations.  This is
 * a close approximation of the actual use but there are other factors that may
 * change the result (like a new metadata chunk).
 *
 * If metadata is exhausted, f_bavail will be 0.
 */
static int btrfs_statfs(struct dentry *dentry, struct kstatfs *buf)
{
	struct btrfs_fs_info *fs_info = btrfs_sb(dentry->d_sb);
	struct btrfs_super_block *disk_super = fs_info->super_copy;
	struct btrfs_space_info *found;
	u64 total_used = 0;
	u64 total_free_data = 0;
	u64 total_free_meta = 0;
	u32 bits = fs_info->sectorsize_bits;
	__be32 *fsid = (__be32 *)fs_info->fs_devices->fsid;
	unsigned factor = 1;
	struct btrfs_block_rsv *block_rsv = &fs_info->global_block_rsv;
	int ret;
	u64 thresh = 0;
	int mixed = 0;

	list_for_each_entry(found, &fs_info->space_info, list) {
		if (found->flags & BTRFS_BLOCK_GROUP_DATA) {
			int i;

			total_free_data += found->disk_total - found->disk_used;
			total_free_data -=
				btrfs_account_ro_block_groups_free_space(found);

			for (i = 0; i < BTRFS_NR_RAID_TYPES; i++) {
				if (!list_empty(&found->block_groups[i]))
					factor = btrfs_bg_type_to_factor(
						btrfs_raid_array[i].bg_flag);
			}
		}

		/*
		 * Metadata in mixed block group profiles are accounted in data
		 */
		if (!mixed && found->flags & BTRFS_BLOCK_GROUP_METADATA) {
			if (found->flags & BTRFS_BLOCK_GROUP_DATA)
				mixed = 1;
			else
				total_free_meta += found->disk_total -
					found->disk_used;
		}

		total_used += found->disk_used;
	}

	buf->f_blocks = div_u64(btrfs_super_total_bytes(disk_super), factor);
	buf->f_blocks >>= bits;
	buf->f_bfree = buf->f_blocks - (div_u64(total_used, factor) >> bits);

	/* Account global block reserve as used, it's in logical size already */
	spin_lock(&block_rsv->lock);
	/* Mixed block groups accounting is not byte-accurate, avoid overflow */
	if (buf->f_bfree >= block_rsv->size >> bits)
		buf->f_bfree -= block_rsv->size >> bits;
	else
		buf->f_bfree = 0;
	spin_unlock(&block_rsv->lock);

	buf->f_bavail = div_u64(total_free_data, factor);
	ret = btrfs_calc_avail_data_space(fs_info, &total_free_data);
	if (ret)
		return ret;
	buf->f_bavail += div_u64(total_free_data, factor);
	buf->f_bavail = buf->f_bavail >> bits;

	/*
	 * We calculate the remaining metadata space minus global reserve. If
	 * this is (supposedly) smaller than zero, there's no space. But this
	 * does not hold in practice, the exhausted state happens where's still
	 * some positive delta. So we apply some guesswork and compare the
	 * delta to a 4M threshold.  (Practically observed delta was ~2M.)
	 *
	 * We probably cannot calculate the exact threshold value because this
	 * depends on the internal reservations requested by various
	 * operations, so some operations that consume a few metadata will
	 * succeed even if the Avail is zero. But this is better than the other
	 * way around.
	 */
	thresh = SZ_4M;

	/*
	 * We only want to claim there's no available space if we can no longer
	 * allocate chunks for our metadata profile and our global reserve will
	 * not fit in the free metadata space.  If we aren't ->full then we
	 * still can allocate chunks and thus are fine using the currently
	 * calculated f_bavail.
	 */
	if (!mixed && block_rsv->space_info->full &&
	    total_free_meta - thresh < block_rsv->size)
		buf->f_bavail = 0;

	buf->f_type = BTRFS_SUPER_MAGIC;
	buf->f_bsize = dentry->d_sb->s_blocksize;
	buf->f_namelen = BTRFS_NAME_LEN;

	/* We treat it as constant endianness (it doesn't matter _which_)
	   because we want the fsid to come out the same whether mounted
	   on a big-endian or little-endian host */
	buf->f_fsid.val[0] = be32_to_cpu(fsid[0]) ^ be32_to_cpu(fsid[2]);
	buf->f_fsid.val[1] = be32_to_cpu(fsid[1]) ^ be32_to_cpu(fsid[3]);
	/* Mask in the root object ID too, to disambiguate subvols */
	buf->f_fsid.val[0] ^=
		BTRFS_I(d_inode(dentry))->root->root_key.objectid >> 32;
	buf->f_fsid.val[1] ^=
		BTRFS_I(d_inode(dentry))->root->root_key.objectid;

	return 0;
}

static void btrfs_kill_super(struct super_block *sb)
{
	struct btrfs_fs_info *fs_info = btrfs_sb(sb);
	kill_anon_super(sb);
	btrfs_free_fs_info(fs_info);
}

static struct file_system_type btrfs_fs_type = {
	.owner		= THIS_MODULE,
	.name		= "btrfs",
	.mount		= btrfs_mount,
	.kill_sb	= btrfs_kill_super,
	.fs_flags	= FS_REQUIRES_DEV | FS_BINARY_MOUNTDATA | FS_MGTIME,
};

static struct file_system_type btrfs_root_fs_type = {
	.owner		= THIS_MODULE,
	.name		= "btrfs",
	.mount		= btrfs_mount_root,
	.kill_sb	= btrfs_kill_super,
	.fs_flags	= FS_REQUIRES_DEV | FS_BINARY_MOUNTDATA |
			  FS_ALLOW_IDMAP | FS_MGTIME,
};

MODULE_ALIAS_FS("btrfs");

static int btrfs_control_open(struct inode *inode, struct file *file)
{
	/*
	 * The control file's private_data is used to hold the
	 * transaction when it is started and is used to keep
	 * track of whether a transaction is already in progress.
	 */
	file->private_data = NULL;
	return 0;
}

/*
 * Used by /dev/btrfs-control for devices ioctls.
 */
static long btrfs_control_ioctl(struct file *file, unsigned int cmd,
				unsigned long arg)
{
	struct btrfs_ioctl_vol_args *vol;
	struct btrfs_device *device = NULL;
	dev_t devt = 0;
	int ret = -ENOTTY;

	if (!capable(CAP_SYS_ADMIN))
		return -EPERM;

	vol = memdup_user((void __user *)arg, sizeof(*vol));
	if (IS_ERR(vol))
		return PTR_ERR(vol);
	vol->name[BTRFS_PATH_NAME_MAX] = '\0';

	switch (cmd) {
	case BTRFS_IOC_SCAN_DEV:
		mutex_lock(&uuid_mutex);
		/*
		 * Scanning outside of mount can return NULL which would turn
		 * into 0 error code.
		 */
		device = btrfs_scan_one_device(vol->name, false);
		ret = PTR_ERR_OR_ZERO(device);
		mutex_unlock(&uuid_mutex);
		break;
	case BTRFS_IOC_FORGET_DEV:
		if (vol->name[0] != 0) {
			ret = lookup_bdev(vol->name, &devt);
			if (ret)
				break;
		}
		ret = btrfs_forget_devices(devt);
		break;
	case BTRFS_IOC_DEVICES_READY:
		mutex_lock(&uuid_mutex);
		/*
		 * Scanning outside of mount can return NULL which would turn
		 * into 0 error code.
		 */
		device = btrfs_scan_one_device(vol->name, false);
		if (IS_ERR_OR_NULL(device)) {
			mutex_unlock(&uuid_mutex);
			ret = PTR_ERR(device);
			break;
		}
		ret = !(device->fs_devices->num_devices ==
			device->fs_devices->total_devices);
		mutex_unlock(&uuid_mutex);
		break;
	case BTRFS_IOC_GET_SUPPORTED_FEATURES:
		ret = btrfs_ioctl_get_supported_features((void __user*)arg);
		break;
	}

	kfree(vol);
	return ret;
}

static int btrfs_freeze(struct super_block *sb)
{
	struct btrfs_trans_handle *trans;
	struct btrfs_fs_info *fs_info = btrfs_sb(sb);
	struct btrfs_root *root = fs_info->tree_root;

	set_bit(BTRFS_FS_FROZEN, &fs_info->flags);
	/*
	 * We don't need a barrier here, we'll wait for any transaction that
	 * could be in progress on other threads (and do delayed iputs that
	 * we want to avoid on a frozen filesystem), or do the commit
	 * ourselves.
	 */
	trans = btrfs_attach_transaction_barrier(root);
	if (IS_ERR(trans)) {
		/* no transaction, don't bother */
		if (PTR_ERR(trans) == -ENOENT)
			return 0;
		return PTR_ERR(trans);
	}
	return btrfs_commit_transaction(trans);
}

static int check_dev_super(struct btrfs_device *dev)
{
	struct btrfs_fs_info *fs_info = dev->fs_info;
	struct btrfs_super_block *sb;
	u16 csum_type;
	int ret = 0;

	/* This should be called with fs still frozen. */
	ASSERT(test_bit(BTRFS_FS_FROZEN, &fs_info->flags));

	/* Missing dev, no need to check. */
	if (!dev->bdev)
		return 0;

	/* Only need to check the primary super block. */
	sb = btrfs_read_dev_one_super(dev->bdev, 0, true);
	if (IS_ERR(sb))
		return PTR_ERR(sb);

	/* Verify the checksum. */
	csum_type = btrfs_super_csum_type(sb);
	if (csum_type != btrfs_super_csum_type(fs_info->super_copy)) {
		btrfs_err(fs_info, "csum type changed, has %u expect %u",
			  csum_type, btrfs_super_csum_type(fs_info->super_copy));
		ret = -EUCLEAN;
		goto out;
	}

	if (btrfs_check_super_csum(fs_info, sb)) {
		btrfs_err(fs_info, "csum for on-disk super block no longer matches");
		ret = -EUCLEAN;
		goto out;
	}

	/* Btrfs_validate_super() includes fsid check against super->fsid. */
	ret = btrfs_validate_super(fs_info, sb, 0);
	if (ret < 0)
		goto out;

	if (btrfs_super_generation(sb) != fs_info->last_trans_committed) {
		btrfs_err(fs_info, "transid mismatch, has %llu expect %llu",
			btrfs_super_generation(sb),
			fs_info->last_trans_committed);
		ret = -EUCLEAN;
		goto out;
	}
out:
	btrfs_release_disk_super(sb);
	return ret;
}

static int btrfs_unfreeze(struct super_block *sb)
{
	struct btrfs_fs_info *fs_info = btrfs_sb(sb);
	struct btrfs_device *device;
	int ret = 0;

	/*
	 * Make sure the fs is not changed by accident (like hibernation then
	 * modified by other OS).
	 * If we found anything wrong, we mark the fs error immediately.
	 *
	 * And since the fs is frozen, no one can modify the fs yet, thus
	 * we don't need to hold device_list_mutex.
	 */
	list_for_each_entry(device, &fs_info->fs_devices->devices, dev_list) {
		ret = check_dev_super(device);
		if (ret < 0) {
			btrfs_handle_fs_error(fs_info, ret,
				"super block on devid %llu got modified unexpectedly",
				device->devid);
			break;
		}
	}
	clear_bit(BTRFS_FS_FROZEN, &fs_info->flags);

	/*
	 * We still return 0, to allow VFS layer to unfreeze the fs even the
	 * above checks failed. Since the fs is either fine or read-only, we're
	 * safe to continue, without causing further damage.
	 */
	return 0;
}

static int btrfs_show_devname(struct seq_file *m, struct dentry *root)
{
	struct btrfs_fs_info *fs_info = btrfs_sb(root->d_sb);

	/*
	 * There should be always a valid pointer in latest_dev, it may be stale
	 * for a short moment in case it's being deleted but still valid until
	 * the end of RCU grace period.
	 */
	rcu_read_lock();
	seq_escape(m, btrfs_dev_name(fs_info->fs_devices->latest_dev), " \t\n\\");
	rcu_read_unlock();

	return 0;
}

static const struct super_operations btrfs_super_ops = {
	.drop_inode	= btrfs_drop_inode,
	.evict_inode	= btrfs_evict_inode,
	.put_super	= btrfs_put_super,
	.sync_fs	= btrfs_sync_fs,
	.show_options	= btrfs_show_options,
	.show_devname	= btrfs_show_devname,
	.alloc_inode	= btrfs_alloc_inode,
	.destroy_inode	= btrfs_destroy_inode,
	.free_inode	= btrfs_free_inode,
	.statfs		= btrfs_statfs,
	.remount_fs	= btrfs_remount,
	.freeze_fs	= btrfs_freeze,
	.unfreeze_fs	= btrfs_unfreeze,
};

static const struct file_operations btrfs_ctl_fops = {
	.open = btrfs_control_open,
	.unlocked_ioctl	 = btrfs_control_ioctl,
	.compat_ioctl = compat_ptr_ioctl,
	.owner	 = THIS_MODULE,
	.llseek = noop_llseek,
};

static struct miscdevice btrfs_misc = {
	.minor		= BTRFS_MINOR,
	.name		= "btrfs-control",
	.fops		= &btrfs_ctl_fops
};

MODULE_ALIAS_MISCDEV(BTRFS_MINOR);
MODULE_ALIAS("devname:btrfs-control");

static int __init btrfs_interface_init(void)
{
	return misc_register(&btrfs_misc);
}

static __cold void btrfs_interface_exit(void)
{
	misc_deregister(&btrfs_misc);
}

static int __init btrfs_print_mod_info(void)
{
	static const char options[] = ""
#ifdef CONFIG_BTRFS_DEBUG
			", debug=on"
#endif
#ifdef CONFIG_BTRFS_ASSERT
			", assert=on"
#endif
#ifdef CONFIG_BTRFS_FS_REF_VERIFY
			", ref-verify=on"
#endif
#ifdef CONFIG_BLK_DEV_ZONED
			", zoned=yes"
#else
			", zoned=no"
#endif
#ifdef CONFIG_FS_VERITY
			", fsverity=yes"
#else
			", fsverity=no"
#endif
			;
	pr_info("Btrfs loaded%s\n", options);
	return 0;
}

static int register_btrfs(void)
{
	return register_filesystem(&btrfs_fs_type);
}

static void unregister_btrfs(void)
{
	unregister_filesystem(&btrfs_fs_type);
}

/* Helper structure for long init/exit functions. */
struct init_sequence {
	int (*init_func)(void);
	/* Can be NULL if the init_func doesn't need cleanup. */
	void (*exit_func)(void);
};

static const struct init_sequence mod_init_seq[] = {
	{
		.init_func = btrfs_props_init,
		.exit_func = NULL,
	}, {
		.init_func = btrfs_init_sysfs,
		.exit_func = btrfs_exit_sysfs,
	}, {
		.init_func = btrfs_init_compress,
		.exit_func = btrfs_exit_compress,
	}, {
		.init_func = btrfs_init_cachep,
		.exit_func = btrfs_destroy_cachep,
	}, {
		.init_func = btrfs_transaction_init,
		.exit_func = btrfs_transaction_exit,
	}, {
		.init_func = btrfs_ctree_init,
		.exit_func = btrfs_ctree_exit,
	}, {
		.init_func = btrfs_free_space_init,
		.exit_func = btrfs_free_space_exit,
	}, {
		.init_func = extent_state_init_cachep,
		.exit_func = extent_state_free_cachep,
	}, {
		.init_func = extent_buffer_init_cachep,
		.exit_func = extent_buffer_free_cachep,
	}, {
		.init_func = btrfs_bioset_init,
		.exit_func = btrfs_bioset_exit,
	}, {
		.init_func = extent_map_init,
		.exit_func = extent_map_exit,
	}, {
		.init_func = ordered_data_init,
		.exit_func = ordered_data_exit,
	}, {
		.init_func = btrfs_delayed_inode_init,
		.exit_func = btrfs_delayed_inode_exit,
	}, {
		.init_func = btrfs_auto_defrag_init,
		.exit_func = btrfs_auto_defrag_exit,
	}, {
		.init_func = btrfs_delayed_ref_init,
		.exit_func = btrfs_delayed_ref_exit,
	}, {
		.init_func = btrfs_prelim_ref_init,
		.exit_func = btrfs_prelim_ref_exit,
	}, {
		.init_func = btrfs_interface_init,
		.exit_func = btrfs_interface_exit,
	}, {
		.init_func = btrfs_print_mod_info,
		.exit_func = NULL,
	}, {
		.init_func = btrfs_run_sanity_tests,
		.exit_func = NULL,
	}, {
		.init_func = register_btrfs,
		.exit_func = unregister_btrfs,
	}
};

static bool mod_init_result[ARRAY_SIZE(mod_init_seq)];

static __always_inline void btrfs_exit_btrfs_fs(void)
{
	int i;

	for (i = ARRAY_SIZE(mod_init_seq) - 1; i >= 0; i--) {
		if (!mod_init_result[i])
			continue;
		if (mod_init_seq[i].exit_func)
			mod_init_seq[i].exit_func();
		mod_init_result[i] = false;
	}
}

static void __exit exit_btrfs_fs(void)
{
	btrfs_exit_btrfs_fs();
	btrfs_cleanup_fs_uuids();
}

static int __init init_btrfs_fs(void)
{
	int ret;
	int i;

	for (i = 0; i < ARRAY_SIZE(mod_init_seq); i++) {
		ASSERT(!mod_init_result[i]);
		ret = mod_init_seq[i].init_func();
		if (ret < 0) {
			btrfs_exit_btrfs_fs();
			return ret;
		}
		mod_init_result[i] = true;
	}
	return 0;
}

late_initcall(init_btrfs_fs);
module_exit(exit_btrfs_fs)

MODULE_LICENSE("GPL");
MODULE_SOFTDEP("pre: crc32c");
MODULE_SOFTDEP("pre: xxhash64");
MODULE_SOFTDEP("pre: sha256");
MODULE_SOFTDEP("pre: blake2b-256");<|MERGE_RESOLUTION|>--- conflicted
+++ resolved
@@ -1459,10 +1459,6 @@
 		if ((flags ^ s->s_flags) & SB_RDONLY)
 			error = -EBUSY;
 	} else {
-<<<<<<< HEAD
-		snprintf(s->s_id, sizeof(s->s_id), "%pg", bdev);
-		shrinker_debugfs_rename(s->s_shrink, "sb-%s:%s", fs_type->name,
-=======
 		struct btrfs_fs_devices *fs_devices = fs_info->fs_devices;
 
 		mutex_lock(&uuid_mutex);
@@ -1479,8 +1475,7 @@
 
 		snprintf(s->s_id, sizeof(s->s_id), "%pg",
 			 fs_devices->latest_dev->bdev);
-		shrinker_debugfs_rename(&s->s_shrink, "sb-%s:%s", fs_type->name,
->>>>>>> b8f6b9c0
+		shrinker_debugfs_rename(s->s_shrink, "sb-%s:%s", fs_type->name,
 					s->s_id);
 		btrfs_sb(s)->bdev_holder = fs_type;
 		error = btrfs_fill_super(s, fs_devices, data);

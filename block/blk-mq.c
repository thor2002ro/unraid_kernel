/*
 * Block multiqueue core code
 *
 * Copyright (C) 2013-2014 Jens Axboe
 * Copyright (C) 2013-2014 Christoph Hellwig
 */
#include <linux/kernel.h>
#include <linux/module.h>
#include <linux/backing-dev.h>
#include <linux/bio.h>
#include <linux/blkdev.h>
#include <linux/kmemleak.h>
#include <linux/mm.h>
#include <linux/init.h>
#include <linux/slab.h>
#include <linux/workqueue.h>
#include <linux/smp.h>
#include <linux/llist.h>
#include <linux/list_sort.h>
#include <linux/cpu.h>
#include <linux/cache.h>
#include <linux/sched/sysctl.h>
#include <linux/sched/topology.h>
#include <linux/sched/signal.h>
#include <linux/delay.h>
#include <linux/crash_dump.h>
#include <linux/prefetch.h>

#include <trace/events/block.h>

#include <linux/blk-mq.h>
#include "blk.h"
#include "blk-mq.h"
#include "blk-mq-debugfs.h"
#include "blk-mq-tag.h"
#include "blk-pm.h"
#include "blk-stat.h"
#include "blk-mq-sched.h"
#include "blk-rq-qos.h"

static void blk_mq_poll_stats_start(struct request_queue *q);
static void blk_mq_poll_stats_fn(struct blk_stat_callback *cb);

static int blk_mq_poll_stats_bkt(const struct request *rq)
{
	int ddir, bytes, bucket;

	ddir = rq_data_dir(rq);
	bytes = blk_rq_bytes(rq);

	bucket = ddir + 2*(ilog2(bytes) - 9);

	if (bucket < 0)
		return -1;
	else if (bucket >= BLK_MQ_POLL_STATS_BKTS)
		return ddir + BLK_MQ_POLL_STATS_BKTS - 2;

	return bucket;
}

/*
 * Check if any of the ctx's have pending work in this hardware queue
 */
static bool blk_mq_hctx_has_pending(struct blk_mq_hw_ctx *hctx)
{
	return !list_empty_careful(&hctx->dispatch) ||
		sbitmap_any_bit_set(&hctx->ctx_map) ||
			blk_mq_sched_has_work(hctx);
}

/*
 * Mark this ctx as having pending work in this hardware queue
 */
static void blk_mq_hctx_mark_pending(struct blk_mq_hw_ctx *hctx,
				     struct blk_mq_ctx *ctx)
{
	const int bit = ctx->index_hw[hctx->type];

	if (!sbitmap_test_bit(&hctx->ctx_map, bit))
		sbitmap_set_bit(&hctx->ctx_map, bit);
}

static void blk_mq_hctx_clear_pending(struct blk_mq_hw_ctx *hctx,
				      struct blk_mq_ctx *ctx)
{
	const int bit = ctx->index_hw[hctx->type];

	sbitmap_clear_bit(&hctx->ctx_map, bit);
}

struct mq_inflight {
	struct hd_struct *part;
	unsigned int *inflight;
};

static bool blk_mq_check_inflight(struct blk_mq_hw_ctx *hctx,
				  struct request *rq, void *priv,
				  bool reserved)
{
	struct mq_inflight *mi = priv;

	/*
	 * index[0] counts the specific partition that was asked for.
	 */
	if (rq->part == mi->part)
		mi->inflight[0]++;

	return true;
}

unsigned int blk_mq_in_flight(struct request_queue *q, struct hd_struct *part)
{
	unsigned inflight[2];
	struct mq_inflight mi = { .part = part, .inflight = inflight, };

	inflight[0] = inflight[1] = 0;
	blk_mq_queue_tag_busy_iter(q, blk_mq_check_inflight, &mi);

	return inflight[0];
}

static bool blk_mq_check_inflight_rw(struct blk_mq_hw_ctx *hctx,
				     struct request *rq, void *priv,
				     bool reserved)
{
	struct mq_inflight *mi = priv;

	if (rq->part == mi->part)
		mi->inflight[rq_data_dir(rq)]++;

	return true;
}

void blk_mq_in_flight_rw(struct request_queue *q, struct hd_struct *part,
			 unsigned int inflight[2])
{
	struct mq_inflight mi = { .part = part, .inflight = inflight, };

	inflight[0] = inflight[1] = 0;
	blk_mq_queue_tag_busy_iter(q, blk_mq_check_inflight_rw, &mi);
}

void blk_freeze_queue_start(struct request_queue *q)
{
	int freeze_depth;

	freeze_depth = atomic_inc_return(&q->mq_freeze_depth);
	if (freeze_depth == 1) {
		percpu_ref_kill(&q->q_usage_counter);
		if (queue_is_mq(q))
			blk_mq_run_hw_queues(q, false);
	}
}
EXPORT_SYMBOL_GPL(blk_freeze_queue_start);

void blk_mq_freeze_queue_wait(struct request_queue *q)
{
	wait_event(q->mq_freeze_wq, percpu_ref_is_zero(&q->q_usage_counter));
}
EXPORT_SYMBOL_GPL(blk_mq_freeze_queue_wait);

int blk_mq_freeze_queue_wait_timeout(struct request_queue *q,
				     unsigned long timeout)
{
	return wait_event_timeout(q->mq_freeze_wq,
					percpu_ref_is_zero(&q->q_usage_counter),
					timeout);
}
EXPORT_SYMBOL_GPL(blk_mq_freeze_queue_wait_timeout);

/*
 * Guarantee no request is in use, so we can change any data structure of
 * the queue afterward.
 */
void blk_freeze_queue(struct request_queue *q)
{
	/*
	 * In the !blk_mq case we are only calling this to kill the
	 * q_usage_counter, otherwise this increases the freeze depth
	 * and waits for it to return to zero.  For this reason there is
	 * no blk_unfreeze_queue(), and blk_freeze_queue() is not
	 * exported to drivers as the only user for unfreeze is blk_mq.
	 */
	blk_freeze_queue_start(q);
	blk_mq_freeze_queue_wait(q);
}

void blk_mq_freeze_queue(struct request_queue *q)
{
	/*
	 * ...just an alias to keep freeze and unfreeze actions balanced
	 * in the blk_mq_* namespace
	 */
	blk_freeze_queue(q);
}
EXPORT_SYMBOL_GPL(blk_mq_freeze_queue);

void blk_mq_unfreeze_queue(struct request_queue *q)
{
	int freeze_depth;

	freeze_depth = atomic_dec_return(&q->mq_freeze_depth);
	WARN_ON_ONCE(freeze_depth < 0);
	if (!freeze_depth) {
		percpu_ref_resurrect(&q->q_usage_counter);
		wake_up_all(&q->mq_freeze_wq);
	}
}
EXPORT_SYMBOL_GPL(blk_mq_unfreeze_queue);

/*
 * FIXME: replace the scsi_internal_device_*block_nowait() calls in the
 * mpt3sas driver such that this function can be removed.
 */
void blk_mq_quiesce_queue_nowait(struct request_queue *q)
{
	blk_queue_flag_set(QUEUE_FLAG_QUIESCED, q);
}
EXPORT_SYMBOL_GPL(blk_mq_quiesce_queue_nowait);

/**
 * blk_mq_quiesce_queue() - wait until all ongoing dispatches have finished
 * @q: request queue.
 *
 * Note: this function does not prevent that the struct request end_io()
 * callback function is invoked. Once this function is returned, we make
 * sure no dispatch can happen until the queue is unquiesced via
 * blk_mq_unquiesce_queue().
 */
void blk_mq_quiesce_queue(struct request_queue *q)
{
	struct blk_mq_hw_ctx *hctx;
	unsigned int i;
	bool rcu = false;

	blk_mq_quiesce_queue_nowait(q);

	queue_for_each_hw_ctx(q, hctx, i) {
		if (hctx->flags & BLK_MQ_F_BLOCKING)
			synchronize_srcu(hctx->srcu);
		else
			rcu = true;
	}
	if (rcu)
		synchronize_rcu();
}
EXPORT_SYMBOL_GPL(blk_mq_quiesce_queue);

/*
 * blk_mq_unquiesce_queue() - counterpart of blk_mq_quiesce_queue()
 * @q: request queue.
 *
 * This function recovers queue into the state before quiescing
 * which is done by blk_mq_quiesce_queue.
 */
void blk_mq_unquiesce_queue(struct request_queue *q)
{
	blk_queue_flag_clear(QUEUE_FLAG_QUIESCED, q);

	/* dispatch requests which are inserted during quiescing */
	blk_mq_run_hw_queues(q, true);
}
EXPORT_SYMBOL_GPL(blk_mq_unquiesce_queue);

void blk_mq_wake_waiters(struct request_queue *q)
{
	struct blk_mq_hw_ctx *hctx;
	unsigned int i;

	queue_for_each_hw_ctx(q, hctx, i)
		if (blk_mq_hw_queue_mapped(hctx))
			blk_mq_tag_wakeup_all(hctx->tags, true);
}

bool blk_mq_can_queue(struct blk_mq_hw_ctx *hctx)
{
	return blk_mq_has_free_tags(hctx->tags);
}
EXPORT_SYMBOL(blk_mq_can_queue);

/*
 * Only need start/end time stamping if we have stats enabled, or using
 * an IO scheduler.
 */
static inline bool blk_mq_need_time_stamp(struct request *rq)
{
	return (rq->rq_flags & RQF_IO_STAT) || rq->q->elevator;
}

static struct request *blk_mq_rq_ctx_init(struct blk_mq_alloc_data *data,
		unsigned int tag, unsigned int op)
{
	struct blk_mq_tags *tags = blk_mq_tags_from_data(data);
	struct request *rq = tags->static_rqs[tag];
	req_flags_t rq_flags = 0;

	if (data->flags & BLK_MQ_REQ_INTERNAL) {
		rq->tag = -1;
		rq->internal_tag = tag;
	} else {
		if (data->hctx->flags & BLK_MQ_F_TAG_SHARED) {
			rq_flags = RQF_MQ_INFLIGHT;
			atomic_inc(&data->hctx->nr_active);
		}
		rq->tag = tag;
		rq->internal_tag = -1;
		data->hctx->tags->rqs[rq->tag] = rq;
	}

	/* csd/requeue_work/fifo_time is initialized before use */
	rq->q = data->q;
	rq->mq_ctx = data->ctx;
	rq->mq_hctx = data->hctx;
	rq->rq_flags = rq_flags;
	rq->cmd_flags = op;
	if (data->flags & BLK_MQ_REQ_PREEMPT)
		rq->rq_flags |= RQF_PREEMPT;
	if (blk_queue_io_stat(data->q))
		rq->rq_flags |= RQF_IO_STAT;
	INIT_LIST_HEAD(&rq->queuelist);
	INIT_HLIST_NODE(&rq->hash);
	RB_CLEAR_NODE(&rq->rb_node);
	rq->rq_disk = NULL;
	rq->part = NULL;
	if (blk_mq_need_time_stamp(rq))
		rq->start_time_ns = ktime_get_ns();
	else
		rq->start_time_ns = 0;
	rq->io_start_time_ns = 0;
	rq->nr_phys_segments = 0;
#if defined(CONFIG_BLK_DEV_INTEGRITY)
	rq->nr_integrity_segments = 0;
#endif
	rq->special = NULL;
	/* tag was already set */
	rq->extra_len = 0;
	WRITE_ONCE(rq->deadline, 0);

	rq->timeout = 0;

	rq->end_io = NULL;
	rq->end_io_data = NULL;
	rq->next_rq = NULL;

	data->ctx->rq_dispatched[op_is_sync(op)]++;
	refcount_set(&rq->ref, 1);
	return rq;
}

static struct request *blk_mq_get_request(struct request_queue *q,
					  struct bio *bio,
					  struct blk_mq_alloc_data *data)
{
	struct elevator_queue *e = q->elevator;
	struct request *rq;
	unsigned int tag;
	bool put_ctx_on_error = false;

	blk_queue_enter_live(q);
	data->q = q;
	if (likely(!data->ctx)) {
		data->ctx = blk_mq_get_ctx(q);
		put_ctx_on_error = true;
	}
	if (likely(!data->hctx))
		data->hctx = blk_mq_map_queue(q, data->cmd_flags,
						data->ctx->cpu);
	if (data->cmd_flags & REQ_NOWAIT)
		data->flags |= BLK_MQ_REQ_NOWAIT;

	if (e) {
		data->flags |= BLK_MQ_REQ_INTERNAL;

		/*
		 * Flush requests are special and go directly to the
		 * dispatch list. Don't include reserved tags in the
		 * limiting, as it isn't useful.
		 */
		if (!op_is_flush(data->cmd_flags) &&
		    e->type->ops.limit_depth &&
		    !(data->flags & BLK_MQ_REQ_RESERVED))
			e->type->ops.limit_depth(data->cmd_flags, data);
	} else {
		blk_mq_tag_busy(data->hctx);
	}

	tag = blk_mq_get_tag(data);
	if (tag == BLK_MQ_TAG_FAIL) {
		if (put_ctx_on_error) {
			blk_mq_put_ctx(data->ctx);
			data->ctx = NULL;
		}
		blk_queue_exit(q);
		return NULL;
	}

	rq = blk_mq_rq_ctx_init(data, tag, data->cmd_flags);
	if (!op_is_flush(data->cmd_flags)) {
		rq->elv.icq = NULL;
		if (e && e->type->ops.prepare_request) {
			if (e->type->icq_cache)
				blk_mq_sched_assign_ioc(rq);

			e->type->ops.prepare_request(rq, bio);
			rq->rq_flags |= RQF_ELVPRIV;
		}
	}
	data->hctx->queued++;
	return rq;
}

struct request *blk_mq_alloc_request(struct request_queue *q, unsigned int op,
		blk_mq_req_flags_t flags)
{
	struct blk_mq_alloc_data alloc_data = { .flags = flags, .cmd_flags = op };
	struct request *rq;
	int ret;

	ret = blk_queue_enter(q, flags);
	if (ret)
		return ERR_PTR(ret);

	rq = blk_mq_get_request(q, NULL, &alloc_data);
	blk_queue_exit(q);

	if (!rq)
		return ERR_PTR(-EWOULDBLOCK);

	blk_mq_put_ctx(alloc_data.ctx);

	rq->__data_len = 0;
	rq->__sector = (sector_t) -1;
	rq->bio = rq->biotail = NULL;
	return rq;
}
EXPORT_SYMBOL(blk_mq_alloc_request);

struct request *blk_mq_alloc_request_hctx(struct request_queue *q,
	unsigned int op, blk_mq_req_flags_t flags, unsigned int hctx_idx)
{
	struct blk_mq_alloc_data alloc_data = { .flags = flags, .cmd_flags = op };
	struct request *rq;
	unsigned int cpu;
	int ret;

	/*
	 * If the tag allocator sleeps we could get an allocation for a
	 * different hardware context.  No need to complicate the low level
	 * allocator for this for the rare use case of a command tied to
	 * a specific queue.
	 */
	if (WARN_ON_ONCE(!(flags & BLK_MQ_REQ_NOWAIT)))
		return ERR_PTR(-EINVAL);

	if (hctx_idx >= q->nr_hw_queues)
		return ERR_PTR(-EIO);

	ret = blk_queue_enter(q, flags);
	if (ret)
		return ERR_PTR(ret);

	/*
	 * Check if the hardware context is actually mapped to anything.
	 * If not tell the caller that it should skip this queue.
	 */
	alloc_data.hctx = q->queue_hw_ctx[hctx_idx];
	if (!blk_mq_hw_queue_mapped(alloc_data.hctx)) {
		blk_queue_exit(q);
		return ERR_PTR(-EXDEV);
	}
	cpu = cpumask_first_and(alloc_data.hctx->cpumask, cpu_online_mask);
	alloc_data.ctx = __blk_mq_get_ctx(q, cpu);

	rq = blk_mq_get_request(q, NULL, &alloc_data);
	blk_queue_exit(q);

	if (!rq)
		return ERR_PTR(-EWOULDBLOCK);

	return rq;
}
EXPORT_SYMBOL_GPL(blk_mq_alloc_request_hctx);

static void __blk_mq_free_request(struct request *rq)
{
	struct request_queue *q = rq->q;
	struct blk_mq_ctx *ctx = rq->mq_ctx;
	struct blk_mq_hw_ctx *hctx = rq->mq_hctx;
	const int sched_tag = rq->internal_tag;

	blk_pm_mark_last_busy(rq);
	rq->mq_hctx = NULL;
	if (rq->tag != -1)
		blk_mq_put_tag(hctx, hctx->tags, ctx, rq->tag);
	if (sched_tag != -1)
		blk_mq_put_tag(hctx, hctx->sched_tags, ctx, sched_tag);
	blk_mq_sched_restart(hctx);
	blk_queue_exit(q);
}

void blk_mq_free_request(struct request *rq)
{
	struct request_queue *q = rq->q;
	struct elevator_queue *e = q->elevator;
	struct blk_mq_ctx *ctx = rq->mq_ctx;
	struct blk_mq_hw_ctx *hctx = rq->mq_hctx;

	if (rq->rq_flags & RQF_ELVPRIV) {
		if (e && e->type->ops.finish_request)
			e->type->ops.finish_request(rq);
		if (rq->elv.icq) {
			put_io_context(rq->elv.icq->ioc);
			rq->elv.icq = NULL;
		}
	}

	ctx->rq_completed[rq_is_sync(rq)]++;
	if (rq->rq_flags & RQF_MQ_INFLIGHT)
		atomic_dec(&hctx->nr_active);

	if (unlikely(laptop_mode && !blk_rq_is_passthrough(rq)))
		laptop_io_completion(q->backing_dev_info);

	rq_qos_done(q, rq);

	WRITE_ONCE(rq->state, MQ_RQ_IDLE);
	if (refcount_dec_and_test(&rq->ref))
		__blk_mq_free_request(rq);
}
EXPORT_SYMBOL_GPL(blk_mq_free_request);

inline void __blk_mq_end_request(struct request *rq, blk_status_t error)
{
	u64 now = 0;

	if (blk_mq_need_time_stamp(rq))
		now = ktime_get_ns();

	if (rq->rq_flags & RQF_STATS) {
		blk_mq_poll_stats_start(rq->q);
		blk_stat_add(rq, now);
	}

	if (rq->internal_tag != -1)
		blk_mq_sched_completed_request(rq, now);

	blk_account_io_done(rq, now);

	if (rq->end_io) {
		rq_qos_done(rq->q, rq);
		rq->end_io(rq, error);
	} else {
		if (unlikely(blk_bidi_rq(rq)))
			blk_mq_free_request(rq->next_rq);
		blk_mq_free_request(rq);
	}
}
EXPORT_SYMBOL(__blk_mq_end_request);

void blk_mq_end_request(struct request *rq, blk_status_t error)
{
	if (blk_update_request(rq, error, blk_rq_bytes(rq)))
		BUG();
	__blk_mq_end_request(rq, error);
}
EXPORT_SYMBOL(blk_mq_end_request);

static void __blk_mq_complete_request_remote(void *data)
{
	struct request *rq = data;
	struct request_queue *q = rq->q;

	q->mq_ops->complete(rq);
}

static void __blk_mq_complete_request(struct request *rq)
{
	struct blk_mq_ctx *ctx = rq->mq_ctx;
	struct request_queue *q = rq->q;
	bool shared = false;
	int cpu;

	WRITE_ONCE(rq->state, MQ_RQ_COMPLETE);
	/*
	 * Most of single queue controllers, there is only one irq vector
	 * for handling IO completion, and the only irq's affinity is set
	 * as all possible CPUs. On most of ARCHs, this affinity means the
	 * irq is handled on one specific CPU.
	 *
	 * So complete IO reqeust in softirq context in case of single queue
	 * for not degrading IO performance by irqsoff latency.
	 */
	if (q->nr_hw_queues == 1) {
		__blk_complete_request(rq);
		return;
	}

	/*
	 * For a polled request, always complete locallly, it's pointless
	 * to redirect the completion.
	 */
	if ((rq->cmd_flags & REQ_HIPRI) ||
	    !test_bit(QUEUE_FLAG_SAME_COMP, &q->queue_flags)) {
		q->mq_ops->complete(rq);
		return;
	}

	cpu = get_cpu();
	if (!test_bit(QUEUE_FLAG_SAME_FORCE, &q->queue_flags))
		shared = cpus_share_cache(cpu, ctx->cpu);

	if (cpu != ctx->cpu && !shared && cpu_online(ctx->cpu)) {
		rq->csd.func = __blk_mq_complete_request_remote;
		rq->csd.info = rq;
		rq->csd.flags = 0;
		smp_call_function_single_async(ctx->cpu, &rq->csd);
	} else {
		q->mq_ops->complete(rq);
	}
	put_cpu();
}

static void hctx_unlock(struct blk_mq_hw_ctx *hctx, int srcu_idx)
	__releases(hctx->srcu)
{
	if (!(hctx->flags & BLK_MQ_F_BLOCKING))
		rcu_read_unlock();
	else
		srcu_read_unlock(hctx->srcu, srcu_idx);
}

static void hctx_lock(struct blk_mq_hw_ctx *hctx, int *srcu_idx)
	__acquires(hctx->srcu)
{
	if (!(hctx->flags & BLK_MQ_F_BLOCKING)) {
		/* shut up gcc false positive */
		*srcu_idx = 0;
		rcu_read_lock();
	} else
		*srcu_idx = srcu_read_lock(hctx->srcu);
}

/**
 * blk_mq_complete_request - end I/O on a request
 * @rq:		the request being processed
 *
 * Description:
 *	Ends all I/O on a request. It does not handle partial completions.
 *	The actual completion happens out-of-order, through a IPI handler.
 **/
bool blk_mq_complete_request(struct request *rq)
{
	if (unlikely(blk_should_fake_timeout(rq->q)))
		return false;
	__blk_mq_complete_request(rq);
	return true;
}
EXPORT_SYMBOL(blk_mq_complete_request);

int blk_mq_request_started(struct request *rq)
{
	return blk_mq_rq_state(rq) != MQ_RQ_IDLE;
}
EXPORT_SYMBOL_GPL(blk_mq_request_started);

void blk_mq_start_request(struct request *rq)
{
	struct request_queue *q = rq->q;

	blk_mq_sched_started_request(rq);

	trace_block_rq_issue(q, rq);

	if (test_bit(QUEUE_FLAG_STATS, &q->queue_flags)) {
		rq->io_start_time_ns = ktime_get_ns();
#ifdef CONFIG_BLK_DEV_THROTTLING_LOW
		rq->throtl_size = blk_rq_sectors(rq);
#endif
		rq->rq_flags |= RQF_STATS;
		rq_qos_issue(q, rq);
	}

	WARN_ON_ONCE(blk_mq_rq_state(rq) != MQ_RQ_IDLE);

	blk_add_timer(rq);
	WRITE_ONCE(rq->state, MQ_RQ_IN_FLIGHT);

	if (q->dma_drain_size && blk_rq_bytes(rq)) {
		/*
		 * Make sure space for the drain appears.  We know we can do
		 * this because max_hw_segments has been adjusted to be one
		 * fewer than the device can handle.
		 */
		rq->nr_phys_segments++;
	}
}
EXPORT_SYMBOL(blk_mq_start_request);

static void __blk_mq_requeue_request(struct request *rq)
{
	struct request_queue *q = rq->q;

	blk_mq_put_driver_tag(rq);

	trace_block_rq_requeue(q, rq);
	rq_qos_requeue(q, rq);

	if (blk_mq_request_started(rq)) {
		WRITE_ONCE(rq->state, MQ_RQ_IDLE);
		rq->rq_flags &= ~RQF_TIMED_OUT;
		if (q->dma_drain_size && blk_rq_bytes(rq))
			rq->nr_phys_segments--;
	}
}

void blk_mq_requeue_request(struct request *rq, bool kick_requeue_list)
{
	__blk_mq_requeue_request(rq);

	/* this request will be re-inserted to io scheduler queue */
	blk_mq_sched_requeue_request(rq);

	BUG_ON(!list_empty(&rq->queuelist));
	blk_mq_add_to_requeue_list(rq, true, kick_requeue_list);
}
EXPORT_SYMBOL(blk_mq_requeue_request);

static void blk_mq_requeue_work(struct work_struct *work)
{
	struct request_queue *q =
		container_of(work, struct request_queue, requeue_work.work);
	LIST_HEAD(rq_list);
	struct request *rq, *next;

	spin_lock_irq(&q->requeue_lock);
	list_splice_init(&q->requeue_list, &rq_list);
	spin_unlock_irq(&q->requeue_lock);

	list_for_each_entry_safe(rq, next, &rq_list, queuelist) {
		if (!(rq->rq_flags & RQF_SOFTBARRIER))
			continue;

		rq->rq_flags &= ~RQF_SOFTBARRIER;
		list_del_init(&rq->queuelist);
		blk_mq_sched_insert_request(rq, true, false, false);
	}

	while (!list_empty(&rq_list)) {
		rq = list_entry(rq_list.next, struct request, queuelist);
		list_del_init(&rq->queuelist);
		blk_mq_sched_insert_request(rq, false, false, false);
	}

	blk_mq_run_hw_queues(q, false);
}

void blk_mq_add_to_requeue_list(struct request *rq, bool at_head,
				bool kick_requeue_list)
{
	struct request_queue *q = rq->q;
	unsigned long flags;

	/*
	 * We abuse this flag that is otherwise used by the I/O scheduler to
	 * request head insertion from the workqueue.
	 */
	BUG_ON(rq->rq_flags & RQF_SOFTBARRIER);

	spin_lock_irqsave(&q->requeue_lock, flags);
	if (at_head) {
		rq->rq_flags |= RQF_SOFTBARRIER;
		list_add(&rq->queuelist, &q->requeue_list);
	} else {
		list_add_tail(&rq->queuelist, &q->requeue_list);
	}
	spin_unlock_irqrestore(&q->requeue_lock, flags);

	if (kick_requeue_list)
		blk_mq_kick_requeue_list(q);
}
EXPORT_SYMBOL(blk_mq_add_to_requeue_list);

void blk_mq_kick_requeue_list(struct request_queue *q)
{
	kblockd_mod_delayed_work_on(WORK_CPU_UNBOUND, &q->requeue_work, 0);
}
EXPORT_SYMBOL(blk_mq_kick_requeue_list);

void blk_mq_delay_kick_requeue_list(struct request_queue *q,
				    unsigned long msecs)
{
	kblockd_mod_delayed_work_on(WORK_CPU_UNBOUND, &q->requeue_work,
				    msecs_to_jiffies(msecs));
}
EXPORT_SYMBOL(blk_mq_delay_kick_requeue_list);

struct request *blk_mq_tag_to_rq(struct blk_mq_tags *tags, unsigned int tag)
{
	if (tag < tags->nr_tags) {
		prefetch(tags->rqs[tag]);
		return tags->rqs[tag];
	}

	return NULL;
}
EXPORT_SYMBOL(blk_mq_tag_to_rq);

static bool blk_mq_rq_inflight(struct blk_mq_hw_ctx *hctx, struct request *rq,
			       void *priv, bool reserved)
{
	/*
	 * If we find a request that is inflight and the queue matches,
	 * we know the queue is busy. Return false to stop the iteration.
	 */
	if (rq->state == MQ_RQ_IN_FLIGHT && rq->q == hctx->queue) {
		bool *busy = priv;

		*busy = true;
		return false;
	}

	return true;
}

bool blk_mq_queue_inflight(struct request_queue *q)
{
	bool busy = false;

	blk_mq_queue_tag_busy_iter(q, blk_mq_rq_inflight, &busy);
	return busy;
}
EXPORT_SYMBOL_GPL(blk_mq_queue_inflight);

static void blk_mq_rq_timed_out(struct request *req, bool reserved)
{
	req->rq_flags |= RQF_TIMED_OUT;
	if (req->q->mq_ops->timeout) {
		enum blk_eh_timer_return ret;

		ret = req->q->mq_ops->timeout(req, reserved);
		if (ret == BLK_EH_DONE)
			return;
		WARN_ON_ONCE(ret != BLK_EH_RESET_TIMER);
	}

	blk_add_timer(req);
}

static bool blk_mq_req_expired(struct request *rq, unsigned long *next)
{
	unsigned long deadline;

	if (blk_mq_rq_state(rq) != MQ_RQ_IN_FLIGHT)
		return false;
	if (rq->rq_flags & RQF_TIMED_OUT)
		return false;

	deadline = READ_ONCE(rq->deadline);
	if (time_after_eq(jiffies, deadline))
		return true;

	if (*next == 0)
		*next = deadline;
	else if (time_after(*next, deadline))
		*next = deadline;
	return false;
}

static bool blk_mq_check_expired(struct blk_mq_hw_ctx *hctx,
		struct request *rq, void *priv, bool reserved)
{
	unsigned long *next = priv;

	/*
	 * Just do a quick check if it is expired before locking the request in
	 * so we're not unnecessarilly synchronizing across CPUs.
	 */
	if (!blk_mq_req_expired(rq, next))
		return true;

	/*
	 * We have reason to believe the request may be expired. Take a
	 * reference on the request to lock this request lifetime into its
	 * currently allocated context to prevent it from being reallocated in
	 * the event the completion by-passes this timeout handler.
	 *
	 * If the reference was already released, then the driver beat the
	 * timeout handler to posting a natural completion.
	 */
	if (!refcount_inc_not_zero(&rq->ref))
		return true;

	/*
	 * The request is now locked and cannot be reallocated underneath the
	 * timeout handler's processing. Re-verify this exact request is truly
	 * expired; if it is not expired, then the request was completed and
	 * reallocated as a new request.
	 */
	if (blk_mq_req_expired(rq, next))
		blk_mq_rq_timed_out(rq, reserved);
	if (refcount_dec_and_test(&rq->ref))
		__blk_mq_free_request(rq);

	return true;
}

static void blk_mq_timeout_work(struct work_struct *work)
{
	struct request_queue *q =
		container_of(work, struct request_queue, timeout_work);
	unsigned long next = 0;
	struct blk_mq_hw_ctx *hctx;
	int i;

	/* A deadlock might occur if a request is stuck requiring a
	 * timeout at the same time a queue freeze is waiting
	 * completion, since the timeout code would not be able to
	 * acquire the queue reference here.
	 *
	 * That's why we don't use blk_queue_enter here; instead, we use
	 * percpu_ref_tryget directly, because we need to be able to
	 * obtain a reference even in the short window between the queue
	 * starting to freeze, by dropping the first reference in
	 * blk_freeze_queue_start, and the moment the last request is
	 * consumed, marked by the instant q_usage_counter reaches
	 * zero.
	 */
	if (!percpu_ref_tryget(&q->q_usage_counter))
		return;

	blk_mq_queue_tag_busy_iter(q, blk_mq_check_expired, &next);

	if (next != 0) {
		mod_timer(&q->timeout, next);
	} else {
		/*
		 * Request timeouts are handled as a forward rolling timer. If
		 * we end up here it means that no requests are pending and
		 * also that no request has been pending for a while. Mark
		 * each hctx as idle.
		 */
		queue_for_each_hw_ctx(q, hctx, i) {
			/* the hctx may be unmapped, so check it here */
			if (blk_mq_hw_queue_mapped(hctx))
				blk_mq_tag_idle(hctx);
		}
	}
	blk_queue_exit(q);
}

struct flush_busy_ctx_data {
	struct blk_mq_hw_ctx *hctx;
	struct list_head *list;
};

static bool flush_busy_ctx(struct sbitmap *sb, unsigned int bitnr, void *data)
{
	struct flush_busy_ctx_data *flush_data = data;
	struct blk_mq_hw_ctx *hctx = flush_data->hctx;
	struct blk_mq_ctx *ctx = hctx->ctxs[bitnr];
	enum hctx_type type = hctx->type;

	spin_lock(&ctx->lock);
	list_splice_tail_init(&ctx->rq_lists[type], flush_data->list);
	sbitmap_clear_bit(sb, bitnr);
	spin_unlock(&ctx->lock);
	return true;
}

/*
 * Process software queues that have been marked busy, splicing them
 * to the for-dispatch
 */
void blk_mq_flush_busy_ctxs(struct blk_mq_hw_ctx *hctx, struct list_head *list)
{
	struct flush_busy_ctx_data data = {
		.hctx = hctx,
		.list = list,
	};

	sbitmap_for_each_set(&hctx->ctx_map, flush_busy_ctx, &data);
}
EXPORT_SYMBOL_GPL(blk_mq_flush_busy_ctxs);

struct dispatch_rq_data {
	struct blk_mq_hw_ctx *hctx;
	struct request *rq;
};

static bool dispatch_rq_from_ctx(struct sbitmap *sb, unsigned int bitnr,
		void *data)
{
	struct dispatch_rq_data *dispatch_data = data;
	struct blk_mq_hw_ctx *hctx = dispatch_data->hctx;
	struct blk_mq_ctx *ctx = hctx->ctxs[bitnr];
	enum hctx_type type = hctx->type;

	spin_lock(&ctx->lock);
	if (!list_empty(&ctx->rq_lists[type])) {
		dispatch_data->rq = list_entry_rq(ctx->rq_lists[type].next);
		list_del_init(&dispatch_data->rq->queuelist);
		if (list_empty(&ctx->rq_lists[type]))
			sbitmap_clear_bit(sb, bitnr);
	}
	spin_unlock(&ctx->lock);

	return !dispatch_data->rq;
}

struct request *blk_mq_dequeue_from_ctx(struct blk_mq_hw_ctx *hctx,
					struct blk_mq_ctx *start)
{
	unsigned off = start ? start->index_hw[hctx->type] : 0;
	struct dispatch_rq_data data = {
		.hctx = hctx,
		.rq   = NULL,
	};

	__sbitmap_for_each_set(&hctx->ctx_map, off,
			       dispatch_rq_from_ctx, &data);

	return data.rq;
}

static inline unsigned int queued_to_index(unsigned int queued)
{
	if (!queued)
		return 0;

	return min(BLK_MQ_MAX_DISPATCH_ORDER - 1, ilog2(queued) + 1);
}

bool blk_mq_get_driver_tag(struct request *rq)
{
	struct blk_mq_alloc_data data = {
		.q = rq->q,
		.hctx = rq->mq_hctx,
		.flags = BLK_MQ_REQ_NOWAIT,
		.cmd_flags = rq->cmd_flags,
	};
	bool shared;

	if (rq->tag != -1)
		goto done;

	if (blk_mq_tag_is_reserved(data.hctx->sched_tags, rq->internal_tag))
		data.flags |= BLK_MQ_REQ_RESERVED;

	shared = blk_mq_tag_busy(data.hctx);
	rq->tag = blk_mq_get_tag(&data);
	if (rq->tag >= 0) {
		if (shared) {
			rq->rq_flags |= RQF_MQ_INFLIGHT;
			atomic_inc(&data.hctx->nr_active);
		}
		data.hctx->tags->rqs[rq->tag] = rq;
	}

done:
	return rq->tag != -1;
}

static int blk_mq_dispatch_wake(wait_queue_entry_t *wait, unsigned mode,
				int flags, void *key)
{
	struct blk_mq_hw_ctx *hctx;

	hctx = container_of(wait, struct blk_mq_hw_ctx, dispatch_wait);

	spin_lock(&hctx->dispatch_wait_lock);
	list_del_init(&wait->entry);
	spin_unlock(&hctx->dispatch_wait_lock);

	blk_mq_run_hw_queue(hctx, true);
	return 1;
}

/*
 * Mark us waiting for a tag. For shared tags, this involves hooking us into
 * the tag wakeups. For non-shared tags, we can simply mark us needing a
 * restart. For both cases, take care to check the condition again after
 * marking us as waiting.
 */
static bool blk_mq_mark_tag_wait(struct blk_mq_hw_ctx *hctx,
				 struct request *rq)
{
	struct wait_queue_head *wq;
	wait_queue_entry_t *wait;
	bool ret;

	if (!(hctx->flags & BLK_MQ_F_TAG_SHARED)) {
		if (!test_bit(BLK_MQ_S_SCHED_RESTART, &hctx->state))
			set_bit(BLK_MQ_S_SCHED_RESTART, &hctx->state);

		/*
		 * It's possible that a tag was freed in the window between the
		 * allocation failure and adding the hardware queue to the wait
		 * queue.
		 *
		 * Don't clear RESTART here, someone else could have set it.
		 * At most this will cost an extra queue run.
		 */
		return blk_mq_get_driver_tag(rq);
	}

	wait = &hctx->dispatch_wait;
	if (!list_empty_careful(&wait->entry))
		return false;

	wq = &bt_wait_ptr(&hctx->tags->bitmap_tags, hctx)->wait;

	spin_lock_irq(&wq->lock);
	spin_lock(&hctx->dispatch_wait_lock);
	if (!list_empty(&wait->entry)) {
		spin_unlock(&hctx->dispatch_wait_lock);
		spin_unlock_irq(&wq->lock);
		return false;
	}

	wait->flags &= ~WQ_FLAG_EXCLUSIVE;
	__add_wait_queue(wq, wait);

	/*
	 * It's possible that a tag was freed in the window between the
	 * allocation failure and adding the hardware queue to the wait
	 * queue.
	 */
	ret = blk_mq_get_driver_tag(rq);
	if (!ret) {
		spin_unlock(&hctx->dispatch_wait_lock);
		spin_unlock_irq(&wq->lock);
		return false;
	}

	/*
	 * We got a tag, remove ourselves from the wait queue to ensure
	 * someone else gets the wakeup.
	 */
	list_del_init(&wait->entry);
	spin_unlock(&hctx->dispatch_wait_lock);
	spin_unlock_irq(&wq->lock);

	return true;
}

#define BLK_MQ_DISPATCH_BUSY_EWMA_WEIGHT  8
#define BLK_MQ_DISPATCH_BUSY_EWMA_FACTOR  4
/*
 * Update dispatch busy with the Exponential Weighted Moving Average(EWMA):
 * - EWMA is one simple way to compute running average value
 * - weight(7/8 and 1/8) is applied so that it can decrease exponentially
 * - take 4 as factor for avoiding to get too small(0) result, and this
 *   factor doesn't matter because EWMA decreases exponentially
 */
static void blk_mq_update_dispatch_busy(struct blk_mq_hw_ctx *hctx, bool busy)
{
	unsigned int ewma;

	if (hctx->queue->elevator)
		return;

	ewma = hctx->dispatch_busy;

	if (!ewma && !busy)
		return;

	ewma *= BLK_MQ_DISPATCH_BUSY_EWMA_WEIGHT - 1;
	if (busy)
		ewma += 1 << BLK_MQ_DISPATCH_BUSY_EWMA_FACTOR;
	ewma /= BLK_MQ_DISPATCH_BUSY_EWMA_WEIGHT;

	hctx->dispatch_busy = ewma;
}

#define BLK_MQ_RESOURCE_DELAY	3		/* ms units */

/*
 * Returns true if we did some work AND can potentially do more.
 */
bool blk_mq_dispatch_rq_list(struct request_queue *q, struct list_head *list,
			     bool got_budget)
{
	struct blk_mq_hw_ctx *hctx;
	struct request *rq, *nxt;
	bool no_tag = false;
	int errors, queued;
	blk_status_t ret = BLK_STS_OK;

	if (list_empty(list))
		return false;

	WARN_ON(!list_is_singular(list) && got_budget);

	/*
	 * Now process all the entries, sending them to the driver.
	 */
	errors = queued = 0;
	do {
		struct blk_mq_queue_data bd;

		rq = list_first_entry(list, struct request, queuelist);

		hctx = rq->mq_hctx;
		if (!got_budget && !blk_mq_get_dispatch_budget(hctx))
			break;

		if (!blk_mq_get_driver_tag(rq)) {
			/*
			 * The initial allocation attempt failed, so we need to
			 * rerun the hardware queue when a tag is freed. The
			 * waitqueue takes care of that. If the queue is run
			 * before we add this entry back on the dispatch list,
			 * we'll re-run it below.
			 */
			if (!blk_mq_mark_tag_wait(hctx, rq)) {
				blk_mq_put_dispatch_budget(hctx);
				/*
				 * For non-shared tags, the RESTART check
				 * will suffice.
				 */
				if (hctx->flags & BLK_MQ_F_TAG_SHARED)
					no_tag = true;
				break;
			}
		}

		list_del_init(&rq->queuelist);

		bd.rq = rq;

		/*
		 * Flag last if we have no more requests, or if we have more
		 * but can't assign a driver tag to it.
		 */
		if (list_empty(list))
			bd.last = true;
		else {
			nxt = list_first_entry(list, struct request, queuelist);
			bd.last = !blk_mq_get_driver_tag(nxt);
		}

		ret = q->mq_ops->queue_rq(hctx, &bd);
		if (ret == BLK_STS_RESOURCE || ret == BLK_STS_DEV_RESOURCE) {
			/*
			 * If an I/O scheduler has been configured and we got a
			 * driver tag for the next request already, free it
			 * again.
			 */
			if (!list_empty(list)) {
				nxt = list_first_entry(list, struct request, queuelist);
				blk_mq_put_driver_tag(nxt);
			}
			list_add(&rq->queuelist, list);
			__blk_mq_requeue_request(rq);
			break;
		}

		if (unlikely(ret != BLK_STS_OK)) {
			errors++;
			blk_mq_end_request(rq, BLK_STS_IOERR);
			continue;
		}

		queued++;
	} while (!list_empty(list));

	hctx->dispatched[queued_to_index(queued)]++;

	/*
	 * Any items that need requeuing? Stuff them into hctx->dispatch,
	 * that is where we will continue on next queue run.
	 */
	if (!list_empty(list)) {
		bool needs_restart;

		/*
		 * If we didn't flush the entire list, we could have told
		 * the driver there was more coming, but that turned out to
		 * be a lie.
		 */
		if (q->mq_ops->commit_rqs)
			q->mq_ops->commit_rqs(hctx);

		spin_lock(&hctx->lock);
		list_splice_init(list, &hctx->dispatch);
		spin_unlock(&hctx->lock);

		/*
		 * If SCHED_RESTART was set by the caller of this function and
		 * it is no longer set that means that it was cleared by another
		 * thread and hence that a queue rerun is needed.
		 *
		 * If 'no_tag' is set, that means that we failed getting
		 * a driver tag with an I/O scheduler attached. If our dispatch
		 * waitqueue is no longer active, ensure that we run the queue
		 * AFTER adding our entries back to the list.
		 *
		 * If no I/O scheduler has been configured it is possible that
		 * the hardware queue got stopped and restarted before requests
		 * were pushed back onto the dispatch list. Rerun the queue to
		 * avoid starvation. Notes:
		 * - blk_mq_run_hw_queue() checks whether or not a queue has
		 *   been stopped before rerunning a queue.
		 * - Some but not all block drivers stop a queue before
		 *   returning BLK_STS_RESOURCE. Two exceptions are scsi-mq
		 *   and dm-rq.
		 *
		 * If driver returns BLK_STS_RESOURCE and SCHED_RESTART
		 * bit is set, run queue after a delay to avoid IO stalls
		 * that could otherwise occur if the queue is idle.
		 */
		needs_restart = blk_mq_sched_needs_restart(hctx);
		if (!needs_restart ||
		    (no_tag && list_empty_careful(&hctx->dispatch_wait.entry)))
			blk_mq_run_hw_queue(hctx, true);
		else if (needs_restart && (ret == BLK_STS_RESOURCE))
			blk_mq_delay_run_hw_queue(hctx, BLK_MQ_RESOURCE_DELAY);

		blk_mq_update_dispatch_busy(hctx, true);
		return false;
	} else
		blk_mq_update_dispatch_busy(hctx, false);

	/*
	 * If the host/device is unable to accept more work, inform the
	 * caller of that.
	 */
	if (ret == BLK_STS_RESOURCE || ret == BLK_STS_DEV_RESOURCE)
		return false;

	return (queued + errors) != 0;
}

static void __blk_mq_run_hw_queue(struct blk_mq_hw_ctx *hctx)
{
	int srcu_idx;

	/*
	 * We should be running this queue from one of the CPUs that
	 * are mapped to it.
	 *
	 * There are at least two related races now between setting
	 * hctx->next_cpu from blk_mq_hctx_next_cpu() and running
	 * __blk_mq_run_hw_queue():
	 *
	 * - hctx->next_cpu is found offline in blk_mq_hctx_next_cpu(),
	 *   but later it becomes online, then this warning is harmless
	 *   at all
	 *
	 * - hctx->next_cpu is found online in blk_mq_hctx_next_cpu(),
	 *   but later it becomes offline, then the warning can't be
	 *   triggered, and we depend on blk-mq timeout handler to
	 *   handle dispatched requests to this hctx
	 */
	if (!cpumask_test_cpu(raw_smp_processor_id(), hctx->cpumask) &&
		cpu_online(hctx->next_cpu)) {
		printk(KERN_WARNING "run queue from wrong CPU %d, hctx %s\n",
			raw_smp_processor_id(),
			cpumask_empty(hctx->cpumask) ? "inactive": "active");
		dump_stack();
	}

	/*
	 * We can't run the queue inline with ints disabled. Ensure that
	 * we catch bad users of this early.
	 */
	WARN_ON_ONCE(in_interrupt());

	might_sleep_if(hctx->flags & BLK_MQ_F_BLOCKING);

	hctx_lock(hctx, &srcu_idx);
	blk_mq_sched_dispatch_requests(hctx);
	hctx_unlock(hctx, srcu_idx);
}

static inline int blk_mq_first_mapped_cpu(struct blk_mq_hw_ctx *hctx)
{
	int cpu = cpumask_first_and(hctx->cpumask, cpu_online_mask);

	if (cpu >= nr_cpu_ids)
		cpu = cpumask_first(hctx->cpumask);
	return cpu;
}

/*
 * It'd be great if the workqueue API had a way to pass
 * in a mask and had some smarts for more clever placement.
 * For now we just round-robin here, switching for every
 * BLK_MQ_CPU_WORK_BATCH queued items.
 */
static int blk_mq_hctx_next_cpu(struct blk_mq_hw_ctx *hctx)
{
	bool tried = false;
	int next_cpu = hctx->next_cpu;

	if (hctx->queue->nr_hw_queues == 1)
		return WORK_CPU_UNBOUND;

	if (--hctx->next_cpu_batch <= 0) {
select_cpu:
		next_cpu = cpumask_next_and(next_cpu, hctx->cpumask,
				cpu_online_mask);
		if (next_cpu >= nr_cpu_ids)
			next_cpu = blk_mq_first_mapped_cpu(hctx);
		hctx->next_cpu_batch = BLK_MQ_CPU_WORK_BATCH;
	}

	/*
	 * Do unbound schedule if we can't find a online CPU for this hctx,
	 * and it should only happen in the path of handling CPU DEAD.
	 */
	if (!cpu_online(next_cpu)) {
		if (!tried) {
			tried = true;
			goto select_cpu;
		}

		/*
		 * Make sure to re-select CPU next time once after CPUs
		 * in hctx->cpumask become online again.
		 */
		hctx->next_cpu = next_cpu;
		hctx->next_cpu_batch = 1;
		return WORK_CPU_UNBOUND;
	}

	hctx->next_cpu = next_cpu;
	return next_cpu;
}

static void __blk_mq_delay_run_hw_queue(struct blk_mq_hw_ctx *hctx, bool async,
					unsigned long msecs)
{
	if (unlikely(blk_mq_hctx_stopped(hctx)))
		return;

	if (!async && !(hctx->flags & BLK_MQ_F_BLOCKING)) {
		int cpu = get_cpu();
		if (cpumask_test_cpu(cpu, hctx->cpumask)) {
			__blk_mq_run_hw_queue(hctx);
			put_cpu();
			return;
		}

		put_cpu();
	}

	kblockd_mod_delayed_work_on(blk_mq_hctx_next_cpu(hctx), &hctx->run_work,
				    msecs_to_jiffies(msecs));
}

void blk_mq_delay_run_hw_queue(struct blk_mq_hw_ctx *hctx, unsigned long msecs)
{
	__blk_mq_delay_run_hw_queue(hctx, true, msecs);
}
EXPORT_SYMBOL(blk_mq_delay_run_hw_queue);

bool blk_mq_run_hw_queue(struct blk_mq_hw_ctx *hctx, bool async)
{
	int srcu_idx;
	bool need_run;

	/*
	 * When queue is quiesced, we may be switching io scheduler, or
	 * updating nr_hw_queues, or other things, and we can't run queue
	 * any more, even __blk_mq_hctx_has_pending() can't be called safely.
	 *
	 * And queue will be rerun in blk_mq_unquiesce_queue() if it is
	 * quiesced.
	 */
	hctx_lock(hctx, &srcu_idx);
	need_run = !blk_queue_quiesced(hctx->queue) &&
		blk_mq_hctx_has_pending(hctx);
	hctx_unlock(hctx, srcu_idx);

	if (need_run) {
		__blk_mq_delay_run_hw_queue(hctx, async, 0);
		return true;
	}

	return false;
}
EXPORT_SYMBOL(blk_mq_run_hw_queue);

void blk_mq_run_hw_queues(struct request_queue *q, bool async)
{
	struct blk_mq_hw_ctx *hctx;
	int i;

	queue_for_each_hw_ctx(q, hctx, i) {
		if (blk_mq_hctx_stopped(hctx))
			continue;

		blk_mq_run_hw_queue(hctx, async);
	}
}
EXPORT_SYMBOL(blk_mq_run_hw_queues);

/**
 * blk_mq_queue_stopped() - check whether one or more hctxs have been stopped
 * @q: request queue.
 *
 * The caller is responsible for serializing this function against
 * blk_mq_{start,stop}_hw_queue().
 */
bool blk_mq_queue_stopped(struct request_queue *q)
{
	struct blk_mq_hw_ctx *hctx;
	int i;

	queue_for_each_hw_ctx(q, hctx, i)
		if (blk_mq_hctx_stopped(hctx))
			return true;

	return false;
}
EXPORT_SYMBOL(blk_mq_queue_stopped);

/*
 * This function is often used for pausing .queue_rq() by driver when
 * there isn't enough resource or some conditions aren't satisfied, and
 * BLK_STS_RESOURCE is usually returned.
 *
 * We do not guarantee that dispatch can be drained or blocked
 * after blk_mq_stop_hw_queue() returns. Please use
 * blk_mq_quiesce_queue() for that requirement.
 */
void blk_mq_stop_hw_queue(struct blk_mq_hw_ctx *hctx)
{
	cancel_delayed_work(&hctx->run_work);

	set_bit(BLK_MQ_S_STOPPED, &hctx->state);
}
EXPORT_SYMBOL(blk_mq_stop_hw_queue);

/*
 * This function is often used for pausing .queue_rq() by driver when
 * there isn't enough resource or some conditions aren't satisfied, and
 * BLK_STS_RESOURCE is usually returned.
 *
 * We do not guarantee that dispatch can be drained or blocked
 * after blk_mq_stop_hw_queues() returns. Please use
 * blk_mq_quiesce_queue() for that requirement.
 */
void blk_mq_stop_hw_queues(struct request_queue *q)
{
	struct blk_mq_hw_ctx *hctx;
	int i;

	queue_for_each_hw_ctx(q, hctx, i)
		blk_mq_stop_hw_queue(hctx);
}
EXPORT_SYMBOL(blk_mq_stop_hw_queues);

void blk_mq_start_hw_queue(struct blk_mq_hw_ctx *hctx)
{
	clear_bit(BLK_MQ_S_STOPPED, &hctx->state);

	blk_mq_run_hw_queue(hctx, false);
}
EXPORT_SYMBOL(blk_mq_start_hw_queue);

void blk_mq_start_hw_queues(struct request_queue *q)
{
	struct blk_mq_hw_ctx *hctx;
	int i;

	queue_for_each_hw_ctx(q, hctx, i)
		blk_mq_start_hw_queue(hctx);
}
EXPORT_SYMBOL(blk_mq_start_hw_queues);

void blk_mq_start_stopped_hw_queue(struct blk_mq_hw_ctx *hctx, bool async)
{
	if (!blk_mq_hctx_stopped(hctx))
		return;

	clear_bit(BLK_MQ_S_STOPPED, &hctx->state);
	blk_mq_run_hw_queue(hctx, async);
}
EXPORT_SYMBOL_GPL(blk_mq_start_stopped_hw_queue);

void blk_mq_start_stopped_hw_queues(struct request_queue *q, bool async)
{
	struct blk_mq_hw_ctx *hctx;
	int i;

	queue_for_each_hw_ctx(q, hctx, i)
		blk_mq_start_stopped_hw_queue(hctx, async);
}
EXPORT_SYMBOL(blk_mq_start_stopped_hw_queues);

static void blk_mq_run_work_fn(struct work_struct *work)
{
	struct blk_mq_hw_ctx *hctx;

	hctx = container_of(work, struct blk_mq_hw_ctx, run_work.work);

	/*
	 * If we are stopped, don't run the queue.
	 */
	if (test_bit(BLK_MQ_S_STOPPED, &hctx->state))
		return;

	__blk_mq_run_hw_queue(hctx);
}

static inline void __blk_mq_insert_req_list(struct blk_mq_hw_ctx *hctx,
					    struct request *rq,
					    bool at_head)
{
	struct blk_mq_ctx *ctx = rq->mq_ctx;
	enum hctx_type type = hctx->type;

	lockdep_assert_held(&ctx->lock);

	trace_block_rq_insert(hctx->queue, rq);

	if (at_head)
		list_add(&rq->queuelist, &ctx->rq_lists[type]);
	else
		list_add_tail(&rq->queuelist, &ctx->rq_lists[type]);
}

void __blk_mq_insert_request(struct blk_mq_hw_ctx *hctx, struct request *rq,
			     bool at_head)
{
	struct blk_mq_ctx *ctx = rq->mq_ctx;

	lockdep_assert_held(&ctx->lock);

	__blk_mq_insert_req_list(hctx, rq, at_head);
	blk_mq_hctx_mark_pending(hctx, ctx);
}

/*
 * Should only be used carefully, when the caller knows we want to
 * bypass a potential IO scheduler on the target device.
 */
void blk_mq_request_bypass_insert(struct request *rq, bool run_queue)
{
	struct blk_mq_hw_ctx *hctx = rq->mq_hctx;

	spin_lock(&hctx->lock);
	list_add_tail(&rq->queuelist, &hctx->dispatch);
	spin_unlock(&hctx->lock);

	if (run_queue)
		blk_mq_run_hw_queue(hctx, false);
}

void blk_mq_insert_requests(struct blk_mq_hw_ctx *hctx, struct blk_mq_ctx *ctx,
			    struct list_head *list)

{
	struct request *rq;
	enum hctx_type type = hctx->type;

	/*
	 * preemption doesn't flush plug list, so it's possible ctx->cpu is
	 * offline now
	 */
	list_for_each_entry(rq, list, queuelist) {
		BUG_ON(rq->mq_ctx != ctx);
		trace_block_rq_insert(hctx->queue, rq);
	}

	spin_lock(&ctx->lock);
	list_splice_tail_init(list, &ctx->rq_lists[type]);
	blk_mq_hctx_mark_pending(hctx, ctx);
	spin_unlock(&ctx->lock);
}

static int plug_rq_cmp(void *priv, struct list_head *a, struct list_head *b)
{
	struct request *rqa = container_of(a, struct request, queuelist);
	struct request *rqb = container_of(b, struct request, queuelist);

	if (rqa->mq_ctx < rqb->mq_ctx)
		return -1;
	else if (rqa->mq_ctx > rqb->mq_ctx)
		return 1;
	else if (rqa->mq_hctx < rqb->mq_hctx)
		return -1;
	else if (rqa->mq_hctx > rqb->mq_hctx)
		return 1;

	return blk_rq_pos(rqa) > blk_rq_pos(rqb);
}

void blk_mq_flush_plug_list(struct blk_plug *plug, bool from_schedule)
{
	struct blk_mq_hw_ctx *this_hctx;
	struct blk_mq_ctx *this_ctx;
	struct request_queue *this_q;
	struct request *rq;
	LIST_HEAD(list);
	LIST_HEAD(rq_list);
	unsigned int depth;

	list_splice_init(&plug->mq_list, &list);
	plug->rq_count = 0;

	if (plug->rq_count > 2 && plug->multiple_queues)
		list_sort(NULL, &list, plug_rq_cmp);

	this_q = NULL;
	this_hctx = NULL;
	this_ctx = NULL;
	depth = 0;

	while (!list_empty(&list)) {
		rq = list_entry_rq(list.next);
		list_del_init(&rq->queuelist);
		BUG_ON(!rq->q);
		if (rq->mq_hctx != this_hctx || rq->mq_ctx != this_ctx) {
			if (this_hctx) {
				trace_block_unplug(this_q, depth, !from_schedule);
				blk_mq_sched_insert_requests(this_hctx, this_ctx,
								&rq_list,
								from_schedule);
			}

			this_q = rq->q;
			this_ctx = rq->mq_ctx;
			this_hctx = rq->mq_hctx;
			depth = 0;
		}

		depth++;
		list_add_tail(&rq->queuelist, &rq_list);
	}

	/*
	 * If 'this_hctx' is set, we know we have entries to complete
	 * on 'rq_list'. Do those.
	 */
	if (this_hctx) {
		trace_block_unplug(this_q, depth, !from_schedule);
		blk_mq_sched_insert_requests(this_hctx, this_ctx, &rq_list,
						from_schedule);
	}
}

static void blk_mq_bio_to_request(struct request *rq, struct bio *bio)
{
	blk_init_request_from_bio(rq, bio);

	blk_account_io_start(rq, true);
}

static blk_status_t __blk_mq_issue_directly(struct blk_mq_hw_ctx *hctx,
					    struct request *rq,
					    blk_qc_t *cookie, bool last)
{
	struct request_queue *q = rq->q;
	struct blk_mq_queue_data bd = {
		.rq = rq,
		.last = last,
	};
	blk_qc_t new_cookie;
	blk_status_t ret;

	new_cookie = request_to_qc_t(hctx, rq);

	/*
	 * For OK queue, we are done. For error, caller may kill it.
	 * Any other error (busy), just add it to our list as we
	 * previously would have done.
	 */
	ret = q->mq_ops->queue_rq(hctx, &bd);
	switch (ret) {
	case BLK_STS_OK:
		blk_mq_update_dispatch_busy(hctx, false);
		*cookie = new_cookie;
		break;
	case BLK_STS_RESOURCE:
	case BLK_STS_DEV_RESOURCE:
		blk_mq_update_dispatch_busy(hctx, true);
		__blk_mq_requeue_request(rq);
		break;
	default:
		blk_mq_update_dispatch_busy(hctx, false);
		*cookie = BLK_QC_T_NONE;
		break;
	}

	return ret;
}

blk_status_t blk_mq_try_issue_directly(struct blk_mq_hw_ctx *hctx,
						struct request *rq,
						blk_qc_t *cookie,
						bool bypass, bool last)
{
	struct request_queue *q = rq->q;
	bool run_queue = true;
	blk_status_t ret = BLK_STS_RESOURCE;
	int srcu_idx;
	bool force = false;

	hctx_lock(hctx, &srcu_idx);
	/*
	 * hctx_lock is needed before checking quiesced flag.
	 *
	 * When queue is stopped or quiesced, ignore 'bypass', insert
	 * and return BLK_STS_OK to caller, and avoid driver to try to
	 * dispatch again.
	 */
	if (unlikely(blk_mq_hctx_stopped(hctx) || blk_queue_quiesced(q))) {
		run_queue = false;
		bypass = false;
		goto out_unlock;
	}

	if (unlikely(q->elevator && !bypass))
		goto out_unlock;

	if (!blk_mq_get_dispatch_budget(hctx))
		goto out_unlock;

	if (!blk_mq_get_driver_tag(rq)) {
		blk_mq_put_dispatch_budget(hctx);
		goto out_unlock;
	}

<<<<<<< HEAD
	return __blk_mq_issue_directly(hctx, rq, cookie);
insert:
	if (bypass_insert)
		return BLK_STS_RESOURCE;

	blk_mq_request_bypass_insert(rq, run_queue);
	return BLK_STS_OK;
}

static void blk_mq_try_issue_directly(struct blk_mq_hw_ctx *hctx,
		struct request *rq, blk_qc_t *cookie)
{
	blk_status_t ret;
	int srcu_idx;

	might_sleep_if(hctx->flags & BLK_MQ_F_BLOCKING);

	hctx_lock(hctx, &srcu_idx);

	ret = __blk_mq_try_issue_directly(hctx, rq, cookie, false);
	if (ret == BLK_STS_RESOURCE || ret == BLK_STS_DEV_RESOURCE)
		blk_mq_request_bypass_insert(rq, true);
	else if (ret != BLK_STS_OK)
		blk_mq_end_request(rq, ret);

	hctx_unlock(hctx, srcu_idx);
}

blk_status_t blk_mq_request_issue_directly(struct request *rq)
{
	blk_status_t ret;
	int srcu_idx;
	blk_qc_t unused_cookie;
	struct blk_mq_ctx *ctx = rq->mq_ctx;
	struct blk_mq_hw_ctx *hctx = blk_mq_map_queue(rq->q, ctx->cpu);

	hctx_lock(hctx, &srcu_idx);
	ret = __blk_mq_try_issue_directly(hctx, rq, &unused_cookie, true);
=======
	/*
	 * Always add a request that has been through
	 *.queue_rq() to the hardware dispatch list.
	 */
	force = true;
	ret = __blk_mq_issue_directly(hctx, rq, cookie, last);
out_unlock:
>>>>>>> cf26057a
	hctx_unlock(hctx, srcu_idx);
	switch (ret) {
	case BLK_STS_OK:
		break;
	case BLK_STS_DEV_RESOURCE:
	case BLK_STS_RESOURCE:
		if (force) {
			blk_mq_request_bypass_insert(rq, run_queue);
			/*
			 * We have to return BLK_STS_OK for the DM
			 * to avoid livelock. Otherwise, we return
			 * the real result to indicate whether the
			 * request is direct-issued successfully.
			 */
			ret = bypass ? BLK_STS_OK : ret;
		} else if (!bypass) {
			blk_mq_sched_insert_request(rq, false,
						    run_queue, false);
		}
		break;
	default:
		if (!bypass)
			blk_mq_end_request(rq, ret);
		break;
	}

	return ret;
}

void blk_mq_try_issue_list_directly(struct blk_mq_hw_ctx *hctx,
		struct list_head *list)
{
	blk_qc_t unused;
	blk_status_t ret = BLK_STS_OK;

	while (!list_empty(list)) {
		struct request *rq = list_first_entry(list, struct request,
				queuelist);

		list_del_init(&rq->queuelist);
<<<<<<< HEAD
		ret = blk_mq_request_issue_directly(rq);
		if (ret != BLK_STS_OK) {
			if (ret == BLK_STS_RESOURCE ||
					ret == BLK_STS_DEV_RESOURCE) {
				blk_mq_request_bypass_insert(rq,
							list_empty(list));
				break;
			}
			blk_mq_end_request(rq, ret);
		}
=======
		if (ret == BLK_STS_OK)
			ret = blk_mq_try_issue_directly(hctx, rq, &unused,
							false,
							list_empty(list));
		else
			blk_mq_sched_insert_request(rq, false, true, false);
	}

	/*
	 * If we didn't flush the entire list, we could have told
	 * the driver there was more coming, but that turned out to
	 * be a lie.
	 */
	if (ret != BLK_STS_OK && hctx->queue->mq_ops->commit_rqs)
		hctx->queue->mq_ops->commit_rqs(hctx);
}

static void blk_add_rq_to_plug(struct blk_plug *plug, struct request *rq)
{
	list_add_tail(&rq->queuelist, &plug->mq_list);
	plug->rq_count++;
	if (!plug->multiple_queues && !list_is_singular(&plug->mq_list)) {
		struct request *tmp;

		tmp = list_first_entry(&plug->mq_list, struct request,
						queuelist);
		if (tmp->q != rq->q)
			plug->multiple_queues = true;
>>>>>>> cf26057a
	}
}

static blk_qc_t blk_mq_make_request(struct request_queue *q, struct bio *bio)
{
	const int is_sync = op_is_sync(bio->bi_opf);
	const int is_flush_fua = op_is_flush(bio->bi_opf);
	struct blk_mq_alloc_data data = { .flags = 0, .cmd_flags = bio->bi_opf };
	struct request *rq;
	struct blk_plug *plug;
	struct request *same_queue_rq = NULL;
	blk_qc_t cookie;

	blk_queue_bounce(q, &bio);

	blk_queue_split(q, &bio);

	if (!bio_integrity_prep(bio))
		return BLK_QC_T_NONE;

	if (!is_flush_fua && !blk_queue_nomerges(q) &&
	    blk_attempt_plug_merge(q, bio, &same_queue_rq))
		return BLK_QC_T_NONE;

	if (blk_mq_sched_bio_merge(q, bio))
		return BLK_QC_T_NONE;

	rq_qos_throttle(q, bio);

	rq = blk_mq_get_request(q, bio, &data);
	if (unlikely(!rq)) {
		rq_qos_cleanup(q, bio);
		if (bio->bi_opf & REQ_NOWAIT)
			bio_wouldblock_error(bio);
		return BLK_QC_T_NONE;
	}

	trace_block_getrq(q, bio, bio->bi_opf);

	rq_qos_track(q, rq, bio);

	cookie = request_to_qc_t(data.hctx, rq);

	plug = current->plug;
	if (unlikely(is_flush_fua)) {
		blk_mq_put_ctx(data.ctx);
		blk_mq_bio_to_request(rq, bio);

		/* bypass scheduler for flush rq */
		blk_insert_flush(rq);
		blk_mq_run_hw_queue(data.hctx, true);
	} else if (plug && (q->nr_hw_queues == 1 || q->mq_ops->commit_rqs)) {
		/*
		 * Use plugging if we have a ->commit_rqs() hook as well, as
		 * we know the driver uses bd->last in a smart fashion.
		 */
		unsigned int request_count = plug->rq_count;
		struct request *last = NULL;

		blk_mq_put_ctx(data.ctx);
		blk_mq_bio_to_request(rq, bio);

		if (!request_count)
			trace_block_plug(q);
		else
			last = list_entry_rq(plug->mq_list.prev);

		if (request_count >= BLK_MAX_REQUEST_COUNT || (last &&
		    blk_rq_bytes(last) >= BLK_PLUG_FLUSH_SIZE)) {
			blk_flush_plug_list(plug, false);
			trace_block_plug(q);
		}

		blk_add_rq_to_plug(plug, rq);
	} else if (plug && !blk_queue_nomerges(q)) {
		blk_mq_bio_to_request(rq, bio);

		/*
		 * We do limited plugging. If the bio can be merged, do that.
		 * Otherwise the existing request in the plug list will be
		 * issued. So the plug list will have one request at most
		 * The plug list might get flushed before this. If that happens,
		 * the plug list is empty, and same_queue_rq is invalid.
		 */
		if (list_empty(&plug->mq_list))
			same_queue_rq = NULL;
		if (same_queue_rq) {
			list_del_init(&same_queue_rq->queuelist);
			plug->rq_count--;
		}
		blk_add_rq_to_plug(plug, rq);

		blk_mq_put_ctx(data.ctx);

		if (same_queue_rq) {
			data.hctx = same_queue_rq->mq_hctx;
			blk_mq_try_issue_directly(data.hctx, same_queue_rq,
					&cookie, false, true);
		}
	} else if ((q->nr_hw_queues > 1 && is_sync) || (!q->elevator &&
			!data.hctx->dispatch_busy)) {
		blk_mq_put_ctx(data.ctx);
		blk_mq_bio_to_request(rq, bio);
		blk_mq_try_issue_directly(data.hctx, rq, &cookie, false, true);
	} else {
		blk_mq_put_ctx(data.ctx);
		blk_mq_bio_to_request(rq, bio);
		blk_mq_sched_insert_request(rq, false, true, true);
	}

	return cookie;
}

void blk_mq_free_rqs(struct blk_mq_tag_set *set, struct blk_mq_tags *tags,
		     unsigned int hctx_idx)
{
	struct page *page;

	if (tags->rqs && set->ops->exit_request) {
		int i;

		for (i = 0; i < tags->nr_tags; i++) {
			struct request *rq = tags->static_rqs[i];

			if (!rq)
				continue;
			set->ops->exit_request(set, rq, hctx_idx);
			tags->static_rqs[i] = NULL;
		}
	}

	while (!list_empty(&tags->page_list)) {
		page = list_first_entry(&tags->page_list, struct page, lru);
		list_del_init(&page->lru);
		/*
		 * Remove kmemleak object previously allocated in
		 * blk_mq_init_rq_map().
		 */
		kmemleak_free(page_address(page));
		__free_pages(page, page->private);
	}
}

void blk_mq_free_rq_map(struct blk_mq_tags *tags)
{
	kfree(tags->rqs);
	tags->rqs = NULL;
	kfree(tags->static_rqs);
	tags->static_rqs = NULL;

	blk_mq_free_tags(tags);
}

struct blk_mq_tags *blk_mq_alloc_rq_map(struct blk_mq_tag_set *set,
					unsigned int hctx_idx,
					unsigned int nr_tags,
					unsigned int reserved_tags)
{
	struct blk_mq_tags *tags;
	int node;

	node = blk_mq_hw_queue_to_node(&set->map[0], hctx_idx);
	if (node == NUMA_NO_NODE)
		node = set->numa_node;

	tags = blk_mq_init_tags(nr_tags, reserved_tags, node,
				BLK_MQ_FLAG_TO_ALLOC_POLICY(set->flags));
	if (!tags)
		return NULL;

	tags->rqs = kcalloc_node(nr_tags, sizeof(struct request *),
				 GFP_NOIO | __GFP_NOWARN | __GFP_NORETRY,
				 node);
	if (!tags->rqs) {
		blk_mq_free_tags(tags);
		return NULL;
	}

	tags->static_rqs = kcalloc_node(nr_tags, sizeof(struct request *),
					GFP_NOIO | __GFP_NOWARN | __GFP_NORETRY,
					node);
	if (!tags->static_rqs) {
		kfree(tags->rqs);
		blk_mq_free_tags(tags);
		return NULL;
	}

	return tags;
}

static size_t order_to_size(unsigned int order)
{
	return (size_t)PAGE_SIZE << order;
}

static int blk_mq_init_request(struct blk_mq_tag_set *set, struct request *rq,
			       unsigned int hctx_idx, int node)
{
	int ret;

	if (set->ops->init_request) {
		ret = set->ops->init_request(set, rq, hctx_idx, node);
		if (ret)
			return ret;
	}

	WRITE_ONCE(rq->state, MQ_RQ_IDLE);
	return 0;
}

int blk_mq_alloc_rqs(struct blk_mq_tag_set *set, struct blk_mq_tags *tags,
		     unsigned int hctx_idx, unsigned int depth)
{
	unsigned int i, j, entries_per_page, max_order = 4;
	size_t rq_size, left;
	int node;

	node = blk_mq_hw_queue_to_node(&set->map[0], hctx_idx);
	if (node == NUMA_NO_NODE)
		node = set->numa_node;

	INIT_LIST_HEAD(&tags->page_list);

	/*
	 * rq_size is the size of the request plus driver payload, rounded
	 * to the cacheline size
	 */
	rq_size = round_up(sizeof(struct request) + set->cmd_size,
				cache_line_size());
	left = rq_size * depth;

	for (i = 0; i < depth; ) {
		int this_order = max_order;
		struct page *page;
		int to_do;
		void *p;

		while (this_order && left < order_to_size(this_order - 1))
			this_order--;

		do {
			page = alloc_pages_node(node,
				GFP_NOIO | __GFP_NOWARN | __GFP_NORETRY | __GFP_ZERO,
				this_order);
			if (page)
				break;
			if (!this_order--)
				break;
			if (order_to_size(this_order) < rq_size)
				break;
		} while (1);

		if (!page)
			goto fail;

		page->private = this_order;
		list_add_tail(&page->lru, &tags->page_list);

		p = page_address(page);
		/*
		 * Allow kmemleak to scan these pages as they contain pointers
		 * to additional allocations like via ops->init_request().
		 */
		kmemleak_alloc(p, order_to_size(this_order), 1, GFP_NOIO);
		entries_per_page = order_to_size(this_order) / rq_size;
		to_do = min(entries_per_page, depth - i);
		left -= to_do * rq_size;
		for (j = 0; j < to_do; j++) {
			struct request *rq = p;

			tags->static_rqs[i] = rq;
			if (blk_mq_init_request(set, rq, hctx_idx, node)) {
				tags->static_rqs[i] = NULL;
				goto fail;
			}

			p += rq_size;
			i++;
		}
	}
	return 0;

fail:
	blk_mq_free_rqs(set, tags, hctx_idx);
	return -ENOMEM;
}

/*
 * 'cpu' is going away. splice any existing rq_list entries from this
 * software queue to the hw queue dispatch list, and ensure that it
 * gets run.
 */
static int blk_mq_hctx_notify_dead(unsigned int cpu, struct hlist_node *node)
{
	struct blk_mq_hw_ctx *hctx;
	struct blk_mq_ctx *ctx;
	LIST_HEAD(tmp);
	enum hctx_type type;

	hctx = hlist_entry_safe(node, struct blk_mq_hw_ctx, cpuhp_dead);
	ctx = __blk_mq_get_ctx(hctx->queue, cpu);
	type = hctx->type;

	spin_lock(&ctx->lock);
	if (!list_empty(&ctx->rq_lists[type])) {
		list_splice_init(&ctx->rq_lists[type], &tmp);
		blk_mq_hctx_clear_pending(hctx, ctx);
	}
	spin_unlock(&ctx->lock);

	if (list_empty(&tmp))
		return 0;

	spin_lock(&hctx->lock);
	list_splice_tail_init(&tmp, &hctx->dispatch);
	spin_unlock(&hctx->lock);

	blk_mq_run_hw_queue(hctx, true);
	return 0;
}

static void blk_mq_remove_cpuhp(struct blk_mq_hw_ctx *hctx)
{
	cpuhp_state_remove_instance_nocalls(CPUHP_BLK_MQ_DEAD,
					    &hctx->cpuhp_dead);
}

/* hctx->ctxs will be freed in queue's release handler */
static void blk_mq_exit_hctx(struct request_queue *q,
		struct blk_mq_tag_set *set,
		struct blk_mq_hw_ctx *hctx, unsigned int hctx_idx)
{
	if (blk_mq_hw_queue_mapped(hctx))
		blk_mq_tag_idle(hctx);

	if (set->ops->exit_request)
		set->ops->exit_request(set, hctx->fq->flush_rq, hctx_idx);

	if (set->ops->exit_hctx)
		set->ops->exit_hctx(hctx, hctx_idx);

	if (hctx->flags & BLK_MQ_F_BLOCKING)
		cleanup_srcu_struct(hctx->srcu);

	blk_mq_remove_cpuhp(hctx);
	blk_free_flush_queue(hctx->fq);
	sbitmap_free(&hctx->ctx_map);
}

static void blk_mq_exit_hw_queues(struct request_queue *q,
		struct blk_mq_tag_set *set, int nr_queue)
{
	struct blk_mq_hw_ctx *hctx;
	unsigned int i;

	queue_for_each_hw_ctx(q, hctx, i) {
		if (i == nr_queue)
			break;
		blk_mq_debugfs_unregister_hctx(hctx);
		blk_mq_exit_hctx(q, set, hctx, i);
	}
}

static int blk_mq_init_hctx(struct request_queue *q,
		struct blk_mq_tag_set *set,
		struct blk_mq_hw_ctx *hctx, unsigned hctx_idx)
{
	int node;

	node = hctx->numa_node;
	if (node == NUMA_NO_NODE)
		node = hctx->numa_node = set->numa_node;

	INIT_DELAYED_WORK(&hctx->run_work, blk_mq_run_work_fn);
	spin_lock_init(&hctx->lock);
	INIT_LIST_HEAD(&hctx->dispatch);
	hctx->queue = q;
	hctx->flags = set->flags & ~BLK_MQ_F_TAG_SHARED;

	cpuhp_state_add_instance_nocalls(CPUHP_BLK_MQ_DEAD, &hctx->cpuhp_dead);

	hctx->tags = set->tags[hctx_idx];

	/*
	 * Allocate space for all possible cpus to avoid allocation at
	 * runtime
	 */
	hctx->ctxs = kmalloc_array_node(nr_cpu_ids, sizeof(void *),
			GFP_NOIO | __GFP_NOWARN | __GFP_NORETRY, node);
	if (!hctx->ctxs)
		goto unregister_cpu_notifier;

	if (sbitmap_init_node(&hctx->ctx_map, nr_cpu_ids, ilog2(8),
				GFP_NOIO | __GFP_NOWARN | __GFP_NORETRY, node))
		goto free_ctxs;

	hctx->nr_ctx = 0;

	spin_lock_init(&hctx->dispatch_wait_lock);
	init_waitqueue_func_entry(&hctx->dispatch_wait, blk_mq_dispatch_wake);
	INIT_LIST_HEAD(&hctx->dispatch_wait.entry);

	if (set->ops->init_hctx &&
	    set->ops->init_hctx(hctx, set->driver_data, hctx_idx))
		goto free_bitmap;

	hctx->fq = blk_alloc_flush_queue(q, hctx->numa_node, set->cmd_size,
			GFP_NOIO | __GFP_NOWARN | __GFP_NORETRY);
	if (!hctx->fq)
		goto exit_hctx;

	if (blk_mq_init_request(set, hctx->fq->flush_rq, hctx_idx, node))
		goto free_fq;

	if (hctx->flags & BLK_MQ_F_BLOCKING)
		init_srcu_struct(hctx->srcu);

	return 0;

 free_fq:
	kfree(hctx->fq);
 exit_hctx:
	if (set->ops->exit_hctx)
		set->ops->exit_hctx(hctx, hctx_idx);
 free_bitmap:
	sbitmap_free(&hctx->ctx_map);
 free_ctxs:
	kfree(hctx->ctxs);
 unregister_cpu_notifier:
	blk_mq_remove_cpuhp(hctx);
	return -1;
}

static void blk_mq_init_cpu_queues(struct request_queue *q,
				   unsigned int nr_hw_queues)
{
	struct blk_mq_tag_set *set = q->tag_set;
	unsigned int i, j;

	for_each_possible_cpu(i) {
		struct blk_mq_ctx *__ctx = per_cpu_ptr(q->queue_ctx, i);
		struct blk_mq_hw_ctx *hctx;
		int k;

		__ctx->cpu = i;
		spin_lock_init(&__ctx->lock);
		for (k = HCTX_TYPE_DEFAULT; k < HCTX_MAX_TYPES; k++)
			INIT_LIST_HEAD(&__ctx->rq_lists[k]);

		__ctx->queue = q;

		/*
		 * Set local node, IFF we have more than one hw queue. If
		 * not, we remain on the home node of the device
		 */
		for (j = 0; j < set->nr_maps; j++) {
			hctx = blk_mq_map_queue_type(q, j, i);
			if (nr_hw_queues > 1 && hctx->numa_node == NUMA_NO_NODE)
				hctx->numa_node = local_memory_node(cpu_to_node(i));
		}
	}
}

static bool __blk_mq_alloc_rq_map(struct blk_mq_tag_set *set, int hctx_idx)
{
	int ret = 0;

	set->tags[hctx_idx] = blk_mq_alloc_rq_map(set, hctx_idx,
					set->queue_depth, set->reserved_tags);
	if (!set->tags[hctx_idx])
		return false;

	ret = blk_mq_alloc_rqs(set, set->tags[hctx_idx], hctx_idx,
				set->queue_depth);
	if (!ret)
		return true;

	blk_mq_free_rq_map(set->tags[hctx_idx]);
	set->tags[hctx_idx] = NULL;
	return false;
}

static void blk_mq_free_map_and_requests(struct blk_mq_tag_set *set,
					 unsigned int hctx_idx)
{
	if (set->tags && set->tags[hctx_idx]) {
		blk_mq_free_rqs(set, set->tags[hctx_idx], hctx_idx);
		blk_mq_free_rq_map(set->tags[hctx_idx]);
		set->tags[hctx_idx] = NULL;
	}
}

static void blk_mq_map_swqueue(struct request_queue *q)
{
	unsigned int i, j, hctx_idx;
	struct blk_mq_hw_ctx *hctx;
	struct blk_mq_ctx *ctx;
	struct blk_mq_tag_set *set = q->tag_set;

	/*
	 * Avoid others reading imcomplete hctx->cpumask through sysfs
	 */
	mutex_lock(&q->sysfs_lock);

	queue_for_each_hw_ctx(q, hctx, i) {
		cpumask_clear(hctx->cpumask);
		hctx->nr_ctx = 0;
		hctx->dispatch_from = NULL;
	}

	/*
	 * Map software to hardware queues.
	 *
	 * If the cpu isn't present, the cpu is mapped to first hctx.
	 */
	for_each_possible_cpu(i) {
		hctx_idx = set->map[0].mq_map[i];
		/* unmapped hw queue can be remapped after CPU topo changed */
		if (!set->tags[hctx_idx] &&
		    !__blk_mq_alloc_rq_map(set, hctx_idx)) {
			/*
			 * If tags initialization fail for some hctx,
			 * that hctx won't be brought online.  In this
			 * case, remap the current ctx to hctx[0] which
			 * is guaranteed to always have tags allocated
			 */
			set->map[0].mq_map[i] = 0;
		}

		ctx = per_cpu_ptr(q->queue_ctx, i);
		for (j = 0; j < set->nr_maps; j++) {
			if (!set->map[j].nr_queues)
				continue;

			hctx = blk_mq_map_queue_type(q, j, i);

			/*
			 * If the CPU is already set in the mask, then we've
			 * mapped this one already. This can happen if
			 * devices share queues across queue maps.
			 */
			if (cpumask_test_cpu(i, hctx->cpumask))
				continue;

			cpumask_set_cpu(i, hctx->cpumask);
			hctx->type = j;
			ctx->index_hw[hctx->type] = hctx->nr_ctx;
			hctx->ctxs[hctx->nr_ctx++] = ctx;

			/*
			 * If the nr_ctx type overflows, we have exceeded the
			 * amount of sw queues we can support.
			 */
			BUG_ON(!hctx->nr_ctx);
		}
	}

	mutex_unlock(&q->sysfs_lock);

	queue_for_each_hw_ctx(q, hctx, i) {
		/*
		 * If no software queues are mapped to this hardware queue,
		 * disable it and free the request entries.
		 */
		if (!hctx->nr_ctx) {
			/* Never unmap queue 0.  We need it as a
			 * fallback in case of a new remap fails
			 * allocation
			 */
			if (i && set->tags[i])
				blk_mq_free_map_and_requests(set, i);

			hctx->tags = NULL;
			continue;
		}

		hctx->tags = set->tags[i];
		WARN_ON(!hctx->tags);

		/*
		 * Set the map size to the number of mapped software queues.
		 * This is more accurate and more efficient than looping
		 * over all possibly mapped software queues.
		 */
		sbitmap_resize(&hctx->ctx_map, hctx->nr_ctx);

		/*
		 * Initialize batch roundrobin counts
		 */
		hctx->next_cpu = blk_mq_first_mapped_cpu(hctx);
		hctx->next_cpu_batch = BLK_MQ_CPU_WORK_BATCH;
	}
}

/*
 * Caller needs to ensure that we're either frozen/quiesced, or that
 * the queue isn't live yet.
 */
static void queue_set_hctx_shared(struct request_queue *q, bool shared)
{
	struct blk_mq_hw_ctx *hctx;
	int i;

	queue_for_each_hw_ctx(q, hctx, i) {
		if (shared)
			hctx->flags |= BLK_MQ_F_TAG_SHARED;
		else
			hctx->flags &= ~BLK_MQ_F_TAG_SHARED;
	}
}

static void blk_mq_update_tag_set_depth(struct blk_mq_tag_set *set,
					bool shared)
{
	struct request_queue *q;

	lockdep_assert_held(&set->tag_list_lock);

	list_for_each_entry(q, &set->tag_list, tag_set_list) {
		blk_mq_freeze_queue(q);
		queue_set_hctx_shared(q, shared);
		blk_mq_unfreeze_queue(q);
	}
}

static void blk_mq_del_queue_tag_set(struct request_queue *q)
{
	struct blk_mq_tag_set *set = q->tag_set;

	mutex_lock(&set->tag_list_lock);
	list_del_rcu(&q->tag_set_list);
	if (list_is_singular(&set->tag_list)) {
		/* just transitioned to unshared */
		set->flags &= ~BLK_MQ_F_TAG_SHARED;
		/* update existing queue */
		blk_mq_update_tag_set_depth(set, false);
	}
	mutex_unlock(&set->tag_list_lock);
	INIT_LIST_HEAD(&q->tag_set_list);
}

static void blk_mq_add_queue_tag_set(struct blk_mq_tag_set *set,
				     struct request_queue *q)
{
	mutex_lock(&set->tag_list_lock);

	/*
	 * Check to see if we're transitioning to shared (from 1 to 2 queues).
	 */
	if (!list_empty(&set->tag_list) &&
	    !(set->flags & BLK_MQ_F_TAG_SHARED)) {
		set->flags |= BLK_MQ_F_TAG_SHARED;
		/* update existing queue */
		blk_mq_update_tag_set_depth(set, true);
	}
	if (set->flags & BLK_MQ_F_TAG_SHARED)
		queue_set_hctx_shared(q, true);
	list_add_tail_rcu(&q->tag_set_list, &set->tag_list);

	mutex_unlock(&set->tag_list_lock);
}

/* All allocations will be freed in release handler of q->mq_kobj */
static int blk_mq_alloc_ctxs(struct request_queue *q)
{
	struct blk_mq_ctxs *ctxs;
	int cpu;

	ctxs = kzalloc(sizeof(*ctxs), GFP_KERNEL);
	if (!ctxs)
		return -ENOMEM;

	ctxs->queue_ctx = alloc_percpu(struct blk_mq_ctx);
	if (!ctxs->queue_ctx)
		goto fail;

	for_each_possible_cpu(cpu) {
		struct blk_mq_ctx *ctx = per_cpu_ptr(ctxs->queue_ctx, cpu);
		ctx->ctxs = ctxs;
	}

	q->mq_kobj = &ctxs->kobj;
	q->queue_ctx = ctxs->queue_ctx;

	return 0;
 fail:
	kfree(ctxs);
	return -ENOMEM;
}

/*
 * It is the actual release handler for mq, but we do it from
 * request queue's release handler for avoiding use-after-free
 * and headache because q->mq_kobj shouldn't have been introduced,
 * but we can't group ctx/kctx kobj without it.
 */
void blk_mq_release(struct request_queue *q)
{
	struct blk_mq_hw_ctx *hctx;
	unsigned int i;

	/* hctx kobj stays in hctx */
	queue_for_each_hw_ctx(q, hctx, i) {
		if (!hctx)
			continue;
		kobject_put(&hctx->kobj);
	}

	kfree(q->queue_hw_ctx);

	/*
	 * release .mq_kobj and sw queue's kobject now because
	 * both share lifetime with request queue.
	 */
	blk_mq_sysfs_deinit(q);
}

struct request_queue *blk_mq_init_queue(struct blk_mq_tag_set *set)
{
	struct request_queue *uninit_q, *q;

	uninit_q = blk_alloc_queue_node(GFP_KERNEL, set->numa_node);
	if (!uninit_q)
		return ERR_PTR(-ENOMEM);

	q = blk_mq_init_allocated_queue(set, uninit_q);
	if (IS_ERR(q))
		blk_cleanup_queue(uninit_q);

	return q;
}
EXPORT_SYMBOL(blk_mq_init_queue);

/*
 * Helper for setting up a queue with mq ops, given queue depth, and
 * the passed in mq ops flags.
 */
struct request_queue *blk_mq_init_sq_queue(struct blk_mq_tag_set *set,
					   const struct blk_mq_ops *ops,
					   unsigned int queue_depth,
					   unsigned int set_flags)
{
	struct request_queue *q;
	int ret;

	memset(set, 0, sizeof(*set));
	set->ops = ops;
	set->nr_hw_queues = 1;
	set->nr_maps = 1;
	set->queue_depth = queue_depth;
	set->numa_node = NUMA_NO_NODE;
	set->flags = set_flags;

	ret = blk_mq_alloc_tag_set(set);
	if (ret)
		return ERR_PTR(ret);

	q = blk_mq_init_queue(set);
	if (IS_ERR(q)) {
		blk_mq_free_tag_set(set);
		return q;
	}

	return q;
}
EXPORT_SYMBOL(blk_mq_init_sq_queue);

static int blk_mq_hw_ctx_size(struct blk_mq_tag_set *tag_set)
{
	int hw_ctx_size = sizeof(struct blk_mq_hw_ctx);

	BUILD_BUG_ON(ALIGN(offsetof(struct blk_mq_hw_ctx, srcu),
			   __alignof__(struct blk_mq_hw_ctx)) !=
		     sizeof(struct blk_mq_hw_ctx));

	if (tag_set->flags & BLK_MQ_F_BLOCKING)
		hw_ctx_size += sizeof(struct srcu_struct);

	return hw_ctx_size;
}

static struct blk_mq_hw_ctx *blk_mq_alloc_and_init_hctx(
		struct blk_mq_tag_set *set, struct request_queue *q,
		int hctx_idx, int node)
{
	struct blk_mq_hw_ctx *hctx;

	hctx = kzalloc_node(blk_mq_hw_ctx_size(set),
			GFP_NOIO | __GFP_NOWARN | __GFP_NORETRY,
			node);
	if (!hctx)
		return NULL;

	if (!zalloc_cpumask_var_node(&hctx->cpumask,
				GFP_NOIO | __GFP_NOWARN | __GFP_NORETRY,
				node)) {
		kfree(hctx);
		return NULL;
	}

	atomic_set(&hctx->nr_active, 0);
	hctx->numa_node = node;
	hctx->queue_num = hctx_idx;

	if (blk_mq_init_hctx(q, set, hctx, hctx_idx)) {
		free_cpumask_var(hctx->cpumask);
		kfree(hctx);
		return NULL;
	}
	blk_mq_hctx_kobj_init(hctx);

	return hctx;
}

static void blk_mq_realloc_hw_ctxs(struct blk_mq_tag_set *set,
						struct request_queue *q)
{
	int i, j, end;
	struct blk_mq_hw_ctx **hctxs = q->queue_hw_ctx;

	/* protect against switching io scheduler  */
	mutex_lock(&q->sysfs_lock);
	for (i = 0; i < set->nr_hw_queues; i++) {
		int node;
		struct blk_mq_hw_ctx *hctx;

		node = blk_mq_hw_queue_to_node(&set->map[0], i);
		/*
		 * If the hw queue has been mapped to another numa node,
		 * we need to realloc the hctx. If allocation fails, fallback
		 * to use the previous one.
		 */
		if (hctxs[i] && (hctxs[i]->numa_node == node))
			continue;

		hctx = blk_mq_alloc_and_init_hctx(set, q, i, node);
		if (hctx) {
			if (hctxs[i]) {
				blk_mq_exit_hctx(q, set, hctxs[i], i);
				kobject_put(&hctxs[i]->kobj);
			}
			hctxs[i] = hctx;
		} else {
			if (hctxs[i])
				pr_warn("Allocate new hctx on node %d fails,\
						fallback to previous one on node %d\n",
						node, hctxs[i]->numa_node);
			else
				break;
		}
	}
	/*
	 * Increasing nr_hw_queues fails. Free the newly allocated
	 * hctxs and keep the previous q->nr_hw_queues.
	 */
	if (i != set->nr_hw_queues) {
		j = q->nr_hw_queues;
		end = i;
	} else {
		j = i;
		end = q->nr_hw_queues;
		q->nr_hw_queues = set->nr_hw_queues;
	}

	for (; j < end; j++) {
		struct blk_mq_hw_ctx *hctx = hctxs[j];

		if (hctx) {
			if (hctx->tags)
				blk_mq_free_map_and_requests(set, j);
			blk_mq_exit_hctx(q, set, hctx, j);
			kobject_put(&hctx->kobj);
			hctxs[j] = NULL;

		}
	}
	mutex_unlock(&q->sysfs_lock);
}

/*
 * Maximum number of hardware queues we support. For single sets, we'll never
 * have more than the CPUs (software queues). For multiple sets, the tag_set
 * user may have set ->nr_hw_queues larger.
 */
static unsigned int nr_hw_queues(struct blk_mq_tag_set *set)
{
	if (set->nr_maps == 1)
		return nr_cpu_ids;

	return max(set->nr_hw_queues, nr_cpu_ids);
}

struct request_queue *blk_mq_init_allocated_queue(struct blk_mq_tag_set *set,
						  struct request_queue *q)
{
	/* mark the queue as mq asap */
	q->mq_ops = set->ops;

	q->poll_cb = blk_stat_alloc_callback(blk_mq_poll_stats_fn,
					     blk_mq_poll_stats_bkt,
					     BLK_MQ_POLL_STATS_BKTS, q);
	if (!q->poll_cb)
		goto err_exit;

	if (blk_mq_alloc_ctxs(q))
		goto err_exit;

	/* init q->mq_kobj and sw queues' kobjects */
	blk_mq_sysfs_init(q);

	q->nr_queues = nr_hw_queues(set);
	q->queue_hw_ctx = kcalloc_node(q->nr_queues, sizeof(*(q->queue_hw_ctx)),
						GFP_KERNEL, set->numa_node);
	if (!q->queue_hw_ctx)
		goto err_sys_init;

	blk_mq_realloc_hw_ctxs(set, q);
	if (!q->nr_hw_queues)
		goto err_hctxs;

	INIT_WORK(&q->timeout_work, blk_mq_timeout_work);
	blk_queue_rq_timeout(q, set->timeout ? set->timeout : 30 * HZ);

	q->tag_set = set;

	q->queue_flags |= QUEUE_FLAG_MQ_DEFAULT;
	if (set->nr_maps > HCTX_TYPE_POLL &&
	    set->map[HCTX_TYPE_POLL].nr_queues)
		blk_queue_flag_set(QUEUE_FLAG_POLL, q);

	if (!(set->flags & BLK_MQ_F_SG_MERGE))
		blk_queue_flag_set(QUEUE_FLAG_NO_SG_MERGE, q);

	q->sg_reserved_size = INT_MAX;

	INIT_DELAYED_WORK(&q->requeue_work, blk_mq_requeue_work);
	INIT_LIST_HEAD(&q->requeue_list);
	spin_lock_init(&q->requeue_lock);

	blk_queue_make_request(q, blk_mq_make_request);

	/*
	 * Do this after blk_queue_make_request() overrides it...
	 */
	q->nr_requests = set->queue_depth;

	/*
	 * Default to classic polling
	 */
	q->poll_nsec = -1;

	blk_mq_init_cpu_queues(q, set->nr_hw_queues);
	blk_mq_add_queue_tag_set(set, q);
	blk_mq_map_swqueue(q);

	if (!(set->flags & BLK_MQ_F_NO_SCHED)) {
		int ret;

		ret = elevator_init_mq(q);
		if (ret)
			return ERR_PTR(ret);
	}

	return q;

err_hctxs:
	kfree(q->queue_hw_ctx);
err_sys_init:
	blk_mq_sysfs_deinit(q);
err_exit:
	q->mq_ops = NULL;
	return ERR_PTR(-ENOMEM);
}
EXPORT_SYMBOL(blk_mq_init_allocated_queue);

void blk_mq_free_queue(struct request_queue *q)
{
	struct blk_mq_tag_set	*set = q->tag_set;

	blk_mq_del_queue_tag_set(q);
	blk_mq_exit_hw_queues(q, set, set->nr_hw_queues);
}

static int __blk_mq_alloc_rq_maps(struct blk_mq_tag_set *set)
{
	int i;

	for (i = 0; i < set->nr_hw_queues; i++)
		if (!__blk_mq_alloc_rq_map(set, i))
			goto out_unwind;

	return 0;

out_unwind:
	while (--i >= 0)
		blk_mq_free_rq_map(set->tags[i]);

	return -ENOMEM;
}

/*
 * Allocate the request maps associated with this tag_set. Note that this
 * may reduce the depth asked for, if memory is tight. set->queue_depth
 * will be updated to reflect the allocated depth.
 */
static int blk_mq_alloc_rq_maps(struct blk_mq_tag_set *set)
{
	unsigned int depth;
	int err;

	depth = set->queue_depth;
	do {
		err = __blk_mq_alloc_rq_maps(set);
		if (!err)
			break;

		set->queue_depth >>= 1;
		if (set->queue_depth < set->reserved_tags + BLK_MQ_TAG_MIN) {
			err = -ENOMEM;
			break;
		}
	} while (set->queue_depth);

	if (!set->queue_depth || err) {
		pr_err("blk-mq: failed to allocate request map\n");
		return -ENOMEM;
	}

	if (depth != set->queue_depth)
		pr_info("blk-mq: reduced tag depth (%u -> %u)\n",
						depth, set->queue_depth);

	return 0;
}

static int blk_mq_update_queue_map(struct blk_mq_tag_set *set)
{
	if (set->ops->map_queues && !is_kdump_kernel()) {
		int i;

		/*
		 * transport .map_queues is usually done in the following
		 * way:
		 *
		 * for (queue = 0; queue < set->nr_hw_queues; queue++) {
		 * 	mask = get_cpu_mask(queue)
		 * 	for_each_cpu(cpu, mask)
		 * 		set->map[x].mq_map[cpu] = queue;
		 * }
		 *
		 * When we need to remap, the table has to be cleared for
		 * killing stale mapping since one CPU may not be mapped
		 * to any hw queue.
		 */
		for (i = 0; i < set->nr_maps; i++)
			blk_mq_clear_mq_map(&set->map[i]);

		return set->ops->map_queues(set);
	} else {
		BUG_ON(set->nr_maps > 1);
		return blk_mq_map_queues(&set->map[0]);
	}
}

/*
 * Alloc a tag set to be associated with one or more request queues.
 * May fail with EINVAL for various error conditions. May adjust the
 * requested depth down, if it's too large. In that case, the set
 * value will be stored in set->queue_depth.
 */
int blk_mq_alloc_tag_set(struct blk_mq_tag_set *set)
{
	int i, ret;

	BUILD_BUG_ON(BLK_MQ_MAX_DEPTH > 1 << BLK_MQ_UNIQUE_TAG_BITS);

	if (!set->nr_hw_queues)
		return -EINVAL;
	if (!set->queue_depth)
		return -EINVAL;
	if (set->queue_depth < set->reserved_tags + BLK_MQ_TAG_MIN)
		return -EINVAL;

	if (!set->ops->queue_rq)
		return -EINVAL;

	if (!set->ops->get_budget ^ !set->ops->put_budget)
		return -EINVAL;

	if (set->queue_depth > BLK_MQ_MAX_DEPTH) {
		pr_info("blk-mq: reduced tag depth to %u\n",
			BLK_MQ_MAX_DEPTH);
		set->queue_depth = BLK_MQ_MAX_DEPTH;
	}

	if (!set->nr_maps)
		set->nr_maps = 1;
	else if (set->nr_maps > HCTX_MAX_TYPES)
		return -EINVAL;

	/*
	 * If a crashdump is active, then we are potentially in a very
	 * memory constrained environment. Limit us to 1 queue and
	 * 64 tags to prevent using too much memory.
	 */
	if (is_kdump_kernel()) {
		set->nr_hw_queues = 1;
		set->nr_maps = 1;
		set->queue_depth = min(64U, set->queue_depth);
	}
	/*
	 * There is no use for more h/w queues than cpus if we just have
	 * a single map
	 */
	if (set->nr_maps == 1 && set->nr_hw_queues > nr_cpu_ids)
		set->nr_hw_queues = nr_cpu_ids;

	set->tags = kcalloc_node(nr_hw_queues(set), sizeof(struct blk_mq_tags *),
				 GFP_KERNEL, set->numa_node);
	if (!set->tags)
		return -ENOMEM;

	ret = -ENOMEM;
	for (i = 0; i < set->nr_maps; i++) {
		set->map[i].mq_map = kcalloc_node(nr_cpu_ids,
						  sizeof(set->map[i].mq_map[0]),
						  GFP_KERNEL, set->numa_node);
		if (!set->map[i].mq_map)
			goto out_free_mq_map;
		set->map[i].nr_queues = is_kdump_kernel() ? 1 : set->nr_hw_queues;
	}

	ret = blk_mq_update_queue_map(set);
	if (ret)
		goto out_free_mq_map;

	ret = blk_mq_alloc_rq_maps(set);
	if (ret)
		goto out_free_mq_map;

	mutex_init(&set->tag_list_lock);
	INIT_LIST_HEAD(&set->tag_list);

	return 0;

out_free_mq_map:
	for (i = 0; i < set->nr_maps; i++) {
		kfree(set->map[i].mq_map);
		set->map[i].mq_map = NULL;
	}
	kfree(set->tags);
	set->tags = NULL;
	return ret;
}
EXPORT_SYMBOL(blk_mq_alloc_tag_set);

void blk_mq_free_tag_set(struct blk_mq_tag_set *set)
{
	int i, j;

	for (i = 0; i < nr_hw_queues(set); i++)
		blk_mq_free_map_and_requests(set, i);

	for (j = 0; j < set->nr_maps; j++) {
		kfree(set->map[j].mq_map);
		set->map[j].mq_map = NULL;
	}

	kfree(set->tags);
	set->tags = NULL;
}
EXPORT_SYMBOL(blk_mq_free_tag_set);

int blk_mq_update_nr_requests(struct request_queue *q, unsigned int nr)
{
	struct blk_mq_tag_set *set = q->tag_set;
	struct blk_mq_hw_ctx *hctx;
	int i, ret;

	if (!set)
		return -EINVAL;

	blk_mq_freeze_queue(q);
	blk_mq_quiesce_queue(q);

	ret = 0;
	queue_for_each_hw_ctx(q, hctx, i) {
		if (!hctx->tags)
			continue;
		/*
		 * If we're using an MQ scheduler, just update the scheduler
		 * queue depth. This is similar to what the old code would do.
		 */
		if (!hctx->sched_tags) {
			ret = blk_mq_tag_update_depth(hctx, &hctx->tags, nr,
							false);
		} else {
			ret = blk_mq_tag_update_depth(hctx, &hctx->sched_tags,
							nr, true);
		}
		if (ret)
			break;
	}

	if (!ret)
		q->nr_requests = nr;

	blk_mq_unquiesce_queue(q);
	blk_mq_unfreeze_queue(q);

	return ret;
}

/*
 * request_queue and elevator_type pair.
 * It is just used by __blk_mq_update_nr_hw_queues to cache
 * the elevator_type associated with a request_queue.
 */
struct blk_mq_qe_pair {
	struct list_head node;
	struct request_queue *q;
	struct elevator_type *type;
};

/*
 * Cache the elevator_type in qe pair list and switch the
 * io scheduler to 'none'
 */
static bool blk_mq_elv_switch_none(struct list_head *head,
		struct request_queue *q)
{
	struct blk_mq_qe_pair *qe;

	if (!q->elevator)
		return true;

	qe = kmalloc(sizeof(*qe), GFP_NOIO | __GFP_NOWARN | __GFP_NORETRY);
	if (!qe)
		return false;

	INIT_LIST_HEAD(&qe->node);
	qe->q = q;
	qe->type = q->elevator->type;
	list_add(&qe->node, head);

	mutex_lock(&q->sysfs_lock);
	/*
	 * After elevator_switch_mq, the previous elevator_queue will be
	 * released by elevator_release. The reference of the io scheduler
	 * module get by elevator_get will also be put. So we need to get
	 * a reference of the io scheduler module here to prevent it to be
	 * removed.
	 */
	__module_get(qe->type->elevator_owner);
	elevator_switch_mq(q, NULL);
	mutex_unlock(&q->sysfs_lock);

	return true;
}

static void blk_mq_elv_switch_back(struct list_head *head,
		struct request_queue *q)
{
	struct blk_mq_qe_pair *qe;
	struct elevator_type *t = NULL;

	list_for_each_entry(qe, head, node)
		if (qe->q == q) {
			t = qe->type;
			break;
		}

	if (!t)
		return;

	list_del(&qe->node);
	kfree(qe);

	mutex_lock(&q->sysfs_lock);
	elevator_switch_mq(q, t);
	mutex_unlock(&q->sysfs_lock);
}

static void __blk_mq_update_nr_hw_queues(struct blk_mq_tag_set *set,
							int nr_hw_queues)
{
	struct request_queue *q;
	LIST_HEAD(head);
	int prev_nr_hw_queues;

	lockdep_assert_held(&set->tag_list_lock);

	if (set->nr_maps == 1 && nr_hw_queues > nr_cpu_ids)
		nr_hw_queues = nr_cpu_ids;
	if (nr_hw_queues < 1 || nr_hw_queues == set->nr_hw_queues)
		return;

	list_for_each_entry(q, &set->tag_list, tag_set_list)
		blk_mq_freeze_queue(q);
	/*
	 * Sync with blk_mq_queue_tag_busy_iter.
	 */
	synchronize_rcu();
	/*
	 * Switch IO scheduler to 'none', cleaning up the data associated
	 * with the previous scheduler. We will switch back once we are done
	 * updating the new sw to hw queue mappings.
	 */
	list_for_each_entry(q, &set->tag_list, tag_set_list)
		if (!blk_mq_elv_switch_none(&head, q))
			goto switch_back;

	list_for_each_entry(q, &set->tag_list, tag_set_list) {
		blk_mq_debugfs_unregister_hctxs(q);
		blk_mq_sysfs_unregister(q);
	}

	prev_nr_hw_queues = set->nr_hw_queues;
	set->nr_hw_queues = nr_hw_queues;
	blk_mq_update_queue_map(set);
fallback:
	list_for_each_entry(q, &set->tag_list, tag_set_list) {
		blk_mq_realloc_hw_ctxs(set, q);
		if (q->nr_hw_queues != set->nr_hw_queues) {
			pr_warn("Increasing nr_hw_queues to %d fails, fallback to %d\n",
					nr_hw_queues, prev_nr_hw_queues);
			set->nr_hw_queues = prev_nr_hw_queues;
			blk_mq_map_queues(&set->map[0]);
			goto fallback;
		}
		blk_mq_map_swqueue(q);
	}

	list_for_each_entry(q, &set->tag_list, tag_set_list) {
		blk_mq_sysfs_register(q);
		blk_mq_debugfs_register_hctxs(q);
	}

switch_back:
	list_for_each_entry(q, &set->tag_list, tag_set_list)
		blk_mq_elv_switch_back(&head, q);

	list_for_each_entry(q, &set->tag_list, tag_set_list)
		blk_mq_unfreeze_queue(q);
}

void blk_mq_update_nr_hw_queues(struct blk_mq_tag_set *set, int nr_hw_queues)
{
	mutex_lock(&set->tag_list_lock);
	__blk_mq_update_nr_hw_queues(set, nr_hw_queues);
	mutex_unlock(&set->tag_list_lock);
}
EXPORT_SYMBOL_GPL(blk_mq_update_nr_hw_queues);

/* Enable polling stats and return whether they were already enabled. */
static bool blk_poll_stats_enable(struct request_queue *q)
{
	if (test_bit(QUEUE_FLAG_POLL_STATS, &q->queue_flags) ||
	    blk_queue_flag_test_and_set(QUEUE_FLAG_POLL_STATS, q))
		return true;
	blk_stat_add_callback(q, q->poll_cb);
	return false;
}

static void blk_mq_poll_stats_start(struct request_queue *q)
{
	/*
	 * We don't arm the callback if polling stats are not enabled or the
	 * callback is already active.
	 */
	if (!test_bit(QUEUE_FLAG_POLL_STATS, &q->queue_flags) ||
	    blk_stat_is_active(q->poll_cb))
		return;

	blk_stat_activate_msecs(q->poll_cb, 100);
}

static void blk_mq_poll_stats_fn(struct blk_stat_callback *cb)
{
	struct request_queue *q = cb->data;
	int bucket;

	for (bucket = 0; bucket < BLK_MQ_POLL_STATS_BKTS; bucket++) {
		if (cb->stat[bucket].nr_samples)
			q->poll_stat[bucket] = cb->stat[bucket];
	}
}

static unsigned long blk_mq_poll_nsecs(struct request_queue *q,
				       struct blk_mq_hw_ctx *hctx,
				       struct request *rq)
{
	unsigned long ret = 0;
	int bucket;

	/*
	 * If stats collection isn't on, don't sleep but turn it on for
	 * future users
	 */
	if (!blk_poll_stats_enable(q))
		return 0;

	/*
	 * As an optimistic guess, use half of the mean service time
	 * for this type of request. We can (and should) make this smarter.
	 * For instance, if the completion latencies are tight, we can
	 * get closer than just half the mean. This is especially
	 * important on devices where the completion latencies are longer
	 * than ~10 usec. We do use the stats for the relevant IO size
	 * if available which does lead to better estimates.
	 */
	bucket = blk_mq_poll_stats_bkt(rq);
	if (bucket < 0)
		return ret;

	if (q->poll_stat[bucket].nr_samples)
		ret = (q->poll_stat[bucket].mean + 1) / 2;

	return ret;
}

static bool blk_mq_poll_hybrid_sleep(struct request_queue *q,
				     struct blk_mq_hw_ctx *hctx,
				     struct request *rq)
{
	struct hrtimer_sleeper hs;
	enum hrtimer_mode mode;
	unsigned int nsecs;
	ktime_t kt;

	if (rq->rq_flags & RQF_MQ_POLL_SLEPT)
		return false;

	/*
	 * If we get here, hybrid polling is enabled. Hence poll_nsec can be:
	 *
	 *  0:	use half of prev avg
	 * >0:	use this specific value
	 */
	if (q->poll_nsec > 0)
		nsecs = q->poll_nsec;
	else
		nsecs = blk_mq_poll_nsecs(q, hctx, rq);

	if (!nsecs)
		return false;

	rq->rq_flags |= RQF_MQ_POLL_SLEPT;

	/*
	 * This will be replaced with the stats tracking code, using
	 * 'avg_completion_time / 2' as the pre-sleep target.
	 */
	kt = nsecs;

	mode = HRTIMER_MODE_REL;
	hrtimer_init_on_stack(&hs.timer, CLOCK_MONOTONIC, mode);
	hrtimer_set_expires(&hs.timer, kt);

	hrtimer_init_sleeper(&hs, current);
	do {
		if (blk_mq_rq_state(rq) == MQ_RQ_COMPLETE)
			break;
		set_current_state(TASK_UNINTERRUPTIBLE);
		hrtimer_start_expires(&hs.timer, mode);
		if (hs.task)
			io_schedule();
		hrtimer_cancel(&hs.timer);
		mode = HRTIMER_MODE_ABS;
	} while (hs.task && !signal_pending(current));

	__set_current_state(TASK_RUNNING);
	destroy_hrtimer_on_stack(&hs.timer);
	return true;
}

static bool blk_mq_poll_hybrid(struct request_queue *q,
			       struct blk_mq_hw_ctx *hctx, blk_qc_t cookie)
{
	struct request *rq;

	if (q->poll_nsec == -1)
		return false;

	if (!blk_qc_t_is_internal(cookie))
		rq = blk_mq_tag_to_rq(hctx->tags, blk_qc_t_to_tag(cookie));
	else {
		rq = blk_mq_tag_to_rq(hctx->sched_tags, blk_qc_t_to_tag(cookie));
		/*
		 * With scheduling, if the request has completed, we'll
		 * get a NULL return here, as we clear the sched tag when
		 * that happens. The request still remains valid, like always,
		 * so we should be safe with just the NULL check.
		 */
		if (!rq)
			return false;
	}

	return blk_mq_poll_hybrid_sleep(q, hctx, rq);
}

/**
 * blk_poll - poll for IO completions
 * @q:  the queue
 * @cookie: cookie passed back at IO submission time
 * @spin: whether to spin for completions
 *
 * Description:
 *    Poll for completions on the passed in queue. Returns number of
 *    completed entries found. If @spin is true, then blk_poll will continue
 *    looping until at least one completion is found, unless the task is
 *    otherwise marked running (or we need to reschedule).
 */
int blk_poll(struct request_queue *q, blk_qc_t cookie, bool spin)
{
	struct blk_mq_hw_ctx *hctx;
	long state;

	if (!blk_qc_t_valid(cookie) ||
	    !test_bit(QUEUE_FLAG_POLL, &q->queue_flags))
		return 0;

	if (current->plug)
		blk_flush_plug_list(current->plug, false);

	hctx = q->queue_hw_ctx[blk_qc_t_to_queue_num(cookie)];

	/*
	 * If we sleep, have the caller restart the poll loop to reset
	 * the state. Like for the other success return cases, the
	 * caller is responsible for checking if the IO completed. If
	 * the IO isn't complete, we'll get called again and will go
	 * straight to the busy poll loop.
	 */
	if (blk_mq_poll_hybrid(q, hctx, cookie))
		return 1;

	hctx->poll_considered++;

	state = current->state;
	do {
		int ret;

		hctx->poll_invoked++;

		ret = q->mq_ops->poll(hctx);
		if (ret > 0) {
			hctx->poll_success++;
			__set_current_state(TASK_RUNNING);
			return ret;
		}

		if (signal_pending_state(state, current))
			__set_current_state(TASK_RUNNING);

		if (current->state == TASK_RUNNING)
			return 1;
		if (ret < 0 || !spin)
			break;
		cpu_relax();
	} while (!need_resched());

	__set_current_state(TASK_RUNNING);
	return 0;
}
EXPORT_SYMBOL_GPL(blk_poll);

unsigned int blk_mq_rq_cpu(struct request *rq)
{
	return rq->mq_ctx->cpu;
}
EXPORT_SYMBOL(blk_mq_rq_cpu);

static int __init blk_mq_init(void)
{
	cpuhp_setup_state_multi(CPUHP_BLK_MQ_DEAD, "block/mq:dead", NULL,
				blk_mq_hctx_notify_dead);
	return 0;
}
subsys_initcall(blk_mq_init);<|MERGE_RESOLUTION|>--- conflicted
+++ resolved
@@ -1824,46 +1824,6 @@
 		goto out_unlock;
 	}
 
-<<<<<<< HEAD
-	return __blk_mq_issue_directly(hctx, rq, cookie);
-insert:
-	if (bypass_insert)
-		return BLK_STS_RESOURCE;
-
-	blk_mq_request_bypass_insert(rq, run_queue);
-	return BLK_STS_OK;
-}
-
-static void blk_mq_try_issue_directly(struct blk_mq_hw_ctx *hctx,
-		struct request *rq, blk_qc_t *cookie)
-{
-	blk_status_t ret;
-	int srcu_idx;
-
-	might_sleep_if(hctx->flags & BLK_MQ_F_BLOCKING);
-
-	hctx_lock(hctx, &srcu_idx);
-
-	ret = __blk_mq_try_issue_directly(hctx, rq, cookie, false);
-	if (ret == BLK_STS_RESOURCE || ret == BLK_STS_DEV_RESOURCE)
-		blk_mq_request_bypass_insert(rq, true);
-	else if (ret != BLK_STS_OK)
-		blk_mq_end_request(rq, ret);
-
-	hctx_unlock(hctx, srcu_idx);
-}
-
-blk_status_t blk_mq_request_issue_directly(struct request *rq)
-{
-	blk_status_t ret;
-	int srcu_idx;
-	blk_qc_t unused_cookie;
-	struct blk_mq_ctx *ctx = rq->mq_ctx;
-	struct blk_mq_hw_ctx *hctx = blk_mq_map_queue(rq->q, ctx->cpu);
-
-	hctx_lock(hctx, &srcu_idx);
-	ret = __blk_mq_try_issue_directly(hctx, rq, &unused_cookie, true);
-=======
 	/*
 	 * Always add a request that has been through
 	 *.queue_rq() to the hardware dispatch list.
@@ -1871,7 +1831,6 @@
 	force = true;
 	ret = __blk_mq_issue_directly(hctx, rq, cookie, last);
 out_unlock:
->>>>>>> cf26057a
 	hctx_unlock(hctx, srcu_idx);
 	switch (ret) {
 	case BLK_STS_OK:
@@ -1912,18 +1871,6 @@
 				queuelist);
 
 		list_del_init(&rq->queuelist);
-<<<<<<< HEAD
-		ret = blk_mq_request_issue_directly(rq);
-		if (ret != BLK_STS_OK) {
-			if (ret == BLK_STS_RESOURCE ||
-					ret == BLK_STS_DEV_RESOURCE) {
-				blk_mq_request_bypass_insert(rq,
-							list_empty(list));
-				break;
-			}
-			blk_mq_end_request(rq, ret);
-		}
-=======
 		if (ret == BLK_STS_OK)
 			ret = blk_mq_try_issue_directly(hctx, rq, &unused,
 							false,
@@ -1952,7 +1899,6 @@
 						queuelist);
 		if (tmp->q != rq->q)
 			plug->multiple_queues = true;
->>>>>>> cf26057a
 	}
 }
 

// SPDX-License-Identifier: GPL-2.0-only
/*
 *  Copyright (C) 1991, 1992  Linus Torvalds
 *  Copyright (C) 2001  Andrea Arcangeli <andrea@suse.de> SuSE
 *  Copyright (C) 2016 - 2020 Christoph Hellwig
 */

#include <linux/init.h>
#include <linux/mm.h>
#include <linux/slab.h>
#include <linux/kmod.h>
#include <linux/major.h>
#include <linux/device_cgroup.h>
#include <linux/blkdev.h>
#include <linux/blk-integrity.h>
#include <linux/backing-dev.h>
#include <linux/module.h>
#include <linux/blkpg.h>
#include <linux/magic.h>
#include <linux/buffer_head.h>
#include <linux/swap.h>
#include <linux/writeback.h>
#include <linux/mount.h>
#include <linux/pseudo_fs.h>
#include <linux/uio.h>
#include <linux/namei.h>
#include <linux/cleancache.h>
#include <linux/part_stat.h>
#include <linux/uaccess.h>
#include "../fs/internal.h"
#include "blk.h"

struct bdev_inode {
	struct block_device bdev;
	struct inode vfs_inode;
};

static inline struct bdev_inode *BDEV_I(struct inode *inode)
{
	return container_of(inode, struct bdev_inode, vfs_inode);
}

struct block_device *I_BDEV(struct inode *inode)
{
	return &BDEV_I(inode)->bdev;
}
EXPORT_SYMBOL(I_BDEV);

static void bdev_write_inode(struct block_device *bdev)
{
	struct inode *inode = bdev->bd_inode;
	int ret;

	spin_lock(&inode->i_lock);
	while (inode->i_state & I_DIRTY) {
		spin_unlock(&inode->i_lock);
		ret = write_inode_now(inode, true);
		if (ret) {
			char name[BDEVNAME_SIZE];
			pr_warn_ratelimited("VFS: Dirty inode writeback failed "
					    "for block device %s (err=%d).\n",
					    bdevname(bdev, name), ret);
		}
		spin_lock(&inode->i_lock);
	}
	spin_unlock(&inode->i_lock);
}

/* Kill _all_ buffers and pagecache , dirty or not.. */
static void kill_bdev(struct block_device *bdev)
{
	struct address_space *mapping = bdev->bd_inode->i_mapping;

	if (mapping_empty(mapping))
		return;

	invalidate_bh_lrus();
	truncate_inode_pages(mapping, 0);
}

/* Invalidate clean unused buffers and pagecache. */
void invalidate_bdev(struct block_device *bdev)
{
	struct address_space *mapping = bdev->bd_inode->i_mapping;

	if (mapping->nrpages) {
		invalidate_bh_lrus();
		lru_add_drain_all();	/* make sure all lru add caches are flushed */
		invalidate_mapping_pages(mapping, 0, -1);
	}
	/* 99% of the time, we don't need to flush the cleancache on the bdev.
	 * But, for the strange corners, lets be cautious
	 */
	cleancache_invalidate_inode(mapping);
}
EXPORT_SYMBOL(invalidate_bdev);

/*
 * Drop all buffers & page cache for given bdev range. This function bails
 * with error if bdev has other exclusive owner (such as filesystem).
 */
int truncate_bdev_range(struct block_device *bdev, fmode_t mode,
			loff_t lstart, loff_t lend)
{
	/*
	 * If we don't hold exclusive handle for the device, upgrade to it
	 * while we discard the buffer cache to avoid discarding buffers
	 * under live filesystem.
	 */
	if (!(mode & FMODE_EXCL)) {
		int err = bd_prepare_to_claim(bdev, truncate_bdev_range);
		if (err)
			goto invalidate;
	}

	truncate_inode_pages_range(bdev->bd_inode->i_mapping, lstart, lend);
	if (!(mode & FMODE_EXCL))
		bd_abort_claiming(bdev, truncate_bdev_range);
	return 0;

invalidate:
	/*
	 * Someone else has handle exclusively open. Try invalidating instead.
	 * The 'end' argument is inclusive so the rounding is safe.
	 */
	return invalidate_inode_pages2_range(bdev->bd_inode->i_mapping,
					     lstart >> PAGE_SHIFT,
					     lend >> PAGE_SHIFT);
}

static void set_init_blocksize(struct block_device *bdev)
{
	unsigned int bsize = bdev_logical_block_size(bdev);
	loff_t size = i_size_read(bdev->bd_inode);

	while (bsize < PAGE_SIZE) {
		if (size & bsize)
			break;
		bsize <<= 1;
	}
	bdev->bd_inode->i_blkbits = blksize_bits(bsize);
}

int set_blocksize(struct block_device *bdev, int size)
{
	/* Size must be a power of two, and between 512 and PAGE_SIZE */
	if (size > PAGE_SIZE || size < 512 || !is_power_of_2(size))
		return -EINVAL;

	/* Size cannot be smaller than the size supported by the device */
	if (size < bdev_logical_block_size(bdev))
		return -EINVAL;

	/* Don't change the size if it is same as current */
	if (bdev->bd_inode->i_blkbits != blksize_bits(size)) {
		sync_blockdev(bdev);
		bdev->bd_inode->i_blkbits = blksize_bits(size);
		kill_bdev(bdev);
	}
	return 0;
}

EXPORT_SYMBOL(set_blocksize);

int sb_set_blocksize(struct super_block *sb, int size)
{
	if (set_blocksize(sb->s_bdev, size))
		return 0;
	/* If we get here, we know size is power of two
	 * and it's value is between 512 and PAGE_SIZE */
	sb->s_blocksize = size;
	sb->s_blocksize_bits = blksize_bits(size);
	return sb->s_blocksize;
}

EXPORT_SYMBOL(sb_set_blocksize);

int sb_min_blocksize(struct super_block *sb, int size)
{
	int minsize = bdev_logical_block_size(sb->s_bdev);
	if (size < minsize)
		size = minsize;
	return sb_set_blocksize(sb, size);
}

EXPORT_SYMBOL(sb_min_blocksize);

int sync_blockdev_nowait(struct block_device *bdev)
{
	if (!bdev)
		return 0;
	return filemap_flush(bdev->bd_inode->i_mapping);
}
EXPORT_SYMBOL_GPL(sync_blockdev_nowait);

/*
 * Write out and wait upon all the dirty data associated with a block
 * device via its mapping.  Does not take the superblock lock.
 */
int sync_blockdev(struct block_device *bdev)
{
	if (!bdev)
		return 0;
	return filemap_write_and_wait(bdev->bd_inode->i_mapping);
}
EXPORT_SYMBOL(sync_blockdev);

/*
 * Write out and wait upon all dirty data associated with this
 * device.   Filesystem data as well as the underlying block
 * device.  Takes the superblock lock.
 */
int fsync_bdev(struct block_device *bdev)
{
	struct super_block *sb = get_super(bdev);
	if (sb) {
		int res = sync_filesystem(sb);
		drop_super(sb);
		return res;
	}
	return sync_blockdev(bdev);
}
EXPORT_SYMBOL(fsync_bdev);

/**
 * freeze_bdev  --  lock a filesystem and force it into a consistent state
 * @bdev:	blockdevice to lock
 *
 * If a superblock is found on this device, we take the s_umount semaphore
 * on it to make sure nobody unmounts until the snapshot creation is done.
 * The reference counter (bd_fsfreeze_count) guarantees that only the last
 * unfreeze process can unfreeze the frozen filesystem actually when multiple
 * freeze requests arrive simultaneously. It counts up in freeze_bdev() and
 * count down in thaw_bdev(). When it becomes 0, thaw_bdev() will unfreeze
 * actually.
 */
int freeze_bdev(struct block_device *bdev)
{
	struct super_block *sb;
	int error = 0;

	mutex_lock(&bdev->bd_fsfreeze_mutex);
	if (++bdev->bd_fsfreeze_count > 1)
		goto done;

	sb = get_active_super(bdev);
	if (!sb)
		goto sync;
	if (sb->s_op->freeze_super)
		error = sb->s_op->freeze_super(sb);
	else
		error = freeze_super(sb);
	deactivate_super(sb);

	if (error) {
		bdev->bd_fsfreeze_count--;
		goto done;
	}
	bdev->bd_fsfreeze_sb = sb;

sync:
	sync_blockdev(bdev);
done:
	mutex_unlock(&bdev->bd_fsfreeze_mutex);
	return error;
}
EXPORT_SYMBOL(freeze_bdev);

/**
 * thaw_bdev  -- unlock filesystem
 * @bdev:	blockdevice to unlock
 *
 * Unlocks the filesystem and marks it writeable again after freeze_bdev().
 */
int thaw_bdev(struct block_device *bdev)
{
	struct super_block *sb;
	int error = -EINVAL;

	mutex_lock(&bdev->bd_fsfreeze_mutex);
	if (!bdev->bd_fsfreeze_count)
		goto out;

	error = 0;
	if (--bdev->bd_fsfreeze_count > 0)
		goto out;

	sb = bdev->bd_fsfreeze_sb;
	if (!sb)
		goto out;

	if (sb->s_op->thaw_super)
		error = sb->s_op->thaw_super(sb);
	else
		error = thaw_super(sb);
	if (error)
		bdev->bd_fsfreeze_count++;
	else
		bdev->bd_fsfreeze_sb = NULL;
out:
	mutex_unlock(&bdev->bd_fsfreeze_mutex);
	return error;
}
EXPORT_SYMBOL(thaw_bdev);

/**
 * bdev_read_page() - Start reading a page from a block device
 * @bdev: The device to read the page from
 * @sector: The offset on the device to read the page to (need not be aligned)
 * @page: The page to read
 *
 * On entry, the page should be locked.  It will be unlocked when the page
 * has been read.  If the block driver implements rw_page synchronously,
 * that will be true on exit from this function, but it need not be.
 *
 * Errors returned by this function are usually "soft", eg out of memory, or
 * queue full; callers should try a different route to read this page rather
 * than propagate an error back up the stack.
 *
 * Return: negative errno if an error occurs, 0 if submission was successful.
 */
int bdev_read_page(struct block_device *bdev, sector_t sector,
			struct page *page)
{
	const struct block_device_operations *ops = bdev->bd_disk->fops;
	int result = -EOPNOTSUPP;

	if (!ops->rw_page || bdev_get_integrity(bdev))
		return result;

	result = blk_queue_enter(bdev_get_queue(bdev), 0);
	if (result)
		return result;
	result = ops->rw_page(bdev, sector + get_start_sect(bdev), page,
			      REQ_OP_READ);
	blk_queue_exit(bdev_get_queue(bdev));
	return result;
}

/**
 * bdev_write_page() - Start writing a page to a block device
 * @bdev: The device to write the page to
 * @sector: The offset on the device to write the page to (need not be aligned)
 * @page: The page to write
 * @wbc: The writeback_control for the write
 *
 * On entry, the page should be locked and not currently under writeback.
 * On exit, if the write started successfully, the page will be unlocked and
 * under writeback.  If the write failed already (eg the driver failed to
 * queue the page to the device), the page will still be locked.  If the
 * caller is a ->writepage implementation, it will need to unlock the page.
 *
 * Errors returned by this function are usually "soft", eg out of memory, or
 * queue full; callers should try a different route to write this page rather
 * than propagate an error back up the stack.
 *
 * Return: negative errno if an error occurs, 0 if submission was successful.
 */
int bdev_write_page(struct block_device *bdev, sector_t sector,
			struct page *page, struct writeback_control *wbc)
{
	int result;
	const struct block_device_operations *ops = bdev->bd_disk->fops;

	if (!ops->rw_page || bdev_get_integrity(bdev))
		return -EOPNOTSUPP;
	result = blk_queue_enter(bdev_get_queue(bdev), 0);
	if (result)
		return result;

	set_page_writeback(page);
	result = ops->rw_page(bdev, sector + get_start_sect(bdev), page,
			      REQ_OP_WRITE);
	if (result) {
		end_page_writeback(page);
	} else {
		clean_page_buffers(page);
		unlock_page(page);
	}
	blk_queue_exit(bdev_get_queue(bdev));
	return result;
}

/*
 * pseudo-fs
 */

static  __cacheline_aligned_in_smp DEFINE_SPINLOCK(bdev_lock);
static struct kmem_cache * bdev_cachep __read_mostly;

static struct inode *bdev_alloc_inode(struct super_block *sb)
{
	struct bdev_inode *ei = kmem_cache_alloc(bdev_cachep, GFP_KERNEL);

	if (!ei)
		return NULL;
	memset(&ei->bdev, 0, sizeof(ei->bdev));
	return &ei->vfs_inode;
}

static void bdev_free_inode(struct inode *inode)
{
	struct block_device *bdev = I_BDEV(inode);

	free_percpu(bdev->bd_stats);
	kfree(bdev->bd_meta_info);

	if (!bdev_is_partition(bdev)) {
		if (bdev->bd_disk && bdev->bd_disk->bdi)
			bdi_put(bdev->bd_disk->bdi);
		kfree(bdev->bd_disk);
	}

	if (MAJOR(bdev->bd_dev) == BLOCK_EXT_MAJOR)
		blk_free_ext_minor(MINOR(bdev->bd_dev));

	kmem_cache_free(bdev_cachep, BDEV_I(inode));
}

static void init_once(void *data)
{
	struct bdev_inode *ei = data;

	inode_init_once(&ei->vfs_inode);
}

static void bdev_evict_inode(struct inode *inode)
{
	truncate_inode_pages_final(&inode->i_data);
	invalidate_inode_buffers(inode); /* is it needed here? */
	clear_inode(inode);
}

static const struct super_operations bdev_sops = {
	.statfs = simple_statfs,
	.alloc_inode = bdev_alloc_inode,
	.free_inode = bdev_free_inode,
	.drop_inode = generic_delete_inode,
	.evict_inode = bdev_evict_inode,
};

static int bd_init_fs_context(struct fs_context *fc)
{
	struct pseudo_fs_context *ctx = init_pseudo(fc, BDEVFS_MAGIC);
	if (!ctx)
		return -ENOMEM;
	fc->s_iflags |= SB_I_CGROUPWB;
	ctx->ops = &bdev_sops;
	return 0;
}

static struct file_system_type bd_type = {
	.name		= "bdev",
	.init_fs_context = bd_init_fs_context,
	.kill_sb	= kill_anon_super,
};

struct super_block *blockdev_superblock __read_mostly;
EXPORT_SYMBOL_GPL(blockdev_superblock);

void __init bdev_cache_init(void)
{
	int err;
	static struct vfsmount *bd_mnt;

	bdev_cachep = kmem_cache_create("bdev_cache", sizeof(struct bdev_inode),
			0, (SLAB_HWCACHE_ALIGN|SLAB_RECLAIM_ACCOUNT|
				SLAB_MEM_SPREAD|SLAB_ACCOUNT|SLAB_PANIC),
			init_once);
	err = register_filesystem(&bd_type);
	if (err)
		panic("Cannot register bdev pseudo-fs");
	bd_mnt = kern_mount(&bd_type);
	if (IS_ERR(bd_mnt))
		panic("Cannot create bdev pseudo-fs");
	blockdev_superblock = bd_mnt->mnt_sb;   /* For writeback */
}

struct block_device *bdev_alloc(struct gendisk *disk, u8 partno)
{
	struct block_device *bdev;
	struct inode *inode;

	inode = new_inode(blockdev_superblock);
	if (!inode)
		return NULL;
	inode->i_mode = S_IFBLK;
	inode->i_rdev = 0;
	inode->i_data.a_ops = &def_blk_aops;
	mapping_set_gfp_mask(&inode->i_data, GFP_USER);

	bdev = I_BDEV(inode);
	mutex_init(&bdev->bd_fsfreeze_mutex);
	spin_lock_init(&bdev->bd_size_lock);
	bdev->bd_partno = partno;
	bdev->bd_inode = inode;
	bdev->bd_queue = disk->queue;
	bdev->bd_stats = alloc_percpu(struct disk_stats);
	if (!bdev->bd_stats) {
		iput(inode);
		return NULL;
	}
	bdev->bd_disk = disk;
	return bdev;
}

void bdev_add(struct block_device *bdev, dev_t dev)
{
	bdev->bd_dev = dev;
	bdev->bd_inode->i_rdev = dev;
	bdev->bd_inode->i_ino = dev;
	insert_inode_hash(bdev->bd_inode);
}

long nr_blockdev_pages(void)
{
	struct inode *inode;
	long ret = 0;

	spin_lock(&blockdev_superblock->s_inode_list_lock);
	list_for_each_entry(inode, &blockdev_superblock->s_inodes, i_sb_list)
		ret += inode->i_mapping->nrpages;
	spin_unlock(&blockdev_superblock->s_inode_list_lock);

	return ret;
}

/**
 * bd_may_claim - test whether a block device can be claimed
 * @bdev: block device of interest
 * @whole: whole block device containing @bdev, may equal @bdev
 * @holder: holder trying to claim @bdev
 *
 * Test whether @bdev can be claimed by @holder.
 *
 * CONTEXT:
 * spin_lock(&bdev_lock).
 *
 * RETURNS:
 * %true if @bdev can be claimed, %false otherwise.
 */
static bool bd_may_claim(struct block_device *bdev, struct block_device *whole,
			 void *holder)
{
	if (bdev->bd_holder == holder)
		return true;	 /* already a holder */
	else if (bdev->bd_holder != NULL)
		return false; 	 /* held by someone else */
	else if (whole == bdev)
		return true;  	 /* is a whole device which isn't held */

	else if (whole->bd_holder == bd_may_claim)
		return true; 	 /* is a partition of a device that is being partitioned */
	else if (whole->bd_holder != NULL)
		return false;	 /* is a partition of a held device */
	else
		return true;	 /* is a partition of an un-held device */
}

/**
 * bd_prepare_to_claim - claim a block device
 * @bdev: block device of interest
 * @holder: holder trying to claim @bdev
 *
 * Claim @bdev.  This function fails if @bdev is already claimed by another
 * holder and waits if another claiming is in progress. return, the caller
 * has ownership of bd_claiming and bd_holder[s].
 *
 * RETURNS:
 * 0 if @bdev can be claimed, -EBUSY otherwise.
 */
int bd_prepare_to_claim(struct block_device *bdev, void *holder)
{
	struct block_device *whole = bdev_whole(bdev);

	if (WARN_ON_ONCE(!holder))
		return -EINVAL;
retry:
	spin_lock(&bdev_lock);
	/* if someone else claimed, fail */
	if (!bd_may_claim(bdev, whole, holder)) {
		spin_unlock(&bdev_lock);
		return -EBUSY;
	}

	/* if claiming is already in progress, wait for it to finish */
	if (whole->bd_claiming) {
		wait_queue_head_t *wq = bit_waitqueue(&whole->bd_claiming, 0);
		DEFINE_WAIT(wait);

		prepare_to_wait(wq, &wait, TASK_UNINTERRUPTIBLE);
		spin_unlock(&bdev_lock);
		schedule();
		finish_wait(wq, &wait);
		goto retry;
	}

	/* yay, all mine */
	whole->bd_claiming = holder;
	spin_unlock(&bdev_lock);
	return 0;
}
EXPORT_SYMBOL_GPL(bd_prepare_to_claim); /* only for the loop driver */

static void bd_clear_claiming(struct block_device *whole, void *holder)
{
	lockdep_assert_held(&bdev_lock);
	/* tell others that we're done */
	BUG_ON(whole->bd_claiming != holder);
	whole->bd_claiming = NULL;
	wake_up_bit(&whole->bd_claiming, 0);
}

/**
 * bd_finish_claiming - finish claiming of a block device
 * @bdev: block device of interest
 * @holder: holder that has claimed @bdev
 *
 * Finish exclusive open of a block device. Mark the device as exlusively
 * open by the holder and wake up all waiters for exclusive open to finish.
 */
static void bd_finish_claiming(struct block_device *bdev, void *holder)
{
	struct block_device *whole = bdev_whole(bdev);

	spin_lock(&bdev_lock);
	BUG_ON(!bd_may_claim(bdev, whole, holder));
	/*
	 * Note that for a whole device bd_holders will be incremented twice,
	 * and bd_holder will be set to bd_may_claim before being set to holder
	 */
	whole->bd_holders++;
	whole->bd_holder = bd_may_claim;
	bdev->bd_holders++;
	bdev->bd_holder = holder;
	bd_clear_claiming(whole, holder);
	spin_unlock(&bdev_lock);
}

/**
 * bd_abort_claiming - abort claiming of a block device
 * @bdev: block device of interest
 * @holder: holder that has claimed @bdev
 *
 * Abort claiming of a block device when the exclusive open failed. This can be
 * also used when exclusive open is not actually desired and we just needed
 * to block other exclusive openers for a while.
 */
void bd_abort_claiming(struct block_device *bdev, void *holder)
{
	spin_lock(&bdev_lock);
	bd_clear_claiming(bdev_whole(bdev), holder);
	spin_unlock(&bdev_lock);
}
EXPORT_SYMBOL(bd_abort_claiming);

static void blkdev_flush_mapping(struct block_device *bdev)
{
	WARN_ON_ONCE(bdev->bd_holders);
	sync_blockdev(bdev);
	kill_bdev(bdev);
	bdev_write_inode(bdev);
}

static int blkdev_get_whole(struct block_device *bdev, fmode_t mode)
{
	struct gendisk *disk = bdev->bd_disk;
	int ret;

	if (disk->fops->open) {
		ret = disk->fops->open(bdev, mode);
		if (ret) {
			/* avoid ghost partitions on a removed medium */
			if (ret == -ENOMEDIUM &&
			     test_bit(GD_NEED_PART_SCAN, &disk->state))
				bdev_disk_changed(disk, true);
			return ret;
		}
	}

	if (!bdev->bd_openers)
		set_init_blocksize(bdev);
	if (test_bit(GD_NEED_PART_SCAN, &disk->state))
		bdev_disk_changed(disk, false);
	bdev->bd_openers++;
	return 0;;
}

static void blkdev_put_whole(struct block_device *bdev, fmode_t mode)
{
	if (!--bdev->bd_openers)
		blkdev_flush_mapping(bdev);
	if (bdev->bd_disk->fops->release)
		bdev->bd_disk->fops->release(bdev->bd_disk, mode);
}

static int blkdev_get_part(struct block_device *part, fmode_t mode)
{
	struct gendisk *disk = part->bd_disk;
	int ret;

	if (part->bd_openers)
		goto done;

	ret = blkdev_get_whole(bdev_whole(part), mode);
	if (ret)
		return ret;

	ret = -ENXIO;
	if (!bdev_nr_sectors(part))
		goto out_blkdev_put;

	disk->open_partitions++;
	set_init_blocksize(part);
done:
	part->bd_openers++;
	return 0;

out_blkdev_put:
	blkdev_put_whole(bdev_whole(part), mode);
	return ret;
}

static void blkdev_put_part(struct block_device *part, fmode_t mode)
{
	struct block_device *whole = bdev_whole(part);

	if (--part->bd_openers)
		return;
	blkdev_flush_mapping(part);
	whole->bd_disk->open_partitions--;
	blkdev_put_whole(whole, mode);
}

struct block_device *blkdev_get_no_open(dev_t dev)
{
	struct block_device *bdev;
	struct inode *inode;

	inode = ilookup(blockdev_superblock, dev);
	if (!inode) {
		blk_request_module(dev);
		inode = ilookup(blockdev_superblock, dev);
		if (!inode)
			return NULL;
	}

	/* switch from the inode reference to a device mode one: */
	bdev = &BDEV_I(inode)->bdev;
	if (!kobject_get_unless_zero(&bdev->bd_device.kobj))
		bdev = NULL;
	iput(inode);

	if (!bdev)
		return NULL;
<<<<<<< HEAD
	if ((bdev->bd_disk->flags & GENHD_FL_HIDDEN)) {
=======
	if (!try_module_get(bdev->bd_disk->fops->owner)) {
>>>>>>> 8452a38a
		put_device(&bdev->bd_device);
		return NULL;
	}

	return bdev;
}

void blkdev_put_no_open(struct block_device *bdev)
{
	put_device(&bdev->bd_device);
}

/**
 * blkdev_get_by_dev - open a block device by device number
 * @dev: device number of block device to open
 * @mode: FMODE_* mask
 * @holder: exclusive holder identifier
 *
 * Open the block device described by device number @dev. If @mode includes
 * %FMODE_EXCL, the block device is opened with exclusive access.  Specifying
 * %FMODE_EXCL with a %NULL @holder is invalid.  Exclusive opens may nest for
 * the same @holder.
 *
 * Use this interface ONLY if you really do not have anything better - i.e. when
 * you are behind a truly sucky interface and all you are given is a device
 * number.  Everything else should use blkdev_get_by_path().
 *
 * CONTEXT:
 * Might sleep.
 *
 * RETURNS:
 * Reference to the block_device on success, ERR_PTR(-errno) on failure.
 */
struct block_device *blkdev_get_by_dev(dev_t dev, fmode_t mode, void *holder)
{
	bool unblock_events = true;
	struct block_device *bdev;
	struct gendisk *disk;
	int ret;

	ret = devcgroup_check_permission(DEVCG_DEV_BLOCK,
			MAJOR(dev), MINOR(dev),
			((mode & FMODE_READ) ? DEVCG_ACC_READ : 0) |
			((mode & FMODE_WRITE) ? DEVCG_ACC_WRITE : 0));
	if (ret)
		return ERR_PTR(ret);

	bdev = blkdev_get_no_open(dev);
	if (!bdev)
		return ERR_PTR(-ENXIO);
	disk = bdev->bd_disk;

	if (mode & FMODE_EXCL) {
		ret = bd_prepare_to_claim(bdev, holder);
		if (ret)
			goto put_blkdev;
	}

	disk_block_events(disk);

	mutex_lock(&disk->open_mutex);
	ret = -ENXIO;
	if (!disk_live(disk))
		goto abort_claiming;
	if (!try_module_get(disk->fops->owner))
		goto abort_claiming;
	if (bdev_is_partition(bdev))
		ret = blkdev_get_part(bdev, mode);
	else
		ret = blkdev_get_whole(bdev, mode);
	if (ret)
		goto put_module;
	if (mode & FMODE_EXCL) {
		bd_finish_claiming(bdev, holder);

		/*
		 * Block event polling for write claims if requested.  Any write
		 * holder makes the write_holder state stick until all are
		 * released.  This is good enough and tracking individual
		 * writeable reference is too fragile given the way @mode is
		 * used in blkdev_get/put().
		 */
		if ((mode & FMODE_WRITE) && !bdev->bd_write_holder &&
		    (disk->event_flags & DISK_EVENT_FLAG_BLOCK_ON_EXCL_WRITE)) {
			bdev->bd_write_holder = true;
			unblock_events = false;
		}
	}
	mutex_unlock(&disk->open_mutex);

	if (unblock_events)
		disk_unblock_events(disk);
	return bdev;
put_module:
	module_put(disk->fops->owner);
abort_claiming:
	if (mode & FMODE_EXCL)
		bd_abort_claiming(bdev, holder);
	mutex_unlock(&disk->open_mutex);
	disk_unblock_events(disk);
put_blkdev:
	blkdev_put_no_open(bdev);
	return ERR_PTR(ret);
}
EXPORT_SYMBOL(blkdev_get_by_dev);

/**
 * blkdev_get_by_path - open a block device by name
 * @path: path to the block device to open
 * @mode: FMODE_* mask
 * @holder: exclusive holder identifier
 *
 * Open the block device described by the device file at @path.  If @mode
 * includes %FMODE_EXCL, the block device is opened with exclusive access.
 * Specifying %FMODE_EXCL with a %NULL @holder is invalid.  Exclusive opens may
 * nest for the same @holder.
 *
 * CONTEXT:
 * Might sleep.
 *
 * RETURNS:
 * Reference to the block_device on success, ERR_PTR(-errno) on failure.
 */
struct block_device *blkdev_get_by_path(const char *path, fmode_t mode,
					void *holder)
{
	struct block_device *bdev;
	dev_t dev;
	int error;

	error = lookup_bdev(path, &dev);
	if (error)
		return ERR_PTR(error);

	bdev = blkdev_get_by_dev(dev, mode, holder);
	if (!IS_ERR(bdev) && (mode & FMODE_WRITE) && bdev_read_only(bdev)) {
		blkdev_put(bdev, mode);
		return ERR_PTR(-EACCES);
	}

	return bdev;
}
EXPORT_SYMBOL(blkdev_get_by_path);

void blkdev_put(struct block_device *bdev, fmode_t mode)
{
	struct gendisk *disk = bdev->bd_disk;

	/*
	 * Sync early if it looks like we're the last one.  If someone else
	 * opens the block device between now and the decrement of bd_openers
	 * then we did a sync that we didn't need to, but that's not the end
	 * of the world and we want to avoid long (could be several minute)
	 * syncs while holding the mutex.
	 */
	if (bdev->bd_openers == 1)
		sync_blockdev(bdev);

	mutex_lock(&disk->open_mutex);
	if (mode & FMODE_EXCL) {
		struct block_device *whole = bdev_whole(bdev);
		bool bdev_free;

		/*
		 * Release a claim on the device.  The holder fields
		 * are protected with bdev_lock.  open_mutex is to
		 * synchronize disk_holder unlinking.
		 */
		spin_lock(&bdev_lock);

		WARN_ON_ONCE(--bdev->bd_holders < 0);
		WARN_ON_ONCE(--whole->bd_holders < 0);

		if ((bdev_free = !bdev->bd_holders))
			bdev->bd_holder = NULL;
		if (!whole->bd_holders)
			whole->bd_holder = NULL;

		spin_unlock(&bdev_lock);

		/*
		 * If this was the last claim, remove holder link and
		 * unblock evpoll if it was a write holder.
		 */
		if (bdev_free && bdev->bd_write_holder) {
			disk_unblock_events(disk);
			bdev->bd_write_holder = false;
		}
	}

	/*
	 * Trigger event checking and tell drivers to flush MEDIA_CHANGE
	 * event.  This is to ensure detection of media removal commanded
	 * from userland - e.g. eject(1).
	 */
	disk_flush_events(disk, DISK_EVENT_MEDIA_CHANGE);

	if (bdev_is_partition(bdev))
		blkdev_put_part(bdev, mode);
	else
		blkdev_put_whole(bdev, mode);
	mutex_unlock(&disk->open_mutex);

	module_put(disk->fops->owner);
	blkdev_put_no_open(bdev);
}
EXPORT_SYMBOL(blkdev_put);

/**
 * lookup_bdev  - lookup a struct block_device by name
 * @pathname:	special file representing the block device
 * @dev:	return value of the block device's dev_t
 *
 * Lookup the block device's dev_t at @pathname in the current
 * namespace if possible and return it by @dev.
 *
 * RETURNS:
 * 0 if succeeded, errno otherwise.
 */
int lookup_bdev(const char *pathname, dev_t *dev)
{
	struct inode *inode;
	struct path path;
	int error;

	if (!pathname || !*pathname)
		return -EINVAL;

	error = kern_path(pathname, LOOKUP_FOLLOW, &path);
	if (error)
		return error;

	inode = d_backing_inode(path.dentry);
	error = -ENOTBLK;
	if (!S_ISBLK(inode->i_mode))
		goto out_path_put;
	error = -EACCES;
	if (!may_open_dev(&path))
		goto out_path_put;

	*dev = inode->i_rdev;
	error = 0;
out_path_put:
	path_put(&path);
	return error;
}
EXPORT_SYMBOL(lookup_bdev);

int __invalidate_device(struct block_device *bdev, bool kill_dirty)
{
	struct super_block *sb = get_super(bdev);
	int res = 0;

	if (sb) {
		/*
		 * no need to lock the super, get_super holds the
		 * read mutex so the filesystem cannot go away
		 * under us (->put_super runs with the write lock
		 * hold).
		 */
		shrink_dcache_sb(sb);
		res = invalidate_inodes(sb, kill_dirty);
		drop_super(sb);
	}
	invalidate_bdev(bdev);
	return res;
}
EXPORT_SYMBOL(__invalidate_device);

void sync_bdevs(bool wait)
{
	struct inode *inode, *old_inode = NULL;

	spin_lock(&blockdev_superblock->s_inode_list_lock);
	list_for_each_entry(inode, &blockdev_superblock->s_inodes, i_sb_list) {
		struct address_space *mapping = inode->i_mapping;
		struct block_device *bdev;

		spin_lock(&inode->i_lock);
		if (inode->i_state & (I_FREEING|I_WILL_FREE|I_NEW) ||
		    mapping->nrpages == 0) {
			spin_unlock(&inode->i_lock);
			continue;
		}
		__iget(inode);
		spin_unlock(&inode->i_lock);
		spin_unlock(&blockdev_superblock->s_inode_list_lock);
		/*
		 * We hold a reference to 'inode' so it couldn't have been
		 * removed from s_inodes list while we dropped the
		 * s_inode_list_lock  We cannot iput the inode now as we can
		 * be holding the last reference and we cannot iput it under
		 * s_inode_list_lock. So we keep the reference and iput it
		 * later.
		 */
		iput(old_inode);
		old_inode = inode;
		bdev = I_BDEV(inode);

		mutex_lock(&bdev->bd_disk->open_mutex);
		if (!bdev->bd_openers) {
			; /* skip */
		} else if (wait) {
			/*
			 * We keep the error status of individual mapping so
			 * that applications can catch the writeback error using
			 * fsync(2). See filemap_fdatawait_keep_errors() for
			 * details.
			 */
			filemap_fdatawait_keep_errors(inode->i_mapping);
		} else {
			filemap_fdatawrite(inode->i_mapping);
		}
		mutex_unlock(&bdev->bd_disk->open_mutex);

		spin_lock(&blockdev_superblock->s_inode_list_lock);
	}
	spin_unlock(&blockdev_superblock->s_inode_list_lock);
	iput(old_inode);
}<|MERGE_RESOLUTION|>--- conflicted
+++ resolved
@@ -753,14 +753,6 @@
 
 	if (!bdev)
 		return NULL;
-<<<<<<< HEAD
-	if ((bdev->bd_disk->flags & GENHD_FL_HIDDEN)) {
-=======
-	if (!try_module_get(bdev->bd_disk->fops->owner)) {
->>>>>>> 8452a38a
-		put_device(&bdev->bd_device);
-		return NULL;
-	}
 
 	return bdev;
 }

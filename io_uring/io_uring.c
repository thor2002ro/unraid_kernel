// SPDX-License-Identifier: GPL-2.0
/*
 * Shared application/kernel submission and completion ring pairs, for
 * supporting fast/efficient IO.
 *
 * A note on the read/write ordering memory barriers that are matched between
 * the application and kernel side.
 *
 * After the application reads the CQ ring tail, it must use an
 * appropriate smp_rmb() to pair with the smp_wmb() the kernel uses
 * before writing the tail (using smp_load_acquire to read the tail will
 * do). It also needs a smp_mb() before updating CQ head (ordering the
 * entry load(s) with the head store), pairing with an implicit barrier
 * through a control-dependency in io_get_cqe (smp_store_release to
 * store head will do). Failure to do so could lead to reading invalid
 * CQ entries.
 *
 * Likewise, the application must use an appropriate smp_wmb() before
 * writing the SQ tail (ordering SQ entry stores with the tail store),
 * which pairs with smp_load_acquire in io_get_sqring (smp_store_release
 * to store the tail will do). And it needs a barrier ordering the SQ
 * head load before writing new SQ entries (smp_load_acquire to read
 * head will do).
 *
 * When using the SQ poll thread (IORING_SETUP_SQPOLL), the application
 * needs to check the SQ flags for IORING_SQ_NEED_WAKEUP *after*
 * updating the SQ tail; a full memory barrier smp_mb() is needed
 * between.
 *
 * Also see the examples in the liburing library:
 *
 *	git://git.kernel.dk/liburing
 *
 * io_uring also uses READ/WRITE_ONCE() for _any_ store or load that happens
 * from data shared between the kernel and application. This is done both
 * for ordering purposes, but also to ensure that once a value is loaded from
 * data that the application could potentially modify, it remains stable.
 *
 * Copyright (C) 2018-2019 Jens Axboe
 * Copyright (c) 2018-2019 Christoph Hellwig
 */
#include <linux/kernel.h>
#include <linux/init.h>
#include <linux/errno.h>
#include <linux/syscalls.h>
#include <net/compat.h>
#include <linux/refcount.h>
#include <linux/uio.h>
#include <linux/bits.h>

#include <linux/sched/signal.h>
#include <linux/fs.h>
#include <linux/file.h>
#include <linux/fdtable.h>
#include <linux/mm.h>
#include <linux/mman.h>
#include <linux/percpu.h>
#include <linux/slab.h>
#include <linux/bvec.h>
#include <linux/net.h>
#include <net/sock.h>
#include <net/af_unix.h>
#include <net/scm.h>
#include <linux/anon_inodes.h>
#include <linux/sched/mm.h>
#include <linux/uaccess.h>
#include <linux/nospec.h>
#include <linux/highmem.h>
#include <linux/fsnotify.h>
#include <linux/fadvise.h>
#include <linux/task_work.h>
#include <linux/io_uring.h>
#include <linux/audit.h>
#include <linux/security.h>

#define CREATE_TRACE_POINTS
#include <trace/events/io_uring.h>

#include <uapi/linux/io_uring.h>

#include "io-wq.h"

#include "io_uring.h"
#include "opdef.h"
#include "refs.h"
#include "tctx.h"
#include "sqpoll.h"
#include "fdinfo.h"
#include "kbuf.h"
#include "rsrc.h"
#include "cancel.h"
#include "net.h"
#include "notif.h"

#include "timeout.h"
#include "poll.h"
#include "alloc_cache.h"

#define IORING_MAX_ENTRIES	32768
#define IORING_MAX_CQ_ENTRIES	(2 * IORING_MAX_ENTRIES)

#define IORING_MAX_RESTRICTIONS	(IORING_RESTRICTION_LAST + \
				 IORING_REGISTER_LAST + IORING_OP_LAST)

#define SQE_COMMON_FLAGS (IOSQE_FIXED_FILE | IOSQE_IO_LINK | \
			  IOSQE_IO_HARDLINK | IOSQE_ASYNC)

#define SQE_VALID_FLAGS	(SQE_COMMON_FLAGS | IOSQE_BUFFER_SELECT | \
			IOSQE_IO_DRAIN | IOSQE_CQE_SKIP_SUCCESS)

#define IO_REQ_CLEAN_FLAGS (REQ_F_BUFFER_SELECTED | REQ_F_NEED_CLEANUP | \
				REQ_F_POLLED | REQ_F_INFLIGHT | REQ_F_CREDS | \
				REQ_F_ASYNC_DATA)

#define IO_REQ_CLEAN_SLOW_FLAGS (REQ_F_REFCOUNT | REQ_F_LINK | REQ_F_HARDLINK |\
				 IO_REQ_CLEAN_FLAGS)

#define IO_TCTX_REFS_CACHE_NR	(1U << 10)

#define IO_COMPL_BATCH			32
#define IO_REQ_ALLOC_BATCH		8

enum {
	IO_CHECK_CQ_OVERFLOW_BIT,
	IO_CHECK_CQ_DROPPED_BIT,
};

enum {
	IO_EVENTFD_OP_SIGNAL_BIT,
	IO_EVENTFD_OP_FREE_BIT,
};

struct io_defer_entry {
	struct list_head	list;
	struct io_kiocb		*req;
	u32			seq;
};

/* requests with any of those set should undergo io_disarm_next() */
#define IO_DISARM_MASK (REQ_F_ARM_LTIMEOUT | REQ_F_LINK_TIMEOUT | REQ_F_FAIL)
#define IO_REQ_LINK_FLAGS (REQ_F_LINK | REQ_F_HARDLINK)

static bool io_uring_try_cancel_requests(struct io_ring_ctx *ctx,
					 struct task_struct *task,
					 bool cancel_all);

static void io_dismantle_req(struct io_kiocb *req);
static void io_clean_op(struct io_kiocb *req);
static void io_queue_sqe(struct io_kiocb *req);
static void io_move_task_work_from_local(struct io_ring_ctx *ctx);
static void __io_submit_flush_completions(struct io_ring_ctx *ctx);

static struct kmem_cache *req_cachep;

struct sock *io_uring_get_socket(struct file *file)
{
#if defined(CONFIG_UNIX)
	if (io_is_uring_fops(file)) {
		struct io_ring_ctx *ctx = file->private_data;

		return ctx->ring_sock->sk;
	}
#endif
	return NULL;
}
EXPORT_SYMBOL(io_uring_get_socket);

static inline void io_submit_flush_completions(struct io_ring_ctx *ctx)
{
	if (!wq_list_empty(&ctx->submit_state.compl_reqs))
		__io_submit_flush_completions(ctx);
}

static inline unsigned int __io_cqring_events(struct io_ring_ctx *ctx)
{
	return ctx->cached_cq_tail - READ_ONCE(ctx->rings->cq.head);
}

static bool io_match_linked(struct io_kiocb *head)
{
	struct io_kiocb *req;

	io_for_each_link(req, head) {
		if (req->flags & REQ_F_INFLIGHT)
			return true;
	}
	return false;
}

/*
 * As io_match_task() but protected against racing with linked timeouts.
 * User must not hold timeout_lock.
 */
bool io_match_task_safe(struct io_kiocb *head, struct task_struct *task,
			bool cancel_all)
{
	bool matched;

	if (task && head->task != task)
		return false;
	if (cancel_all)
		return true;

	if (head->flags & REQ_F_LINK_TIMEOUT) {
		struct io_ring_ctx *ctx = head->ctx;

		/* protect against races with linked timeouts */
		spin_lock_irq(&ctx->timeout_lock);
		matched = io_match_linked(head);
		spin_unlock_irq(&ctx->timeout_lock);
	} else {
		matched = io_match_linked(head);
	}
	return matched;
}

static inline void req_fail_link_node(struct io_kiocb *req, int res)
{
	req_set_fail(req);
	io_req_set_res(req, res, 0);
}

static inline void io_req_add_to_cache(struct io_kiocb *req, struct io_ring_ctx *ctx)
{
	wq_stack_add_head(&req->comp_list, &ctx->submit_state.free_list);
}

static __cold void io_ring_ctx_ref_free(struct percpu_ref *ref)
{
	struct io_ring_ctx *ctx = container_of(ref, struct io_ring_ctx, refs);

	complete(&ctx->ref_comp);
}

static __cold void io_fallback_req_func(struct work_struct *work)
{
	struct io_ring_ctx *ctx = container_of(work, struct io_ring_ctx,
						fallback_work.work);
	struct llist_node *node = llist_del_all(&ctx->fallback_llist);
	struct io_kiocb *req, *tmp;
	bool locked = false;

	percpu_ref_get(&ctx->refs);
	llist_for_each_entry_safe(req, tmp, node, io_task_work.node)
		req->io_task_work.func(req, &locked);

	if (locked) {
		io_submit_flush_completions(ctx);
		mutex_unlock(&ctx->uring_lock);
	}
	percpu_ref_put(&ctx->refs);
}

static int io_alloc_hash_table(struct io_hash_table *table, unsigned bits)
{
	unsigned hash_buckets = 1U << bits;
	size_t hash_size = hash_buckets * sizeof(table->hbs[0]);

	table->hbs = kmalloc(hash_size, GFP_KERNEL);
	if (!table->hbs)
		return -ENOMEM;

	table->hash_bits = bits;
	init_hash_table(table, hash_buckets);
	return 0;
}

static __cold struct io_ring_ctx *io_ring_ctx_alloc(struct io_uring_params *p)
{
	struct io_ring_ctx *ctx;
	int hash_bits;

	ctx = kzalloc(sizeof(*ctx), GFP_KERNEL);
	if (!ctx)
		return NULL;

	xa_init(&ctx->io_bl_xa);

	/*
	 * Use 5 bits less than the max cq entries, that should give us around
	 * 32 entries per hash list if totally full and uniformly spread, but
	 * don't keep too many buckets to not overconsume memory.
	 */
	hash_bits = ilog2(p->cq_entries) - 5;
	hash_bits = clamp(hash_bits, 1, 8);
	if (io_alloc_hash_table(&ctx->cancel_table, hash_bits))
		goto err;
	if (io_alloc_hash_table(&ctx->cancel_table_locked, hash_bits))
		goto err;

	ctx->dummy_ubuf = kzalloc(sizeof(*ctx->dummy_ubuf), GFP_KERNEL);
	if (!ctx->dummy_ubuf)
		goto err;
	/* set invalid range, so io_import_fixed() fails meeting it */
	ctx->dummy_ubuf->ubuf = -1UL;

	if (percpu_ref_init(&ctx->refs, io_ring_ctx_ref_free,
			    0, GFP_KERNEL))
		goto err;

	ctx->flags = p->flags;
	init_waitqueue_head(&ctx->sqo_sq_wait);
	INIT_LIST_HEAD(&ctx->sqd_list);
	INIT_LIST_HEAD(&ctx->cq_overflow_list);
	INIT_LIST_HEAD(&ctx->io_buffers_cache);
	io_alloc_cache_init(&ctx->apoll_cache);
	io_alloc_cache_init(&ctx->netmsg_cache);
	init_completion(&ctx->ref_comp);
	xa_init_flags(&ctx->personalities, XA_FLAGS_ALLOC1);
	mutex_init(&ctx->uring_lock);
	init_waitqueue_head(&ctx->cq_wait);
	spin_lock_init(&ctx->completion_lock);
	spin_lock_init(&ctx->timeout_lock);
	INIT_WQ_LIST(&ctx->iopoll_list);
	INIT_LIST_HEAD(&ctx->io_buffers_pages);
	INIT_LIST_HEAD(&ctx->io_buffers_comp);
	INIT_LIST_HEAD(&ctx->defer_list);
	INIT_LIST_HEAD(&ctx->timeout_list);
	INIT_LIST_HEAD(&ctx->ltimeout_list);
	spin_lock_init(&ctx->rsrc_ref_lock);
	INIT_LIST_HEAD(&ctx->rsrc_ref_list);
	INIT_DELAYED_WORK(&ctx->rsrc_put_work, io_rsrc_put_work);
	init_llist_head(&ctx->rsrc_put_llist);
	init_llist_head(&ctx->work_llist);
	INIT_LIST_HEAD(&ctx->tctx_list);
	ctx->submit_state.free_list.next = NULL;
	INIT_WQ_LIST(&ctx->locked_free_list);
	INIT_DELAYED_WORK(&ctx->fallback_work, io_fallback_req_func);
	INIT_WQ_LIST(&ctx->submit_state.compl_reqs);
	return ctx;
err:
	kfree(ctx->dummy_ubuf);
	kfree(ctx->cancel_table.hbs);
	kfree(ctx->cancel_table_locked.hbs);
	kfree(ctx->io_bl);
	xa_destroy(&ctx->io_bl_xa);
	kfree(ctx);
	return NULL;
}

static void io_account_cq_overflow(struct io_ring_ctx *ctx)
{
	struct io_rings *r = ctx->rings;

	WRITE_ONCE(r->cq_overflow, READ_ONCE(r->cq_overflow) + 1);
	ctx->cq_extra--;
}

static bool req_need_defer(struct io_kiocb *req, u32 seq)
{
	if (unlikely(req->flags & REQ_F_IO_DRAIN)) {
		struct io_ring_ctx *ctx = req->ctx;

		return seq + READ_ONCE(ctx->cq_extra) != ctx->cached_cq_tail;
	}

	return false;
}

static inline void io_req_track_inflight(struct io_kiocb *req)
{
	if (!(req->flags & REQ_F_INFLIGHT)) {
		req->flags |= REQ_F_INFLIGHT;
		atomic_inc(&req->task->io_uring->inflight_tracked);
	}
}

static struct io_kiocb *__io_prep_linked_timeout(struct io_kiocb *req)
{
	if (WARN_ON_ONCE(!req->link))
		return NULL;

	req->flags &= ~REQ_F_ARM_LTIMEOUT;
	req->flags |= REQ_F_LINK_TIMEOUT;

	/* linked timeouts should have two refs once prep'ed */
	io_req_set_refcount(req);
	__io_req_set_refcount(req->link, 2);
	return req->link;
}

static inline struct io_kiocb *io_prep_linked_timeout(struct io_kiocb *req)
{
	if (likely(!(req->flags & REQ_F_ARM_LTIMEOUT)))
		return NULL;
	return __io_prep_linked_timeout(req);
}

static noinline void __io_arm_ltimeout(struct io_kiocb *req)
{
	io_queue_linked_timeout(__io_prep_linked_timeout(req));
}

static inline void io_arm_ltimeout(struct io_kiocb *req)
{
	if (unlikely(req->flags & REQ_F_ARM_LTIMEOUT))
		__io_arm_ltimeout(req);
}

static void io_prep_async_work(struct io_kiocb *req)
{
	const struct io_op_def *def = &io_op_defs[req->opcode];
	struct io_ring_ctx *ctx = req->ctx;

	if (!(req->flags & REQ_F_CREDS)) {
		req->flags |= REQ_F_CREDS;
		req->creds = get_current_cred();
	}

	req->work.list.next = NULL;
	req->work.flags = 0;
	req->work.cancel_seq = atomic_read(&ctx->cancel_seq);
	if (req->flags & REQ_F_FORCE_ASYNC)
		req->work.flags |= IO_WQ_WORK_CONCURRENT;

	if (req->file && !io_req_ffs_set(req))
		req->flags |= io_file_get_flags(req->file) << REQ_F_SUPPORT_NOWAIT_BIT;

	if (req->flags & REQ_F_ISREG) {
		if (def->hash_reg_file || (ctx->flags & IORING_SETUP_IOPOLL))
			io_wq_hash_work(&req->work, file_inode(req->file));
	} else if (!req->file || !S_ISBLK(file_inode(req->file)->i_mode)) {
		if (def->unbound_nonreg_file)
			req->work.flags |= IO_WQ_WORK_UNBOUND;
	}
}

static void io_prep_async_link(struct io_kiocb *req)
{
	struct io_kiocb *cur;

	if (req->flags & REQ_F_LINK_TIMEOUT) {
		struct io_ring_ctx *ctx = req->ctx;

		spin_lock_irq(&ctx->timeout_lock);
		io_for_each_link(cur, req)
			io_prep_async_work(cur);
		spin_unlock_irq(&ctx->timeout_lock);
	} else {
		io_for_each_link(cur, req)
			io_prep_async_work(cur);
	}
}

void io_queue_iowq(struct io_kiocb *req, bool *dont_use)
{
	struct io_kiocb *link = io_prep_linked_timeout(req);
	struct io_uring_task *tctx = req->task->io_uring;

	BUG_ON(!tctx);
	BUG_ON(!tctx->io_wq);

	/* init ->work of the whole link before punting */
	io_prep_async_link(req);

	/*
	 * Not expected to happen, but if we do have a bug where this _can_
	 * happen, catch it here and ensure the request is marked as
	 * canceled. That will make io-wq go through the usual work cancel
	 * procedure rather than attempt to run this request (or create a new
	 * worker for it).
	 */
	if (WARN_ON_ONCE(!same_thread_group(req->task, current)))
		req->work.flags |= IO_WQ_WORK_CANCEL;

	trace_io_uring_queue_async_work(req, io_wq_is_hashed(&req->work));
	io_wq_enqueue(tctx->io_wq, &req->work);
	if (link)
		io_queue_linked_timeout(link);
}

static __cold void io_queue_deferred(struct io_ring_ctx *ctx)
{
	while (!list_empty(&ctx->defer_list)) {
		struct io_defer_entry *de = list_first_entry(&ctx->defer_list,
						struct io_defer_entry, list);

		if (req_need_defer(de->req, de->seq))
			break;
		list_del_init(&de->list);
		io_req_task_queue(de->req);
		kfree(de);
	}
}


static void io_eventfd_ops(struct rcu_head *rcu)
{
	struct io_ev_fd *ev_fd = container_of(rcu, struct io_ev_fd, rcu);
	int ops = atomic_xchg(&ev_fd->ops, 0);

	if (ops & BIT(IO_EVENTFD_OP_SIGNAL_BIT))
		eventfd_signal(ev_fd->cq_ev_fd, 1);

	/* IO_EVENTFD_OP_FREE_BIT may not be set here depending on callback
	 * ordering in a race but if references are 0 we know we have to free
	 * it regardless.
	 */
	if (atomic_dec_and_test(&ev_fd->refs)) {
		eventfd_ctx_put(ev_fd->cq_ev_fd);
		kfree(ev_fd);
	}
}

static void io_eventfd_signal(struct io_ring_ctx *ctx)
{
	struct io_ev_fd *ev_fd = NULL;

	rcu_read_lock();
	/*
	 * rcu_dereference ctx->io_ev_fd once and use it for both for checking
	 * and eventfd_signal
	 */
	ev_fd = rcu_dereference(ctx->io_ev_fd);

	/*
	 * Check again if ev_fd exists incase an io_eventfd_unregister call
	 * completed between the NULL check of ctx->io_ev_fd at the start of
	 * the function and rcu_read_lock.
	 */
	if (unlikely(!ev_fd))
		goto out;
	if (READ_ONCE(ctx->rings->cq_flags) & IORING_CQ_EVENTFD_DISABLED)
		goto out;
	if (ev_fd->eventfd_async && !io_wq_current_is_worker())
		goto out;

	if (likely(eventfd_signal_allowed())) {
		eventfd_signal(ev_fd->cq_ev_fd, 1);
	} else {
		atomic_inc(&ev_fd->refs);
		if (!atomic_fetch_or(BIT(IO_EVENTFD_OP_SIGNAL_BIT), &ev_fd->ops))
			call_rcu(&ev_fd->rcu, io_eventfd_ops);
		else
			atomic_dec(&ev_fd->refs);
	}

out:
	rcu_read_unlock();
}

static void io_eventfd_flush_signal(struct io_ring_ctx *ctx)
{
	bool skip;

	spin_lock(&ctx->completion_lock);

	/*
	 * Eventfd should only get triggered when at least one event has been
	 * posted. Some applications rely on the eventfd notification count
	 * only changing IFF a new CQE has been added to the CQ ring. There's
	 * no depedency on 1:1 relationship between how many times this
	 * function is called (and hence the eventfd count) and number of CQEs
	 * posted to the CQ ring.
	 */
	skip = ctx->cached_cq_tail == ctx->evfd_last_cq_tail;
	ctx->evfd_last_cq_tail = ctx->cached_cq_tail;
	spin_unlock(&ctx->completion_lock);
	if (skip)
		return;

	io_eventfd_signal(ctx);
}

void __io_commit_cqring_flush(struct io_ring_ctx *ctx)
{
	if (ctx->off_timeout_used || ctx->drain_active) {
		spin_lock(&ctx->completion_lock);
		if (ctx->off_timeout_used)
			io_flush_timeouts(ctx);
		if (ctx->drain_active)
			io_queue_deferred(ctx);
		spin_unlock(&ctx->completion_lock);
	}
	if (ctx->has_evfd)
		io_eventfd_flush_signal(ctx);
}

static inline void io_cqring_ev_posted(struct io_ring_ctx *ctx)
{
	io_commit_cqring_flush(ctx);
	io_cqring_wake(ctx);
}

static inline void __io_cq_unlock_post(struct io_ring_ctx *ctx)
	__releases(ctx->completion_lock)
{
	io_commit_cqring(ctx);
	spin_unlock(&ctx->completion_lock);
	io_cqring_ev_posted(ctx);
}

void io_cq_unlock_post(struct io_ring_ctx *ctx)
{
	__io_cq_unlock_post(ctx);
}

/* Returns true if there are no backlogged entries after the flush */
static bool __io_cqring_overflow_flush(struct io_ring_ctx *ctx, bool force)
{
	bool all_flushed;
	size_t cqe_size = sizeof(struct io_uring_cqe);

	if (!force && __io_cqring_events(ctx) == ctx->cq_entries)
		return false;

	if (ctx->flags & IORING_SETUP_CQE32)
		cqe_size <<= 1;

	io_cq_lock(ctx);
	while (!list_empty(&ctx->cq_overflow_list)) {
		struct io_uring_cqe *cqe = io_get_cqe_overflow(ctx, true);
		struct io_overflow_cqe *ocqe;

		if (!cqe && !force)
			break;
		ocqe = list_first_entry(&ctx->cq_overflow_list,
					struct io_overflow_cqe, list);
		if (cqe)
			memcpy(cqe, &ocqe->cqe, cqe_size);
		else
			io_account_cq_overflow(ctx);

		list_del(&ocqe->list);
		kfree(ocqe);
	}

	all_flushed = list_empty(&ctx->cq_overflow_list);
	if (all_flushed) {
		clear_bit(IO_CHECK_CQ_OVERFLOW_BIT, &ctx->check_cq);
		atomic_andnot(IORING_SQ_CQ_OVERFLOW, &ctx->rings->sq_flags);
	}

	io_cq_unlock_post(ctx);
	return all_flushed;
}

static bool io_cqring_overflow_flush(struct io_ring_ctx *ctx)
{
	bool ret = true;

	if (test_bit(IO_CHECK_CQ_OVERFLOW_BIT, &ctx->check_cq)) {
		/* iopoll syncs against uring_lock, not completion_lock */
		if (ctx->flags & IORING_SETUP_IOPOLL)
			mutex_lock(&ctx->uring_lock);
		ret = __io_cqring_overflow_flush(ctx, false);
		if (ctx->flags & IORING_SETUP_IOPOLL)
			mutex_unlock(&ctx->uring_lock);
	}

	return ret;
}

void __io_put_task(struct task_struct *task, int nr)
{
	struct io_uring_task *tctx = task->io_uring;

	percpu_counter_sub(&tctx->inflight, nr);
	if (unlikely(atomic_read(&tctx->in_idle)))
		wake_up(&tctx->wait);
	put_task_struct_many(task, nr);
}

void io_task_refs_refill(struct io_uring_task *tctx)
{
	unsigned int refill = -tctx->cached_refs + IO_TCTX_REFS_CACHE_NR;

	percpu_counter_add(&tctx->inflight, refill);
	refcount_add(refill, &current->usage);
	tctx->cached_refs += refill;
}

static __cold void io_uring_drop_tctx_refs(struct task_struct *task)
{
	struct io_uring_task *tctx = task->io_uring;
	unsigned int refs = tctx->cached_refs;

	if (refs) {
		tctx->cached_refs = 0;
		percpu_counter_sub(&tctx->inflight, refs);
		put_task_struct_many(task, refs);
	}
}

static bool io_cqring_event_overflow(struct io_ring_ctx *ctx, u64 user_data,
				     s32 res, u32 cflags, u64 extra1, u64 extra2)
{
	struct io_overflow_cqe *ocqe;
	size_t ocq_size = sizeof(struct io_overflow_cqe);
	bool is_cqe32 = (ctx->flags & IORING_SETUP_CQE32);

	if (is_cqe32)
		ocq_size += sizeof(struct io_uring_cqe);

	ocqe = kmalloc(ocq_size, GFP_ATOMIC | __GFP_ACCOUNT);
	trace_io_uring_cqe_overflow(ctx, user_data, res, cflags, ocqe);
	if (!ocqe) {
		/*
		 * If we're in ring overflow flush mode, or in task cancel mode,
		 * or cannot allocate an overflow entry, then we need to drop it
		 * on the floor.
		 */
		io_account_cq_overflow(ctx);
		set_bit(IO_CHECK_CQ_DROPPED_BIT, &ctx->check_cq);
		return false;
	}
	if (list_empty(&ctx->cq_overflow_list)) {
		set_bit(IO_CHECK_CQ_OVERFLOW_BIT, &ctx->check_cq);
		atomic_or(IORING_SQ_CQ_OVERFLOW, &ctx->rings->sq_flags);

	}
	ocqe->cqe.user_data = user_data;
	ocqe->cqe.res = res;
	ocqe->cqe.flags = cflags;
	if (is_cqe32) {
		ocqe->cqe.big_cqe[0] = extra1;
		ocqe->cqe.big_cqe[1] = extra2;
	}
	list_add_tail(&ocqe->list, &ctx->cq_overflow_list);
	return true;
}

bool io_req_cqe_overflow(struct io_kiocb *req)
{
	if (!(req->flags & REQ_F_CQE32_INIT)) {
		req->extra1 = 0;
		req->extra2 = 0;
	}
	return io_cqring_event_overflow(req->ctx, req->cqe.user_data,
					req->cqe.res, req->cqe.flags,
					req->extra1, req->extra2);
}

/*
 * writes to the cq entry need to come after reading head; the
 * control dependency is enough as we're using WRITE_ONCE to
 * fill the cq entry
 */
struct io_uring_cqe *__io_get_cqe(struct io_ring_ctx *ctx, bool overflow)
{
	struct io_rings *rings = ctx->rings;
	unsigned int off = ctx->cached_cq_tail & (ctx->cq_entries - 1);
	unsigned int free, queued, len;

	/*
	 * Posting into the CQ when there are pending overflowed CQEs may break
	 * ordering guarantees, which will affect links, F_MORE users and more.
	 * Force overflow the completion.
	 */
	if (!overflow && (ctx->check_cq & BIT(IO_CHECK_CQ_OVERFLOW_BIT)))
		return NULL;

	/* userspace may cheat modifying the tail, be safe and do min */
	queued = min(__io_cqring_events(ctx), ctx->cq_entries);
	free = ctx->cq_entries - queued;
	/* we need a contiguous range, limit based on the current array offset */
	len = min(free, ctx->cq_entries - off);
	if (!len)
		return NULL;

	if (ctx->flags & IORING_SETUP_CQE32) {
		off <<= 1;
		len <<= 1;
	}

	ctx->cqe_cached = &rings->cqes[off];
	ctx->cqe_sentinel = ctx->cqe_cached + len;

	ctx->cached_cq_tail++;
	ctx->cqe_cached++;
	if (ctx->flags & IORING_SETUP_CQE32)
		ctx->cqe_cached++;
	return &rings->cqes[off];
}

bool io_fill_cqe_aux(struct io_ring_ctx *ctx, u64 user_data, s32 res, u32 cflags,
		     bool allow_overflow)
{
	struct io_uring_cqe *cqe;

	ctx->cq_extra++;

	/*
	 * If we can't get a cq entry, userspace overflowed the
	 * submission (by quite a lot). Increment the overflow count in
	 * the ring.
	 */
	cqe = io_get_cqe(ctx);
	if (likely(cqe)) {
		trace_io_uring_complete(ctx, NULL, user_data, res, cflags, 0, 0);

		WRITE_ONCE(cqe->user_data, user_data);
		WRITE_ONCE(cqe->res, res);
		WRITE_ONCE(cqe->flags, cflags);

		if (ctx->flags & IORING_SETUP_CQE32) {
			WRITE_ONCE(cqe->big_cqe[0], 0);
			WRITE_ONCE(cqe->big_cqe[1], 0);
		}
		return true;
	}

	if (allow_overflow)
		return io_cqring_event_overflow(ctx, user_data, res, cflags, 0, 0);

	return false;
}

bool io_post_aux_cqe(struct io_ring_ctx *ctx,
		     u64 user_data, s32 res, u32 cflags,
		     bool allow_overflow)
{
	bool filled;

	io_cq_lock(ctx);
	filled = io_fill_cqe_aux(ctx, user_data, res, cflags, allow_overflow);
	io_cq_unlock_post(ctx);
	return filled;
}

static void __io_req_complete_put(struct io_kiocb *req)
{
	/*
	 * If we're the last reference to this request, add to our locked
	 * free_list cache.
	 */
	if (req_ref_put_and_test(req)) {
		struct io_ring_ctx *ctx = req->ctx;

		if (req->flags & IO_REQ_LINK_FLAGS) {
			if (req->flags & IO_DISARM_MASK)
				io_disarm_next(req);
			if (req->link) {
				io_req_task_queue(req->link);
				req->link = NULL;
			}
		}
		io_req_put_rsrc(req);
		/*
		 * Selected buffer deallocation in io_clean_op() assumes that
		 * we don't hold ->completion_lock. Clean them here to avoid
		 * deadlocks.
		 */
		io_put_kbuf_comp(req);
		io_dismantle_req(req);
		io_put_task(req->task, 1);
		wq_list_add_head(&req->comp_list, &ctx->locked_free_list);
		ctx->locked_free_nr++;
	}
}

void __io_req_complete_post(struct io_kiocb *req)
{
	if (!(req->flags & REQ_F_CQE_SKIP))
		__io_fill_cqe_req(req->ctx, req);
	__io_req_complete_put(req);
}

void io_req_complete_post(struct io_kiocb *req)
{
	struct io_ring_ctx *ctx = req->ctx;

	io_cq_lock(ctx);
	__io_req_complete_post(req);
	io_cq_unlock_post(ctx);
}

inline void __io_req_complete(struct io_kiocb *req, unsigned issue_flags)
{
	io_req_complete_post(req);
}

void io_req_complete_failed(struct io_kiocb *req, s32 res)
{
	const struct io_op_def *def = &io_op_defs[req->opcode];

	req_set_fail(req);
	io_req_set_res(req, res, io_put_kbuf(req, IO_URING_F_UNLOCKED));
	if (def->fail)
		def->fail(req);
	io_req_complete_post(req);
}

/*
 * Don't initialise the fields below on every allocation, but do that in
 * advance and keep them valid across allocations.
 */
static void io_preinit_req(struct io_kiocb *req, struct io_ring_ctx *ctx)
{
	req->ctx = ctx;
	req->link = NULL;
	req->async_data = NULL;
	/* not necessary, but safer to zero */
	req->cqe.res = 0;
}

static void io_flush_cached_locked_reqs(struct io_ring_ctx *ctx,
					struct io_submit_state *state)
{
	spin_lock(&ctx->completion_lock);
	wq_list_splice(&ctx->locked_free_list, &state->free_list);
	ctx->locked_free_nr = 0;
	spin_unlock(&ctx->completion_lock);
}

/*
 * A request might get retired back into the request caches even before opcode
 * handlers and io_issue_sqe() are done with it, e.g. inline completion path.
 * Because of that, io_alloc_req() should be called only under ->uring_lock
 * and with extra caution to not get a request that is still worked on.
 */
__cold bool __io_alloc_req_refill(struct io_ring_ctx *ctx)
	__must_hold(&ctx->uring_lock)
{
	gfp_t gfp = GFP_KERNEL | __GFP_NOWARN;
	void *reqs[IO_REQ_ALLOC_BATCH];
	int ret, i;

	/*
	 * If we have more than a batch's worth of requests in our IRQ side
	 * locked cache, grab the lock and move them over to our submission
	 * side cache.
	 */
	if (data_race(ctx->locked_free_nr) > IO_COMPL_BATCH) {
		io_flush_cached_locked_reqs(ctx, &ctx->submit_state);
		if (!io_req_cache_empty(ctx))
			return true;
	}

	ret = kmem_cache_alloc_bulk(req_cachep, gfp, ARRAY_SIZE(reqs), reqs);

	/*
	 * Bulk alloc is all-or-nothing. If we fail to get a batch,
	 * retry single alloc to be on the safe side.
	 */
	if (unlikely(ret <= 0)) {
		reqs[0] = kmem_cache_alloc(req_cachep, gfp);
		if (!reqs[0])
			return false;
		ret = 1;
	}

	percpu_ref_get_many(&ctx->refs, ret);
	for (i = 0; i < ret; i++) {
		struct io_kiocb *req = reqs[i];

		io_preinit_req(req, ctx);
		io_req_add_to_cache(req, ctx);
	}
	return true;
}

static inline void io_dismantle_req(struct io_kiocb *req)
{
	unsigned int flags = req->flags;

	if (unlikely(flags & IO_REQ_CLEAN_FLAGS))
		io_clean_op(req);
	if (!(flags & REQ_F_FIXED_FILE))
		io_put_file(req->file);
}

__cold void io_free_req(struct io_kiocb *req)
{
	struct io_ring_ctx *ctx = req->ctx;

	io_req_put_rsrc(req);
	io_dismantle_req(req);
	io_put_task(req->task, 1);

	spin_lock(&ctx->completion_lock);
	wq_list_add_head(&req->comp_list, &ctx->locked_free_list);
	ctx->locked_free_nr++;
	spin_unlock(&ctx->completion_lock);
}

static void __io_req_find_next_prep(struct io_kiocb *req)
{
	struct io_ring_ctx *ctx = req->ctx;

	io_cq_lock(ctx);
	io_disarm_next(req);
	io_cq_unlock_post(ctx);
}

static inline struct io_kiocb *io_req_find_next(struct io_kiocb *req)
{
	struct io_kiocb *nxt;

	/*
	 * If LINK is set, we have dependent requests in this chain. If we
	 * didn't fail this request, queue the first one up, moving any other
	 * dependencies to the next request. In case of failure, fail the rest
	 * of the chain.
	 */
	if (unlikely(req->flags & IO_DISARM_MASK))
		__io_req_find_next_prep(req);
	nxt = req->link;
	req->link = NULL;
	return nxt;
}

static void ctx_flush_and_put(struct io_ring_ctx *ctx, bool *locked)
{
	if (!ctx)
		return;
	if (ctx->flags & IORING_SETUP_TASKRUN_FLAG)
		atomic_andnot(IORING_SQ_TASKRUN, &ctx->rings->sq_flags);
	if (*locked) {
		io_submit_flush_completions(ctx);
		mutex_unlock(&ctx->uring_lock);
		*locked = false;
	}
	percpu_ref_put(&ctx->refs);
}

static unsigned int handle_tw_list(struct llist_node *node,
				   struct io_ring_ctx **ctx, bool *locked,
				   struct llist_node *last)
{
	unsigned int count = 0;

	while (node != last) {
		struct llist_node *next = node->next;
		struct io_kiocb *req = container_of(node, struct io_kiocb,
						    io_task_work.node);

		prefetch(container_of(next, struct io_kiocb, io_task_work.node));

		if (req->ctx != *ctx) {
			ctx_flush_and_put(*ctx, locked);
			*ctx = req->ctx;
			/* if not contended, grab and improve batching */
			*locked = mutex_trylock(&(*ctx)->uring_lock);
			percpu_ref_get(&(*ctx)->refs);
		}
		req->io_task_work.func(req, locked);
		node = next;
		count++;
	}

	return count;
}

/**
 * io_llist_xchg - swap all entries in a lock-less list
 * @head:	the head of lock-less list to delete all entries
 * @new:	new entry as the head of the list
 *
 * If list is empty, return NULL, otherwise, return the pointer to the first entry.
 * The order of entries returned is from the newest to the oldest added one.
 */
static inline struct llist_node *io_llist_xchg(struct llist_head *head,
					       struct llist_node *new)
{
	return xchg(&head->first, new);
}

/**
 * io_llist_cmpxchg - possibly swap all entries in a lock-less list
 * @head:	the head of lock-less list to delete all entries
 * @old:	expected old value of the first entry of the list
 * @new:	new entry as the head of the list
 *
 * perform a cmpxchg on the first entry of the list.
 */

static inline struct llist_node *io_llist_cmpxchg(struct llist_head *head,
						  struct llist_node *old,
						  struct llist_node *new)
{
	return cmpxchg(&head->first, old, new);
}

void tctx_task_work(struct callback_head *cb)
{
	bool uring_locked = false;
	struct io_ring_ctx *ctx = NULL;
	struct io_uring_task *tctx = container_of(cb, struct io_uring_task,
						  task_work);
	struct llist_node fake = {};
	struct llist_node *node = io_llist_xchg(&tctx->task_list, &fake);
	unsigned int loops = 1;
	unsigned int count = handle_tw_list(node, &ctx, &uring_locked, NULL);

	node = io_llist_cmpxchg(&tctx->task_list, &fake, NULL);
	while (node != &fake) {
		loops++;
		node = io_llist_xchg(&tctx->task_list, &fake);
		count += handle_tw_list(node, &ctx, &uring_locked, &fake);
		node = io_llist_cmpxchg(&tctx->task_list, &fake, NULL);
	}

	ctx_flush_and_put(ctx, &uring_locked);

	/* relaxed read is enough as only the task itself sets ->in_idle */
	if (unlikely(atomic_read(&tctx->in_idle)))
		io_uring_drop_tctx_refs(current);

	trace_io_uring_task_work_run(tctx, count, loops);
}

static void io_req_local_work_add(struct io_kiocb *req)
{
	struct io_ring_ctx *ctx = req->ctx;

	if (!llist_add(&req->io_task_work.node, &ctx->work_llist))
		return;

	if (unlikely(atomic_read(&req->task->io_uring->in_idle))) {
		io_move_task_work_from_local(ctx);
		return;
	}

	if (ctx->flags & IORING_SETUP_TASKRUN_FLAG)
		atomic_or(IORING_SQ_TASKRUN, &ctx->rings->sq_flags);

	if (ctx->has_evfd)
		io_eventfd_signal(ctx);
	io_cqring_wake(ctx);

}

static inline void __io_req_task_work_add(struct io_kiocb *req, bool allow_local)
{
	struct io_uring_task *tctx = req->task->io_uring;
	struct io_ring_ctx *ctx = req->ctx;
	struct llist_node *node;

	if (allow_local && ctx->flags & IORING_SETUP_DEFER_TASKRUN) {
		io_req_local_work_add(req);
		return;
	}

	/* task_work already pending, we're done */
	if (!llist_add(&req->io_task_work.node, &tctx->task_list))
		return;

	if (ctx->flags & IORING_SETUP_TASKRUN_FLAG)
		atomic_or(IORING_SQ_TASKRUN, &ctx->rings->sq_flags);

	if (likely(!task_work_add(req->task, &tctx->task_work, ctx->notify_method)))
		return;

	node = llist_del_all(&tctx->task_list);

	while (node) {
		req = container_of(node, struct io_kiocb, io_task_work.node);
		node = node->next;
		if (llist_add(&req->io_task_work.node,
			      &req->ctx->fallback_llist))
			schedule_delayed_work(&req->ctx->fallback_work, 1);
	}
}

void io_req_task_work_add(struct io_kiocb *req)
{
	__io_req_task_work_add(req, true);
}

static void __cold io_move_task_work_from_local(struct io_ring_ctx *ctx)
{
	struct llist_node *node;

	node = llist_del_all(&ctx->work_llist);
	while (node) {
		struct io_kiocb *req = container_of(node, struct io_kiocb,
						    io_task_work.node);

		node = node->next;
		__io_req_task_work_add(req, false);
	}
}

int __io_run_local_work(struct io_ring_ctx *ctx, bool locked)
{
	struct llist_node *node;
	struct llist_node fake;
	struct llist_node *current_final = NULL;
	int ret;
	unsigned int loops = 1;

	if (unlikely(ctx->submitter_task != current))
		return -EEXIST;

	node = io_llist_xchg(&ctx->work_llist, &fake);
	ret = 0;
again:
	while (node != current_final) {
		struct llist_node *next = node->next;
		struct io_kiocb *req = container_of(node, struct io_kiocb,
						    io_task_work.node);
		prefetch(container_of(next, struct io_kiocb, io_task_work.node));
		req->io_task_work.func(req, &locked);
		ret++;
		node = next;
	}

	if (ctx->flags & IORING_SETUP_TASKRUN_FLAG)
		atomic_andnot(IORING_SQ_TASKRUN, &ctx->rings->sq_flags);

	node = io_llist_cmpxchg(&ctx->work_llist, &fake, NULL);
	if (node != &fake) {
		loops++;
		current_final = &fake;
		node = io_llist_xchg(&ctx->work_llist, &fake);
		goto again;
	}

	if (locked)
		io_submit_flush_completions(ctx);
	trace_io_uring_local_work_run(ctx, ret, loops);
	return ret;

}

int io_run_local_work(struct io_ring_ctx *ctx)
{
	bool locked;
	int ret;

	if (llist_empty(&ctx->work_llist))
		return 0;

	__set_current_state(TASK_RUNNING);
	locked = mutex_trylock(&ctx->uring_lock);
	ret = __io_run_local_work(ctx, locked);
	if (locked)
		mutex_unlock(&ctx->uring_lock);

	return ret;
}

static void io_req_tw_post(struct io_kiocb *req, bool *locked)
{
	io_req_complete_post(req);
}

void io_req_tw_post_queue(struct io_kiocb *req, s32 res, u32 cflags)
{
	io_req_set_res(req, res, cflags);
	req->io_task_work.func = io_req_tw_post;
	io_req_task_work_add(req);
}

static void io_req_task_cancel(struct io_kiocb *req, bool *locked)
{
	/* not needed for normal modes, but SQPOLL depends on it */
	io_tw_lock(req->ctx, locked);
	io_req_complete_failed(req, req->cqe.res);
}

void io_req_task_submit(struct io_kiocb *req, bool *locked)
{
	io_tw_lock(req->ctx, locked);
	/* req->task == current here, checking PF_EXITING is safe */
	if (likely(!(req->task->flags & PF_EXITING)))
		io_queue_sqe(req);
	else
		io_req_complete_failed(req, -EFAULT);
}

void io_req_task_queue_fail(struct io_kiocb *req, int ret)
{
	io_req_set_res(req, ret, 0);
	req->io_task_work.func = io_req_task_cancel;
	io_req_task_work_add(req);
}

void io_req_task_queue(struct io_kiocb *req)
{
	req->io_task_work.func = io_req_task_submit;
	io_req_task_work_add(req);
}

void io_queue_next(struct io_kiocb *req)
{
	struct io_kiocb *nxt = io_req_find_next(req);

	if (nxt)
		io_req_task_queue(nxt);
}

void io_free_batch_list(struct io_ring_ctx *ctx, struct io_wq_work_node *node)
	__must_hold(&ctx->uring_lock)
{
	struct task_struct *task = NULL;
	int task_refs = 0;

	do {
		struct io_kiocb *req = container_of(node, struct io_kiocb,
						    comp_list);

		if (unlikely(req->flags & IO_REQ_CLEAN_SLOW_FLAGS)) {
			if (req->flags & REQ_F_REFCOUNT) {
				node = req->comp_list.next;
				if (!req_ref_put_and_test(req))
					continue;
			}
			if ((req->flags & REQ_F_POLLED) && req->apoll) {
				struct async_poll *apoll = req->apoll;

				if (apoll->double_poll)
					kfree(apoll->double_poll);
				if (!io_alloc_cache_put(&ctx->apoll_cache, &apoll->cache))
					kfree(apoll);
				req->flags &= ~REQ_F_POLLED;
			}
			if (req->flags & IO_REQ_LINK_FLAGS)
				io_queue_next(req);
			if (unlikely(req->flags & IO_REQ_CLEAN_FLAGS))
				io_clean_op(req);
		}
		if (!(req->flags & REQ_F_FIXED_FILE))
			io_put_file(req->file);

		io_req_put_rsrc_locked(req, ctx);

		if (req->task != task) {
			if (task)
				io_put_task(task, task_refs);
			task = req->task;
			task_refs = 0;
		}
		task_refs++;
		node = req->comp_list.next;
		io_req_add_to_cache(req, ctx);
	} while (node);

	if (task)
		io_put_task(task, task_refs);
}

static void __io_submit_flush_completions(struct io_ring_ctx *ctx)
	__must_hold(&ctx->uring_lock)
{
	struct io_wq_work_node *node, *prev;
	struct io_submit_state *state = &ctx->submit_state;

	io_cq_lock(ctx);
	wq_list_for_each(node, prev, &state->compl_reqs) {
		struct io_kiocb *req = container_of(node, struct io_kiocb,
					    comp_list);

		if (!(req->flags & REQ_F_CQE_SKIP))
			__io_fill_cqe_req(ctx, req);
	}
	__io_cq_unlock_post(ctx);

	io_free_batch_list(ctx, state->compl_reqs.first);
	INIT_WQ_LIST(&state->compl_reqs);
}

/*
 * Drop reference to request, return next in chain (if there is one) if this
 * was the last reference to this request.
 */
static inline struct io_kiocb *io_put_req_find_next(struct io_kiocb *req)
{
	struct io_kiocb *nxt = NULL;

	if (req_ref_put_and_test(req)) {
		if (unlikely(req->flags & IO_REQ_LINK_FLAGS))
			nxt = io_req_find_next(req);
		io_free_req(req);
	}
	return nxt;
}

static unsigned io_cqring_events(struct io_ring_ctx *ctx)
{
	/* See comment at the top of this file */
	smp_rmb();
	return __io_cqring_events(ctx);
}

/*
 * We can't just wait for polled events to come to us, we have to actively
 * find and complete them.
 */
static __cold void io_iopoll_try_reap_events(struct io_ring_ctx *ctx)
{
	if (!(ctx->flags & IORING_SETUP_IOPOLL))
		return;

	mutex_lock(&ctx->uring_lock);
	while (!wq_list_empty(&ctx->iopoll_list)) {
		/* let it sleep and repeat later if can't complete a request */
		if (io_do_iopoll(ctx, true) == 0)
			break;
		/*
		 * Ensure we allow local-to-the-cpu processing to take place,
		 * in this case we need to ensure that we reap all events.
		 * Also let task_work, etc. to progress by releasing the mutex
		 */
		if (need_resched()) {
			mutex_unlock(&ctx->uring_lock);
			cond_resched();
			mutex_lock(&ctx->uring_lock);
		}
	}
	mutex_unlock(&ctx->uring_lock);
}

static int io_iopoll_check(struct io_ring_ctx *ctx, long min)
{
	unsigned int nr_events = 0;
	int ret = 0;
	unsigned long check_cq;

	if (!io_allowed_run_tw(ctx))
		return -EEXIST;

	check_cq = READ_ONCE(ctx->check_cq);
	if (unlikely(check_cq)) {
		if (check_cq & BIT(IO_CHECK_CQ_OVERFLOW_BIT))
			__io_cqring_overflow_flush(ctx, false);
		/*
		 * Similarly do not spin if we have not informed the user of any
		 * dropped CQE.
		 */
		if (check_cq & BIT(IO_CHECK_CQ_DROPPED_BIT))
			return -EBADR;
	}
	/*
	 * Don't enter poll loop if we already have events pending.
	 * If we do, we can potentially be spinning for commands that
	 * already triggered a CQE (eg in error).
	 */
	if (io_cqring_events(ctx))
		return 0;

	do {
		/*
		 * If a submit got punted to a workqueue, we can have the
		 * application entering polling for a command before it gets
		 * issued. That app will hold the uring_lock for the duration
		 * of the poll right here, so we need to take a breather every
		 * now and then to ensure that the issue has a chance to add
		 * the poll to the issued list. Otherwise we can spin here
		 * forever, while the workqueue is stuck trying to acquire the
		 * very same mutex.
		 */
		if (wq_list_empty(&ctx->iopoll_list) ||
		    io_task_work_pending(ctx)) {
			u32 tail = ctx->cached_cq_tail;

			if (!llist_empty(&ctx->work_llist))
				__io_run_local_work(ctx, true);

			if (task_work_pending(current) ||
			    wq_list_empty(&ctx->iopoll_list)) {
				mutex_unlock(&ctx->uring_lock);
				io_run_task_work();
				mutex_lock(&ctx->uring_lock);
			}
			/* some requests don't go through iopoll_list */
			if (tail != ctx->cached_cq_tail ||
			    wq_list_empty(&ctx->iopoll_list))
				break;
		}
		ret = io_do_iopoll(ctx, !min);
		if (ret < 0)
			break;
		nr_events += ret;
		ret = 0;
	} while (nr_events < min && !need_resched());

	return ret;
}

void io_req_task_complete(struct io_kiocb *req, bool *locked)
{
	if (req->flags & (REQ_F_BUFFER_SELECTED|REQ_F_BUFFER_RING)) {
		unsigned issue_flags = *locked ? 0 : IO_URING_F_UNLOCKED;

		req->cqe.flags |= io_put_kbuf(req, issue_flags);
	}

	if (*locked)
		io_req_complete_defer(req);
	else
		io_req_complete_post(req);
}

/*
 * After the iocb has been issued, it's safe to be found on the poll list.
 * Adding the kiocb to the list AFTER submission ensures that we don't
 * find it from a io_do_iopoll() thread before the issuer is done
 * accessing the kiocb cookie.
 */
static void io_iopoll_req_issued(struct io_kiocb *req, unsigned int issue_flags)
{
	struct io_ring_ctx *ctx = req->ctx;
	const bool needs_lock = issue_flags & IO_URING_F_UNLOCKED;

	/* workqueue context doesn't hold uring_lock, grab it now */
	if (unlikely(needs_lock))
		mutex_lock(&ctx->uring_lock);

	/*
	 * Track whether we have multiple files in our lists. This will impact
	 * how we do polling eventually, not spinning if we're on potentially
	 * different devices.
	 */
	if (wq_list_empty(&ctx->iopoll_list)) {
		ctx->poll_multi_queue = false;
	} else if (!ctx->poll_multi_queue) {
		struct io_kiocb *list_req;

		list_req = container_of(ctx->iopoll_list.first, struct io_kiocb,
					comp_list);
		if (list_req->file != req->file)
			ctx->poll_multi_queue = true;
	}

	/*
	 * For fast devices, IO may have already completed. If it has, add
	 * it to the front so we find it first.
	 */
	if (READ_ONCE(req->iopoll_completed))
		wq_list_add_head(&req->comp_list, &ctx->iopoll_list);
	else
		wq_list_add_tail(&req->comp_list, &ctx->iopoll_list);

	if (unlikely(needs_lock)) {
		/*
		 * If IORING_SETUP_SQPOLL is enabled, sqes are either handle
		 * in sq thread task context or in io worker task context. If
		 * current task context is sq thread, we don't need to check
		 * whether should wake up sq thread.
		 */
		if ((ctx->flags & IORING_SETUP_SQPOLL) &&
		    wq_has_sleeper(&ctx->sq_data->wait))
			wake_up(&ctx->sq_data->wait);

		mutex_unlock(&ctx->uring_lock);
	}
}

static bool io_bdev_nowait(struct block_device *bdev)
{
	return !bdev || bdev_nowait(bdev);
}

/*
 * If we tracked the file through the SCM inflight mechanism, we could support
 * any file. For now, just ensure that anything potentially problematic is done
 * inline.
 */
static bool __io_file_supports_nowait(struct file *file, umode_t mode)
{
	if (S_ISBLK(mode)) {
		if (IS_ENABLED(CONFIG_BLOCK) &&
		    io_bdev_nowait(I_BDEV(file->f_mapping->host)))
			return true;
		return false;
	}
	if (S_ISSOCK(mode))
		return true;
	if (S_ISREG(mode)) {
		if (IS_ENABLED(CONFIG_BLOCK) &&
		    io_bdev_nowait(file->f_inode->i_sb->s_bdev) &&
		    !io_is_uring_fops(file))
			return true;
		return false;
	}

	/* any ->read/write should understand O_NONBLOCK */
	if (file->f_flags & O_NONBLOCK)
		return true;
	return file->f_mode & FMODE_NOWAIT;
}

/*
 * If we tracked the file through the SCM inflight mechanism, we could support
 * any file. For now, just ensure that anything potentially problematic is done
 * inline.
 */
unsigned int io_file_get_flags(struct file *file)
{
	umode_t mode = file_inode(file)->i_mode;
	unsigned int res = 0;

	if (S_ISREG(mode))
		res |= FFS_ISREG;
	if (__io_file_supports_nowait(file, mode))
		res |= FFS_NOWAIT;
	if (io_file_need_scm(file))
		res |= FFS_SCM;
	return res;
}

bool io_alloc_async_data(struct io_kiocb *req)
{
	WARN_ON_ONCE(!io_op_defs[req->opcode].async_size);
	req->async_data = kmalloc(io_op_defs[req->opcode].async_size, GFP_KERNEL);
	if (req->async_data) {
		req->flags |= REQ_F_ASYNC_DATA;
		return false;
	}
	return true;
}

int io_req_prep_async(struct io_kiocb *req)
{
	const struct io_op_def *def = &io_op_defs[req->opcode];

	/* assign early for deferred execution for non-fixed file */
	if (def->needs_file && !(req->flags & REQ_F_FIXED_FILE))
		req->file = io_file_get_normal(req, req->cqe.fd);
	if (!def->prep_async)
		return 0;
	if (WARN_ON_ONCE(req_has_async_data(req)))
		return -EFAULT;
	if (!io_op_defs[req->opcode].manual_alloc) {
		if (io_alloc_async_data(req))
			return -EAGAIN;
	}
	return def->prep_async(req);
}

static u32 io_get_sequence(struct io_kiocb *req)
{
	u32 seq = req->ctx->cached_sq_head;
	struct io_kiocb *cur;

	/* need original cached_sq_head, but it was increased for each req */
	io_for_each_link(cur, req)
		seq--;
	return seq;
}

static __cold void io_drain_req(struct io_kiocb *req)
{
	struct io_ring_ctx *ctx = req->ctx;
	struct io_defer_entry *de;
	int ret;
	u32 seq = io_get_sequence(req);

	/* Still need defer if there is pending req in defer list. */
	spin_lock(&ctx->completion_lock);
	if (!req_need_defer(req, seq) && list_empty_careful(&ctx->defer_list)) {
		spin_unlock(&ctx->completion_lock);
queue:
		ctx->drain_active = false;
		io_req_task_queue(req);
		return;
	}
	spin_unlock(&ctx->completion_lock);

	ret = io_req_prep_async(req);
	if (ret) {
fail:
		io_req_complete_failed(req, ret);
		return;
	}
	io_prep_async_link(req);
	de = kmalloc(sizeof(*de), GFP_KERNEL);
	if (!de) {
		ret = -ENOMEM;
		goto fail;
	}

	spin_lock(&ctx->completion_lock);
	if (!req_need_defer(req, seq) && list_empty(&ctx->defer_list)) {
		spin_unlock(&ctx->completion_lock);
		kfree(de);
		goto queue;
	}

	trace_io_uring_defer(req);
	de->req = req;
	de->seq = seq;
	list_add_tail(&de->list, &ctx->defer_list);
	spin_unlock(&ctx->completion_lock);
}

static void io_clean_op(struct io_kiocb *req)
{
	if (req->flags & REQ_F_BUFFER_SELECTED) {
		spin_lock(&req->ctx->completion_lock);
		io_put_kbuf_comp(req);
		spin_unlock(&req->ctx->completion_lock);
	}

	if (req->flags & REQ_F_NEED_CLEANUP) {
		const struct io_op_def *def = &io_op_defs[req->opcode];

		if (def->cleanup)
			def->cleanup(req);
	}
	if ((req->flags & REQ_F_POLLED) && req->apoll) {
		kfree(req->apoll->double_poll);
		kfree(req->apoll);
		req->apoll = NULL;
	}
	if (req->flags & REQ_F_INFLIGHT) {
		struct io_uring_task *tctx = req->task->io_uring;

		atomic_dec(&tctx->inflight_tracked);
	}
	if (req->flags & REQ_F_CREDS)
		put_cred(req->creds);
	if (req->flags & REQ_F_ASYNC_DATA) {
		kfree(req->async_data);
		req->async_data = NULL;
	}
	req->flags &= ~IO_REQ_CLEAN_FLAGS;
}

static bool io_assign_file(struct io_kiocb *req, unsigned int issue_flags)
{
	if (req->file || !io_op_defs[req->opcode].needs_file)
		return true;

	if (req->flags & REQ_F_FIXED_FILE)
		req->file = io_file_get_fixed(req, req->cqe.fd, issue_flags);
	else
		req->file = io_file_get_normal(req, req->cqe.fd);

	return !!req->file;
}

static int io_issue_sqe(struct io_kiocb *req, unsigned int issue_flags)
{
	const struct io_op_def *def = &io_op_defs[req->opcode];
	const struct cred *creds = NULL;
	int ret;

	if (unlikely(!io_assign_file(req, issue_flags)))
		return -EBADF;

	if (unlikely((req->flags & REQ_F_CREDS) && req->creds != current_cred()))
		creds = override_creds(req->creds);

	if (!def->audit_skip)
		audit_uring_entry(req->opcode);

	ret = def->issue(req, issue_flags);

	if (!def->audit_skip)
		audit_uring_exit(!ret, ret);

	if (creds)
		revert_creds(creds);

	if (ret == IOU_OK) {
		if (issue_flags & IO_URING_F_COMPLETE_DEFER)
			io_req_complete_defer(req);
		else
			io_req_complete_post(req);
	} else if (ret != IOU_ISSUE_SKIP_COMPLETE)
		return ret;

	/* If the op doesn't have a file, we're not polling for it */
	if ((req->ctx->flags & IORING_SETUP_IOPOLL) && req->file)
		io_iopoll_req_issued(req, issue_flags);

	return 0;
}

int io_poll_issue(struct io_kiocb *req, bool *locked)
{
	io_tw_lock(req->ctx, locked);
	if (unlikely(req->task->flags & PF_EXITING))
		return -EFAULT;
	return io_issue_sqe(req, IO_URING_F_NONBLOCK);
}

struct io_wq_work *io_wq_free_work(struct io_wq_work *work)
{
	struct io_kiocb *req = container_of(work, struct io_kiocb, work);

	req = io_put_req_find_next(req);
	return req ? &req->work : NULL;
}

void io_wq_submit_work(struct io_wq_work *work)
{
	struct io_kiocb *req = container_of(work, struct io_kiocb, work);
	const struct io_op_def *def = &io_op_defs[req->opcode];
	unsigned int issue_flags = IO_URING_F_UNLOCKED;
	bool needs_poll = false;
	int ret = 0, err = -ECANCELED;

	/* one will be dropped by ->io_free_work() after returning to io-wq */
	if (!(req->flags & REQ_F_REFCOUNT))
		__io_req_set_refcount(req, 2);
	else
		req_ref_get(req);

	io_arm_ltimeout(req);

	/* either cancelled or io-wq is dying, so don't touch tctx->iowq */
	if (work->flags & IO_WQ_WORK_CANCEL) {
fail:
		io_req_task_queue_fail(req, err);
		return;
	}
	if (!io_assign_file(req, issue_flags)) {
		err = -EBADF;
		work->flags |= IO_WQ_WORK_CANCEL;
		goto fail;
	}

	if (req->flags & REQ_F_FORCE_ASYNC) {
		bool opcode_poll = def->pollin || def->pollout;

		if (opcode_poll && file_can_poll(req->file)) {
			needs_poll = true;
			issue_flags |= IO_URING_F_NONBLOCK;
		}
	}

	do {
		ret = io_issue_sqe(req, issue_flags);
		if (ret != -EAGAIN)
			break;
		/*
		 * We can get EAGAIN for iopolled IO even though we're
		 * forcing a sync submission from here, since we can't
		 * wait for request slots on the block side.
		 */
		if (!needs_poll) {
			if (!(req->ctx->flags & IORING_SETUP_IOPOLL))
				break;
			cond_resched();
			continue;
		}

		if (io_arm_poll_handler(req, issue_flags) == IO_APOLL_OK)
			return;
		/* aborted or ready, in either case retry blocking */
		needs_poll = false;
		issue_flags &= ~IO_URING_F_NONBLOCK;
	} while (1);

	/* avoid locking problems by failing it from a clean context */
	if (ret < 0)
		io_req_task_queue_fail(req, ret);
}

inline struct file *io_file_get_fixed(struct io_kiocb *req, int fd,
				      unsigned int issue_flags)
{
	struct io_ring_ctx *ctx = req->ctx;
	struct file *file = NULL;
	unsigned long file_ptr;

	io_ring_submit_lock(ctx, issue_flags);

	if (unlikely((unsigned int)fd >= ctx->nr_user_files))
		goto out;
	fd = array_index_nospec(fd, ctx->nr_user_files);
	file_ptr = io_fixed_file_slot(&ctx->file_table, fd)->file_ptr;
	file = (struct file *) (file_ptr & FFS_MASK);
	file_ptr &= ~FFS_MASK;
	/* mask in overlapping REQ_F and FFS bits */
	req->flags |= (file_ptr << REQ_F_SUPPORT_NOWAIT_BIT);
	io_req_set_rsrc_node(req, ctx, 0);
	WARN_ON_ONCE(file && !test_bit(fd, ctx->file_table.bitmap));
out:
	io_ring_submit_unlock(ctx, issue_flags);
	return file;
}

struct file *io_file_get_normal(struct io_kiocb *req, int fd)
{
	struct file *file = fget(fd);

	trace_io_uring_file_get(req, fd);

	/* we don't allow fixed io_uring files */
	if (file && io_is_uring_fops(file))
		io_req_track_inflight(req);
	return file;
}

static void io_queue_async(struct io_kiocb *req, int ret)
	__must_hold(&req->ctx->uring_lock)
{
	struct io_kiocb *linked_timeout;

	if (ret != -EAGAIN || (req->flags & REQ_F_NOWAIT)) {
		io_req_complete_failed(req, ret);
		return;
	}

	linked_timeout = io_prep_linked_timeout(req);

	switch (io_arm_poll_handler(req, 0)) {
	case IO_APOLL_READY:
		io_kbuf_recycle(req, 0);
		io_req_task_queue(req);
		break;
	case IO_APOLL_ABORTED:
		io_kbuf_recycle(req, 0);
		io_queue_iowq(req, NULL);
		break;
	case IO_APOLL_OK:
		break;
	}

	if (linked_timeout)
		io_queue_linked_timeout(linked_timeout);
}

static inline void io_queue_sqe(struct io_kiocb *req)
	__must_hold(&req->ctx->uring_lock)
{
	int ret;

	ret = io_issue_sqe(req, IO_URING_F_NONBLOCK|IO_URING_F_COMPLETE_DEFER);

	/*
	 * We async punt it if the file wasn't marked NOWAIT, or if the file
	 * doesn't support non-blocking read/write attempts
	 */
	if (likely(!ret))
		io_arm_ltimeout(req);
	else
		io_queue_async(req, ret);
}

static void io_queue_sqe_fallback(struct io_kiocb *req)
	__must_hold(&req->ctx->uring_lock)
{
	if (unlikely(req->flags & REQ_F_FAIL)) {
		/*
		 * We don't submit, fail them all, for that replace hardlinks
		 * with normal links. Extra REQ_F_LINK is tolerated.
		 */
		req->flags &= ~REQ_F_HARDLINK;
		req->flags |= REQ_F_LINK;
		io_req_complete_failed(req, req->cqe.res);
	} else if (unlikely(req->ctx->drain_active)) {
		io_drain_req(req);
	} else {
		int ret = io_req_prep_async(req);

		if (unlikely(ret))
			io_req_complete_failed(req, ret);
		else
			io_queue_iowq(req, NULL);
	}
}

/*
 * Check SQE restrictions (opcode and flags).
 *
 * Returns 'true' if SQE is allowed, 'false' otherwise.
 */
static inline bool io_check_restriction(struct io_ring_ctx *ctx,
					struct io_kiocb *req,
					unsigned int sqe_flags)
{
	if (!test_bit(req->opcode, ctx->restrictions.sqe_op))
		return false;

	if ((sqe_flags & ctx->restrictions.sqe_flags_required) !=
	    ctx->restrictions.sqe_flags_required)
		return false;

	if (sqe_flags & ~(ctx->restrictions.sqe_flags_allowed |
			  ctx->restrictions.sqe_flags_required))
		return false;

	return true;
}

static void io_init_req_drain(struct io_kiocb *req)
{
	struct io_ring_ctx *ctx = req->ctx;
	struct io_kiocb *head = ctx->submit_state.link.head;

	ctx->drain_active = true;
	if (head) {
		/*
		 * If we need to drain a request in the middle of a link, drain
		 * the head request and the next request/link after the current
		 * link. Considering sequential execution of links,
		 * REQ_F_IO_DRAIN will be maintained for every request of our
		 * link.
		 */
		head->flags |= REQ_F_IO_DRAIN | REQ_F_FORCE_ASYNC;
		ctx->drain_next = true;
	}
}

static int io_init_req(struct io_ring_ctx *ctx, struct io_kiocb *req,
		       const struct io_uring_sqe *sqe)
	__must_hold(&ctx->uring_lock)
{
	const struct io_op_def *def;
	unsigned int sqe_flags;
	int personality;
	u8 opcode;

	/* req is partially pre-initialised, see io_preinit_req() */
	req->opcode = opcode = READ_ONCE(sqe->opcode);
	/* same numerical values with corresponding REQ_F_*, safe to copy */
	req->flags = sqe_flags = READ_ONCE(sqe->flags);
	req->cqe.user_data = READ_ONCE(sqe->user_data);
	req->file = NULL;
	req->rsrc_node = NULL;
	req->task = current;

	if (unlikely(opcode >= IORING_OP_LAST)) {
		req->opcode = 0;
		return -EINVAL;
	}
	def = &io_op_defs[opcode];
	if (unlikely(sqe_flags & ~SQE_COMMON_FLAGS)) {
		/* enforce forwards compatibility on users */
		if (sqe_flags & ~SQE_VALID_FLAGS)
			return -EINVAL;
		if (sqe_flags & IOSQE_BUFFER_SELECT) {
			if (!def->buffer_select)
				return -EOPNOTSUPP;
			req->buf_index = READ_ONCE(sqe->buf_group);
		}
		if (sqe_flags & IOSQE_CQE_SKIP_SUCCESS)
			ctx->drain_disabled = true;
		if (sqe_flags & IOSQE_IO_DRAIN) {
			if (ctx->drain_disabled)
				return -EOPNOTSUPP;
			io_init_req_drain(req);
		}
	}
	if (unlikely(ctx->restricted || ctx->drain_active || ctx->drain_next)) {
		if (ctx->restricted && !io_check_restriction(ctx, req, sqe_flags))
			return -EACCES;
		/* knock it to the slow queue path, will be drained there */
		if (ctx->drain_active)
			req->flags |= REQ_F_FORCE_ASYNC;
		/* if there is no link, we're at "next" request and need to drain */
		if (unlikely(ctx->drain_next) && !ctx->submit_state.link.head) {
			ctx->drain_next = false;
			ctx->drain_active = true;
			req->flags |= REQ_F_IO_DRAIN | REQ_F_FORCE_ASYNC;
		}
	}

	if (!def->ioprio && sqe->ioprio)
		return -EINVAL;
	if (!def->iopoll && (ctx->flags & IORING_SETUP_IOPOLL))
		return -EINVAL;

	if (def->needs_file) {
		struct io_submit_state *state = &ctx->submit_state;

		req->cqe.fd = READ_ONCE(sqe->fd);

		/*
		 * Plug now if we have more than 2 IO left after this, and the
		 * target is potentially a read/write to block based storage.
		 */
		if (state->need_plug && def->plug) {
			state->plug_started = true;
			state->need_plug = false;
			blk_start_plug_nr_ios(&state->plug, state->submit_nr);
		}
	}

	personality = READ_ONCE(sqe->personality);
	if (personality) {
		int ret;

		req->creds = xa_load(&ctx->personalities, personality);
		if (!req->creds)
			return -EINVAL;
		get_cred(req->creds);
		ret = security_uring_override_creds(req->creds);
		if (ret) {
			put_cred(req->creds);
			return ret;
		}
		req->flags |= REQ_F_CREDS;
	}

	return def->prep(req, sqe);
}

static __cold int io_submit_fail_init(const struct io_uring_sqe *sqe,
				      struct io_kiocb *req, int ret)
{
	struct io_ring_ctx *ctx = req->ctx;
	struct io_submit_link *link = &ctx->submit_state.link;
	struct io_kiocb *head = link->head;

	trace_io_uring_req_failed(sqe, req, ret);

	/*
	 * Avoid breaking links in the middle as it renders links with SQPOLL
	 * unusable. Instead of failing eagerly, continue assembling the link if
	 * applicable and mark the head with REQ_F_FAIL. The link flushing code
	 * should find the flag and handle the rest.
	 */
	req_fail_link_node(req, ret);
	if (head && !(head->flags & REQ_F_FAIL))
		req_fail_link_node(head, -ECANCELED);

	if (!(req->flags & IO_REQ_LINK_FLAGS)) {
		if (head) {
			link->last->link = req;
			link->head = NULL;
			req = head;
		}
		io_queue_sqe_fallback(req);
		return ret;
	}

	if (head)
		link->last->link = req;
	else
		link->head = req;
	link->last = req;
	return 0;
}

static inline int io_submit_sqe(struct io_ring_ctx *ctx, struct io_kiocb *req,
			 const struct io_uring_sqe *sqe)
	__must_hold(&ctx->uring_lock)
{
	struct io_submit_link *link = &ctx->submit_state.link;
	int ret;

	ret = io_init_req(ctx, req, sqe);
	if (unlikely(ret))
		return io_submit_fail_init(sqe, req, ret);

	/* don't need @sqe from now on */
	trace_io_uring_submit_sqe(req, true);

	/*
	 * If we already have a head request, queue this one for async
	 * submittal once the head completes. If we don't have a head but
	 * IOSQE_IO_LINK is set in the sqe, start a new head. This one will be
	 * submitted sync once the chain is complete. If none of those
	 * conditions are true (normal request), then just queue it.
	 */
	if (unlikely(link->head)) {
		ret = io_req_prep_async(req);
		if (unlikely(ret))
			return io_submit_fail_init(sqe, req, ret);

		trace_io_uring_link(req, link->head);
		link->last->link = req;
		link->last = req;

		if (req->flags & IO_REQ_LINK_FLAGS)
			return 0;
		/* last request of the link, flush it */
		req = link->head;
		link->head = NULL;
		if (req->flags & (REQ_F_FORCE_ASYNC | REQ_F_FAIL))
			goto fallback;

	} else if (unlikely(req->flags & (IO_REQ_LINK_FLAGS |
					  REQ_F_FORCE_ASYNC | REQ_F_FAIL))) {
		if (req->flags & IO_REQ_LINK_FLAGS) {
			link->head = req;
			link->last = req;
		} else {
fallback:
			io_queue_sqe_fallback(req);
		}
		return 0;
	}

	io_queue_sqe(req);
	return 0;
}

/*
 * Batched submission is done, ensure local IO is flushed out.
 */
static void io_submit_state_end(struct io_ring_ctx *ctx)
{
	struct io_submit_state *state = &ctx->submit_state;

	if (unlikely(state->link.head))
		io_queue_sqe_fallback(state->link.head);
	/* flush only after queuing links as they can generate completions */
	io_submit_flush_completions(ctx);
	if (state->plug_started)
		blk_finish_plug(&state->plug);
}

/*
 * Start submission side cache.
 */
static void io_submit_state_start(struct io_submit_state *state,
				  unsigned int max_ios)
{
	state->plug_started = false;
	state->need_plug = max_ios > 2;
	state->submit_nr = max_ios;
	/* set only head, no need to init link_last in advance */
	state->link.head = NULL;
}

static void io_commit_sqring(struct io_ring_ctx *ctx)
{
	struct io_rings *rings = ctx->rings;

	/*
	 * Ensure any loads from the SQEs are done at this point,
	 * since once we write the new head, the application could
	 * write new data to them.
	 */
	smp_store_release(&rings->sq.head, ctx->cached_sq_head);
}

/*
 * Fetch an sqe, if one is available. Note this returns a pointer to memory
 * that is mapped by userspace. This means that care needs to be taken to
 * ensure that reads are stable, as we cannot rely on userspace always
 * being a good citizen. If members of the sqe are validated and then later
 * used, it's important that those reads are done through READ_ONCE() to
 * prevent a re-load down the line.
 */
static const struct io_uring_sqe *io_get_sqe(struct io_ring_ctx *ctx)
{
	unsigned head, mask = ctx->sq_entries - 1;
	unsigned sq_idx = ctx->cached_sq_head++ & mask;

	/*
	 * The cached sq head (or cq tail) serves two purposes:
	 *
	 * 1) allows us to batch the cost of updating the user visible
	 *    head updates.
	 * 2) allows the kernel side to track the head on its own, even
	 *    though the application is the one updating it.
	 */
	head = READ_ONCE(ctx->sq_array[sq_idx]);
	if (likely(head < ctx->sq_entries)) {
		/* double index for 128-byte SQEs, twice as long */
		if (ctx->flags & IORING_SETUP_SQE128)
			head <<= 1;
		return &ctx->sq_sqes[head];
	}

	/* drop invalid entries */
	ctx->cq_extra--;
	WRITE_ONCE(ctx->rings->sq_dropped,
		   READ_ONCE(ctx->rings->sq_dropped) + 1);
	return NULL;
}

int io_submit_sqes(struct io_ring_ctx *ctx, unsigned int nr)
	__must_hold(&ctx->uring_lock)
{
	unsigned int entries = io_sqring_entries(ctx);
	unsigned int left;
	int ret;

	if (unlikely(!entries))
		return 0;
	/* make sure SQ entry isn't read before tail */
	ret = left = min3(nr, ctx->sq_entries, entries);
	io_get_task_refs(left);
	io_submit_state_start(&ctx->submit_state, left);

	do {
		const struct io_uring_sqe *sqe;
		struct io_kiocb *req;

		if (unlikely(!io_alloc_req_refill(ctx)))
			break;
		req = io_alloc_req(ctx);
		sqe = io_get_sqe(ctx);
		if (unlikely(!sqe)) {
			io_req_add_to_cache(req, ctx);
			break;
		}

		/*
		 * Continue submitting even for sqe failure if the
		 * ring was setup with IORING_SETUP_SUBMIT_ALL
		 */
		if (unlikely(io_submit_sqe(ctx, req, sqe)) &&
		    !(ctx->flags & IORING_SETUP_SUBMIT_ALL)) {
			left--;
			break;
		}
	} while (--left);

	if (unlikely(left)) {
		ret -= left;
		/* try again if it submitted nothing and can't allocate a req */
		if (!ret && io_req_cache_empty(ctx))
			ret = -EAGAIN;
		current->io_uring->cached_refs += left;
	}

	io_submit_state_end(ctx);
	 /* Commit SQ ring head once we've consumed and submitted all SQEs */
	io_commit_sqring(ctx);
	return ret;
}

struct io_wait_queue {
	struct wait_queue_entry wq;
	struct io_ring_ctx *ctx;
	unsigned cq_tail;
	unsigned nr_timeouts;
};

static inline bool io_has_work(struct io_ring_ctx *ctx)
{
	return test_bit(IO_CHECK_CQ_OVERFLOW_BIT, &ctx->check_cq) ||
	       ((ctx->flags & IORING_SETUP_DEFER_TASKRUN) &&
		!llist_empty(&ctx->work_llist));
}

static inline bool io_should_wake(struct io_wait_queue *iowq)
{
	struct io_ring_ctx *ctx = iowq->ctx;
	int dist = ctx->cached_cq_tail - (int) iowq->cq_tail;

	/*
	 * Wake up if we have enough events, or if a timeout occurred since we
	 * started waiting. For timeouts, we always want to return to userspace,
	 * regardless of event count.
	 */
	return dist >= 0 || atomic_read(&ctx->cq_timeouts) != iowq->nr_timeouts;
}

static int io_wake_function(struct wait_queue_entry *curr, unsigned int mode,
			    int wake_flags, void *key)
{
	struct io_wait_queue *iowq = container_of(curr, struct io_wait_queue,
							wq);
	struct io_ring_ctx *ctx = iowq->ctx;

	/*
	 * Cannot safely flush overflowed CQEs from here, ensure we wake up
	 * the task, and the next invocation will do it.
	 */
	if (io_should_wake(iowq) || io_has_work(ctx))
		return autoremove_wake_function(curr, mode, wake_flags, key);
	return -1;
}

int io_run_task_work_sig(struct io_ring_ctx *ctx)
{
	if (io_run_task_work_ctx(ctx) > 0)
		return 1;
	if (task_sigpending(current))
		return -EINTR;
	return 0;
}

/* when returns >0, the caller should retry */
static inline int io_cqring_wait_schedule(struct io_ring_ctx *ctx,
					  struct io_wait_queue *iowq,
					  ktime_t timeout)
{
	int ret;
	unsigned long check_cq;

	/* make sure we run task_work before checking for signals */
	ret = io_run_task_work_sig(ctx);
	if (ret || io_should_wake(iowq))
		return ret;

	check_cq = READ_ONCE(ctx->check_cq);
	if (unlikely(check_cq)) {
		/* let the caller flush overflows, retry */
		if (check_cq & BIT(IO_CHECK_CQ_OVERFLOW_BIT))
			return 1;
		if (check_cq & BIT(IO_CHECK_CQ_DROPPED_BIT))
			return -EBADR;
	}
	if (!schedule_hrtimeout(&timeout, HRTIMER_MODE_ABS))
		return -ETIME;
	return 1;
}

/*
 * Wait until events become available, if we don't already have some. The
 * application must reap them itself, as they reside on the shared cq ring.
 */
static int io_cqring_wait(struct io_ring_ctx *ctx, int min_events,
			  const sigset_t __user *sig, size_t sigsz,
			  struct __kernel_timespec __user *uts)
{
	struct io_wait_queue iowq;
	struct io_rings *rings = ctx->rings;
	ktime_t timeout = KTIME_MAX;
	int ret;

	if (!io_allowed_run_tw(ctx))
		return -EEXIST;

	do {
		/* always run at least 1 task work to process local work */
		ret = io_run_task_work_ctx(ctx);
		if (ret < 0)
			return ret;
		io_cqring_overflow_flush(ctx);

		if (io_cqring_events(ctx) >= min_events)
			return 0;
	} while (ret > 0);

	if (sig) {
#ifdef CONFIG_COMPAT
		if (in_compat_syscall())
			ret = set_compat_user_sigmask((const compat_sigset_t __user *)sig,
						      sigsz);
		else
#endif
			ret = set_user_sigmask(sig, sigsz);

		if (ret)
			return ret;
	}

	if (uts) {
		struct timespec64 ts;

		if (get_timespec64(&ts, uts))
			return -EFAULT;
		timeout = ktime_add_ns(timespec64_to_ktime(ts), ktime_get_ns());
	}

	init_waitqueue_func_entry(&iowq.wq, io_wake_function);
	iowq.wq.private = current;
	INIT_LIST_HEAD(&iowq.wq.entry);
	iowq.ctx = ctx;
	iowq.nr_timeouts = atomic_read(&ctx->cq_timeouts);
	iowq.cq_tail = READ_ONCE(ctx->rings->cq.head) + min_events;

	trace_io_uring_cqring_wait(ctx, min_events);
	do {
		/* if we can't even flush overflow, don't wait for more */
		if (!io_cqring_overflow_flush(ctx)) {
			ret = -EBUSY;
			break;
		}
		prepare_to_wait_exclusive(&ctx->cq_wait, &iowq.wq,
						TASK_INTERRUPTIBLE);
		ret = io_cqring_wait_schedule(ctx, &iowq, timeout);
		cond_resched();
	} while (ret > 0);

	finish_wait(&ctx->cq_wait, &iowq.wq);
	restore_saved_sigmask_unless(ret == -EINTR);

	return READ_ONCE(rings->cq.head) == READ_ONCE(rings->cq.tail) ? ret : 0;
}

static void io_mem_free(void *ptr)
{
	struct page *page;

	if (!ptr)
		return;

	page = virt_to_head_page(ptr);
	if (put_page_testzero(page))
		free_compound_page(page);
}

static void *io_mem_alloc(size_t size)
{
	gfp_t gfp = GFP_KERNEL_ACCOUNT | __GFP_ZERO | __GFP_NOWARN | __GFP_COMP;

	return (void *) __get_free_pages(gfp, get_order(size));
}

static unsigned long rings_size(struct io_ring_ctx *ctx, unsigned int sq_entries,
				unsigned int cq_entries, size_t *sq_offset)
{
	struct io_rings *rings;
	size_t off, sq_array_size;

	off = struct_size(rings, cqes, cq_entries);
	if (off == SIZE_MAX)
		return SIZE_MAX;
	if (ctx->flags & IORING_SETUP_CQE32) {
		if (check_shl_overflow(off, 1, &off))
			return SIZE_MAX;
	}

#ifdef CONFIG_SMP
	off = ALIGN(off, SMP_CACHE_BYTES);
	if (off == 0)
		return SIZE_MAX;
#endif

	if (sq_offset)
		*sq_offset = off;

	sq_array_size = array_size(sizeof(u32), sq_entries);
	if (sq_array_size == SIZE_MAX)
		return SIZE_MAX;

	if (check_add_overflow(off, sq_array_size, &off))
		return SIZE_MAX;

	return off;
}

static int io_eventfd_register(struct io_ring_ctx *ctx, void __user *arg,
			       unsigned int eventfd_async)
{
	struct io_ev_fd *ev_fd;
	__s32 __user *fds = arg;
	int fd;

	ev_fd = rcu_dereference_protected(ctx->io_ev_fd,
					lockdep_is_held(&ctx->uring_lock));
	if (ev_fd)
		return -EBUSY;

	if (copy_from_user(&fd, fds, sizeof(*fds)))
		return -EFAULT;

	ev_fd = kmalloc(sizeof(*ev_fd), GFP_KERNEL);
	if (!ev_fd)
		return -ENOMEM;

	ev_fd->cq_ev_fd = eventfd_ctx_fdget(fd);
	if (IS_ERR(ev_fd->cq_ev_fd)) {
		int ret = PTR_ERR(ev_fd->cq_ev_fd);
		kfree(ev_fd);
		return ret;
	}

	spin_lock(&ctx->completion_lock);
	ctx->evfd_last_cq_tail = ctx->cached_cq_tail;
	spin_unlock(&ctx->completion_lock);

	ev_fd->eventfd_async = eventfd_async;
	ctx->has_evfd = true;
	rcu_assign_pointer(ctx->io_ev_fd, ev_fd);
	atomic_set(&ev_fd->refs, 1);
	atomic_set(&ev_fd->ops, 0);
	return 0;
}

static int io_eventfd_unregister(struct io_ring_ctx *ctx)
{
	struct io_ev_fd *ev_fd;

	ev_fd = rcu_dereference_protected(ctx->io_ev_fd,
					lockdep_is_held(&ctx->uring_lock));
	if (ev_fd) {
		ctx->has_evfd = false;
		rcu_assign_pointer(ctx->io_ev_fd, NULL);
		if (!atomic_fetch_or(BIT(IO_EVENTFD_OP_FREE_BIT), &ev_fd->ops))
			call_rcu(&ev_fd->rcu, io_eventfd_ops);
		return 0;
	}

	return -ENXIO;
}

static void io_req_caches_free(struct io_ring_ctx *ctx)
{
	struct io_submit_state *state = &ctx->submit_state;
	int nr = 0;

	mutex_lock(&ctx->uring_lock);
	io_flush_cached_locked_reqs(ctx, state);

	while (!io_req_cache_empty(ctx)) {
		struct io_wq_work_node *node;
		struct io_kiocb *req;

		node = wq_stack_extract(&state->free_list);
		req = container_of(node, struct io_kiocb, comp_list);
		kmem_cache_free(req_cachep, req);
		nr++;
	}
	if (nr)
		percpu_ref_put_many(&ctx->refs, nr);
	mutex_unlock(&ctx->uring_lock);
}

static __cold void io_ring_ctx_free(struct io_ring_ctx *ctx)
{
	io_sq_thread_finish(ctx);

	if (ctx->mm_account) {
		mmdrop(ctx->mm_account);
		ctx->mm_account = NULL;
	}

	io_rsrc_refs_drop(ctx);
	/* __io_rsrc_put_work() may need uring_lock to progress, wait w/o it */
	io_wait_rsrc_data(ctx->buf_data);
	io_wait_rsrc_data(ctx->file_data);

	mutex_lock(&ctx->uring_lock);
	if (ctx->buf_data)
		__io_sqe_buffers_unregister(ctx);
	if (ctx->file_data)
		__io_sqe_files_unregister(ctx);
	if (ctx->rings)
		__io_cqring_overflow_flush(ctx, true);
	io_eventfd_unregister(ctx);
	io_alloc_cache_free(&ctx->apoll_cache, io_apoll_cache_free);
	io_alloc_cache_free(&ctx->netmsg_cache, io_netmsg_cache_free);
	mutex_unlock(&ctx->uring_lock);
	io_destroy_buffers(ctx);
	if (ctx->sq_creds)
		put_cred(ctx->sq_creds);
	if (ctx->submitter_task)
		put_task_struct(ctx->submitter_task);

	/* there are no registered resources left, nobody uses it */
	if (ctx->rsrc_node)
		io_rsrc_node_destroy(ctx->rsrc_node);
	if (ctx->rsrc_backup_node)
		io_rsrc_node_destroy(ctx->rsrc_backup_node);
	flush_delayed_work(&ctx->rsrc_put_work);
	flush_delayed_work(&ctx->fallback_work);

	WARN_ON_ONCE(!list_empty(&ctx->rsrc_ref_list));
	WARN_ON_ONCE(!llist_empty(&ctx->rsrc_put_llist));

#if defined(CONFIG_UNIX)
	if (ctx->ring_sock) {
		ctx->ring_sock->file = NULL; /* so that iput() is called */
		sock_release(ctx->ring_sock);
	}
#endif
	WARN_ON_ONCE(!list_empty(&ctx->ltimeout_list));
	WARN_ON_ONCE(ctx->notif_slots || ctx->nr_notif_slots);

	io_mem_free(ctx->rings);
	io_mem_free(ctx->sq_sqes);

	percpu_ref_exit(&ctx->refs);
	free_uid(ctx->user);
	io_req_caches_free(ctx);
	if (ctx->hash_map)
		io_wq_put_hash(ctx->hash_map);
	kfree(ctx->cancel_table.hbs);
	kfree(ctx->cancel_table_locked.hbs);
	kfree(ctx->dummy_ubuf);
	kfree(ctx->io_bl);
	xa_destroy(&ctx->io_bl_xa);
	kfree(ctx);
}

static __poll_t io_uring_poll(struct file *file, poll_table *wait)
{
	struct io_ring_ctx *ctx = file->private_data;
	__poll_t mask = 0;

	poll_wait(file, &ctx->cq_wait, wait);
	/*
	 * synchronizes with barrier from wq_has_sleeper call in
	 * io_commit_cqring
	 */
	smp_rmb();
	if (!io_sqring_full(ctx))
		mask |= EPOLLOUT | EPOLLWRNORM;

	/*
	 * Don't flush cqring overflow list here, just do a simple check.
	 * Otherwise there could possible be ABBA deadlock:
	 *      CPU0                    CPU1
	 *      ----                    ----
	 * lock(&ctx->uring_lock);
	 *                              lock(&ep->mtx);
	 *                              lock(&ctx->uring_lock);
	 * lock(&ep->mtx);
	 *
	 * Users may get EPOLLIN meanwhile seeing nothing in cqring, this
	 * pushs them to do the flush.
	 */

	if (io_cqring_events(ctx) || io_has_work(ctx))
		mask |= EPOLLIN | EPOLLRDNORM;

	return mask;
}

static int io_unregister_personality(struct io_ring_ctx *ctx, unsigned id)
{
	const struct cred *creds;

	creds = xa_erase(&ctx->personalities, id);
	if (creds) {
		put_cred(creds);
		return 0;
	}

	return -EINVAL;
}

struct io_tctx_exit {
	struct callback_head		task_work;
	struct completion		completion;
	struct io_ring_ctx		*ctx;
};

static __cold void io_tctx_exit_cb(struct callback_head *cb)
{
	struct io_uring_task *tctx = current->io_uring;
	struct io_tctx_exit *work;

	work = container_of(cb, struct io_tctx_exit, task_work);
	/*
	 * When @in_idle, we're in cancellation and it's racy to remove the
	 * node. It'll be removed by the end of cancellation, just ignore it.
	 */
	if (!atomic_read(&tctx->in_idle))
		io_uring_del_tctx_node((unsigned long)work->ctx);
	complete(&work->completion);
}

static __cold bool io_cancel_ctx_cb(struct io_wq_work *work, void *data)
{
	struct io_kiocb *req = container_of(work, struct io_kiocb, work);

	return req->ctx == data;
}

static __cold void io_ring_exit_work(struct work_struct *work)
{
	struct io_ring_ctx *ctx = container_of(work, struct io_ring_ctx, exit_work);
	unsigned long timeout = jiffies + HZ * 60 * 5;
	unsigned long interval = HZ / 20;
	struct io_tctx_exit exit;
	struct io_tctx_node *node;
	int ret;

	/*
	 * If we're doing polled IO and end up having requests being
	 * submitted async (out-of-line), then completions can come in while
	 * we're waiting for refs to drop. We need to reap these manually,
	 * as nobody else will be looking for them.
	 */
	do {
		if (ctx->flags & IORING_SETUP_DEFER_TASKRUN)
			io_move_task_work_from_local(ctx);

		while (io_uring_try_cancel_requests(ctx, NULL, true))
			cond_resched();

		if (ctx->sq_data) {
			struct io_sq_data *sqd = ctx->sq_data;
			struct task_struct *tsk;

			io_sq_thread_park(sqd);
			tsk = sqd->thread;
			if (tsk && tsk->io_uring && tsk->io_uring->io_wq)
				io_wq_cancel_cb(tsk->io_uring->io_wq,
						io_cancel_ctx_cb, ctx, true);
			io_sq_thread_unpark(sqd);
		}

		io_req_caches_free(ctx);

		if (WARN_ON_ONCE(time_after(jiffies, timeout))) {
			/* there is little hope left, don't run it too often */
			interval = HZ * 60;
		}
	} while (!wait_for_completion_timeout(&ctx->ref_comp, interval));

	init_completion(&exit.completion);
	init_task_work(&exit.task_work, io_tctx_exit_cb);
	exit.ctx = ctx;
	/*
	 * Some may use context even when all refs and requests have been put,
	 * and they are free to do so while still holding uring_lock or
	 * completion_lock, see io_req_task_submit(). Apart from other work,
	 * this lock/unlock section also waits them to finish.
	 */
	mutex_lock(&ctx->uring_lock);
	while (!list_empty(&ctx->tctx_list)) {
		WARN_ON_ONCE(time_after(jiffies, timeout));

		node = list_first_entry(&ctx->tctx_list, struct io_tctx_node,
					ctx_node);
		/* don't spin on a single task if cancellation failed */
		list_rotate_left(&ctx->tctx_list);
		ret = task_work_add(node->task, &exit.task_work, TWA_SIGNAL);
		if (WARN_ON_ONCE(ret))
			continue;

		mutex_unlock(&ctx->uring_lock);
		wait_for_completion(&exit.completion);
		mutex_lock(&ctx->uring_lock);
	}
	mutex_unlock(&ctx->uring_lock);
	spin_lock(&ctx->completion_lock);
	spin_unlock(&ctx->completion_lock);

	io_ring_ctx_free(ctx);
}

static __cold void io_ring_ctx_wait_and_kill(struct io_ring_ctx *ctx)
{
	unsigned long index;
	struct creds *creds;

	mutex_lock(&ctx->uring_lock);
	percpu_ref_kill(&ctx->refs);
	if (ctx->rings)
		__io_cqring_overflow_flush(ctx, true);
	xa_for_each(&ctx->personalities, index, creds)
		io_unregister_personality(ctx, index);
	if (ctx->rings)
		io_poll_remove_all(ctx, NULL, true);
	mutex_unlock(&ctx->uring_lock);

	/* failed during ring init, it couldn't have issued any requests */
	if (ctx->rings) {
		io_kill_timeouts(ctx, NULL, true);
		/* if we failed setting up the ctx, we might not have any rings */
		io_iopoll_try_reap_events(ctx);
		/* drop cached put refs after potentially doing completions */
		if (current->io_uring)
			io_uring_drop_tctx_refs(current);
	}

	INIT_WORK(&ctx->exit_work, io_ring_exit_work);
	/*
	 * Use system_unbound_wq to avoid spawning tons of event kworkers
	 * if we're exiting a ton of rings at the same time. It just adds
	 * noise and overhead, there's no discernable change in runtime
	 * over using system_wq.
	 */
	queue_work(system_unbound_wq, &ctx->exit_work);
}

static int io_uring_release(struct inode *inode, struct file *file)
{
	struct io_ring_ctx *ctx = file->private_data;

	file->private_data = NULL;
	io_ring_ctx_wait_and_kill(ctx);
	return 0;
}

struct io_task_cancel {
	struct task_struct *task;
	bool all;
};

static bool io_cancel_task_cb(struct io_wq_work *work, void *data)
{
	struct io_kiocb *req = container_of(work, struct io_kiocb, work);
	struct io_task_cancel *cancel = data;

	return io_match_task_safe(req, cancel->task, cancel->all);
}

static __cold bool io_cancel_defer_files(struct io_ring_ctx *ctx,
					 struct task_struct *task,
					 bool cancel_all)
{
	struct io_defer_entry *de;
	LIST_HEAD(list);

	spin_lock(&ctx->completion_lock);
	list_for_each_entry_reverse(de, &ctx->defer_list, list) {
		if (io_match_task_safe(de->req, task, cancel_all)) {
			list_cut_position(&list, &ctx->defer_list, &de->list);
			break;
		}
	}
	spin_unlock(&ctx->completion_lock);
	if (list_empty(&list))
		return false;

	while (!list_empty(&list)) {
		de = list_first_entry(&list, struct io_defer_entry, list);
		list_del_init(&de->list);
		io_req_complete_failed(de->req, -ECANCELED);
		kfree(de);
	}
	return true;
}

static __cold bool io_uring_try_cancel_iowq(struct io_ring_ctx *ctx)
{
	struct io_tctx_node *node;
	enum io_wq_cancel cret;
	bool ret = false;

	mutex_lock(&ctx->uring_lock);
	list_for_each_entry(node, &ctx->tctx_list, ctx_node) {
		struct io_uring_task *tctx = node->task->io_uring;

		/*
		 * io_wq will stay alive while we hold uring_lock, because it's
		 * killed after ctx nodes, which requires to take the lock.
		 */
		if (!tctx || !tctx->io_wq)
			continue;
		cret = io_wq_cancel_cb(tctx->io_wq, io_cancel_ctx_cb, ctx, true);
		ret |= (cret != IO_WQ_CANCEL_NOTFOUND);
	}
	mutex_unlock(&ctx->uring_lock);

	return ret;
}

static __cold bool io_uring_try_cancel_requests(struct io_ring_ctx *ctx,
						struct task_struct *task,
						bool cancel_all)
{
	struct io_task_cancel cancel = { .task = task, .all = cancel_all, };
	struct io_uring_task *tctx = task ? task->io_uring : NULL;
	enum io_wq_cancel cret;
	bool ret = false;

	/* failed during ring init, it couldn't have issued any requests */
	if (!ctx->rings)
		return false;

	if (!task) {
		ret |= io_uring_try_cancel_iowq(ctx);
	} else if (tctx && tctx->io_wq) {
		/*
		 * Cancels requests of all rings, not only @ctx, but
		 * it's fine as the task is in exit/exec.
		 */
		cret = io_wq_cancel_cb(tctx->io_wq, io_cancel_task_cb,
				       &cancel, true);
		ret |= (cret != IO_WQ_CANCEL_NOTFOUND);
	}

	/* SQPOLL thread does its own polling */
	if ((!(ctx->flags & IORING_SETUP_SQPOLL) && cancel_all) ||
	    (ctx->sq_data && ctx->sq_data->thread == current)) {
		while (!wq_list_empty(&ctx->iopoll_list)) {
			io_iopoll_try_reap_events(ctx);
			ret = true;
		}
	}

	if (ctx->flags & IORING_SETUP_DEFER_TASKRUN)
		ret |= io_run_local_work(ctx) > 0;
	ret |= io_cancel_defer_files(ctx, task, cancel_all);
	mutex_lock(&ctx->uring_lock);
	ret |= io_poll_remove_all(ctx, task, cancel_all);
	mutex_unlock(&ctx->uring_lock);
	ret |= io_kill_timeouts(ctx, task, cancel_all);
	if (task)
		ret |= io_run_task_work() > 0;
	return ret;
}

static s64 tctx_inflight(struct io_uring_task *tctx, bool tracked)
{
	if (tracked)
		return atomic_read(&tctx->inflight_tracked);
	return percpu_counter_sum(&tctx->inflight);
}

/*
 * Find any io_uring ctx that this task has registered or done IO on, and cancel
 * requests. @sqd should be not-null IFF it's an SQPOLL thread cancellation.
 */
__cold void io_uring_cancel_generic(bool cancel_all, struct io_sq_data *sqd)
{
	struct io_uring_task *tctx = current->io_uring;
	struct io_ring_ctx *ctx;
	s64 inflight;
	DEFINE_WAIT(wait);

	WARN_ON_ONCE(sqd && sqd->thread != current);

	if (!current->io_uring)
		return;
	if (tctx->io_wq)
		io_wq_exit_start(tctx->io_wq);

	atomic_inc(&tctx->in_idle);
	do {
		bool loop = false;

		io_uring_drop_tctx_refs(current);
		/* read completions before cancelations */
		inflight = tctx_inflight(tctx, !cancel_all);
		if (!inflight)
			break;

		if (!sqd) {
			struct io_tctx_node *node;
			unsigned long index;

			xa_for_each(&tctx->xa, index, node) {
				/* sqpoll task will cancel all its requests */
				if (node->ctx->sq_data)
					continue;
				loop |= io_uring_try_cancel_requests(node->ctx,
							current, cancel_all);
			}
		} else {
			list_for_each_entry(ctx, &sqd->ctx_list, sqd_list)
				loop |= io_uring_try_cancel_requests(ctx,
								     current,
								     cancel_all);
		}

		if (loop) {
			cond_resched();
			continue;
		}

		prepare_to_wait(&tctx->wait, &wait, TASK_INTERRUPTIBLE);
		io_run_task_work();
		io_uring_drop_tctx_refs(current);

		/*
		 * If we've seen completions, retry without waiting. This
		 * avoids a race where a completion comes in before we did
		 * prepare_to_wait().
		 */
		if (inflight == tctx_inflight(tctx, !cancel_all))
			schedule();
		finish_wait(&tctx->wait, &wait);
	} while (1);

	io_uring_clean_tctx(tctx);
	if (cancel_all) {
		/*
		 * We shouldn't run task_works after cancel, so just leave
		 * ->in_idle set for normal exit.
		 */
		atomic_dec(&tctx->in_idle);
		/* for exec all current's requests should be gone, kill tctx */
		__io_uring_free(current);
	}
}

void __io_uring_cancel(bool cancel_all)
{
	io_uring_cancel_generic(cancel_all, NULL);
}

static void *io_uring_validate_mmap_request(struct file *file,
					    loff_t pgoff, size_t sz)
{
	struct io_ring_ctx *ctx = file->private_data;
	loff_t offset = pgoff << PAGE_SHIFT;
	struct page *page;
	void *ptr;

	switch (offset) {
	case IORING_OFF_SQ_RING:
	case IORING_OFF_CQ_RING:
		ptr = ctx->rings;
		break;
	case IORING_OFF_SQES:
		ptr = ctx->sq_sqes;
		break;
	default:
		return ERR_PTR(-EINVAL);
	}

	page = virt_to_head_page(ptr);
	if (sz > page_size(page))
		return ERR_PTR(-EINVAL);

	return ptr;
}

#ifdef CONFIG_MMU

static __cold int io_uring_mmap(struct file *file, struct vm_area_struct *vma)
{
	size_t sz = vma->vm_end - vma->vm_start;
	unsigned long pfn;
	void *ptr;

	ptr = io_uring_validate_mmap_request(file, vma->vm_pgoff, sz);
	if (IS_ERR(ptr))
		return PTR_ERR(ptr);

	pfn = virt_to_phys(ptr) >> PAGE_SHIFT;
	return remap_pfn_range(vma, vma->vm_start, pfn, sz, vma->vm_page_prot);
}

#else /* !CONFIG_MMU */

static int io_uring_mmap(struct file *file, struct vm_area_struct *vma)
{
	return vma->vm_flags & (VM_SHARED | VM_MAYSHARE) ? 0 : -EINVAL;
}

static unsigned int io_uring_nommu_mmap_capabilities(struct file *file)
{
	return NOMMU_MAP_DIRECT | NOMMU_MAP_READ | NOMMU_MAP_WRITE;
}

static unsigned long io_uring_nommu_get_unmapped_area(struct file *file,
	unsigned long addr, unsigned long len,
	unsigned long pgoff, unsigned long flags)
{
	void *ptr;

	ptr = io_uring_validate_mmap_request(file, pgoff, len);
	if (IS_ERR(ptr))
		return PTR_ERR(ptr);

	return (unsigned long) ptr;
}

#endif /* !CONFIG_MMU */

static int io_validate_ext_arg(unsigned flags, const void __user *argp, size_t argsz)
{
	if (flags & IORING_ENTER_EXT_ARG) {
		struct io_uring_getevents_arg arg;

		if (argsz != sizeof(arg))
			return -EINVAL;
		if (copy_from_user(&arg, argp, sizeof(arg)))
			return -EFAULT;
	}
	return 0;
}

static int io_get_ext_arg(unsigned flags, const void __user *argp, size_t *argsz,
			  struct __kernel_timespec __user **ts,
			  const sigset_t __user **sig)
{
	struct io_uring_getevents_arg arg;

	/*
	 * If EXT_ARG isn't set, then we have no timespec and the argp pointer
	 * is just a pointer to the sigset_t.
	 */
	if (!(flags & IORING_ENTER_EXT_ARG)) {
		*sig = (const sigset_t __user *) argp;
		*ts = NULL;
		return 0;
	}

	/*
	 * EXT_ARG is set - ensure we agree on the size of it and copy in our
	 * timespec and sigset_t pointers if good.
	 */
	if (*argsz != sizeof(arg))
		return -EINVAL;
	if (copy_from_user(&arg, argp, sizeof(arg)))
		return -EFAULT;
	if (arg.pad)
		return -EINVAL;
	*sig = u64_to_user_ptr(arg.sigmask);
	*argsz = arg.sigmask_sz;
	*ts = u64_to_user_ptr(arg.ts);
	return 0;
}

SYSCALL_DEFINE6(io_uring_enter, unsigned int, fd, u32, to_submit,
		u32, min_complete, u32, flags, const void __user *, argp,
		size_t, argsz)
{
	struct io_ring_ctx *ctx;
	struct fd f;
	long ret;

	if (unlikely(flags & ~(IORING_ENTER_GETEVENTS | IORING_ENTER_SQ_WAKEUP |
			       IORING_ENTER_SQ_WAIT | IORING_ENTER_EXT_ARG |
			       IORING_ENTER_REGISTERED_RING)))
		return -EINVAL;

	/*
	 * Ring fd has been registered via IORING_REGISTER_RING_FDS, we
	 * need only dereference our task private array to find it.
	 */
	if (flags & IORING_ENTER_REGISTERED_RING) {
		struct io_uring_task *tctx = current->io_uring;

		if (unlikely(!tctx || fd >= IO_RINGFD_REG_MAX))
			return -EINVAL;
		fd = array_index_nospec(fd, IO_RINGFD_REG_MAX);
		f.file = tctx->registered_rings[fd];
		f.flags = 0;
		if (unlikely(!f.file))
			return -EBADF;
	} else {
		f = fdget(fd);
		if (unlikely(!f.file))
			return -EBADF;
		ret = -EOPNOTSUPP;
		if (unlikely(!io_is_uring_fops(f.file)))
			goto out;
	}

	ctx = f.file->private_data;
	ret = -EBADFD;
	if (unlikely(ctx->flags & IORING_SETUP_R_DISABLED))
		goto out;

	/*
	 * For SQ polling, the thread will do all submissions and completions.
	 * Just return the requested submit count, and wake the thread if
	 * we were asked to.
	 */
	ret = 0;
	if (ctx->flags & IORING_SETUP_SQPOLL) {
		io_cqring_overflow_flush(ctx);

		if (unlikely(ctx->sq_data->thread == NULL)) {
			ret = -EOWNERDEAD;
			goto out;
		}
		if (flags & IORING_ENTER_SQ_WAKEUP)
			wake_up(&ctx->sq_data->wait);
		if (flags & IORING_ENTER_SQ_WAIT) {
			ret = io_sqpoll_wait_sq(ctx);
			if (ret)
				goto out;
		}
		ret = to_submit;
	} else if (to_submit) {
		ret = io_uring_add_tctx_node(ctx);
		if (unlikely(ret))
			goto out;

		mutex_lock(&ctx->uring_lock);
		ret = io_submit_sqes(ctx, to_submit);
		if (ret != to_submit) {
			mutex_unlock(&ctx->uring_lock);
			goto out;
		}
		if ((flags & IORING_ENTER_GETEVENTS) && ctx->syscall_iopoll)
			goto iopoll_locked;
		mutex_unlock(&ctx->uring_lock);
	}

	if (flags & IORING_ENTER_GETEVENTS) {
		int ret2;

		if (ctx->syscall_iopoll) {
			/*
			 * We disallow the app entering submit/complete with
			 * polling, but we still need to lock the ring to
			 * prevent racing with polled issue that got punted to
			 * a workqueue.
			 */
			mutex_lock(&ctx->uring_lock);
iopoll_locked:
			ret2 = io_validate_ext_arg(flags, argp, argsz);
			if (likely(!ret2)) {
				min_complete = min(min_complete,
						   ctx->cq_entries);
				ret2 = io_iopoll_check(ctx, min_complete);
			}
			mutex_unlock(&ctx->uring_lock);
		} else {
			const sigset_t __user *sig;
			struct __kernel_timespec __user *ts;

			ret2 = io_get_ext_arg(flags, argp, &argsz, &ts, &sig);
			if (likely(!ret2)) {
				min_complete = min(min_complete,
						   ctx->cq_entries);
				ret2 = io_cqring_wait(ctx, min_complete, sig,
						      argsz, ts);
			}
		}

		if (!ret) {
			ret = ret2;

			/*
			 * EBADR indicates that one or more CQE were dropped.
			 * Once the user has been informed we can clear the bit
			 * as they are obviously ok with those drops.
			 */
			if (unlikely(ret2 == -EBADR))
				clear_bit(IO_CHECK_CQ_DROPPED_BIT,
					  &ctx->check_cq);
		}
	}
out:
	fdput(f);
	return ret;
}

static const struct file_operations io_uring_fops = {
	.release	= io_uring_release,
	.mmap		= io_uring_mmap,
#ifndef CONFIG_MMU
	.get_unmapped_area = io_uring_nommu_get_unmapped_area,
	.mmap_capabilities = io_uring_nommu_mmap_capabilities,
#endif
	.poll		= io_uring_poll,
#ifdef CONFIG_PROC_FS
	.show_fdinfo	= io_uring_show_fdinfo,
#endif
};

bool io_is_uring_fops(struct file *file)
{
	return file->f_op == &io_uring_fops;
}

static __cold int io_allocate_scq_urings(struct io_ring_ctx *ctx,
					 struct io_uring_params *p)
{
	struct io_rings *rings;
	size_t size, sq_array_offset;

	/* make sure these are sane, as we already accounted them */
	ctx->sq_entries = p->sq_entries;
	ctx->cq_entries = p->cq_entries;

	size = rings_size(ctx, p->sq_entries, p->cq_entries, &sq_array_offset);
	if (size == SIZE_MAX)
		return -EOVERFLOW;

	rings = io_mem_alloc(size);
	if (!rings)
		return -ENOMEM;

	ctx->rings = rings;
	ctx->sq_array = (u32 *)((char *)rings + sq_array_offset);
	rings->sq_ring_mask = p->sq_entries - 1;
	rings->cq_ring_mask = p->cq_entries - 1;
	rings->sq_ring_entries = p->sq_entries;
	rings->cq_ring_entries = p->cq_entries;

	if (p->flags & IORING_SETUP_SQE128)
		size = array_size(2 * sizeof(struct io_uring_sqe), p->sq_entries);
	else
		size = array_size(sizeof(struct io_uring_sqe), p->sq_entries);
	if (size == SIZE_MAX) {
		io_mem_free(ctx->rings);
		ctx->rings = NULL;
		return -EOVERFLOW;
	}

	ctx->sq_sqes = io_mem_alloc(size);
	if (!ctx->sq_sqes) {
		io_mem_free(ctx->rings);
		ctx->rings = NULL;
		return -ENOMEM;
	}

	return 0;
}

static int io_uring_install_fd(struct io_ring_ctx *ctx, struct file *file)
{
	int ret, fd;

	fd = get_unused_fd_flags(O_RDWR | O_CLOEXEC);
	if (fd < 0)
		return fd;

	ret = __io_uring_add_tctx_node(ctx, false);
	if (ret) {
		put_unused_fd(fd);
		return ret;
	}
	fd_install(fd, file);
	return fd;
}

/*
 * Allocate an anonymous fd, this is what constitutes the application
 * visible backing of an io_uring instance. The application mmaps this
 * fd to gain access to the SQ/CQ ring details. If UNIX sockets are enabled,
 * we have to tie this fd to a socket for file garbage collection purposes.
 */
static struct file *io_uring_get_file(struct io_ring_ctx *ctx)
{
	struct file *file;
#if defined(CONFIG_UNIX)
	int ret;

	ret = sock_create_kern(&init_net, PF_UNIX, SOCK_RAW, IPPROTO_IP,
				&ctx->ring_sock);
	if (ret)
		return ERR_PTR(ret);
#endif

	file = anon_inode_getfile_secure("[io_uring]", &io_uring_fops, ctx,
					 O_RDWR | O_CLOEXEC, NULL);
#if defined(CONFIG_UNIX)
	if (IS_ERR(file)) {
		sock_release(ctx->ring_sock);
		ctx->ring_sock = NULL;
	} else {
		ctx->ring_sock->file = file;
	}
#endif
	return file;
}

static __cold int io_uring_create(unsigned entries, struct io_uring_params *p,
				  struct io_uring_params __user *params)
{
	struct io_ring_ctx *ctx;
	struct file *file;
	int ret;

	if (!entries)
		return -EINVAL;
	if (entries > IORING_MAX_ENTRIES) {
		if (!(p->flags & IORING_SETUP_CLAMP))
			return -EINVAL;
		entries = IORING_MAX_ENTRIES;
	}

	/*
	 * Use twice as many entries for the CQ ring. It's possible for the
	 * application to drive a higher depth than the size of the SQ ring,
	 * since the sqes are only used at submission time. This allows for
	 * some flexibility in overcommitting a bit. If the application has
	 * set IORING_SETUP_CQSIZE, it will have passed in the desired number
	 * of CQ ring entries manually.
	 */
	p->sq_entries = roundup_pow_of_two(entries);
	if (p->flags & IORING_SETUP_CQSIZE) {
		/*
		 * If IORING_SETUP_CQSIZE is set, we do the same roundup
		 * to a power-of-two, if it isn't already. We do NOT impose
		 * any cq vs sq ring sizing.
		 */
		if (!p->cq_entries)
			return -EINVAL;
		if (p->cq_entries > IORING_MAX_CQ_ENTRIES) {
			if (!(p->flags & IORING_SETUP_CLAMP))
				return -EINVAL;
			p->cq_entries = IORING_MAX_CQ_ENTRIES;
		}
		p->cq_entries = roundup_pow_of_two(p->cq_entries);
		if (p->cq_entries < p->sq_entries)
			return -EINVAL;
	} else {
		p->cq_entries = 2 * p->sq_entries;
	}

	ctx = io_ring_ctx_alloc(p);
	if (!ctx)
		return -ENOMEM;

	/*
	 * When SETUP_IOPOLL and SETUP_SQPOLL are both enabled, user
	 * space applications don't need to do io completion events
	 * polling again, they can rely on io_sq_thread to do polling
	 * work, which can reduce cpu usage and uring_lock contention.
	 */
	if (ctx->flags & IORING_SETUP_IOPOLL &&
	    !(ctx->flags & IORING_SETUP_SQPOLL))
		ctx->syscall_iopoll = 1;

	ctx->compat = in_compat_syscall();
	if (!capable(CAP_IPC_LOCK))
		ctx->user = get_uid(current_user());

	/*
	 * For SQPOLL, we just need a wakeup, always. For !SQPOLL, if
	 * COOP_TASKRUN is set, then IPIs are never needed by the app.
	 */
	ret = -EINVAL;
	if (ctx->flags & IORING_SETUP_SQPOLL) {
		/* IPI related flags don't make sense with SQPOLL */
		if (ctx->flags & (IORING_SETUP_COOP_TASKRUN |
				  IORING_SETUP_TASKRUN_FLAG |
				  IORING_SETUP_DEFER_TASKRUN))
			goto err;
		ctx->notify_method = TWA_SIGNAL_NO_IPI;
	} else if (ctx->flags & IORING_SETUP_COOP_TASKRUN) {
		ctx->notify_method = TWA_SIGNAL_NO_IPI;
	} else {
		if (ctx->flags & IORING_SETUP_TASKRUN_FLAG &&
		    !(ctx->flags & IORING_SETUP_DEFER_TASKRUN))
			goto err;
		ctx->notify_method = TWA_SIGNAL;
	}

	/*
	 * For DEFER_TASKRUN we require the completion task to be the same as the
	 * submission task. This implies that there is only one submitter, so enforce
	 * that.
	 */
	if (ctx->flags & IORING_SETUP_DEFER_TASKRUN &&
	    !(ctx->flags & IORING_SETUP_SINGLE_ISSUER)) {
		goto err;
	}

	/*
	 * This is just grabbed for accounting purposes. When a process exits,
	 * the mm is exited and dropped before the files, hence we need to hang
	 * on to this mm purely for the purposes of being able to unaccount
	 * memory (locked/pinned vm). It's not used for anything else.
	 */
	mmgrab(current->mm);
	ctx->mm_account = current->mm;

	ret = io_allocate_scq_urings(ctx, p);
	if (ret)
		goto err;

	ret = io_sq_offload_create(ctx, p);
	if (ret)
		goto err;
	/* always set a rsrc node */
	ret = io_rsrc_node_switch_start(ctx);
	if (ret)
		goto err;
	io_rsrc_node_switch(ctx, NULL);

	memset(&p->sq_off, 0, sizeof(p->sq_off));
	p->sq_off.head = offsetof(struct io_rings, sq.head);
	p->sq_off.tail = offsetof(struct io_rings, sq.tail);
	p->sq_off.ring_mask = offsetof(struct io_rings, sq_ring_mask);
	p->sq_off.ring_entries = offsetof(struct io_rings, sq_ring_entries);
	p->sq_off.flags = offsetof(struct io_rings, sq_flags);
	p->sq_off.dropped = offsetof(struct io_rings, sq_dropped);
	p->sq_off.array = (char *)ctx->sq_array - (char *)ctx->rings;

	memset(&p->cq_off, 0, sizeof(p->cq_off));
	p->cq_off.head = offsetof(struct io_rings, cq.head);
	p->cq_off.tail = offsetof(struct io_rings, cq.tail);
	p->cq_off.ring_mask = offsetof(struct io_rings, cq_ring_mask);
	p->cq_off.ring_entries = offsetof(struct io_rings, cq_ring_entries);
	p->cq_off.overflow = offsetof(struct io_rings, cq_overflow);
	p->cq_off.cqes = offsetof(struct io_rings, cqes);
	p->cq_off.flags = offsetof(struct io_rings, cq_flags);

	p->features = IORING_FEAT_SINGLE_MMAP | IORING_FEAT_NODROP |
			IORING_FEAT_SUBMIT_STABLE | IORING_FEAT_RW_CUR_POS |
			IORING_FEAT_CUR_PERSONALITY | IORING_FEAT_FAST_POLL |
			IORING_FEAT_POLL_32BITS | IORING_FEAT_SQPOLL_NONFIXED |
			IORING_FEAT_EXT_ARG | IORING_FEAT_NATIVE_WORKERS |
			IORING_FEAT_RSRC_TAGS | IORING_FEAT_CQE_SKIP |
			IORING_FEAT_LINKED_FILE;

	if (copy_to_user(params, p, sizeof(*p))) {
		ret = -EFAULT;
		goto err;
	}

	if (ctx->flags & IORING_SETUP_SINGLE_ISSUER
	    && !(ctx->flags & IORING_SETUP_R_DISABLED))
		ctx->submitter_task = get_task_struct(current);

	file = io_uring_get_file(ctx);
	if (IS_ERR(file)) {
		ret = PTR_ERR(file);
		goto err;
	}

	/*
	 * Install ring fd as the very last thing, so we don't risk someone
	 * having closed it before we finish setup
	 */
	ret = io_uring_install_fd(ctx, file);
	if (ret < 0) {
		/* fput will clean it up */
		fput(file);
		return ret;
	}

	trace_io_uring_create(ret, ctx, p->sq_entries, p->cq_entries, p->flags);
	return ret;
err:
	io_ring_ctx_wait_and_kill(ctx);
	return ret;
}

/*
 * Sets up an aio uring context, and returns the fd. Applications asks for a
 * ring size, we return the actual sq/cq ring sizes (among other things) in the
 * params structure passed in.
 */
static long io_uring_setup(u32 entries, struct io_uring_params __user *params)
{
	struct io_uring_params p;
	int i;

	if (copy_from_user(&p, params, sizeof(p)))
		return -EFAULT;
	for (i = 0; i < ARRAY_SIZE(p.resv); i++) {
		if (p.resv[i])
			return -EINVAL;
	}

	if (p.flags & ~(IORING_SETUP_IOPOLL | IORING_SETUP_SQPOLL |
			IORING_SETUP_SQ_AFF | IORING_SETUP_CQSIZE |
			IORING_SETUP_CLAMP | IORING_SETUP_ATTACH_WQ |
			IORING_SETUP_R_DISABLED | IORING_SETUP_SUBMIT_ALL |
			IORING_SETUP_COOP_TASKRUN | IORING_SETUP_TASKRUN_FLAG |
			IORING_SETUP_SQE128 | IORING_SETUP_CQE32 |
			IORING_SETUP_SINGLE_ISSUER | IORING_SETUP_DEFER_TASKRUN))
		return -EINVAL;

	return io_uring_create(entries, &p, params);
}

SYSCALL_DEFINE2(io_uring_setup, u32, entries,
		struct io_uring_params __user *, params)
{
	return io_uring_setup(entries, params);
}

static __cold int io_probe(struct io_ring_ctx *ctx, void __user *arg,
			   unsigned nr_args)
{
	struct io_uring_probe *p;
	size_t size;
	int i, ret;

	size = struct_size(p, ops, nr_args);
	if (size == SIZE_MAX)
		return -EOVERFLOW;
	p = kzalloc(size, GFP_KERNEL);
	if (!p)
		return -ENOMEM;

	ret = -EFAULT;
	if (copy_from_user(p, arg, size))
		goto out;
	ret = -EINVAL;
	if (memchr_inv(p, 0, size))
		goto out;

	p->last_op = IORING_OP_LAST - 1;
	if (nr_args > IORING_OP_LAST)
		nr_args = IORING_OP_LAST;

	for (i = 0; i < nr_args; i++) {
		p->ops[i].op = i;
		if (!io_op_defs[i].not_supported)
			p->ops[i].flags = IO_URING_OP_SUPPORTED;
	}
	p->ops_len = i;

	ret = 0;
	if (copy_to_user(arg, p, size))
		ret = -EFAULT;
out:
	kfree(p);
	return ret;
}

static int io_register_personality(struct io_ring_ctx *ctx)
{
	const struct cred *creds;
	u32 id;
	int ret;

	creds = get_current_cred();

	ret = xa_alloc_cyclic(&ctx->personalities, &id, (void *)creds,
			XA_LIMIT(0, USHRT_MAX), &ctx->pers_next, GFP_KERNEL);
	if (ret < 0) {
		put_cred(creds);
		return ret;
	}
	return id;
}

static __cold int io_register_restrictions(struct io_ring_ctx *ctx,
					   void __user *arg, unsigned int nr_args)
{
	struct io_uring_restriction *res;
	size_t size;
	int i, ret;

	/* Restrictions allowed only if rings started disabled */
	if (!(ctx->flags & IORING_SETUP_R_DISABLED))
		return -EBADFD;

	/* We allow only a single restrictions registration */
	if (ctx->restrictions.registered)
		return -EBUSY;

	if (!arg || nr_args > IORING_MAX_RESTRICTIONS)
		return -EINVAL;

	size = array_size(nr_args, sizeof(*res));
	if (size == SIZE_MAX)
		return -EOVERFLOW;

	res = memdup_user(arg, size);
	if (IS_ERR(res))
		return PTR_ERR(res);

	ret = 0;

	for (i = 0; i < nr_args; i++) {
		switch (res[i].opcode) {
		case IORING_RESTRICTION_REGISTER_OP:
			if (res[i].register_op >= IORING_REGISTER_LAST) {
				ret = -EINVAL;
				goto out;
			}

			__set_bit(res[i].register_op,
				  ctx->restrictions.register_op);
			break;
		case IORING_RESTRICTION_SQE_OP:
			if (res[i].sqe_op >= IORING_OP_LAST) {
				ret = -EINVAL;
				goto out;
			}

			__set_bit(res[i].sqe_op, ctx->restrictions.sqe_op);
			break;
		case IORING_RESTRICTION_SQE_FLAGS_ALLOWED:
			ctx->restrictions.sqe_flags_allowed = res[i].sqe_flags;
			break;
		case IORING_RESTRICTION_SQE_FLAGS_REQUIRED:
			ctx->restrictions.sqe_flags_required = res[i].sqe_flags;
			break;
		default:
			ret = -EINVAL;
			goto out;
		}
	}

out:
	/* Reset all restrictions if an error happened */
	if (ret != 0)
		memset(&ctx->restrictions, 0, sizeof(ctx->restrictions));
	else
		ctx->restrictions.registered = true;

	kfree(res);
	return ret;
}

static int io_register_enable_rings(struct io_ring_ctx *ctx)
{
	if (!(ctx->flags & IORING_SETUP_R_DISABLED))
		return -EBADFD;

	if (ctx->flags & IORING_SETUP_SINGLE_ISSUER && !ctx->submitter_task)
		ctx->submitter_task = get_task_struct(current);

	if (ctx->restrictions.registered)
		ctx->restricted = 1;

	ctx->flags &= ~IORING_SETUP_R_DISABLED;
	if (ctx->sq_data && wq_has_sleeper(&ctx->sq_data->wait))
		wake_up(&ctx->sq_data->wait);
	return 0;
}

static __cold int io_register_iowq_aff(struct io_ring_ctx *ctx,
				       void __user *arg, unsigned len)
{
	struct io_uring_task *tctx = current->io_uring;
	cpumask_var_t new_mask;
	int ret;

	if (!tctx || !tctx->io_wq)
		return -EINVAL;

	if (!alloc_cpumask_var(&new_mask, GFP_KERNEL))
		return -ENOMEM;

	cpumask_clear(new_mask);
	if (len > cpumask_size())
		len = cpumask_size();

	if (in_compat_syscall()) {
		ret = compat_get_bitmap(cpumask_bits(new_mask),
					(const compat_ulong_t __user *)arg,
					len * 8 /* CHAR_BIT */);
	} else {
		ret = copy_from_user(new_mask, arg, len);
	}

	if (ret) {
		free_cpumask_var(new_mask);
		return -EFAULT;
	}

	ret = io_wq_cpu_affinity(tctx->io_wq, new_mask);
	free_cpumask_var(new_mask);
	return ret;
}

static __cold int io_unregister_iowq_aff(struct io_ring_ctx *ctx)
{
	struct io_uring_task *tctx = current->io_uring;

	if (!tctx || !tctx->io_wq)
		return -EINVAL;

	return io_wq_cpu_affinity(tctx->io_wq, NULL);
}

static __cold int io_register_iowq_max_workers(struct io_ring_ctx *ctx,
					       void __user *arg)
	__must_hold(&ctx->uring_lock)
{
	struct io_tctx_node *node;
	struct io_uring_task *tctx = NULL;
	struct io_sq_data *sqd = NULL;
	__u32 new_count[2];
	int i, ret;

	if (copy_from_user(new_count, arg, sizeof(new_count)))
		return -EFAULT;
	for (i = 0; i < ARRAY_SIZE(new_count); i++)
		if (new_count[i] > INT_MAX)
			return -EINVAL;

	if (ctx->flags & IORING_SETUP_SQPOLL) {
		sqd = ctx->sq_data;
		if (sqd) {
			/*
			 * Observe the correct sqd->lock -> ctx->uring_lock
			 * ordering. Fine to drop uring_lock here, we hold
			 * a ref to the ctx.
			 */
			refcount_inc(&sqd->refs);
			mutex_unlock(&ctx->uring_lock);
			mutex_lock(&sqd->lock);
			mutex_lock(&ctx->uring_lock);
			if (sqd->thread)
				tctx = sqd->thread->io_uring;
		}
	} else {
		tctx = current->io_uring;
	}

	BUILD_BUG_ON(sizeof(new_count) != sizeof(ctx->iowq_limits));

	for (i = 0; i < ARRAY_SIZE(new_count); i++)
		if (new_count[i])
			ctx->iowq_limits[i] = new_count[i];
	ctx->iowq_limits_set = true;

	if (tctx && tctx->io_wq) {
		ret = io_wq_max_workers(tctx->io_wq, new_count);
		if (ret)
			goto err;
	} else {
		memset(new_count, 0, sizeof(new_count));
	}

	if (sqd) {
		mutex_unlock(&sqd->lock);
		io_put_sq_data(sqd);
	}

	if (copy_to_user(arg, new_count, sizeof(new_count)))
		return -EFAULT;

	/* that's it for SQPOLL, only the SQPOLL task creates requests */
	if (sqd)
		return 0;

	/* now propagate the restriction to all registered users */
	list_for_each_entry(node, &ctx->tctx_list, ctx_node) {
		struct io_uring_task *tctx = node->task->io_uring;

		if (WARN_ON_ONCE(!tctx->io_wq))
			continue;

		for (i = 0; i < ARRAY_SIZE(new_count); i++)
			new_count[i] = ctx->iowq_limits[i];
		/* ignore errors, it always returns zero anyway */
		(void)io_wq_max_workers(tctx->io_wq, new_count);
	}
	return 0;
err:
	if (sqd) {
		mutex_unlock(&sqd->lock);
		io_put_sq_data(sqd);
	}
	return ret;
}

static int __io_uring_register(struct io_ring_ctx *ctx, unsigned opcode,
			       void __user *arg, unsigned nr_args)
	__releases(ctx->uring_lock)
	__acquires(ctx->uring_lock)
{
	int ret;

	/*
	 * We don't quiesce the refs for register anymore and so it can't be
	 * dying as we're holding a file ref here.
	 */
	if (WARN_ON_ONCE(percpu_ref_is_dying(&ctx->refs)))
		return -ENXIO;

	if (ctx->restricted) {
		if (opcode >= IORING_REGISTER_LAST)
			return -EINVAL;
		opcode = array_index_nospec(opcode, IORING_REGISTER_LAST);
		if (!test_bit(opcode, ctx->restrictions.register_op))
			return -EACCES;
	}

	switch (opcode) {
	case IORING_REGISTER_BUFFERS:
		ret = -EFAULT;
		if (!arg)
			break;
		ret = io_sqe_buffers_register(ctx, arg, nr_args, NULL);
		break;
	case IORING_UNREGISTER_BUFFERS:
		ret = -EINVAL;
		if (arg || nr_args)
			break;
		ret = io_sqe_buffers_unregister(ctx);
		break;
	case IORING_REGISTER_FILES:
		ret = -EFAULT;
		if (!arg)
			break;
		ret = io_sqe_files_register(ctx, arg, nr_args, NULL);
		break;
	case IORING_UNREGISTER_FILES:
		ret = -EINVAL;
		if (arg || nr_args)
			break;
		ret = io_sqe_files_unregister(ctx);
		break;
	case IORING_REGISTER_FILES_UPDATE:
		ret = io_register_files_update(ctx, arg, nr_args);
		break;
	case IORING_REGISTER_EVENTFD:
		ret = -EINVAL;
		if (nr_args != 1)
			break;
		ret = io_eventfd_register(ctx, arg, 0);
		break;
	case IORING_REGISTER_EVENTFD_ASYNC:
		ret = -EINVAL;
		if (nr_args != 1)
			break;
		ret = io_eventfd_register(ctx, arg, 1);
		break;
	case IORING_UNREGISTER_EVENTFD:
		ret = -EINVAL;
		if (arg || nr_args)
			break;
		ret = io_eventfd_unregister(ctx);
		break;
	case IORING_REGISTER_PROBE:
		ret = -EINVAL;
		if (!arg || nr_args > 256)
			break;
		ret = io_probe(ctx, arg, nr_args);
		break;
	case IORING_REGISTER_PERSONALITY:
		ret = -EINVAL;
		if (arg || nr_args)
			break;
		ret = io_register_personality(ctx);
		break;
	case IORING_UNREGISTER_PERSONALITY:
		ret = -EINVAL;
		if (arg)
			break;
		ret = io_unregister_personality(ctx, nr_args);
		break;
	case IORING_REGISTER_ENABLE_RINGS:
		ret = -EINVAL;
		if (arg || nr_args)
			break;
		ret = io_register_enable_rings(ctx);
		break;
	case IORING_REGISTER_RESTRICTIONS:
		ret = io_register_restrictions(ctx, arg, nr_args);
		break;
	case IORING_REGISTER_FILES2:
		ret = io_register_rsrc(ctx, arg, nr_args, IORING_RSRC_FILE);
		break;
	case IORING_REGISTER_FILES_UPDATE2:
		ret = io_register_rsrc_update(ctx, arg, nr_args,
					      IORING_RSRC_FILE);
		break;
	case IORING_REGISTER_BUFFERS2:
		ret = io_register_rsrc(ctx, arg, nr_args, IORING_RSRC_BUFFER);
		break;
	case IORING_REGISTER_BUFFERS_UPDATE:
		ret = io_register_rsrc_update(ctx, arg, nr_args,
					      IORING_RSRC_BUFFER);
		break;
	case IORING_REGISTER_IOWQ_AFF:
		ret = -EINVAL;
		if (!arg || !nr_args)
			break;
		ret = io_register_iowq_aff(ctx, arg, nr_args);
		break;
	case IORING_UNREGISTER_IOWQ_AFF:
		ret = -EINVAL;
		if (arg || nr_args)
			break;
		ret = io_unregister_iowq_aff(ctx);
		break;
	case IORING_REGISTER_IOWQ_MAX_WORKERS:
		ret = -EINVAL;
		if (!arg || nr_args != 2)
			break;
		ret = io_register_iowq_max_workers(ctx, arg);
		break;
	case IORING_REGISTER_RING_FDS:
		ret = io_ringfd_register(ctx, arg, nr_args);
		break;
	case IORING_UNREGISTER_RING_FDS:
		ret = io_ringfd_unregister(ctx, arg, nr_args);
		break;
	case IORING_REGISTER_PBUF_RING:
		ret = -EINVAL;
		if (!arg || nr_args != 1)
			break;
		ret = io_register_pbuf_ring(ctx, arg);
		break;
	case IORING_UNREGISTER_PBUF_RING:
		ret = -EINVAL;
		if (!arg || nr_args != 1)
			break;
		ret = io_unregister_pbuf_ring(ctx, arg);
		break;
	case IORING_REGISTER_SYNC_CANCEL:
		ret = -EINVAL;
		if (!arg || nr_args != 1)
			break;
		ret = io_sync_cancel(ctx, arg);
		break;
	case IORING_REGISTER_FILE_ALLOC_RANGE:
		ret = -EINVAL;
		if (!arg || nr_args)
			break;
		ret = io_register_file_alloc_range(ctx, arg);
		break;
	default:
		ret = -EINVAL;
		break;
	}

	return ret;
}

SYSCALL_DEFINE4(io_uring_register, unsigned int, fd, unsigned int, opcode,
		void __user *, arg, unsigned int, nr_args)
{
	struct io_ring_ctx *ctx;
	long ret = -EBADF;
	struct fd f;

	f = fdget(fd);
	if (!f.file)
		return -EBADF;

	ret = -EOPNOTSUPP;
	if (!io_is_uring_fops(f.file))
		goto out_fput;

	ctx = f.file->private_data;

	io_run_task_work_ctx(ctx);

	mutex_lock(&ctx->uring_lock);
	ret = __io_uring_register(ctx, opcode, arg, nr_args);
	mutex_unlock(&ctx->uring_lock);
	trace_io_uring_register(ctx, opcode, ctx->nr_user_files, ctx->nr_user_bufs, ret);
out_fput:
	fdput(f);
	return ret;
}

static int __init io_uring_init(void)
{
#define __BUILD_BUG_VERIFY_OFFSET_SIZE(stype, eoffset, esize, ename) do { \
	BUILD_BUG_ON(offsetof(stype, ename) != eoffset); \
	BUILD_BUG_ON(sizeof_field(stype, ename) != esize); \
} while (0)

#define BUILD_BUG_SQE_ELEM(eoffset, etype, ename) \
	__BUILD_BUG_VERIFY_OFFSET_SIZE(struct io_uring_sqe, eoffset, sizeof(etype), ename)
#define BUILD_BUG_SQE_ELEM_SIZE(eoffset, esize, ename) \
	__BUILD_BUG_VERIFY_OFFSET_SIZE(struct io_uring_sqe, eoffset, esize, ename)
	BUILD_BUG_ON(sizeof(struct io_uring_sqe) != 64);
	BUILD_BUG_SQE_ELEM(0,  __u8,   opcode);
	BUILD_BUG_SQE_ELEM(1,  __u8,   flags);
	BUILD_BUG_SQE_ELEM(2,  __u16,  ioprio);
	BUILD_BUG_SQE_ELEM(4,  __s32,  fd);
	BUILD_BUG_SQE_ELEM(8,  __u64,  off);
	BUILD_BUG_SQE_ELEM(8,  __u64,  addr2);
	BUILD_BUG_SQE_ELEM(8,  __u32,  cmd_op);
	BUILD_BUG_SQE_ELEM(12, __u32, __pad1);
	BUILD_BUG_SQE_ELEM(16, __u64,  addr);
	BUILD_BUG_SQE_ELEM(16, __u64,  splice_off_in);
	BUILD_BUG_SQE_ELEM(24, __u32,  len);
	BUILD_BUG_SQE_ELEM(28,     __kernel_rwf_t, rw_flags);
	BUILD_BUG_SQE_ELEM(28, /* compat */   int, rw_flags);
	BUILD_BUG_SQE_ELEM(28, /* compat */ __u32, rw_flags);
	BUILD_BUG_SQE_ELEM(28, __u32,  fsync_flags);
	BUILD_BUG_SQE_ELEM(28, /* compat */ __u16,  poll_events);
	BUILD_BUG_SQE_ELEM(28, __u32,  poll32_events);
	BUILD_BUG_SQE_ELEM(28, __u32,  sync_range_flags);
	BUILD_BUG_SQE_ELEM(28, __u32,  msg_flags);
	BUILD_BUG_SQE_ELEM(28, __u32,  timeout_flags);
	BUILD_BUG_SQE_ELEM(28, __u32,  accept_flags);
	BUILD_BUG_SQE_ELEM(28, __u32,  cancel_flags);
	BUILD_BUG_SQE_ELEM(28, __u32,  open_flags);
	BUILD_BUG_SQE_ELEM(28, __u32,  statx_flags);
	BUILD_BUG_SQE_ELEM(28, __u32,  fadvise_advice);
	BUILD_BUG_SQE_ELEM(28, __u32,  splice_flags);
	BUILD_BUG_SQE_ELEM(28, __u32,  rename_flags);
	BUILD_BUG_SQE_ELEM(28, __u32,  unlink_flags);
	BUILD_BUG_SQE_ELEM(28, __u32,  hardlink_flags);
	BUILD_BUG_SQE_ELEM(28, __u32,  xattr_flags);
	BUILD_BUG_SQE_ELEM(28, __u32,  msg_ring_flags);
	BUILD_BUG_SQE_ELEM(32, __u64,  user_data);
	BUILD_BUG_SQE_ELEM(40, __u16,  buf_index);
	BUILD_BUG_SQE_ELEM(40, __u16,  buf_group);
	BUILD_BUG_SQE_ELEM(42, __u16,  personality);
	BUILD_BUG_SQE_ELEM(44, __s32,  splice_fd_in);
	BUILD_BUG_SQE_ELEM(44, __u32,  file_index);
<<<<<<< HEAD
	BUILD_BUG_SQE_ELEM(44, __u16,  notification_idx);
	BUILD_BUG_SQE_ELEM(46, __u16,  addr_len);
=======
	BUILD_BUG_SQE_ELEM(44, __u16,  addr_len);
	BUILD_BUG_SQE_ELEM(46, __u16,  __pad3[0]);
>>>>>>> 9fecab24
	BUILD_BUG_SQE_ELEM(48, __u64,  addr3);
	BUILD_BUG_SQE_ELEM_SIZE(48, 0, cmd);
	BUILD_BUG_SQE_ELEM(56, __u64,  __pad2);

	BUILD_BUG_ON(sizeof(struct io_uring_files_update) !=
		     sizeof(struct io_uring_rsrc_update));
	BUILD_BUG_ON(sizeof(struct io_uring_rsrc_update) >
		     sizeof(struct io_uring_rsrc_update2));

	/* ->buf_index is u16 */
	BUILD_BUG_ON(offsetof(struct io_uring_buf_ring, bufs) != 0);
	BUILD_BUG_ON(offsetof(struct io_uring_buf, resv) !=
		     offsetof(struct io_uring_buf_ring, tail));

	/* should fit into one byte */
	BUILD_BUG_ON(SQE_VALID_FLAGS >= (1 << 8));
	BUILD_BUG_ON(SQE_COMMON_FLAGS >= (1 << 8));
	BUILD_BUG_ON((SQE_VALID_FLAGS | SQE_COMMON_FLAGS) != SQE_VALID_FLAGS);

	BUILD_BUG_ON(__REQ_F_LAST_BIT > 8 * sizeof(int));

	BUILD_BUG_ON(sizeof(atomic_t) != sizeof(u32));

	io_uring_optable_init();

	req_cachep = KMEM_CACHE(io_kiocb, SLAB_HWCACHE_ALIGN | SLAB_PANIC |
				SLAB_ACCOUNT);
	return 0;
};
__initcall(io_uring_init);<|MERGE_RESOLUTION|>--- conflicted
+++ resolved
@@ -4118,13 +4118,8 @@
 	BUILD_BUG_SQE_ELEM(42, __u16,  personality);
 	BUILD_BUG_SQE_ELEM(44, __s32,  splice_fd_in);
 	BUILD_BUG_SQE_ELEM(44, __u32,  file_index);
-<<<<<<< HEAD
-	BUILD_BUG_SQE_ELEM(44, __u16,  notification_idx);
-	BUILD_BUG_SQE_ELEM(46, __u16,  addr_len);
-=======
 	BUILD_BUG_SQE_ELEM(44, __u16,  addr_len);
 	BUILD_BUG_SQE_ELEM(46, __u16,  __pad3[0]);
->>>>>>> 9fecab24
 	BUILD_BUG_SQE_ELEM(48, __u64,  addr3);
 	BUILD_BUG_SQE_ELEM_SIZE(48, 0, cmd);
 	BUILD_BUG_SQE_ELEM(56, __u64,  __pad2);

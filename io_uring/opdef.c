--- conflicted
+++ resolved
@@ -496,11 +496,6 @@
 		.manual_alloc		= 1,
 #if defined(CONFIG_NET)
 		.async_size		= sizeof(struct io_async_msghdr),
-<<<<<<< HEAD
-		.prep			= io_sendzc_prep,
-		.issue			= io_sendzc,
-		.prep_async		= io_sendzc_prep_async,
-=======
 		.prep			= io_send_zc_prep,
 		.issue			= io_send_zc,
 		.prep_async		= io_send_prep_async,
@@ -525,7 +520,6 @@
 		.prep_async		= io_sendmsg_prep_async,
 		.cleanup		= io_send_zc_cleanup,
 		.fail			= io_sendrecv_fail,
->>>>>>> 9fecab24
 #else
 		.prep			= io_eopnotsupp_prep,
 #endif

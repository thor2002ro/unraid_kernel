--- conflicted
+++ resolved
@@ -4041,21 +4041,13 @@
 	}
 
 	device_del(&hdev->dev);
-<<<<<<< HEAD
 	/* Actual cleanup is deferred until hci_cleanup_dev(). */
-=======
->>>>>>> 1804fdf6
 	hci_dev_put(hdev);
 }
 EXPORT_SYMBOL(hci_unregister_dev);
 
-<<<<<<< HEAD
 /* Cleanup HCI device */
 void hci_cleanup_dev(struct hci_dev *hdev)
-=======
-/* Release HCI device */
-void hci_release_dev(struct hci_dev *hdev)
->>>>>>> 1804fdf6
 {
 	debugfs_remove_recursive(hdev->debugfs);
 	kfree_const(hdev->hw_info);
@@ -4082,13 +4074,7 @@
 	hci_dev_unlock(hdev);
 
 	ida_simple_remove(&hci_index_ida, hdev->id);
-<<<<<<< HEAD
-}
-=======
-	kfree(hdev);
-}
-EXPORT_SYMBOL(hci_release_dev);
->>>>>>> 1804fdf6
+}
 
 /* Suspend HCI device */
 int hci_suspend_dev(struct hci_dev *hdev)

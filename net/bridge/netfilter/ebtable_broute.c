--- conflicted
+++ resolved
@@ -108,18 +108,9 @@
 	ebt_unregister_table_pre_exit(net, "broute");
 }
 
-static void __net_exit broute_net_pre_exit(struct net *net)
-{
-	ebt_unregister_table_pre_exit(net, "broute", &ebt_ops_broute);
-}
-
 static void __net_exit broute_net_exit(struct net *net)
 {
-<<<<<<< HEAD
-	ebt_unregister_table(net, net->xt.broute_table);
-=======
 	ebt_unregister_table(net, "broute");
->>>>>>> 11e4b63a
 }
 
 static struct pernet_operations broute_net_ops = {

// SPDX-License-Identifier: GPL-2.0-only
/* Copyright (c) 2017 Facebook
 */
#include <linux/bpf.h>
#include <linux/slab.h>
#include <linux/vmalloc.h>
#include <linux/etherdevice.h>
#include <linux/filter.h>
#include <linux/sched/signal.h>
#include <net/bpf_sk_storage.h>
#include <net/sock.h>
#include <net/tcp.h>

#define CREATE_TRACE_POINTS
#include <trace/events/bpf_test_run.h>

static int bpf_test_run(struct bpf_prog *prog, void *ctx, u32 repeat,
			u32 *retval, u32 *time, bool xdp)
{
	struct bpf_cgroup_storage *storage[MAX_BPF_CGROUP_STORAGE_TYPE] = { NULL };
	enum bpf_cgroup_storage_type stype;
	u64 time_start, time_spent = 0;
	int ret = 0;
	u32 i;

	for_each_cgroup_storage_type(stype) {
		storage[stype] = bpf_cgroup_storage_alloc(prog, stype);
		if (IS_ERR(storage[stype])) {
			storage[stype] = NULL;
			for_each_cgroup_storage_type(stype)
				bpf_cgroup_storage_free(storage[stype]);
			return -ENOMEM;
		}
	}

	if (!repeat)
		repeat = 1;

	rcu_read_lock();
	preempt_disable();
	time_start = ktime_get_ns();
	for (i = 0; i < repeat; i++) {
		bpf_cgroup_storage_set(storage);

		if (xdp)
			*retval = bpf_prog_run_xdp(prog, ctx);
		else
			*retval = BPF_PROG_RUN(prog, ctx);

		if (signal_pending(current)) {
			ret = -EINTR;
			break;
		}

		if (need_resched()) {
			time_spent += ktime_get_ns() - time_start;
			preempt_enable();
			rcu_read_unlock();

			cond_resched();

			rcu_read_lock();
			preempt_disable();
			time_start = ktime_get_ns();
		}
	}
	time_spent += ktime_get_ns() - time_start;
	preempt_enable();
	rcu_read_unlock();

	do_div(time_spent, repeat);
	*time = time_spent > U32_MAX ? U32_MAX : (u32)time_spent;

	for_each_cgroup_storage_type(stype)
		bpf_cgroup_storage_free(storage[stype]);

	return ret;
}

static int bpf_test_finish(const union bpf_attr *kattr,
			   union bpf_attr __user *uattr, const void *data,
			   u32 size, u32 retval, u32 duration)
{
	void __user *data_out = u64_to_user_ptr(kattr->test.data_out);
	int err = -EFAULT;
	u32 copy_size = size;

	/* Clamp copy if the user has provided a size hint, but copy the full
	 * buffer if not to retain old behaviour.
	 */
	if (kattr->test.data_size_out &&
	    copy_size > kattr->test.data_size_out) {
		copy_size = kattr->test.data_size_out;
		err = -ENOSPC;
	}

	if (data_out && copy_to_user(data_out, data, copy_size))
		goto out;
	if (copy_to_user(&uattr->test.data_size_out, &size, sizeof(size)))
		goto out;
	if (copy_to_user(&uattr->test.retval, &retval, sizeof(retval)))
		goto out;
	if (copy_to_user(&uattr->test.duration, &duration, sizeof(duration)))
		goto out;
	if (err != -ENOSPC)
		err = 0;
out:
	trace_bpf_test_finish(&err);
	return err;
}

/* Integer types of various sizes and pointer combinations cover variety of
 * architecture dependent calling conventions. 7+ can be supported in the
 * future.
 */
int noinline bpf_fentry_test1(int a)
{
	return a + 1;
}

int noinline bpf_fentry_test2(int a, u64 b)
{
	return a + b;
}

int noinline bpf_fentry_test3(char a, int b, u64 c)
{
	return a + b + c;
}

int noinline bpf_fentry_test4(void *a, char b, int c, u64 d)
{
	return (long)a + b + c + d;
}

int noinline bpf_fentry_test5(u64 a, void *b, short c, int d, u64 e)
{
	return a + (long)b + c + d + e;
}

int noinline bpf_fentry_test6(u64 a, void *b, short c, int d, void *e, u64 f)
{
	return a + (long)b + c + d + (long)e + f;
}

static void *bpf_test_init(const union bpf_attr *kattr, u32 size,
			   u32 headroom, u32 tailroom)
{
	void __user *data_in = u64_to_user_ptr(kattr->test.data_in);
	void *data;

	if (size < ETH_HLEN || size > PAGE_SIZE - headroom - tailroom)
		return ERR_PTR(-EINVAL);

	data = kzalloc(size + headroom + tailroom, GFP_USER);
	if (!data)
		return ERR_PTR(-ENOMEM);

	if (copy_from_user(data + headroom, data_in, size)) {
		kfree(data);
		return ERR_PTR(-EFAULT);
	}
	if (bpf_fentry_test1(1) != 2 ||
	    bpf_fentry_test2(2, 3) != 5 ||
	    bpf_fentry_test3(4, 5, 6) != 15 ||
	    bpf_fentry_test4((void *)7, 8, 9, 10) != 34 ||
	    bpf_fentry_test5(11, (void *)12, 13, 14, 15) != 65 ||
	    bpf_fentry_test6(16, (void *)17, 18, 19, (void *)20, 21) != 111) {
		kfree(data);
		return ERR_PTR(-EFAULT);
	}
	return data;
}

static void *bpf_ctx_init(const union bpf_attr *kattr, u32 max_size)
{
	void __user *data_in = u64_to_user_ptr(kattr->test.ctx_in);
	void __user *data_out = u64_to_user_ptr(kattr->test.ctx_out);
	u32 size = kattr->test.ctx_size_in;
	void *data;
	int err;

	if (!data_in && !data_out)
		return NULL;

	data = kzalloc(max_size, GFP_USER);
	if (!data)
		return ERR_PTR(-ENOMEM);

	if (data_in) {
		err = bpf_check_uarg_tail_zero(data_in, max_size, size);
		if (err) {
			kfree(data);
			return ERR_PTR(err);
		}

		size = min_t(u32, max_size, size);
		if (copy_from_user(data, data_in, size)) {
			kfree(data);
			return ERR_PTR(-EFAULT);
		}
	}
	return data;
}

static int bpf_ctx_finish(const union bpf_attr *kattr,
			  union bpf_attr __user *uattr, const void *data,
			  u32 size)
{
	void __user *data_out = u64_to_user_ptr(kattr->test.ctx_out);
	int err = -EFAULT;
	u32 copy_size = size;

	if (!data || !data_out)
		return 0;

	if (copy_size > kattr->test.ctx_size_out) {
		copy_size = kattr->test.ctx_size_out;
		err = -ENOSPC;
	}

	if (copy_to_user(data_out, data, copy_size))
		goto out;
	if (copy_to_user(&uattr->test.ctx_size_out, &size, sizeof(size)))
		goto out;
	if (err != -ENOSPC)
		err = 0;
out:
	return err;
}

/**
 * range_is_zero - test whether buffer is initialized
 * @buf: buffer to check
 * @from: check from this position
 * @to: check up until (excluding) this position
 *
 * This function returns true if the there is a non-zero byte
 * in the buf in the range [from,to).
 */
static inline bool range_is_zero(void *buf, size_t from, size_t to)
{
	return !memchr_inv((u8 *)buf + from, 0, to - from);
}

static int convert___skb_to_skb(struct sk_buff *skb, struct __sk_buff *__skb)
{
	struct qdisc_skb_cb *cb = (struct qdisc_skb_cb *)skb->cb;

	if (!__skb)
		return 0;

	/* make sure the fields we don't use are zeroed */
	if (!range_is_zero(__skb, 0, offsetof(struct __sk_buff, priority)))
		return -EINVAL;

	/* priority is allowed */

<<<<<<< HEAD
	if (!range_is_zero(__skb, offsetof(struct __sk_buff, priority) +
			   sizeof_field(struct __sk_buff, priority),
=======
	if (!range_is_zero(__skb, offsetofend(struct __sk_buff, priority),
>>>>>>> aa915931
			   offsetof(struct __sk_buff, cb)))
		return -EINVAL;

	/* cb is allowed */

<<<<<<< HEAD
	if (!range_is_zero(__skb, offsetof(struct __sk_buff, cb) +
			   sizeof_field(struct __sk_buff, cb),
=======
	if (!range_is_zero(__skb, offsetofend(struct __sk_buff, cb),
>>>>>>> aa915931
			   offsetof(struct __sk_buff, tstamp)))
		return -EINVAL;

	/* tstamp is allowed */
	/* wire_len is allowed */
	/* gso_segs is allowed */

<<<<<<< HEAD
	if (!range_is_zero(__skb, offsetof(struct __sk_buff, tstamp) +
			   sizeof_field(struct __sk_buff, tstamp),
=======
	if (!range_is_zero(__skb, offsetofend(struct __sk_buff, gso_segs),
>>>>>>> aa915931
			   sizeof(struct __sk_buff)))
		return -EINVAL;

	skb->priority = __skb->priority;
	skb->tstamp = __skb->tstamp;
	memcpy(&cb->data, __skb->cb, QDISC_CB_PRIV_LEN);

	if (__skb->wire_len == 0) {
		cb->pkt_len = skb->len;
	} else {
		if (__skb->wire_len < skb->len ||
		    __skb->wire_len > GSO_MAX_SIZE)
			return -EINVAL;
		cb->pkt_len = __skb->wire_len;
	}

	if (__skb->gso_segs > GSO_MAX_SEGS)
		return -EINVAL;
	skb_shinfo(skb)->gso_segs = __skb->gso_segs;

	return 0;
}

static void convert_skb_to___skb(struct sk_buff *skb, struct __sk_buff *__skb)
{
	struct qdisc_skb_cb *cb = (struct qdisc_skb_cb *)skb->cb;

	if (!__skb)
		return;

	__skb->priority = skb->priority;
	__skb->tstamp = skb->tstamp;
	memcpy(__skb->cb, &cb->data, QDISC_CB_PRIV_LEN);
	__skb->wire_len = cb->pkt_len;
	__skb->gso_segs = skb_shinfo(skb)->gso_segs;
}

int bpf_prog_test_run_skb(struct bpf_prog *prog, const union bpf_attr *kattr,
			  union bpf_attr __user *uattr)
{
	bool is_l2 = false, is_direct_pkt_access = false;
	u32 size = kattr->test.data_size_in;
	u32 repeat = kattr->test.repeat;
	struct __sk_buff *ctx = NULL;
	u32 retval, duration;
	int hh_len = ETH_HLEN;
	struct sk_buff *skb;
	struct sock *sk;
	void *data;
	int ret;

	data = bpf_test_init(kattr, size, NET_SKB_PAD + NET_IP_ALIGN,
			     SKB_DATA_ALIGN(sizeof(struct skb_shared_info)));
	if (IS_ERR(data))
		return PTR_ERR(data);

	ctx = bpf_ctx_init(kattr, sizeof(struct __sk_buff));
	if (IS_ERR(ctx)) {
		kfree(data);
		return PTR_ERR(ctx);
	}

	switch (prog->type) {
	case BPF_PROG_TYPE_SCHED_CLS:
	case BPF_PROG_TYPE_SCHED_ACT:
		is_l2 = true;
		/* fall through */
	case BPF_PROG_TYPE_LWT_IN:
	case BPF_PROG_TYPE_LWT_OUT:
	case BPF_PROG_TYPE_LWT_XMIT:
		is_direct_pkt_access = true;
		break;
	default:
		break;
	}

	sk = kzalloc(sizeof(struct sock), GFP_USER);
	if (!sk) {
		kfree(data);
		kfree(ctx);
		return -ENOMEM;
	}
	sock_net_set(sk, current->nsproxy->net_ns);
	sock_init_data(NULL, sk);

	skb = build_skb(data, 0);
	if (!skb) {
		kfree(data);
		kfree(ctx);
		kfree(sk);
		return -ENOMEM;
	}
	skb->sk = sk;

	skb_reserve(skb, NET_SKB_PAD + NET_IP_ALIGN);
	__skb_put(skb, size);
	skb->protocol = eth_type_trans(skb, current->nsproxy->net_ns->loopback_dev);
	skb_reset_network_header(skb);

	if (is_l2)
		__skb_push(skb, hh_len);
	if (is_direct_pkt_access)
		bpf_compute_data_pointers(skb);
	ret = convert___skb_to_skb(skb, ctx);
	if (ret)
		goto out;
	ret = bpf_test_run(prog, skb, repeat, &retval, &duration, false);
	if (ret)
		goto out;
	if (!is_l2) {
		if (skb_headroom(skb) < hh_len) {
			int nhead = HH_DATA_ALIGN(hh_len - skb_headroom(skb));

			if (pskb_expand_head(skb, nhead, 0, GFP_USER)) {
				ret = -ENOMEM;
				goto out;
			}
		}
		memset(__skb_push(skb, hh_len), 0, hh_len);
	}
	convert_skb_to___skb(skb, ctx);

	size = skb->len;
	/* bpf program can never convert linear skb to non-linear */
	if (WARN_ON_ONCE(skb_is_nonlinear(skb)))
		size = skb_headlen(skb);
	ret = bpf_test_finish(kattr, uattr, skb->data, size, retval, duration);
	if (!ret)
		ret = bpf_ctx_finish(kattr, uattr, ctx,
				     sizeof(struct __sk_buff));
out:
	kfree_skb(skb);
	bpf_sk_storage_free(sk);
	kfree(sk);
	kfree(ctx);
	return ret;
}

int bpf_prog_test_run_xdp(struct bpf_prog *prog, const union bpf_attr *kattr,
			  union bpf_attr __user *uattr)
{
	u32 size = kattr->test.data_size_in;
	u32 repeat = kattr->test.repeat;
	struct netdev_rx_queue *rxqueue;
	struct xdp_buff xdp = {};
	u32 retval, duration;
	void *data;
	int ret;

	if (kattr->test.ctx_in || kattr->test.ctx_out)
		return -EINVAL;

	data = bpf_test_init(kattr, size, XDP_PACKET_HEADROOM + NET_IP_ALIGN, 0);
	if (IS_ERR(data))
		return PTR_ERR(data);

	xdp.data_hard_start = data;
	xdp.data = data + XDP_PACKET_HEADROOM + NET_IP_ALIGN;
	xdp.data_meta = xdp.data;
	xdp.data_end = xdp.data + size;

	rxqueue = __netif_get_rx_queue(current->nsproxy->net_ns->loopback_dev, 0);
	xdp.rxq = &rxqueue->xdp_rxq;
	bpf_prog_change_xdp(NULL, prog);
	ret = bpf_test_run(prog, &xdp, repeat, &retval, &duration, true);
	if (ret)
		goto out;
	if (xdp.data != data + XDP_PACKET_HEADROOM + NET_IP_ALIGN ||
	    xdp.data_end != xdp.data + size)
		size = xdp.data_end - xdp.data;
	ret = bpf_test_finish(kattr, uattr, xdp.data, size, retval, duration);
out:
	bpf_prog_change_xdp(prog, NULL);
	kfree(data);
	return ret;
}

static int verify_user_bpf_flow_keys(struct bpf_flow_keys *ctx)
{
	/* make sure the fields we don't use are zeroed */
	if (!range_is_zero(ctx, 0, offsetof(struct bpf_flow_keys, flags)))
		return -EINVAL;

	/* flags is allowed */

<<<<<<< HEAD
	if (!range_is_zero(ctx, offsetof(struct bpf_flow_keys, flags) +
			   sizeof_field(struct bpf_flow_keys, flags),
=======
	if (!range_is_zero(ctx, offsetofend(struct bpf_flow_keys, flags),
>>>>>>> aa915931
			   sizeof(struct bpf_flow_keys)))
		return -EINVAL;

	return 0;
}

int bpf_prog_test_run_flow_dissector(struct bpf_prog *prog,
				     const union bpf_attr *kattr,
				     union bpf_attr __user *uattr)
{
	u32 size = kattr->test.data_size_in;
	struct bpf_flow_dissector ctx = {};
	u32 repeat = kattr->test.repeat;
	struct bpf_flow_keys *user_ctx;
	struct bpf_flow_keys flow_keys;
	u64 time_start, time_spent = 0;
	const struct ethhdr *eth;
	unsigned int flags = 0;
	u32 retval, duration;
	void *data;
	int ret;
	u32 i;

	if (prog->type != BPF_PROG_TYPE_FLOW_DISSECTOR)
		return -EINVAL;

	if (size < ETH_HLEN)
		return -EINVAL;

	data = bpf_test_init(kattr, size, 0, 0);
	if (IS_ERR(data))
		return PTR_ERR(data);

	eth = (struct ethhdr *)data;

	if (!repeat)
		repeat = 1;

	user_ctx = bpf_ctx_init(kattr, sizeof(struct bpf_flow_keys));
	if (IS_ERR(user_ctx)) {
		kfree(data);
		return PTR_ERR(user_ctx);
	}
	if (user_ctx) {
		ret = verify_user_bpf_flow_keys(user_ctx);
		if (ret)
			goto out;
		flags = user_ctx->flags;
	}

	ctx.flow_keys = &flow_keys;
	ctx.data = data;
	ctx.data_end = (__u8 *)data + size;

	rcu_read_lock();
	preempt_disable();
	time_start = ktime_get_ns();
	for (i = 0; i < repeat; i++) {
		retval = bpf_flow_dissect(prog, &ctx, eth->h_proto, ETH_HLEN,
					  size, flags);

		if (signal_pending(current)) {
			preempt_enable();
			rcu_read_unlock();

			ret = -EINTR;
			goto out;
		}

		if (need_resched()) {
			time_spent += ktime_get_ns() - time_start;
			preempt_enable();
			rcu_read_unlock();

			cond_resched();

			rcu_read_lock();
			preempt_disable();
			time_start = ktime_get_ns();
		}
	}
	time_spent += ktime_get_ns() - time_start;
	preempt_enable();
	rcu_read_unlock();

	do_div(time_spent, repeat);
	duration = time_spent > U32_MAX ? U32_MAX : (u32)time_spent;

	ret = bpf_test_finish(kattr, uattr, &flow_keys, sizeof(flow_keys),
			      retval, duration);
	if (!ret)
		ret = bpf_ctx_finish(kattr, uattr, user_ctx,
				     sizeof(struct bpf_flow_keys));

out:
	kfree(user_ctx);
	kfree(data);
	return ret;
}<|MERGE_RESOLUTION|>--- conflicted
+++ resolved
@@ -256,23 +256,13 @@
 
 	/* priority is allowed */
 
-<<<<<<< HEAD
-	if (!range_is_zero(__skb, offsetof(struct __sk_buff, priority) +
-			   sizeof_field(struct __sk_buff, priority),
-=======
 	if (!range_is_zero(__skb, offsetofend(struct __sk_buff, priority),
->>>>>>> aa915931
 			   offsetof(struct __sk_buff, cb)))
 		return -EINVAL;
 
 	/* cb is allowed */
 
-<<<<<<< HEAD
-	if (!range_is_zero(__skb, offsetof(struct __sk_buff, cb) +
-			   sizeof_field(struct __sk_buff, cb),
-=======
 	if (!range_is_zero(__skb, offsetofend(struct __sk_buff, cb),
->>>>>>> aa915931
 			   offsetof(struct __sk_buff, tstamp)))
 		return -EINVAL;
 
@@ -280,12 +270,7 @@
 	/* wire_len is allowed */
 	/* gso_segs is allowed */
 
-<<<<<<< HEAD
-	if (!range_is_zero(__skb, offsetof(struct __sk_buff, tstamp) +
-			   sizeof_field(struct __sk_buff, tstamp),
-=======
 	if (!range_is_zero(__skb, offsetofend(struct __sk_buff, gso_segs),
->>>>>>> aa915931
 			   sizeof(struct __sk_buff)))
 		return -EINVAL;
 
@@ -471,12 +456,7 @@
 
 	/* flags is allowed */
 
-<<<<<<< HEAD
-	if (!range_is_zero(ctx, offsetof(struct bpf_flow_keys, flags) +
-			   sizeof_field(struct bpf_flow_keys, flags),
-=======
 	if (!range_is_zero(ctx, offsetofend(struct bpf_flow_keys, flags),
->>>>>>> aa915931
 			   sizeof(struct bpf_flow_keys)))
 		return -EINVAL;
 

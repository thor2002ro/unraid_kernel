// SPDX-License-Identifier: GPL-2.0-or-later
/*
 * INET		An implementation of the TCP/IP protocol suite for the LINUX
 *		operating system.  INET is implemented using the  BSD Socket
 *		interface as the means of communication with the user level.
 *
 *		ROUTE - implementation of the IP router.
 *
 * Authors:	Ross Biro
 *		Fred N. van Kempen, <waltje@uWalt.NL.Mugnet.ORG>
 *		Alan Cox, <gw4pts@gw4pts.ampr.org>
 *		Linus Torvalds, <Linus.Torvalds@helsinki.fi>
 *		Alexey Kuznetsov, <kuznet@ms2.inr.ac.ru>
 *
 * Fixes:
 *		Alan Cox	:	Verify area fixes.
 *		Alan Cox	:	cli() protects routing changes
 *		Rui Oliveira	:	ICMP routing table updates
 *		(rco@di.uminho.pt)	Routing table insertion and update
 *		Linus Torvalds	:	Rewrote bits to be sensible
 *		Alan Cox	:	Added BSD route gw semantics
 *		Alan Cox	:	Super /proc >4K
 *		Alan Cox	:	MTU in route table
 *		Alan Cox	: 	MSS actually. Also added the window
 *					clamper.
 *		Sam Lantinga	:	Fixed route matching in rt_del()
 *		Alan Cox	:	Routing cache support.
 *		Alan Cox	:	Removed compatibility cruft.
 *		Alan Cox	:	RTF_REJECT support.
 *		Alan Cox	:	TCP irtt support.
 *		Jonathan Naylor	:	Added Metric support.
 *	Miquel van Smoorenburg	:	BSD API fixes.
 *	Miquel van Smoorenburg	:	Metrics.
 *		Alan Cox	:	Use __u32 properly
 *		Alan Cox	:	Aligned routing errors more closely with BSD
 *					our system is still very different.
 *		Alan Cox	:	Faster /proc handling
 *	Alexey Kuznetsov	:	Massive rework to support tree based routing,
 *					routing caches and better behaviour.
 *
 *		Olaf Erb	:	irtt wasn't being copied right.
 *		Bjorn Ekwall	:	Kerneld route support.
 *		Alan Cox	:	Multicast fixed (I hope)
 * 		Pavel Krauz	:	Limited broadcast fixed
 *		Mike McLagan	:	Routing by source
 *	Alexey Kuznetsov	:	End of old history. Split to fib.c and
 *					route.c and rewritten from scratch.
 *		Andi Kleen	:	Load-limit warning messages.
 *	Vitaly E. Lavrov	:	Transparent proxy revived after year coma.
 *	Vitaly E. Lavrov	:	Race condition in ip_route_input_slow.
 *	Tobias Ringstrom	:	Uninitialized res.type in ip_route_output_slow.
 *	Vladimir V. Ivanov	:	IP rule info (flowid) is really useful.
 *		Marc Boucher	:	routing by fwmark
 *	Robert Olsson		:	Added rt_cache statistics
 *	Arnaldo C. Melo		:	Convert proc stuff to seq_file
 *	Eric Dumazet		:	hashed spinlocks and rt_check_expire() fixes.
 * 	Ilia Sotnikov		:	Ignore TOS on PMTUD and Redirect
 * 	Ilia Sotnikov		:	Removed TOS from hash calculations
 */

#define pr_fmt(fmt) "IPv4: " fmt

#include <linux/module.h>
#include <linux/uaccess.h>
#include <linux/bitops.h>
#include <linux/types.h>
#include <linux/kernel.h>
#include <linux/mm.h>
#include <linux/string.h>
#include <linux/socket.h>
#include <linux/sockios.h>
#include <linux/errno.h>
#include <linux/in.h>
#include <linux/inet.h>
#include <linux/netdevice.h>
#include <linux/proc_fs.h>
#include <linux/init.h>
#include <linux/skbuff.h>
#include <linux/inetdevice.h>
#include <linux/igmp.h>
#include <linux/pkt_sched.h>
#include <linux/mroute.h>
#include <linux/netfilter_ipv4.h>
#include <linux/random.h>
#include <linux/rcupdate.h>
#include <linux/times.h>
#include <linux/slab.h>
#include <linux/jhash.h>
#include <net/dst.h>
#include <net/dst_metadata.h>
#include <net/net_namespace.h>
#include <net/protocol.h>
#include <net/ip.h>
#include <net/route.h>
#include <net/inetpeer.h>
#include <net/sock.h>
#include <net/ip_fib.h>
#include <net/nexthop.h>
#include <net/arp.h>
#include <net/tcp.h>
#include <net/icmp.h>
#include <net/xfrm.h>
#include <net/lwtunnel.h>
#include <net/netevent.h>
#include <net/rtnetlink.h>
#ifdef CONFIG_SYSCTL
#include <linux/sysctl.h>
#endif
#include <net/secure_seq.h>
#include <net/ip_tunnels.h>
#include <net/l3mdev.h>

#include "fib_lookup.h"

#define RT_FL_TOS(oldflp4) \
	((oldflp4)->flowi4_tos & (IPTOS_RT_MASK | RTO_ONLINK))

#define RT_GC_TIMEOUT (300*HZ)

static int ip_rt_max_size;
static int ip_rt_redirect_number __read_mostly	= 9;
static int ip_rt_redirect_load __read_mostly	= HZ / 50;
static int ip_rt_redirect_silence __read_mostly	= ((HZ / 50) << (9 + 1));
static int ip_rt_error_cost __read_mostly	= HZ;
static int ip_rt_error_burst __read_mostly	= 5 * HZ;
static int ip_rt_mtu_expires __read_mostly	= 10 * 60 * HZ;
static u32 ip_rt_min_pmtu __read_mostly		= 512 + 20 + 20;
static int ip_rt_min_advmss __read_mostly	= 256;

static int ip_rt_gc_timeout __read_mostly	= RT_GC_TIMEOUT;

/*
 *	Interface to generic destination cache.
 */

static struct dst_entry *ipv4_dst_check(struct dst_entry *dst, u32 cookie);
static unsigned int	 ipv4_default_advmss(const struct dst_entry *dst);
static unsigned int	 ipv4_mtu(const struct dst_entry *dst);
static struct dst_entry *ipv4_negative_advice(struct dst_entry *dst);
static void		 ipv4_link_failure(struct sk_buff *skb);
static void		 ip_rt_update_pmtu(struct dst_entry *dst, struct sock *sk,
					   struct sk_buff *skb, u32 mtu);
static void		 ip_do_redirect(struct dst_entry *dst, struct sock *sk,
					struct sk_buff *skb);
static void		ipv4_dst_destroy(struct dst_entry *dst);

static u32 *ipv4_cow_metrics(struct dst_entry *dst, unsigned long old)
{
	WARN_ON(1);
	return NULL;
}

static struct neighbour *ipv4_neigh_lookup(const struct dst_entry *dst,
					   struct sk_buff *skb,
					   const void *daddr);
static void ipv4_confirm_neigh(const struct dst_entry *dst, const void *daddr);

static struct dst_ops ipv4_dst_ops = {
	.family =		AF_INET,
	.check =		ipv4_dst_check,
	.default_advmss =	ipv4_default_advmss,
	.mtu =			ipv4_mtu,
	.cow_metrics =		ipv4_cow_metrics,
	.destroy =		ipv4_dst_destroy,
	.negative_advice =	ipv4_negative_advice,
	.link_failure =		ipv4_link_failure,
	.update_pmtu =		ip_rt_update_pmtu,
	.redirect =		ip_do_redirect,
	.local_out =		__ip_local_out,
	.neigh_lookup =		ipv4_neigh_lookup,
	.confirm_neigh =	ipv4_confirm_neigh,
};

#define ECN_OR_COST(class)	TC_PRIO_##class

const __u8 ip_tos2prio[16] = {
	TC_PRIO_BESTEFFORT,
	ECN_OR_COST(BESTEFFORT),
	TC_PRIO_BESTEFFORT,
	ECN_OR_COST(BESTEFFORT),
	TC_PRIO_BULK,
	ECN_OR_COST(BULK),
	TC_PRIO_BULK,
	ECN_OR_COST(BULK),
	TC_PRIO_INTERACTIVE,
	ECN_OR_COST(INTERACTIVE),
	TC_PRIO_INTERACTIVE,
	ECN_OR_COST(INTERACTIVE),
	TC_PRIO_INTERACTIVE_BULK,
	ECN_OR_COST(INTERACTIVE_BULK),
	TC_PRIO_INTERACTIVE_BULK,
	ECN_OR_COST(INTERACTIVE_BULK)
};
EXPORT_SYMBOL(ip_tos2prio);

static DEFINE_PER_CPU(struct rt_cache_stat, rt_cache_stat);
#define RT_CACHE_STAT_INC(field) raw_cpu_inc(rt_cache_stat.field)

#ifdef CONFIG_PROC_FS
static void *rt_cache_seq_start(struct seq_file *seq, loff_t *pos)
{
	if (*pos)
		return NULL;
	return SEQ_START_TOKEN;
}

static void *rt_cache_seq_next(struct seq_file *seq, void *v, loff_t *pos)
{
	++*pos;
	return NULL;
}

static void rt_cache_seq_stop(struct seq_file *seq, void *v)
{
}

static int rt_cache_seq_show(struct seq_file *seq, void *v)
{
	if (v == SEQ_START_TOKEN)
		seq_printf(seq, "%-127s\n",
			   "Iface\tDestination\tGateway \tFlags\t\tRefCnt\tUse\t"
			   "Metric\tSource\t\tMTU\tWindow\tIRTT\tTOS\tHHRef\t"
			   "HHUptod\tSpecDst");
	return 0;
}

static const struct seq_operations rt_cache_seq_ops = {
	.start  = rt_cache_seq_start,
	.next   = rt_cache_seq_next,
	.stop   = rt_cache_seq_stop,
	.show   = rt_cache_seq_show,
};

static int rt_cache_seq_open(struct inode *inode, struct file *file)
{
	return seq_open(file, &rt_cache_seq_ops);
}

static const struct file_operations rt_cache_seq_fops = {
	.open	 = rt_cache_seq_open,
	.read	 = seq_read,
	.llseek	 = seq_lseek,
	.release = seq_release,
};


static void *rt_cpu_seq_start(struct seq_file *seq, loff_t *pos)
{
	int cpu;

	if (*pos == 0)
		return SEQ_START_TOKEN;

	for (cpu = *pos-1; cpu < nr_cpu_ids; ++cpu) {
		if (!cpu_possible(cpu))
			continue;
		*pos = cpu+1;
		return &per_cpu(rt_cache_stat, cpu);
	}
	return NULL;
}

static void *rt_cpu_seq_next(struct seq_file *seq, void *v, loff_t *pos)
{
	int cpu;

	for (cpu = *pos; cpu < nr_cpu_ids; ++cpu) {
		if (!cpu_possible(cpu))
			continue;
		*pos = cpu+1;
		return &per_cpu(rt_cache_stat, cpu);
	}
	return NULL;

}

static void rt_cpu_seq_stop(struct seq_file *seq, void *v)
{

}

static int rt_cpu_seq_show(struct seq_file *seq, void *v)
{
	struct rt_cache_stat *st = v;

	if (v == SEQ_START_TOKEN) {
		seq_printf(seq, "entries  in_hit in_slow_tot in_slow_mc in_no_route in_brd in_martian_dst in_martian_src  out_hit out_slow_tot out_slow_mc  gc_total gc_ignored gc_goal_miss gc_dst_overflow in_hlist_search out_hlist_search\n");
		return 0;
	}

	seq_printf(seq,"%08x  %08x %08x %08x %08x %08x %08x %08x "
		   " %08x %08x %08x %08x %08x %08x %08x %08x %08x \n",
		   dst_entries_get_slow(&ipv4_dst_ops),
		   0, /* st->in_hit */
		   st->in_slow_tot,
		   st->in_slow_mc,
		   st->in_no_route,
		   st->in_brd,
		   st->in_martian_dst,
		   st->in_martian_src,

		   0, /* st->out_hit */
		   st->out_slow_tot,
		   st->out_slow_mc,

		   0, /* st->gc_total */
		   0, /* st->gc_ignored */
		   0, /* st->gc_goal_miss */
		   0, /* st->gc_dst_overflow */
		   0, /* st->in_hlist_search */
		   0  /* st->out_hlist_search */
		);
	return 0;
}

static const struct seq_operations rt_cpu_seq_ops = {
	.start  = rt_cpu_seq_start,
	.next   = rt_cpu_seq_next,
	.stop   = rt_cpu_seq_stop,
	.show   = rt_cpu_seq_show,
};


static int rt_cpu_seq_open(struct inode *inode, struct file *file)
{
	return seq_open(file, &rt_cpu_seq_ops);
}

static const struct file_operations rt_cpu_seq_fops = {
	.open	 = rt_cpu_seq_open,
	.read	 = seq_read,
	.llseek	 = seq_lseek,
	.release = seq_release,
};

#ifdef CONFIG_IP_ROUTE_CLASSID
static int rt_acct_proc_show(struct seq_file *m, void *v)
{
	struct ip_rt_acct *dst, *src;
	unsigned int i, j;

	dst = kcalloc(256, sizeof(struct ip_rt_acct), GFP_KERNEL);
	if (!dst)
		return -ENOMEM;

	for_each_possible_cpu(i) {
		src = (struct ip_rt_acct *)per_cpu_ptr(ip_rt_acct, i);
		for (j = 0; j < 256; j++) {
			dst[j].o_bytes   += src[j].o_bytes;
			dst[j].o_packets += src[j].o_packets;
			dst[j].i_bytes   += src[j].i_bytes;
			dst[j].i_packets += src[j].i_packets;
		}
	}

	seq_write(m, dst, 256 * sizeof(struct ip_rt_acct));
	kfree(dst);
	return 0;
}
#endif

static int __net_init ip_rt_do_proc_init(struct net *net)
{
	struct proc_dir_entry *pde;

	pde = proc_create("rt_cache", 0444, net->proc_net,
			  &rt_cache_seq_fops);
	if (!pde)
		goto err1;

	pde = proc_create("rt_cache", 0444,
			  net->proc_net_stat, &rt_cpu_seq_fops);
	if (!pde)
		goto err2;

#ifdef CONFIG_IP_ROUTE_CLASSID
	pde = proc_create_single("rt_acct", 0, net->proc_net,
			rt_acct_proc_show);
	if (!pde)
		goto err3;
#endif
	return 0;

#ifdef CONFIG_IP_ROUTE_CLASSID
err3:
	remove_proc_entry("rt_cache", net->proc_net_stat);
#endif
err2:
	remove_proc_entry("rt_cache", net->proc_net);
err1:
	return -ENOMEM;
}

static void __net_exit ip_rt_do_proc_exit(struct net *net)
{
	remove_proc_entry("rt_cache", net->proc_net_stat);
	remove_proc_entry("rt_cache", net->proc_net);
#ifdef CONFIG_IP_ROUTE_CLASSID
	remove_proc_entry("rt_acct", net->proc_net);
#endif
}

static struct pernet_operations ip_rt_proc_ops __net_initdata =  {
	.init = ip_rt_do_proc_init,
	.exit = ip_rt_do_proc_exit,
};

static int __init ip_rt_proc_init(void)
{
	return register_pernet_subsys(&ip_rt_proc_ops);
}

#else
static inline int ip_rt_proc_init(void)
{
	return 0;
}
#endif /* CONFIG_PROC_FS */

static inline bool rt_is_expired(const struct rtable *rth)
{
	return rth->rt_genid != rt_genid_ipv4(dev_net(rth->dst.dev));
}

void rt_cache_flush(struct net *net)
{
	rt_genid_bump_ipv4(net);
}

static struct neighbour *ipv4_neigh_lookup(const struct dst_entry *dst,
					   struct sk_buff *skb,
					   const void *daddr)
{
	const struct rtable *rt = container_of(dst, struct rtable, dst);
	struct net_device *dev = dst->dev;
	struct neighbour *n;

	rcu_read_lock_bh();

	if (likely(rt->rt_gw_family == AF_INET)) {
		n = ip_neigh_gw4(dev, rt->rt_gw4);
	} else if (rt->rt_gw_family == AF_INET6) {
		n = ip_neigh_gw6(dev, &rt->rt_gw6);
        } else {
		__be32 pkey;

		pkey = skb ? ip_hdr(skb)->daddr : *((__be32 *) daddr);
		n = ip_neigh_gw4(dev, pkey);
	}

<<<<<<< HEAD
	if (n && !refcount_inc_not_zero(&n->refcnt))
		n = NULL;

	rcu_read_unlock_bh();

=======
	if (!IS_ERR(n) && !refcount_inc_not_zero(&n->refcnt))
		n = NULL;

	rcu_read_unlock_bh();

>>>>>>> 6fb08f1a
	return n;
}

static void ipv4_confirm_neigh(const struct dst_entry *dst, const void *daddr)
{
	const struct rtable *rt = container_of(dst, struct rtable, dst);
	struct net_device *dev = dst->dev;
	const __be32 *pkey = daddr;

	if (rt->rt_gw_family == AF_INET) {
		pkey = (const __be32 *)&rt->rt_gw4;
	} else if (rt->rt_gw_family == AF_INET6) {
		return __ipv6_confirm_neigh_stub(dev, &rt->rt_gw6);
	} else if (!daddr ||
		 (rt->rt_flags &
		  (RTCF_MULTICAST | RTCF_BROADCAST | RTCF_LOCAL))) {
		return;
	}
	__ipv4_confirm_neigh(dev, *(__force u32 *)pkey);
}

#define IP_IDENTS_SZ 2048u

static atomic_t *ip_idents __read_mostly;
static u32 *ip_tstamps __read_mostly;

/* In order to protect privacy, we add a perturbation to identifiers
 * if one generator is seldom used. This makes hard for an attacker
 * to infer how many packets were sent between two points in time.
 */
u32 ip_idents_reserve(u32 hash, int segs)
{
	u32 *p_tstamp = ip_tstamps + hash % IP_IDENTS_SZ;
	atomic_t *p_id = ip_idents + hash % IP_IDENTS_SZ;
	u32 old = READ_ONCE(*p_tstamp);
	u32 now = (u32)jiffies;
	u32 new, delta = 0;

	if (old != now && cmpxchg(p_tstamp, old, now) == old)
		delta = prandom_u32_max(now - old);

	/* Do not use atomic_add_return() as it makes UBSAN unhappy */
	do {
		old = (u32)atomic_read(p_id);
		new = old + delta + segs;
	} while (atomic_cmpxchg(p_id, old, new) != old);

	return new - segs;
}
EXPORT_SYMBOL(ip_idents_reserve);

void __ip_select_ident(struct net *net, struct iphdr *iph, int segs)
{
	u32 hash, id;

	/* Note the following code is not safe, but this is okay. */
	if (unlikely(siphash_key_is_zero(&net->ipv4.ip_id_key)))
		get_random_bytes(&net->ipv4.ip_id_key,
				 sizeof(net->ipv4.ip_id_key));

	hash = siphash_3u32((__force u32)iph->daddr,
			    (__force u32)iph->saddr,
			    iph->protocol,
			    &net->ipv4.ip_id_key);
	id = ip_idents_reserve(hash, segs);
	iph->id = htons(id);
}
EXPORT_SYMBOL(__ip_select_ident);

static void __build_flow_key(const struct net *net, struct flowi4 *fl4,
			     const struct sock *sk,
			     const struct iphdr *iph,
			     int oif, u8 tos,
			     u8 prot, u32 mark, int flow_flags)
{
	if (sk) {
		const struct inet_sock *inet = inet_sk(sk);

		oif = sk->sk_bound_dev_if;
		mark = sk->sk_mark;
		tos = RT_CONN_FLAGS(sk);
		prot = inet->hdrincl ? IPPROTO_RAW : sk->sk_protocol;
	}
	flowi4_init_output(fl4, oif, mark, tos,
			   RT_SCOPE_UNIVERSE, prot,
			   flow_flags,
			   iph->daddr, iph->saddr, 0, 0,
			   sock_net_uid(net, sk));
}

static void build_skb_flow_key(struct flowi4 *fl4, const struct sk_buff *skb,
			       const struct sock *sk)
{
	const struct net *net = dev_net(skb->dev);
	const struct iphdr *iph = ip_hdr(skb);
	int oif = skb->dev->ifindex;
	u8 tos = RT_TOS(iph->tos);
	u8 prot = iph->protocol;
	u32 mark = skb->mark;

	__build_flow_key(net, fl4, sk, iph, oif, tos, prot, mark, 0);
}

static void build_sk_flow_key(struct flowi4 *fl4, const struct sock *sk)
{
	const struct inet_sock *inet = inet_sk(sk);
	const struct ip_options_rcu *inet_opt;
	__be32 daddr = inet->inet_daddr;

	rcu_read_lock();
	inet_opt = rcu_dereference(inet->inet_opt);
	if (inet_opt && inet_opt->opt.srr)
		daddr = inet_opt->opt.faddr;
	flowi4_init_output(fl4, sk->sk_bound_dev_if, sk->sk_mark,
			   RT_CONN_FLAGS(sk), RT_SCOPE_UNIVERSE,
			   inet->hdrincl ? IPPROTO_RAW : sk->sk_protocol,
			   inet_sk_flowi_flags(sk),
			   daddr, inet->inet_saddr, 0, 0, sk->sk_uid);
	rcu_read_unlock();
}

static void ip_rt_build_flow_key(struct flowi4 *fl4, const struct sock *sk,
				 const struct sk_buff *skb)
{
	if (skb)
		build_skb_flow_key(fl4, skb, sk);
	else
		build_sk_flow_key(fl4, sk);
}

static DEFINE_SPINLOCK(fnhe_lock);

static void fnhe_flush_routes(struct fib_nh_exception *fnhe)
{
	struct rtable *rt;

	rt = rcu_dereference(fnhe->fnhe_rth_input);
	if (rt) {
		RCU_INIT_POINTER(fnhe->fnhe_rth_input, NULL);
		dst_dev_put(&rt->dst);
		dst_release(&rt->dst);
	}
	rt = rcu_dereference(fnhe->fnhe_rth_output);
	if (rt) {
		RCU_INIT_POINTER(fnhe->fnhe_rth_output, NULL);
		dst_dev_put(&rt->dst);
		dst_release(&rt->dst);
	}
}

static struct fib_nh_exception *fnhe_oldest(struct fnhe_hash_bucket *hash)
{
	struct fib_nh_exception *fnhe, *oldest;

	oldest = rcu_dereference(hash->chain);
	for (fnhe = rcu_dereference(oldest->fnhe_next); fnhe;
	     fnhe = rcu_dereference(fnhe->fnhe_next)) {
		if (time_before(fnhe->fnhe_stamp, oldest->fnhe_stamp))
			oldest = fnhe;
	}
	fnhe_flush_routes(oldest);
	return oldest;
}

static inline u32 fnhe_hashfun(__be32 daddr)
{
	static u32 fnhe_hashrnd __read_mostly;
	u32 hval;

	net_get_random_once(&fnhe_hashrnd, sizeof(fnhe_hashrnd));
	hval = jhash_1word((__force u32) daddr, fnhe_hashrnd);
	return hash_32(hval, FNHE_HASH_SHIFT);
}

static void fill_route_from_fnhe(struct rtable *rt, struct fib_nh_exception *fnhe)
{
	rt->rt_pmtu = fnhe->fnhe_pmtu;
	rt->rt_mtu_locked = fnhe->fnhe_mtu_locked;
	rt->dst.expires = fnhe->fnhe_expires;

	if (fnhe->fnhe_gw) {
		rt->rt_flags |= RTCF_REDIRECTED;
		rt->rt_gw_family = AF_INET;
		rt->rt_gw4 = fnhe->fnhe_gw;
	}
}

static void update_or_create_fnhe(struct fib_nh_common *nhc, __be32 daddr,
				  __be32 gw, u32 pmtu, bool lock,
				  unsigned long expires)
{
	struct fnhe_hash_bucket *hash;
	struct fib_nh_exception *fnhe;
	struct rtable *rt;
	u32 genid, hval;
	unsigned int i;
	int depth;

	genid = fnhe_genid(dev_net(nhc->nhc_dev));
	hval = fnhe_hashfun(daddr);

	spin_lock_bh(&fnhe_lock);

	hash = rcu_dereference(nhc->nhc_exceptions);
	if (!hash) {
		hash = kcalloc(FNHE_HASH_SIZE, sizeof(*hash), GFP_ATOMIC);
		if (!hash)
			goto out_unlock;
		rcu_assign_pointer(nhc->nhc_exceptions, hash);
	}

	hash += hval;

	depth = 0;
	for (fnhe = rcu_dereference(hash->chain); fnhe;
	     fnhe = rcu_dereference(fnhe->fnhe_next)) {
		if (fnhe->fnhe_daddr == daddr)
			break;
		depth++;
	}

	if (fnhe) {
		if (fnhe->fnhe_genid != genid)
			fnhe->fnhe_genid = genid;
		if (gw)
			fnhe->fnhe_gw = gw;
		if (pmtu) {
			fnhe->fnhe_pmtu = pmtu;
			fnhe->fnhe_mtu_locked = lock;
		}
		fnhe->fnhe_expires = max(1UL, expires);
		/* Update all cached dsts too */
		rt = rcu_dereference(fnhe->fnhe_rth_input);
		if (rt)
			fill_route_from_fnhe(rt, fnhe);
		rt = rcu_dereference(fnhe->fnhe_rth_output);
		if (rt)
			fill_route_from_fnhe(rt, fnhe);
	} else {
		if (depth > FNHE_RECLAIM_DEPTH)
			fnhe = fnhe_oldest(hash);
		else {
			fnhe = kzalloc(sizeof(*fnhe), GFP_ATOMIC);
			if (!fnhe)
				goto out_unlock;

			fnhe->fnhe_next = hash->chain;
			rcu_assign_pointer(hash->chain, fnhe);
		}
		fnhe->fnhe_genid = genid;
		fnhe->fnhe_daddr = daddr;
		fnhe->fnhe_gw = gw;
		fnhe->fnhe_pmtu = pmtu;
		fnhe->fnhe_mtu_locked = lock;
		fnhe->fnhe_expires = max(1UL, expires);

		/* Exception created; mark the cached routes for the nexthop
		 * stale, so anyone caching it rechecks if this exception
		 * applies to them.
		 */
		rt = rcu_dereference(nhc->nhc_rth_input);
		if (rt)
			rt->dst.obsolete = DST_OBSOLETE_KILL;

		for_each_possible_cpu(i) {
			struct rtable __rcu **prt;
			prt = per_cpu_ptr(nhc->nhc_pcpu_rth_output, i);
			rt = rcu_dereference(*prt);
			if (rt)
				rt->dst.obsolete = DST_OBSOLETE_KILL;
		}
	}

	fnhe->fnhe_stamp = jiffies;

out_unlock:
	spin_unlock_bh(&fnhe_lock);
}

static void __ip_do_redirect(struct rtable *rt, struct sk_buff *skb, struct flowi4 *fl4,
			     bool kill_route)
{
	__be32 new_gw = icmp_hdr(skb)->un.gateway;
	__be32 old_gw = ip_hdr(skb)->saddr;
	struct net_device *dev = skb->dev;
	struct in_device *in_dev;
	struct fib_result res;
	struct neighbour *n;
	struct net *net;

	switch (icmp_hdr(skb)->code & 7) {
	case ICMP_REDIR_NET:
	case ICMP_REDIR_NETTOS:
	case ICMP_REDIR_HOST:
	case ICMP_REDIR_HOSTTOS:
		break;

	default:
		return;
	}

	if (rt->rt_gw_family != AF_INET || rt->rt_gw4 != old_gw)
		return;

	in_dev = __in_dev_get_rcu(dev);
	if (!in_dev)
		return;

	net = dev_net(dev);
	if (new_gw == old_gw || !IN_DEV_RX_REDIRECTS(in_dev) ||
	    ipv4_is_multicast(new_gw) || ipv4_is_lbcast(new_gw) ||
	    ipv4_is_zeronet(new_gw))
		goto reject_redirect;

	if (!IN_DEV_SHARED_MEDIA(in_dev)) {
		if (!inet_addr_onlink(in_dev, new_gw, old_gw))
			goto reject_redirect;
		if (IN_DEV_SEC_REDIRECTS(in_dev) && ip_fib_check_default(new_gw, dev))
			goto reject_redirect;
	} else {
		if (inet_addr_type(net, new_gw) != RTN_UNICAST)
			goto reject_redirect;
	}

	n = __ipv4_neigh_lookup(rt->dst.dev, new_gw);
	if (!n)
		n = neigh_create(&arp_tbl, &new_gw, rt->dst.dev);
	if (!IS_ERR(n)) {
		if (!(n->nud_state & NUD_VALID)) {
			neigh_event_send(n, NULL);
		} else {
			if (fib_lookup(net, fl4, &res, 0) == 0) {
				struct fib_nh_common *nhc = FIB_RES_NHC(res);

				update_or_create_fnhe(nhc, fl4->daddr, new_gw,
						0, false,
						jiffies + ip_rt_gc_timeout);
			}
			if (kill_route)
				rt->dst.obsolete = DST_OBSOLETE_KILL;
			call_netevent_notifiers(NETEVENT_NEIGH_UPDATE, n);
		}
		neigh_release(n);
	}
	return;

reject_redirect:
#ifdef CONFIG_IP_ROUTE_VERBOSE
	if (IN_DEV_LOG_MARTIANS(in_dev)) {
		const struct iphdr *iph = (const struct iphdr *) skb->data;
		__be32 daddr = iph->daddr;
		__be32 saddr = iph->saddr;

		net_info_ratelimited("Redirect from %pI4 on %s about %pI4 ignored\n"
				     "  Advised path = %pI4 -> %pI4\n",
				     &old_gw, dev->name, &new_gw,
				     &saddr, &daddr);
	}
#endif
	;
}

static void ip_do_redirect(struct dst_entry *dst, struct sock *sk, struct sk_buff *skb)
{
	struct rtable *rt;
	struct flowi4 fl4;
	const struct iphdr *iph = (const struct iphdr *) skb->data;
	struct net *net = dev_net(skb->dev);
	int oif = skb->dev->ifindex;
	u8 tos = RT_TOS(iph->tos);
	u8 prot = iph->protocol;
	u32 mark = skb->mark;

	rt = (struct rtable *) dst;

	__build_flow_key(net, &fl4, sk, iph, oif, tos, prot, mark, 0);
	__ip_do_redirect(rt, skb, &fl4, true);
}

static struct dst_entry *ipv4_negative_advice(struct dst_entry *dst)
{
	struct rtable *rt = (struct rtable *)dst;
	struct dst_entry *ret = dst;

	if (rt) {
		if (dst->obsolete > 0) {
			ip_rt_put(rt);
			ret = NULL;
		} else if ((rt->rt_flags & RTCF_REDIRECTED) ||
			   rt->dst.expires) {
			ip_rt_put(rt);
			ret = NULL;
		}
	}
	return ret;
}

/*
 * Algorithm:
 *	1. The first ip_rt_redirect_number redirects are sent
 *	   with exponential backoff, then we stop sending them at all,
 *	   assuming that the host ignores our redirects.
 *	2. If we did not see packets requiring redirects
 *	   during ip_rt_redirect_silence, we assume that the host
 *	   forgot redirected route and start to send redirects again.
 *
 * This algorithm is much cheaper and more intelligent than dumb load limiting
 * in icmp.c.
 *
 * NOTE. Do not forget to inhibit load limiting for redirects (redundant)
 * and "frag. need" (breaks PMTU discovery) in icmp.c.
 */

void ip_rt_send_redirect(struct sk_buff *skb)
{
	struct rtable *rt = skb_rtable(skb);
	struct in_device *in_dev;
	struct inet_peer *peer;
	struct net *net;
	int log_martians;
	int vif;

	rcu_read_lock();
	in_dev = __in_dev_get_rcu(rt->dst.dev);
	if (!in_dev || !IN_DEV_TX_REDIRECTS(in_dev)) {
		rcu_read_unlock();
		return;
	}
	log_martians = IN_DEV_LOG_MARTIANS(in_dev);
	vif = l3mdev_master_ifindex_rcu(rt->dst.dev);
	rcu_read_unlock();

	net = dev_net(rt->dst.dev);
	peer = inet_getpeer_v4(net->ipv4.peers, ip_hdr(skb)->saddr, vif, 1);
	if (!peer) {
		icmp_send(skb, ICMP_REDIRECT, ICMP_REDIR_HOST,
			  rt_nexthop(rt, ip_hdr(skb)->daddr));
		return;
	}

	/* No redirected packets during ip_rt_redirect_silence;
	 * reset the algorithm.
	 */
	if (time_after(jiffies, peer->rate_last + ip_rt_redirect_silence)) {
		peer->rate_tokens = 0;
		peer->n_redirects = 0;
	}

	/* Too many ignored redirects; do not send anything
	 * set dst.rate_last to the last seen redirected packet.
	 */
	if (peer->n_redirects >= ip_rt_redirect_number) {
		peer->rate_last = jiffies;
		goto out_put_peer;
	}

	/* Check for load limit; set rate_last to the latest sent
	 * redirect.
	 */
	if (peer->rate_tokens == 0 ||
	    time_after(jiffies,
		       (peer->rate_last +
			(ip_rt_redirect_load << peer->rate_tokens)))) {
		__be32 gw = rt_nexthop(rt, ip_hdr(skb)->daddr);

		icmp_send(skb, ICMP_REDIRECT, ICMP_REDIR_HOST, gw);
		peer->rate_last = jiffies;
		++peer->rate_tokens;
		++peer->n_redirects;
#ifdef CONFIG_IP_ROUTE_VERBOSE
		if (log_martians &&
		    peer->rate_tokens == ip_rt_redirect_number)
			net_warn_ratelimited("host %pI4/if%d ignores redirects for %pI4 to %pI4\n",
					     &ip_hdr(skb)->saddr, inet_iif(skb),
					     &ip_hdr(skb)->daddr, &gw);
#endif
	}
out_put_peer:
	inet_putpeer(peer);
}

static int ip_error(struct sk_buff *skb)
{
	struct rtable *rt = skb_rtable(skb);
	struct net_device *dev = skb->dev;
	struct in_device *in_dev;
	struct inet_peer *peer;
	unsigned long now;
	struct net *net;
	bool send;
	int code;

	if (netif_is_l3_master(skb->dev)) {
		dev = __dev_get_by_index(dev_net(skb->dev), IPCB(skb)->iif);
		if (!dev)
			goto out;
	}

	in_dev = __in_dev_get_rcu(dev);

	/* IP on this device is disabled. */
	if (!in_dev)
		goto out;

	net = dev_net(rt->dst.dev);
	if (!IN_DEV_FORWARD(in_dev)) {
		switch (rt->dst.error) {
		case EHOSTUNREACH:
			__IP_INC_STATS(net, IPSTATS_MIB_INADDRERRORS);
			break;

		case ENETUNREACH:
			__IP_INC_STATS(net, IPSTATS_MIB_INNOROUTES);
			break;
		}
		goto out;
	}

	switch (rt->dst.error) {
	case EINVAL:
	default:
		goto out;
	case EHOSTUNREACH:
		code = ICMP_HOST_UNREACH;
		break;
	case ENETUNREACH:
		code = ICMP_NET_UNREACH;
		__IP_INC_STATS(net, IPSTATS_MIB_INNOROUTES);
		break;
	case EACCES:
		code = ICMP_PKT_FILTERED;
		break;
	}

	peer = inet_getpeer_v4(net->ipv4.peers, ip_hdr(skb)->saddr,
			       l3mdev_master_ifindex(skb->dev), 1);

	send = true;
	if (peer) {
		now = jiffies;
		peer->rate_tokens += now - peer->rate_last;
		if (peer->rate_tokens > ip_rt_error_burst)
			peer->rate_tokens = ip_rt_error_burst;
		peer->rate_last = now;
		if (peer->rate_tokens >= ip_rt_error_cost)
			peer->rate_tokens -= ip_rt_error_cost;
		else
			send = false;
		inet_putpeer(peer);
	}
	if (send)
		icmp_send(skb, ICMP_DEST_UNREACH, code, 0);

out:	kfree_skb(skb);
	return 0;
}

static void __ip_rt_update_pmtu(struct rtable *rt, struct flowi4 *fl4, u32 mtu)
{
	struct dst_entry *dst = &rt->dst;
	u32 old_mtu = ipv4_mtu(dst);
	struct fib_result res;
	bool lock = false;

	if (ip_mtu_locked(dst))
		return;

	if (old_mtu < mtu)
		return;

	if (mtu < ip_rt_min_pmtu) {
		lock = true;
		mtu = min(old_mtu, ip_rt_min_pmtu);
	}

	if (rt->rt_pmtu == mtu && !lock &&
	    time_before(jiffies, dst->expires - ip_rt_mtu_expires / 2))
		return;

	rcu_read_lock();
	if (fib_lookup(dev_net(dst->dev), fl4, &res, 0) == 0) {
		struct fib_nh_common *nhc = FIB_RES_NHC(res);

		update_or_create_fnhe(nhc, fl4->daddr, 0, mtu, lock,
				      jiffies + ip_rt_mtu_expires);
	}
	rcu_read_unlock();
}

static void ip_rt_update_pmtu(struct dst_entry *dst, struct sock *sk,
			      struct sk_buff *skb, u32 mtu)
{
	struct rtable *rt = (struct rtable *) dst;
	struct flowi4 fl4;

	ip_rt_build_flow_key(&fl4, sk, skb);
	__ip_rt_update_pmtu(rt, &fl4, mtu);
}

void ipv4_update_pmtu(struct sk_buff *skb, struct net *net, u32 mtu,
		      int oif, u8 protocol)
{
	const struct iphdr *iph = (const struct iphdr *) skb->data;
	struct flowi4 fl4;
	struct rtable *rt;
	u32 mark = IP4_REPLY_MARK(net, skb->mark);

	__build_flow_key(net, &fl4, NULL, iph, oif,
			 RT_TOS(iph->tos), protocol, mark, 0);
	rt = __ip_route_output_key(net, &fl4);
	if (!IS_ERR(rt)) {
		__ip_rt_update_pmtu(rt, &fl4, mtu);
		ip_rt_put(rt);
	}
}
EXPORT_SYMBOL_GPL(ipv4_update_pmtu);

static void __ipv4_sk_update_pmtu(struct sk_buff *skb, struct sock *sk, u32 mtu)
{
	const struct iphdr *iph = (const struct iphdr *) skb->data;
	struct flowi4 fl4;
	struct rtable *rt;

	__build_flow_key(sock_net(sk), &fl4, sk, iph, 0, 0, 0, 0, 0);

	if (!fl4.flowi4_mark)
		fl4.flowi4_mark = IP4_REPLY_MARK(sock_net(sk), skb->mark);

	rt = __ip_route_output_key(sock_net(sk), &fl4);
	if (!IS_ERR(rt)) {
		__ip_rt_update_pmtu(rt, &fl4, mtu);
		ip_rt_put(rt);
	}
}

void ipv4_sk_update_pmtu(struct sk_buff *skb, struct sock *sk, u32 mtu)
{
	const struct iphdr *iph = (const struct iphdr *) skb->data;
	struct flowi4 fl4;
	struct rtable *rt;
	struct dst_entry *odst = NULL;
	bool new = false;
	struct net *net = sock_net(sk);

	bh_lock_sock(sk);

	if (!ip_sk_accept_pmtu(sk))
		goto out;

	odst = sk_dst_get(sk);

	if (sock_owned_by_user(sk) || !odst) {
		__ipv4_sk_update_pmtu(skb, sk, mtu);
		goto out;
	}

	__build_flow_key(net, &fl4, sk, iph, 0, 0, 0, 0, 0);

	rt = (struct rtable *)odst;
	if (odst->obsolete && !odst->ops->check(odst, 0)) {
		rt = ip_route_output_flow(sock_net(sk), &fl4, sk);
		if (IS_ERR(rt))
			goto out;

		new = true;
	}

	__ip_rt_update_pmtu((struct rtable *) xfrm_dst_path(&rt->dst), &fl4, mtu);

	if (!dst_check(&rt->dst, 0)) {
		if (new)
			dst_release(&rt->dst);

		rt = ip_route_output_flow(sock_net(sk), &fl4, sk);
		if (IS_ERR(rt))
			goto out;

		new = true;
	}

	if (new)
		sk_dst_set(sk, &rt->dst);

out:
	bh_unlock_sock(sk);
	dst_release(odst);
}
EXPORT_SYMBOL_GPL(ipv4_sk_update_pmtu);

void ipv4_redirect(struct sk_buff *skb, struct net *net,
		   int oif, u8 protocol)
{
	const struct iphdr *iph = (const struct iphdr *) skb->data;
	struct flowi4 fl4;
	struct rtable *rt;

	__build_flow_key(net, &fl4, NULL, iph, oif,
			 RT_TOS(iph->tos), protocol, 0, 0);
	rt = __ip_route_output_key(net, &fl4);
	if (!IS_ERR(rt)) {
		__ip_do_redirect(rt, skb, &fl4, false);
		ip_rt_put(rt);
	}
}
EXPORT_SYMBOL_GPL(ipv4_redirect);

void ipv4_sk_redirect(struct sk_buff *skb, struct sock *sk)
{
	const struct iphdr *iph = (const struct iphdr *) skb->data;
	struct flowi4 fl4;
	struct rtable *rt;
	struct net *net = sock_net(sk);

	__build_flow_key(net, &fl4, sk, iph, 0, 0, 0, 0, 0);
	rt = __ip_route_output_key(net, &fl4);
	if (!IS_ERR(rt)) {
		__ip_do_redirect(rt, skb, &fl4, false);
		ip_rt_put(rt);
	}
}
EXPORT_SYMBOL_GPL(ipv4_sk_redirect);

static struct dst_entry *ipv4_dst_check(struct dst_entry *dst, u32 cookie)
{
	struct rtable *rt = (struct rtable *) dst;

	/* All IPV4 dsts are created with ->obsolete set to the value
	 * DST_OBSOLETE_FORCE_CHK which forces validation calls down
	 * into this function always.
	 *
	 * When a PMTU/redirect information update invalidates a route,
	 * this is indicated by setting obsolete to DST_OBSOLETE_KILL or
	 * DST_OBSOLETE_DEAD.
	 */
	if (dst->obsolete != DST_OBSOLETE_FORCE_CHK || rt_is_expired(rt))
		return NULL;
	return dst;
}

static void ipv4_send_dest_unreach(struct sk_buff *skb)
{
	struct ip_options opt;
	int res;

	/* Recompile ip options since IPCB may not be valid anymore.
	 * Also check we have a reasonable ipv4 header.
	 */
	if (!pskb_network_may_pull(skb, sizeof(struct iphdr)) ||
	    ip_hdr(skb)->version != 4 || ip_hdr(skb)->ihl < 5)
		return;

	memset(&opt, 0, sizeof(opt));
	if (ip_hdr(skb)->ihl > 5) {
		if (!pskb_network_may_pull(skb, ip_hdr(skb)->ihl * 4))
			return;
		opt.optlen = ip_hdr(skb)->ihl * 4 - sizeof(struct iphdr);

		rcu_read_lock();
		res = __ip_options_compile(dev_net(skb->dev), &opt, skb, NULL);
		rcu_read_unlock();

		if (res)
			return;
	}
	__icmp_send(skb, ICMP_DEST_UNREACH, ICMP_HOST_UNREACH, 0, &opt);
}

static void ipv4_link_failure(struct sk_buff *skb)
{
	struct rtable *rt;

	ipv4_send_dest_unreach(skb);

	rt = skb_rtable(skb);
	if (rt)
		dst_set_expires(&rt->dst, 0);
}

static int ip_rt_bug(struct net *net, struct sock *sk, struct sk_buff *skb)
{
	pr_debug("%s: %pI4 -> %pI4, %s\n",
		 __func__, &ip_hdr(skb)->saddr, &ip_hdr(skb)->daddr,
		 skb->dev ? skb->dev->name : "?");
	kfree_skb(skb);
	WARN_ON(1);
	return 0;
}

/*
   We do not cache source address of outgoing interface,
   because it is used only by IP RR, TS and SRR options,
   so that it out of fast path.

   BTW remember: "addr" is allowed to be not aligned
   in IP options!
 */

void ip_rt_get_source(u8 *addr, struct sk_buff *skb, struct rtable *rt)
{
	__be32 src;

	if (rt_is_output_route(rt))
		src = ip_hdr(skb)->saddr;
	else {
		struct fib_result res;
		struct iphdr *iph = ip_hdr(skb);
		struct flowi4 fl4 = {
			.daddr = iph->daddr,
			.saddr = iph->saddr,
			.flowi4_tos = RT_TOS(iph->tos),
			.flowi4_oif = rt->dst.dev->ifindex,
			.flowi4_iif = skb->dev->ifindex,
			.flowi4_mark = skb->mark,
		};

		rcu_read_lock();
		if (fib_lookup(dev_net(rt->dst.dev), &fl4, &res, 0) == 0)
			src = fib_result_prefsrc(dev_net(rt->dst.dev), &res);
		else
			src = inet_select_addr(rt->dst.dev,
					       rt_nexthop(rt, iph->daddr),
					       RT_SCOPE_UNIVERSE);
		rcu_read_unlock();
	}
	memcpy(addr, &src, 4);
}

#ifdef CONFIG_IP_ROUTE_CLASSID
static void set_class_tag(struct rtable *rt, u32 tag)
{
	if (!(rt->dst.tclassid & 0xFFFF))
		rt->dst.tclassid |= tag & 0xFFFF;
	if (!(rt->dst.tclassid & 0xFFFF0000))
		rt->dst.tclassid |= tag & 0xFFFF0000;
}
#endif

static unsigned int ipv4_default_advmss(const struct dst_entry *dst)
{
	unsigned int header_size = sizeof(struct tcphdr) + sizeof(struct iphdr);
	unsigned int advmss = max_t(unsigned int, ipv4_mtu(dst) - header_size,
				    ip_rt_min_advmss);

	return min(advmss, IPV4_MAX_PMTU - header_size);
}

static unsigned int ipv4_mtu(const struct dst_entry *dst)
{
	const struct rtable *rt = (const struct rtable *) dst;
	unsigned int mtu = rt->rt_pmtu;

	if (!mtu || time_after_eq(jiffies, rt->dst.expires))
		mtu = dst_metric_raw(dst, RTAX_MTU);

	if (mtu)
		return mtu;

	mtu = READ_ONCE(dst->dev->mtu);

	if (unlikely(ip_mtu_locked(dst))) {
		if (rt->rt_gw_family && mtu > 576)
			mtu = 576;
	}

	mtu = min_t(unsigned int, mtu, IP_MAX_MTU);

	return mtu - lwtunnel_headroom(dst->lwtstate, mtu);
}

static void ip_del_fnhe(struct fib_nh_common *nhc, __be32 daddr)
{
	struct fnhe_hash_bucket *hash;
	struct fib_nh_exception *fnhe, __rcu **fnhe_p;
	u32 hval = fnhe_hashfun(daddr);

	spin_lock_bh(&fnhe_lock);

	hash = rcu_dereference_protected(nhc->nhc_exceptions,
					 lockdep_is_held(&fnhe_lock));
	hash += hval;

	fnhe_p = &hash->chain;
	fnhe = rcu_dereference_protected(*fnhe_p, lockdep_is_held(&fnhe_lock));
	while (fnhe) {
		if (fnhe->fnhe_daddr == daddr) {
			rcu_assign_pointer(*fnhe_p, rcu_dereference_protected(
				fnhe->fnhe_next, lockdep_is_held(&fnhe_lock)));
			/* set fnhe_daddr to 0 to ensure it won't bind with
			 * new dsts in rt_bind_exception().
			 */
			fnhe->fnhe_daddr = 0;
			fnhe_flush_routes(fnhe);
			kfree_rcu(fnhe, rcu);
			break;
		}
		fnhe_p = &fnhe->fnhe_next;
		fnhe = rcu_dereference_protected(fnhe->fnhe_next,
						 lockdep_is_held(&fnhe_lock));
	}

	spin_unlock_bh(&fnhe_lock);
}

static struct fib_nh_exception *find_exception(struct fib_nh_common *nhc,
					       __be32 daddr)
{
	struct fnhe_hash_bucket *hash = rcu_dereference(nhc->nhc_exceptions);
	struct fib_nh_exception *fnhe;
	u32 hval;

	if (!hash)
		return NULL;

	hval = fnhe_hashfun(daddr);

	for (fnhe = rcu_dereference(hash[hval].chain); fnhe;
	     fnhe = rcu_dereference(fnhe->fnhe_next)) {
		if (fnhe->fnhe_daddr == daddr) {
			if (fnhe->fnhe_expires &&
			    time_after(jiffies, fnhe->fnhe_expires)) {
				ip_del_fnhe(nhc, daddr);
				break;
			}
			return fnhe;
		}
	}
	return NULL;
}

/* MTU selection:
 * 1. mtu on route is locked - use it
 * 2. mtu from nexthop exception
 * 3. mtu from egress device
 */

u32 ip_mtu_from_fib_result(struct fib_result *res, __be32 daddr)
{
	struct fib_nh_common *nhc = res->nhc;
	struct net_device *dev = nhc->nhc_dev;
	struct fib_info *fi = res->fi;
	u32 mtu = 0;

	if (dev_net(dev)->ipv4.sysctl_ip_fwd_use_pmtu ||
	    fi->fib_metrics->metrics[RTAX_LOCK - 1] & (1 << RTAX_MTU))
		mtu = fi->fib_mtu;

	if (likely(!mtu)) {
		struct fib_nh_exception *fnhe;

		fnhe = find_exception(nhc, daddr);
		if (fnhe && !time_after_eq(jiffies, fnhe->fnhe_expires))
			mtu = fnhe->fnhe_pmtu;
	}

	if (likely(!mtu))
		mtu = min(READ_ONCE(dev->mtu), IP_MAX_MTU);

	return mtu - lwtunnel_headroom(nhc->nhc_lwtstate, mtu);
}

static bool rt_bind_exception(struct rtable *rt, struct fib_nh_exception *fnhe,
			      __be32 daddr, const bool do_cache)
{
	bool ret = false;

	spin_lock_bh(&fnhe_lock);

	if (daddr == fnhe->fnhe_daddr) {
		struct rtable __rcu **porig;
		struct rtable *orig;
		int genid = fnhe_genid(dev_net(rt->dst.dev));

		if (rt_is_input_route(rt))
			porig = &fnhe->fnhe_rth_input;
		else
			porig = &fnhe->fnhe_rth_output;
		orig = rcu_dereference(*porig);

		if (fnhe->fnhe_genid != genid) {
			fnhe->fnhe_genid = genid;
			fnhe->fnhe_gw = 0;
			fnhe->fnhe_pmtu = 0;
			fnhe->fnhe_expires = 0;
			fnhe->fnhe_mtu_locked = false;
			fnhe_flush_routes(fnhe);
			orig = NULL;
		}
		fill_route_from_fnhe(rt, fnhe);
		if (!rt->rt_gw4) {
			rt->rt_gw4 = daddr;
			rt->rt_gw_family = AF_INET;
		}

		if (do_cache) {
			dst_hold(&rt->dst);
			rcu_assign_pointer(*porig, rt);
			if (orig) {
				dst_dev_put(&orig->dst);
				dst_release(&orig->dst);
			}
			ret = true;
		}

		fnhe->fnhe_stamp = jiffies;
	}
	spin_unlock_bh(&fnhe_lock);

	return ret;
}

static bool rt_cache_route(struct fib_nh_common *nhc, struct rtable *rt)
{
	struct rtable *orig, *prev, **p;
	bool ret = true;

	if (rt_is_input_route(rt)) {
		p = (struct rtable **)&nhc->nhc_rth_input;
	} else {
		p = (struct rtable **)raw_cpu_ptr(nhc->nhc_pcpu_rth_output);
	}
	orig = *p;

	/* hold dst before doing cmpxchg() to avoid race condition
	 * on this dst
	 */
	dst_hold(&rt->dst);
	prev = cmpxchg(p, orig, rt);
	if (prev == orig) {
		if (orig) {
			dst_dev_put(&orig->dst);
			dst_release(&orig->dst);
		}
	} else {
		dst_release(&rt->dst);
		ret = false;
	}

	return ret;
}

struct uncached_list {
	spinlock_t		lock;
	struct list_head	head;
};

static DEFINE_PER_CPU_ALIGNED(struct uncached_list, rt_uncached_list);

void rt_add_uncached_list(struct rtable *rt)
{
	struct uncached_list *ul = raw_cpu_ptr(&rt_uncached_list);

	rt->rt_uncached_list = ul;

	spin_lock_bh(&ul->lock);
	list_add_tail(&rt->rt_uncached, &ul->head);
	spin_unlock_bh(&ul->lock);
}

void rt_del_uncached_list(struct rtable *rt)
{
	if (!list_empty(&rt->rt_uncached)) {
		struct uncached_list *ul = rt->rt_uncached_list;

		spin_lock_bh(&ul->lock);
		list_del(&rt->rt_uncached);
		spin_unlock_bh(&ul->lock);
	}
}

static void ipv4_dst_destroy(struct dst_entry *dst)
{
	struct rtable *rt = (struct rtable *)dst;

	ip_dst_metrics_put(dst);
	rt_del_uncached_list(rt);
}

void rt_flush_dev(struct net_device *dev)
{
	struct rtable *rt;
	int cpu;

	for_each_possible_cpu(cpu) {
		struct uncached_list *ul = &per_cpu(rt_uncached_list, cpu);

		spin_lock_bh(&ul->lock);
		list_for_each_entry(rt, &ul->head, rt_uncached) {
			if (rt->dst.dev != dev)
				continue;
			rt->dst.dev = blackhole_netdev;
			dev_hold(rt->dst.dev);
			dev_put(dev);
		}
		spin_unlock_bh(&ul->lock);
	}
}

static bool rt_cache_valid(const struct rtable *rt)
{
	return	rt &&
		rt->dst.obsolete == DST_OBSOLETE_FORCE_CHK &&
		!rt_is_expired(rt);
}

static void rt_set_nexthop(struct rtable *rt, __be32 daddr,
			   const struct fib_result *res,
			   struct fib_nh_exception *fnhe,
			   struct fib_info *fi, u16 type, u32 itag,
			   const bool do_cache)
{
	bool cached = false;

	if (fi) {
		struct fib_nh_common *nhc = FIB_RES_NHC(*res);

		if (nhc->nhc_gw_family && nhc->nhc_scope == RT_SCOPE_LINK) {
			rt->rt_gw_family = nhc->nhc_gw_family;
			/* only INET and INET6 are supported */
			if (likely(nhc->nhc_gw_family == AF_INET))
				rt->rt_gw4 = nhc->nhc_gw.ipv4;
			else
				rt->rt_gw6 = nhc->nhc_gw.ipv6;
		}

		ip_dst_init_metrics(&rt->dst, fi->fib_metrics);

#ifdef CONFIG_IP_ROUTE_CLASSID
<<<<<<< HEAD
		{
=======
		if (nhc->nhc_family == AF_INET) {
>>>>>>> 6fb08f1a
			struct fib_nh *nh;

			nh = container_of(nhc, struct fib_nh, nh_common);
			rt->dst.tclassid = nh->nh_tclassid;
		}
#endif
		rt->dst.lwtstate = lwtstate_get(nhc->nhc_lwtstate);
		if (unlikely(fnhe))
			cached = rt_bind_exception(rt, fnhe, daddr, do_cache);
		else if (do_cache)
			cached = rt_cache_route(nhc, rt);
		if (unlikely(!cached)) {
			/* Routes we intend to cache in nexthop exception or
			 * FIB nexthop have the DST_NOCACHE bit clear.
			 * However, if we are unsuccessful at storing this
			 * route into the cache we really need to set it.
			 */
			if (!rt->rt_gw4) {
				rt->rt_gw_family = AF_INET;
				rt->rt_gw4 = daddr;
			}
			rt_add_uncached_list(rt);
		}
	} else
		rt_add_uncached_list(rt);

#ifdef CONFIG_IP_ROUTE_CLASSID
#ifdef CONFIG_IP_MULTIPLE_TABLES
	set_class_tag(rt, res->tclassid);
#endif
	set_class_tag(rt, itag);
#endif
}

struct rtable *rt_dst_alloc(struct net_device *dev,
			    unsigned int flags, u16 type,
			    bool nopolicy, bool noxfrm, bool will_cache)
{
	struct rtable *rt;

	rt = dst_alloc(&ipv4_dst_ops, dev, 1, DST_OBSOLETE_FORCE_CHK,
		       (will_cache ? 0 : DST_HOST) |
		       (nopolicy ? DST_NOPOLICY : 0) |
		       (noxfrm ? DST_NOXFRM : 0));

	if (rt) {
		rt->rt_genid = rt_genid_ipv4(dev_net(dev));
		rt->rt_flags = flags;
		rt->rt_type = type;
		rt->rt_is_input = 0;
		rt->rt_iif = 0;
		rt->rt_pmtu = 0;
		rt->rt_mtu_locked = 0;
		rt->rt_gw_family = 0;
		rt->rt_gw4 = 0;
		INIT_LIST_HEAD(&rt->rt_uncached);

		rt->dst.output = ip_output;
		if (flags & RTCF_LOCAL)
			rt->dst.input = ip_local_deliver;
	}

	return rt;
}
EXPORT_SYMBOL(rt_dst_alloc);

struct rtable *rt_dst_clone(struct net_device *dev, struct rtable *rt)
{
	struct rtable *new_rt;

	new_rt = dst_alloc(&ipv4_dst_ops, dev, 1, DST_OBSOLETE_FORCE_CHK,
			   rt->dst.flags);

	if (new_rt) {
		new_rt->rt_genid = rt_genid_ipv4(dev_net(dev));
		new_rt->rt_flags = rt->rt_flags;
		new_rt->rt_type = rt->rt_type;
		new_rt->rt_is_input = rt->rt_is_input;
		new_rt->rt_iif = rt->rt_iif;
		new_rt->rt_pmtu = rt->rt_pmtu;
		new_rt->rt_mtu_locked = rt->rt_mtu_locked;
		new_rt->rt_gw_family = rt->rt_gw_family;
		if (rt->rt_gw_family == AF_INET)
			new_rt->rt_gw4 = rt->rt_gw4;
		else if (rt->rt_gw_family == AF_INET6)
			new_rt->rt_gw6 = rt->rt_gw6;
		INIT_LIST_HEAD(&new_rt->rt_uncached);

		new_rt->dst.flags |= DST_HOST;
		new_rt->dst.input = rt->dst.input;
		new_rt->dst.output = rt->dst.output;
		new_rt->dst.error = rt->dst.error;
		new_rt->dst.lastuse = jiffies;
		new_rt->dst.lwtstate = lwtstate_get(rt->dst.lwtstate);
	}
	return new_rt;
}
EXPORT_SYMBOL(rt_dst_clone);

/* called in rcu_read_lock() section */
int ip_mc_validate_source(struct sk_buff *skb, __be32 daddr, __be32 saddr,
			  u8 tos, struct net_device *dev,
			  struct in_device *in_dev, u32 *itag)
{
	int err;

	/* Primary sanity checks. */
	if (!in_dev)
		return -EINVAL;

	if (ipv4_is_multicast(saddr) || ipv4_is_lbcast(saddr) ||
	    skb->protocol != htons(ETH_P_IP))
		return -EINVAL;

	if (ipv4_is_loopback(saddr) && !IN_DEV_ROUTE_LOCALNET(in_dev))
		return -EINVAL;

	if (ipv4_is_zeronet(saddr)) {
		if (!ipv4_is_local_multicast(daddr) &&
		    ip_hdr(skb)->protocol != IPPROTO_IGMP)
			return -EINVAL;
	} else {
		err = fib_validate_source(skb, saddr, 0, tos, 0, dev,
					  in_dev, itag);
		if (err < 0)
			return err;
	}
	return 0;
}

/* called in rcu_read_lock() section */
static int ip_route_input_mc(struct sk_buff *skb, __be32 daddr, __be32 saddr,
			     u8 tos, struct net_device *dev, int our)
{
	struct in_device *in_dev = __in_dev_get_rcu(dev);
	unsigned int flags = RTCF_MULTICAST;
	struct rtable *rth;
	u32 itag = 0;
	int err;

	err = ip_mc_validate_source(skb, daddr, saddr, tos, dev, in_dev, &itag);
	if (err)
		return err;

	if (our)
		flags |= RTCF_LOCAL;

	rth = rt_dst_alloc(dev_net(dev)->loopback_dev, flags, RTN_MULTICAST,
			   IN_DEV_CONF_GET(in_dev, NOPOLICY), false, false);
	if (!rth)
		return -ENOBUFS;

#ifdef CONFIG_IP_ROUTE_CLASSID
	rth->dst.tclassid = itag;
#endif
	rth->dst.output = ip_rt_bug;
	rth->rt_is_input= 1;

#ifdef CONFIG_IP_MROUTE
	if (!ipv4_is_local_multicast(daddr) && IN_DEV_MFORWARD(in_dev))
		rth->dst.input = ip_mr_input;
#endif
	RT_CACHE_STAT_INC(in_slow_mc);

	skb_dst_set(skb, &rth->dst);
	return 0;
}


static void ip_handle_martian_source(struct net_device *dev,
				     struct in_device *in_dev,
				     struct sk_buff *skb,
				     __be32 daddr,
				     __be32 saddr)
{
	RT_CACHE_STAT_INC(in_martian_src);
#ifdef CONFIG_IP_ROUTE_VERBOSE
	if (IN_DEV_LOG_MARTIANS(in_dev) && net_ratelimit()) {
		/*
		 *	RFC1812 recommendation, if source is martian,
		 *	the only hint is MAC header.
		 */
		pr_warn("martian source %pI4 from %pI4, on dev %s\n",
			&daddr, &saddr, dev->name);
		if (dev->hard_header_len && skb_mac_header_was_set(skb)) {
			print_hex_dump(KERN_WARNING, "ll header: ",
				       DUMP_PREFIX_OFFSET, 16, 1,
				       skb_mac_header(skb),
				       dev->hard_header_len, false);
		}
	}
#endif
}

/* called in rcu_read_lock() section */
static int __mkroute_input(struct sk_buff *skb,
			   const struct fib_result *res,
			   struct in_device *in_dev,
			   __be32 daddr, __be32 saddr, u32 tos)
{
	struct fib_nh_common *nhc = FIB_RES_NHC(*res);
	struct net_device *dev = nhc->nhc_dev;
	struct fib_nh_exception *fnhe;
	struct rtable *rth;
	int err;
	struct in_device *out_dev;
	bool do_cache;
	u32 itag = 0;

	/* get a working reference to the output device */
	out_dev = __in_dev_get_rcu(dev);
	if (!out_dev) {
		net_crit_ratelimited("Bug in ip_route_input_slow(). Please report.\n");
		return -EINVAL;
	}

	err = fib_validate_source(skb, saddr, daddr, tos, FIB_RES_OIF(*res),
				  in_dev->dev, in_dev, &itag);
	if (err < 0) {
		ip_handle_martian_source(in_dev->dev, in_dev, skb, daddr,
					 saddr);

		goto cleanup;
	}

	do_cache = res->fi && !itag;
	if (out_dev == in_dev && err && IN_DEV_TX_REDIRECTS(out_dev) &&
	    skb->protocol == htons(ETH_P_IP)) {
		__be32 gw;

		gw = nhc->nhc_gw_family == AF_INET ? nhc->nhc_gw.ipv4 : 0;
		if (IN_DEV_SHARED_MEDIA(out_dev) ||
		    inet_addr_onlink(out_dev, saddr, gw))
			IPCB(skb)->flags |= IPSKB_DOREDIRECT;
	}

	if (skb->protocol != htons(ETH_P_IP)) {
		/* Not IP (i.e. ARP). Do not create route, if it is
		 * invalid for proxy arp. DNAT routes are always valid.
		 *
		 * Proxy arp feature have been extended to allow, ARP
		 * replies back to the same interface, to support
		 * Private VLAN switch technologies. See arp.c.
		 */
		if (out_dev == in_dev &&
		    IN_DEV_PROXY_ARP_PVLAN(in_dev) == 0) {
			err = -EINVAL;
			goto cleanup;
		}
	}

	fnhe = find_exception(nhc, daddr);
	if (do_cache) {
		if (fnhe)
			rth = rcu_dereference(fnhe->fnhe_rth_input);
		else
			rth = rcu_dereference(nhc->nhc_rth_input);
		if (rt_cache_valid(rth)) {
			skb_dst_set_noref(skb, &rth->dst);
			goto out;
		}
	}

	rth = rt_dst_alloc(out_dev->dev, 0, res->type,
			   IN_DEV_CONF_GET(in_dev, NOPOLICY),
			   IN_DEV_CONF_GET(out_dev, NOXFRM), do_cache);
	if (!rth) {
		err = -ENOBUFS;
		goto cleanup;
	}

	rth->rt_is_input = 1;
	RT_CACHE_STAT_INC(in_slow_tot);

	rth->dst.input = ip_forward;

	rt_set_nexthop(rth, daddr, res, fnhe, res->fi, res->type, itag,
		       do_cache);
	lwtunnel_set_redirect(&rth->dst);
	skb_dst_set(skb, &rth->dst);
out:
	err = 0;
 cleanup:
	return err;
}

#ifdef CONFIG_IP_ROUTE_MULTIPATH
/* To make ICMP packets follow the right flow, the multipath hash is
 * calculated from the inner IP addresses.
 */
static void ip_multipath_l3_keys(const struct sk_buff *skb,
				 struct flow_keys *hash_keys)
{
	const struct iphdr *outer_iph = ip_hdr(skb);
	const struct iphdr *key_iph = outer_iph;
	const struct iphdr *inner_iph;
	const struct icmphdr *icmph;
	struct iphdr _inner_iph;
	struct icmphdr _icmph;

	if (likely(outer_iph->protocol != IPPROTO_ICMP))
		goto out;

	if (unlikely((outer_iph->frag_off & htons(IP_OFFSET)) != 0))
		goto out;

	icmph = skb_header_pointer(skb, outer_iph->ihl * 4, sizeof(_icmph),
				   &_icmph);
	if (!icmph)
		goto out;

	if (icmph->type != ICMP_DEST_UNREACH &&
	    icmph->type != ICMP_REDIRECT &&
	    icmph->type != ICMP_TIME_EXCEEDED &&
	    icmph->type != ICMP_PARAMETERPROB)
		goto out;

	inner_iph = skb_header_pointer(skb,
				       outer_iph->ihl * 4 + sizeof(_icmph),
				       sizeof(_inner_iph), &_inner_iph);
	if (!inner_iph)
		goto out;

	key_iph = inner_iph;
out:
	hash_keys->addrs.v4addrs.src = key_iph->saddr;
	hash_keys->addrs.v4addrs.dst = key_iph->daddr;
}

/* if skb is set it will be used and fl4 can be NULL */
int fib_multipath_hash(const struct net *net, const struct flowi4 *fl4,
		       const struct sk_buff *skb, struct flow_keys *flkeys)
{
	u32 multipath_hash = fl4 ? fl4->flowi4_multipath_hash : 0;
	struct flow_keys hash_keys;
	u32 mhash;

	switch (net->ipv4.sysctl_fib_multipath_hash_policy) {
	case 0:
		memset(&hash_keys, 0, sizeof(hash_keys));
		hash_keys.control.addr_type = FLOW_DISSECTOR_KEY_IPV4_ADDRS;
		if (skb) {
			ip_multipath_l3_keys(skb, &hash_keys);
		} else {
			hash_keys.addrs.v4addrs.src = fl4->saddr;
			hash_keys.addrs.v4addrs.dst = fl4->daddr;
		}
		break;
	case 1:
		/* skb is currently provided only when forwarding */
		if (skb) {
			unsigned int flag = FLOW_DISSECTOR_F_STOP_AT_ENCAP;
			struct flow_keys keys;

			/* short-circuit if we already have L4 hash present */
			if (skb->l4_hash)
				return skb_get_hash_raw(skb) >> 1;

			memset(&hash_keys, 0, sizeof(hash_keys));

			if (!flkeys) {
				skb_flow_dissect_flow_keys(skb, &keys, flag);
				flkeys = &keys;
			}

			hash_keys.control.addr_type = FLOW_DISSECTOR_KEY_IPV4_ADDRS;
			hash_keys.addrs.v4addrs.src = flkeys->addrs.v4addrs.src;
			hash_keys.addrs.v4addrs.dst = flkeys->addrs.v4addrs.dst;
			hash_keys.ports.src = flkeys->ports.src;
			hash_keys.ports.dst = flkeys->ports.dst;
			hash_keys.basic.ip_proto = flkeys->basic.ip_proto;
		} else {
			memset(&hash_keys, 0, sizeof(hash_keys));
			hash_keys.control.addr_type = FLOW_DISSECTOR_KEY_IPV4_ADDRS;
			hash_keys.addrs.v4addrs.src = fl4->saddr;
			hash_keys.addrs.v4addrs.dst = fl4->daddr;
			hash_keys.ports.src = fl4->fl4_sport;
			hash_keys.ports.dst = fl4->fl4_dport;
			hash_keys.basic.ip_proto = fl4->flowi4_proto;
		}
		break;
	case 2:
		memset(&hash_keys, 0, sizeof(hash_keys));
		/* skb is currently provided only when forwarding */
		if (skb) {
			struct flow_keys keys;

			skb_flow_dissect_flow_keys(skb, &keys, 0);
			/* Inner can be v4 or v6 */
			if (keys.control.addr_type == FLOW_DISSECTOR_KEY_IPV4_ADDRS) {
				hash_keys.control.addr_type = FLOW_DISSECTOR_KEY_IPV4_ADDRS;
				hash_keys.addrs.v4addrs.src = keys.addrs.v4addrs.src;
				hash_keys.addrs.v4addrs.dst = keys.addrs.v4addrs.dst;
			} else if (keys.control.addr_type == FLOW_DISSECTOR_KEY_IPV6_ADDRS) {
				hash_keys.control.addr_type = FLOW_DISSECTOR_KEY_IPV6_ADDRS;
				hash_keys.addrs.v6addrs.src = keys.addrs.v6addrs.src;
				hash_keys.addrs.v6addrs.dst = keys.addrs.v6addrs.dst;
				hash_keys.tags.flow_label = keys.tags.flow_label;
				hash_keys.basic.ip_proto = keys.basic.ip_proto;
			} else {
				/* Same as case 0 */
				hash_keys.control.addr_type = FLOW_DISSECTOR_KEY_IPV4_ADDRS;
				ip_multipath_l3_keys(skb, &hash_keys);
			}
		} else {
			/* Same as case 0 */
			hash_keys.control.addr_type = FLOW_DISSECTOR_KEY_IPV4_ADDRS;
			hash_keys.addrs.v4addrs.src = fl4->saddr;
			hash_keys.addrs.v4addrs.dst = fl4->daddr;
		}
		break;
	}
	mhash = flow_hash_from_keys(&hash_keys);

	if (multipath_hash)
		mhash = jhash_2words(mhash, multipath_hash, 0);

	return mhash >> 1;
}
#endif /* CONFIG_IP_ROUTE_MULTIPATH */

static int ip_mkroute_input(struct sk_buff *skb,
			    struct fib_result *res,
			    struct in_device *in_dev,
			    __be32 daddr, __be32 saddr, u32 tos,
			    struct flow_keys *hkeys)
{
#ifdef CONFIG_IP_ROUTE_MULTIPATH
	if (res->fi && fib_info_num_path(res->fi) > 1) {
		int h = fib_multipath_hash(res->fi->fib_net, NULL, skb, hkeys);

		fib_select_multipath(res, h);
	}
#endif

	/* create a routing cache entry */
	return __mkroute_input(skb, res, in_dev, daddr, saddr, tos);
}

/*
 *	NOTE. We drop all the packets that has local source
 *	addresses, because every properly looped back packet
 *	must have correct destination already attached by output routine.
 *
 *	Such approach solves two big problems:
 *	1. Not simplex devices are handled properly.
 *	2. IP spoofing attempts are filtered with 100% of guarantee.
 *	called with rcu_read_lock()
 */

static int ip_route_input_slow(struct sk_buff *skb, __be32 daddr, __be32 saddr,
			       u8 tos, struct net_device *dev,
			       struct fib_result *res)
{
	struct in_device *in_dev = __in_dev_get_rcu(dev);
	struct flow_keys *flkeys = NULL, _flkeys;
	struct net    *net = dev_net(dev);
	struct ip_tunnel_info *tun_info;
	int		err = -EINVAL;
	unsigned int	flags = 0;
	u32		itag = 0;
	struct rtable	*rth;
	struct flowi4	fl4;
	bool do_cache = true;

	/* IP on this device is disabled. */

	if (!in_dev)
		goto out;

	/* Check for the most weird martians, which can be not detected
	   by fib_lookup.
	 */

	tun_info = skb_tunnel_info(skb);
	if (tun_info && !(tun_info->mode & IP_TUNNEL_INFO_TX))
		fl4.flowi4_tun_key.tun_id = tun_info->key.tun_id;
	else
		fl4.flowi4_tun_key.tun_id = 0;
	skb_dst_drop(skb);

	if (ipv4_is_multicast(saddr) || ipv4_is_lbcast(saddr))
		goto martian_source;

	res->fi = NULL;
	res->table = NULL;
	if (ipv4_is_lbcast(daddr) || (saddr == 0 && daddr == 0))
		goto brd_input;

	/* Accept zero addresses only to limited broadcast;
	 * I even do not know to fix it or not. Waiting for complains :-)
	 */
	if (ipv4_is_zeronet(saddr))
		goto martian_source;

	if (ipv4_is_zeronet(daddr))
		goto martian_destination;

	/* Following code try to avoid calling IN_DEV_NET_ROUTE_LOCALNET(),
	 * and call it once if daddr or/and saddr are loopback addresses
	 */
	if (ipv4_is_loopback(daddr)) {
		if (!IN_DEV_NET_ROUTE_LOCALNET(in_dev, net))
			goto martian_destination;
	} else if (ipv4_is_loopback(saddr)) {
		if (!IN_DEV_NET_ROUTE_LOCALNET(in_dev, net))
			goto martian_source;
	}

	/*
	 *	Now we are ready to route packet.
	 */
	fl4.flowi4_oif = 0;
	fl4.flowi4_iif = dev->ifindex;
	fl4.flowi4_mark = skb->mark;
	fl4.flowi4_tos = tos;
	fl4.flowi4_scope = RT_SCOPE_UNIVERSE;
	fl4.flowi4_flags = 0;
	fl4.daddr = daddr;
	fl4.saddr = saddr;
	fl4.flowi4_uid = sock_net_uid(net, NULL);

	if (fib4_rules_early_flow_dissect(net, skb, &fl4, &_flkeys)) {
		flkeys = &_flkeys;
	} else {
		fl4.flowi4_proto = 0;
		fl4.fl4_sport = 0;
		fl4.fl4_dport = 0;
	}

	err = fib_lookup(net, &fl4, res, 0);
	if (err != 0) {
		if (!IN_DEV_FORWARD(in_dev))
			err = -EHOSTUNREACH;
		goto no_route;
	}

	if (res->type == RTN_BROADCAST) {
		if (IN_DEV_BFORWARD(in_dev))
			goto make_route;
		/* not do cache if bc_forwarding is enabled */
		if (IPV4_DEVCONF_ALL(net, BC_FORWARDING))
			do_cache = false;
		goto brd_input;
	}

	if (res->type == RTN_LOCAL) {
		err = fib_validate_source(skb, saddr, daddr, tos,
					  0, dev, in_dev, &itag);
		if (err < 0)
			goto martian_source;
		goto local_input;
	}

	if (!IN_DEV_FORWARD(in_dev)) {
		err = -EHOSTUNREACH;
		goto no_route;
	}
	if (res->type != RTN_UNICAST)
		goto martian_destination;

make_route:
	err = ip_mkroute_input(skb, res, in_dev, daddr, saddr, tos, flkeys);
out:	return err;

brd_input:
	if (skb->protocol != htons(ETH_P_IP))
		goto e_inval;

	if (!ipv4_is_zeronet(saddr)) {
		err = fib_validate_source(skb, saddr, 0, tos, 0, dev,
					  in_dev, &itag);
		if (err < 0)
			goto martian_source;
	}
	flags |= RTCF_BROADCAST;
	res->type = RTN_BROADCAST;
	RT_CACHE_STAT_INC(in_brd);

local_input:
	do_cache &= res->fi && !itag;
	if (do_cache) {
		struct fib_nh_common *nhc = FIB_RES_NHC(*res);

		rth = rcu_dereference(nhc->nhc_rth_input);
		if (rt_cache_valid(rth)) {
			skb_dst_set_noref(skb, &rth->dst);
			err = 0;
			goto out;
		}
	}

	rth = rt_dst_alloc(l3mdev_master_dev_rcu(dev) ? : net->loopback_dev,
			   flags | RTCF_LOCAL, res->type,
			   IN_DEV_CONF_GET(in_dev, NOPOLICY), false, do_cache);
	if (!rth)
		goto e_nobufs;

	rth->dst.output= ip_rt_bug;
#ifdef CONFIG_IP_ROUTE_CLASSID
	rth->dst.tclassid = itag;
#endif
	rth->rt_is_input = 1;

	RT_CACHE_STAT_INC(in_slow_tot);
	if (res->type == RTN_UNREACHABLE) {
		rth->dst.input= ip_error;
		rth->dst.error= -err;
		rth->rt_flags 	&= ~RTCF_LOCAL;
	}

	if (do_cache) {
		struct fib_nh_common *nhc = FIB_RES_NHC(*res);

		rth->dst.lwtstate = lwtstate_get(nhc->nhc_lwtstate);
		if (lwtunnel_input_redirect(rth->dst.lwtstate)) {
			WARN_ON(rth->dst.input == lwtunnel_input);
			rth->dst.lwtstate->orig_input = rth->dst.input;
			rth->dst.input = lwtunnel_input;
		}

		if (unlikely(!rt_cache_route(nhc, rth)))
			rt_add_uncached_list(rth);
	}
	skb_dst_set(skb, &rth->dst);
	err = 0;
	goto out;

no_route:
	RT_CACHE_STAT_INC(in_no_route);
	res->type = RTN_UNREACHABLE;
	res->fi = NULL;
	res->table = NULL;
	goto local_input;

	/*
	 *	Do not cache martian addresses: they should be logged (RFC1812)
	 */
martian_destination:
	RT_CACHE_STAT_INC(in_martian_dst);
#ifdef CONFIG_IP_ROUTE_VERBOSE
	if (IN_DEV_LOG_MARTIANS(in_dev))
		net_warn_ratelimited("martian destination %pI4 from %pI4, dev %s\n",
				     &daddr, &saddr, dev->name);
#endif

e_inval:
	err = -EINVAL;
	goto out;

e_nobufs:
	err = -ENOBUFS;
	goto out;

martian_source:
	ip_handle_martian_source(dev, in_dev, skb, daddr, saddr);
	goto out;
}

int ip_route_input_noref(struct sk_buff *skb, __be32 daddr, __be32 saddr,
			 u8 tos, struct net_device *dev)
{
	struct fib_result res;
	int err;

	tos &= IPTOS_RT_MASK;
	rcu_read_lock();
	err = ip_route_input_rcu(skb, daddr, saddr, tos, dev, &res);
	rcu_read_unlock();

	return err;
}
EXPORT_SYMBOL(ip_route_input_noref);

/* called with rcu_read_lock held */
int ip_route_input_rcu(struct sk_buff *skb, __be32 daddr, __be32 saddr,
		       u8 tos, struct net_device *dev, struct fib_result *res)
{
	/* Multicast recognition logic is moved from route cache to here.
	   The problem was that too many Ethernet cards have broken/missing
	   hardware multicast filters :-( As result the host on multicasting
	   network acquires a lot of useless route cache entries, sort of
	   SDR messages from all the world. Now we try to get rid of them.
	   Really, provided software IP multicast filter is organized
	   reasonably (at least, hashed), it does not result in a slowdown
	   comparing with route cache reject entries.
	   Note, that multicast routers are not affected, because
	   route cache entry is created eventually.
	 */
	if (ipv4_is_multicast(daddr)) {
		struct in_device *in_dev = __in_dev_get_rcu(dev);
		int our = 0;
		int err = -EINVAL;

		if (!in_dev)
			return err;
		our = ip_check_mc_rcu(in_dev, daddr, saddr,
				      ip_hdr(skb)->protocol);

		/* check l3 master if no match yet */
		if (!our && netif_is_l3_slave(dev)) {
			struct in_device *l3_in_dev;

			l3_in_dev = __in_dev_get_rcu(skb->dev);
			if (l3_in_dev)
				our = ip_check_mc_rcu(l3_in_dev, daddr, saddr,
						      ip_hdr(skb)->protocol);
		}

		if (our
#ifdef CONFIG_IP_MROUTE
			||
		    (!ipv4_is_local_multicast(daddr) &&
		     IN_DEV_MFORWARD(in_dev))
#endif
		   ) {
			err = ip_route_input_mc(skb, daddr, saddr,
						tos, dev, our);
		}
		return err;
	}

	return ip_route_input_slow(skb, daddr, saddr, tos, dev, res);
}

/* called with rcu_read_lock() */
static struct rtable *__mkroute_output(const struct fib_result *res,
				       const struct flowi4 *fl4, int orig_oif,
				       struct net_device *dev_out,
				       unsigned int flags)
{
	struct fib_info *fi = res->fi;
	struct fib_nh_exception *fnhe;
	struct in_device *in_dev;
	u16 type = res->type;
	struct rtable *rth;
	bool do_cache;

	in_dev = __in_dev_get_rcu(dev_out);
	if (!in_dev)
		return ERR_PTR(-EINVAL);

	if (likely(!IN_DEV_ROUTE_LOCALNET(in_dev)))
		if (ipv4_is_loopback(fl4->saddr) &&
		    !(dev_out->flags & IFF_LOOPBACK) &&
		    !netif_is_l3_master(dev_out))
			return ERR_PTR(-EINVAL);

	if (ipv4_is_lbcast(fl4->daddr))
		type = RTN_BROADCAST;
	else if (ipv4_is_multicast(fl4->daddr))
		type = RTN_MULTICAST;
	else if (ipv4_is_zeronet(fl4->daddr))
		return ERR_PTR(-EINVAL);

	if (dev_out->flags & IFF_LOOPBACK)
		flags |= RTCF_LOCAL;

	do_cache = true;
	if (type == RTN_BROADCAST) {
		flags |= RTCF_BROADCAST | RTCF_LOCAL;
		fi = NULL;
	} else if (type == RTN_MULTICAST) {
		flags |= RTCF_MULTICAST | RTCF_LOCAL;
		if (!ip_check_mc_rcu(in_dev, fl4->daddr, fl4->saddr,
				     fl4->flowi4_proto))
			flags &= ~RTCF_LOCAL;
		else
			do_cache = false;
		/* If multicast route do not exist use
		 * default one, but do not gateway in this case.
		 * Yes, it is hack.
		 */
		if (fi && res->prefixlen < 4)
			fi = NULL;
	} else if ((type == RTN_LOCAL) && (orig_oif != 0) &&
		   (orig_oif != dev_out->ifindex)) {
		/* For local routes that require a particular output interface
		 * we do not want to cache the result.  Caching the result
		 * causes incorrect behaviour when there are multiple source
		 * addresses on the interface, the end result being that if the
		 * intended recipient is waiting on that interface for the
		 * packet he won't receive it because it will be delivered on
		 * the loopback interface and the IP_PKTINFO ipi_ifindex will
		 * be set to the loopback interface as well.
		 */
		do_cache = false;
	}

	fnhe = NULL;
	do_cache &= fi != NULL;
	if (fi) {
		struct fib_nh_common *nhc = FIB_RES_NHC(*res);
		struct rtable __rcu **prth;

		fnhe = find_exception(nhc, fl4->daddr);
		if (!do_cache)
			goto add;
		if (fnhe) {
			prth = &fnhe->fnhe_rth_output;
		} else {
			if (unlikely(fl4->flowi4_flags &
				     FLOWI_FLAG_KNOWN_NH &&
				     !(nhc->nhc_gw_family &&
				       nhc->nhc_scope == RT_SCOPE_LINK))) {
				do_cache = false;
				goto add;
			}
			prth = raw_cpu_ptr(nhc->nhc_pcpu_rth_output);
		}
		rth = rcu_dereference(*prth);
		if (rt_cache_valid(rth) && dst_hold_safe(&rth->dst))
			return rth;
	}

add:
	rth = rt_dst_alloc(dev_out, flags, type,
			   IN_DEV_CONF_GET(in_dev, NOPOLICY),
			   IN_DEV_CONF_GET(in_dev, NOXFRM),
			   do_cache);
	if (!rth)
		return ERR_PTR(-ENOBUFS);

	rth->rt_iif = orig_oif;

	RT_CACHE_STAT_INC(out_slow_tot);

	if (flags & (RTCF_BROADCAST | RTCF_MULTICAST)) {
		if (flags & RTCF_LOCAL &&
		    !(dev_out->flags & IFF_LOOPBACK)) {
			rth->dst.output = ip_mc_output;
			RT_CACHE_STAT_INC(out_slow_mc);
		}
#ifdef CONFIG_IP_MROUTE
		if (type == RTN_MULTICAST) {
			if (IN_DEV_MFORWARD(in_dev) &&
			    !ipv4_is_local_multicast(fl4->daddr)) {
				rth->dst.input = ip_mr_input;
				rth->dst.output = ip_mc_output;
			}
		}
#endif
	}

	rt_set_nexthop(rth, fl4->daddr, res, fnhe, fi, type, 0, do_cache);
	lwtunnel_set_redirect(&rth->dst);

	return rth;
}

/*
 * Major route resolver routine.
 */

struct rtable *ip_route_output_key_hash(struct net *net, struct flowi4 *fl4,
					const struct sk_buff *skb)
{
	__u8 tos = RT_FL_TOS(fl4);
	struct fib_result res = {
		.type		= RTN_UNSPEC,
		.fi		= NULL,
		.table		= NULL,
		.tclassid	= 0,
	};
	struct rtable *rth;

	fl4->flowi4_iif = LOOPBACK_IFINDEX;
	fl4->flowi4_tos = tos & IPTOS_RT_MASK;
	fl4->flowi4_scope = ((tos & RTO_ONLINK) ?
			 RT_SCOPE_LINK : RT_SCOPE_UNIVERSE);

	rcu_read_lock();
	rth = ip_route_output_key_hash_rcu(net, fl4, &res, skb);
	rcu_read_unlock();

	return rth;
}
EXPORT_SYMBOL_GPL(ip_route_output_key_hash);

struct rtable *ip_route_output_key_hash_rcu(struct net *net, struct flowi4 *fl4,
					    struct fib_result *res,
					    const struct sk_buff *skb)
{
	struct net_device *dev_out = NULL;
	int orig_oif = fl4->flowi4_oif;
	unsigned int flags = 0;
	struct rtable *rth;
	int err = -ENETUNREACH;

	if (fl4->saddr) {
		rth = ERR_PTR(-EINVAL);
		if (ipv4_is_multicast(fl4->saddr) ||
		    ipv4_is_lbcast(fl4->saddr) ||
		    ipv4_is_zeronet(fl4->saddr))
			goto out;

		/* I removed check for oif == dev_out->oif here.
		   It was wrong for two reasons:
		   1. ip_dev_find(net, saddr) can return wrong iface, if saddr
		      is assigned to multiple interfaces.
		   2. Moreover, we are allowed to send packets with saddr
		      of another iface. --ANK
		 */

		if (fl4->flowi4_oif == 0 &&
		    (ipv4_is_multicast(fl4->daddr) ||
		     ipv4_is_lbcast(fl4->daddr))) {
			/* It is equivalent to inet_addr_type(saddr) == RTN_LOCAL */
			dev_out = __ip_dev_find(net, fl4->saddr, false);
			if (!dev_out)
				goto out;

			/* Special hack: user can direct multicasts
			   and limited broadcast via necessary interface
			   without fiddling with IP_MULTICAST_IF or IP_PKTINFO.
			   This hack is not just for fun, it allows
			   vic,vat and friends to work.
			   They bind socket to loopback, set ttl to zero
			   and expect that it will work.
			   From the viewpoint of routing cache they are broken,
			   because we are not allowed to build multicast path
			   with loopback source addr (look, routing cache
			   cannot know, that ttl is zero, so that packet
			   will not leave this host and route is valid).
			   Luckily, this hack is good workaround.
			 */

			fl4->flowi4_oif = dev_out->ifindex;
			goto make_route;
		}

		if (!(fl4->flowi4_flags & FLOWI_FLAG_ANYSRC)) {
			/* It is equivalent to inet_addr_type(saddr) == RTN_LOCAL */
			if (!__ip_dev_find(net, fl4->saddr, false))
				goto out;
		}
	}


	if (fl4->flowi4_oif) {
		dev_out = dev_get_by_index_rcu(net, fl4->flowi4_oif);
		rth = ERR_PTR(-ENODEV);
		if (!dev_out)
			goto out;

		/* RACE: Check return value of inet_select_addr instead. */
		if (!(dev_out->flags & IFF_UP) || !__in_dev_get_rcu(dev_out)) {
			rth = ERR_PTR(-ENETUNREACH);
			goto out;
		}
		if (ipv4_is_local_multicast(fl4->daddr) ||
		    ipv4_is_lbcast(fl4->daddr) ||
		    fl4->flowi4_proto == IPPROTO_IGMP) {
			if (!fl4->saddr)
				fl4->saddr = inet_select_addr(dev_out, 0,
							      RT_SCOPE_LINK);
			goto make_route;
		}
		if (!fl4->saddr) {
			if (ipv4_is_multicast(fl4->daddr))
				fl4->saddr = inet_select_addr(dev_out, 0,
							      fl4->flowi4_scope);
			else if (!fl4->daddr)
				fl4->saddr = inet_select_addr(dev_out, 0,
							      RT_SCOPE_HOST);
		}
	}

	if (!fl4->daddr) {
		fl4->daddr = fl4->saddr;
		if (!fl4->daddr)
			fl4->daddr = fl4->saddr = htonl(INADDR_LOOPBACK);
		dev_out = net->loopback_dev;
		fl4->flowi4_oif = LOOPBACK_IFINDEX;
		res->type = RTN_LOCAL;
		flags |= RTCF_LOCAL;
		goto make_route;
	}

	err = fib_lookup(net, fl4, res, 0);
	if (err) {
		res->fi = NULL;
		res->table = NULL;
		if (fl4->flowi4_oif &&
		    (ipv4_is_multicast(fl4->daddr) ||
		    !netif_index_is_l3_master(net, fl4->flowi4_oif))) {
			/* Apparently, routing tables are wrong. Assume,
			   that the destination is on link.

			   WHY? DW.
			   Because we are allowed to send to iface
			   even if it has NO routes and NO assigned
			   addresses. When oif is specified, routing
			   tables are looked up with only one purpose:
			   to catch if destination is gatewayed, rather than
			   direct. Moreover, if MSG_DONTROUTE is set,
			   we send packet, ignoring both routing tables
			   and ifaddr state. --ANK


			   We could make it even if oif is unknown,
			   likely IPv6, but we do not.
			 */

			if (fl4->saddr == 0)
				fl4->saddr = inet_select_addr(dev_out, 0,
							      RT_SCOPE_LINK);
			res->type = RTN_UNICAST;
			goto make_route;
		}
		rth = ERR_PTR(err);
		goto out;
	}

	if (res->type == RTN_LOCAL) {
		if (!fl4->saddr) {
			if (res->fi->fib_prefsrc)
				fl4->saddr = res->fi->fib_prefsrc;
			else
				fl4->saddr = fl4->daddr;
		}

		/* L3 master device is the loopback for that domain */
		dev_out = l3mdev_master_dev_rcu(FIB_RES_DEV(*res)) ? :
			net->loopback_dev;

		/* make sure orig_oif points to fib result device even
		 * though packet rx/tx happens over loopback or l3mdev
		 */
		orig_oif = FIB_RES_OIF(*res);

		fl4->flowi4_oif = dev_out->ifindex;
		flags |= RTCF_LOCAL;
		goto make_route;
	}

	fib_select_path(net, res, fl4, skb);

	dev_out = FIB_RES_DEV(*res);
	fl4->flowi4_oif = dev_out->ifindex;


make_route:
	rth = __mkroute_output(res, fl4, orig_oif, dev_out, flags);

out:
	return rth;
}

static struct dst_entry *ipv4_blackhole_dst_check(struct dst_entry *dst, u32 cookie)
{
	return NULL;
}

static unsigned int ipv4_blackhole_mtu(const struct dst_entry *dst)
{
	unsigned int mtu = dst_metric_raw(dst, RTAX_MTU);

	return mtu ? : dst->dev->mtu;
}

static void ipv4_rt_blackhole_update_pmtu(struct dst_entry *dst, struct sock *sk,
					  struct sk_buff *skb, u32 mtu)
{
}

static void ipv4_rt_blackhole_redirect(struct dst_entry *dst, struct sock *sk,
				       struct sk_buff *skb)
{
}

static u32 *ipv4_rt_blackhole_cow_metrics(struct dst_entry *dst,
					  unsigned long old)
{
	return NULL;
}

static struct dst_ops ipv4_dst_blackhole_ops = {
	.family			=	AF_INET,
	.check			=	ipv4_blackhole_dst_check,
	.mtu			=	ipv4_blackhole_mtu,
	.default_advmss		=	ipv4_default_advmss,
	.update_pmtu		=	ipv4_rt_blackhole_update_pmtu,
	.redirect		=	ipv4_rt_blackhole_redirect,
	.cow_metrics		=	ipv4_rt_blackhole_cow_metrics,
	.neigh_lookup		=	ipv4_neigh_lookup,
};

struct dst_entry *ipv4_blackhole_route(struct net *net, struct dst_entry *dst_orig)
{
	struct rtable *ort = (struct rtable *) dst_orig;
	struct rtable *rt;

	rt = dst_alloc(&ipv4_dst_blackhole_ops, NULL, 1, DST_OBSOLETE_DEAD, 0);
	if (rt) {
		struct dst_entry *new = &rt->dst;

		new->__use = 1;
		new->input = dst_discard;
		new->output = dst_discard_out;

		new->dev = net->loopback_dev;
		if (new->dev)
			dev_hold(new->dev);

		rt->rt_is_input = ort->rt_is_input;
		rt->rt_iif = ort->rt_iif;
		rt->rt_pmtu = ort->rt_pmtu;
		rt->rt_mtu_locked = ort->rt_mtu_locked;

		rt->rt_genid = rt_genid_ipv4(net);
		rt->rt_flags = ort->rt_flags;
		rt->rt_type = ort->rt_type;
		rt->rt_gw_family = ort->rt_gw_family;
		if (rt->rt_gw_family == AF_INET)
			rt->rt_gw4 = ort->rt_gw4;
		else if (rt->rt_gw_family == AF_INET6)
			rt->rt_gw6 = ort->rt_gw6;

		INIT_LIST_HEAD(&rt->rt_uncached);
	}

	dst_release(dst_orig);

	return rt ? &rt->dst : ERR_PTR(-ENOMEM);
}

struct rtable *ip_route_output_flow(struct net *net, struct flowi4 *flp4,
				    const struct sock *sk)
{
	struct rtable *rt = __ip_route_output_key(net, flp4);

	if (IS_ERR(rt))
		return rt;

	if (flp4->flowi4_proto)
		rt = (struct rtable *)xfrm_lookup_route(net, &rt->dst,
							flowi4_to_flowi(flp4),
							sk, 0);

	return rt;
}
EXPORT_SYMBOL_GPL(ip_route_output_flow);

/* called with rcu_read_lock held */
static int rt_fill_info(struct net *net, __be32 dst, __be32 src,
			struct rtable *rt, u32 table_id, struct flowi4 *fl4,
			struct sk_buff *skb, u32 portid, u32 seq)
{
	struct rtmsg *r;
	struct nlmsghdr *nlh;
	unsigned long expires = 0;
	u32 error;
	u32 metrics[RTAX_MAX];

	nlh = nlmsg_put(skb, portid, seq, RTM_NEWROUTE, sizeof(*r), 0);
	if (!nlh)
		return -EMSGSIZE;

	r = nlmsg_data(nlh);
	r->rtm_family	 = AF_INET;
	r->rtm_dst_len	= 32;
	r->rtm_src_len	= 0;
	r->rtm_tos	= fl4 ? fl4->flowi4_tos : 0;
	r->rtm_table	= table_id < 256 ? table_id : RT_TABLE_COMPAT;
	if (nla_put_u32(skb, RTA_TABLE, table_id))
		goto nla_put_failure;
	r->rtm_type	= rt->rt_type;
	r->rtm_scope	= RT_SCOPE_UNIVERSE;
	r->rtm_protocol = RTPROT_UNSPEC;
	r->rtm_flags	= (rt->rt_flags & ~0xFFFF) | RTM_F_CLONED;
	if (rt->rt_flags & RTCF_NOTIFY)
		r->rtm_flags |= RTM_F_NOTIFY;
	if (IPCB(skb)->flags & IPSKB_DOREDIRECT)
		r->rtm_flags |= RTCF_DOREDIRECT;

	if (nla_put_in_addr(skb, RTA_DST, dst))
		goto nla_put_failure;
	if (src) {
		r->rtm_src_len = 32;
		if (nla_put_in_addr(skb, RTA_SRC, src))
			goto nla_put_failure;
	}
	if (rt->dst.dev &&
	    nla_put_u32(skb, RTA_OIF, rt->dst.dev->ifindex))
		goto nla_put_failure;
#ifdef CONFIG_IP_ROUTE_CLASSID
	if (rt->dst.tclassid &&
	    nla_put_u32(skb, RTA_FLOW, rt->dst.tclassid))
		goto nla_put_failure;
#endif
	if (fl4 && !rt_is_input_route(rt) &&
	    fl4->saddr != src) {
		if (nla_put_in_addr(skb, RTA_PREFSRC, fl4->saddr))
			goto nla_put_failure;
	}
	if (rt->rt_gw_family == AF_INET &&
	    nla_put_in_addr(skb, RTA_GATEWAY, rt->rt_gw4)) {
		goto nla_put_failure;
	} else if (rt->rt_gw_family == AF_INET6) {
		int alen = sizeof(struct in6_addr);
		struct nlattr *nla;
		struct rtvia *via;

		nla = nla_reserve(skb, RTA_VIA, alen + 2);
		if (!nla)
			goto nla_put_failure;

		via = nla_data(nla);
		via->rtvia_family = AF_INET6;
		memcpy(via->rtvia_addr, &rt->rt_gw6, alen);
	}

	expires = rt->dst.expires;
	if (expires) {
		unsigned long now = jiffies;

		if (time_before(now, expires))
			expires -= now;
		else
			expires = 0;
	}

	memcpy(metrics, dst_metrics_ptr(&rt->dst), sizeof(metrics));
	if (rt->rt_pmtu && expires)
		metrics[RTAX_MTU - 1] = rt->rt_pmtu;
	if (rt->rt_mtu_locked && expires)
		metrics[RTAX_LOCK - 1] |= BIT(RTAX_MTU);
	if (rtnetlink_put_metrics(skb, metrics) < 0)
		goto nla_put_failure;

	if (fl4) {
		if (fl4->flowi4_mark &&
		    nla_put_u32(skb, RTA_MARK, fl4->flowi4_mark))
			goto nla_put_failure;

		if (!uid_eq(fl4->flowi4_uid, INVALID_UID) &&
		    nla_put_u32(skb, RTA_UID,
				from_kuid_munged(current_user_ns(),
						 fl4->flowi4_uid)))
			goto nla_put_failure;

		if (rt_is_input_route(rt)) {
#ifdef CONFIG_IP_MROUTE
			if (ipv4_is_multicast(dst) &&
			    !ipv4_is_local_multicast(dst) &&
			    IPV4_DEVCONF_ALL(net, MC_FORWARDING)) {
				int err = ipmr_get_route(net, skb,
							 fl4->saddr, fl4->daddr,
							 r, portid);

				if (err <= 0) {
					if (err == 0)
						return 0;
					goto nla_put_failure;
				}
			} else
#endif
				if (nla_put_u32(skb, RTA_IIF, fl4->flowi4_iif))
					goto nla_put_failure;
		}
	}

	error = rt->dst.error;

	if (rtnl_put_cacheinfo(skb, &rt->dst, 0, expires, error) < 0)
		goto nla_put_failure;

	nlmsg_end(skb, nlh);
	return 0;

nla_put_failure:
	nlmsg_cancel(skb, nlh);
	return -EMSGSIZE;
}

static int fnhe_dump_bucket(struct net *net, struct sk_buff *skb,
			    struct netlink_callback *cb, u32 table_id,
			    struct fnhe_hash_bucket *bucket, int genid,
			    int *fa_index, int fa_start)
{
	int i;

	for (i = 0; i < FNHE_HASH_SIZE; i++) {
		struct fib_nh_exception *fnhe;

		for (fnhe = rcu_dereference(bucket[i].chain); fnhe;
		     fnhe = rcu_dereference(fnhe->fnhe_next)) {
			struct rtable *rt;
			int err;

			if (*fa_index < fa_start)
				goto next;

			if (fnhe->fnhe_genid != genid)
				goto next;

			if (fnhe->fnhe_expires &&
			    time_after(jiffies, fnhe->fnhe_expires))
				goto next;

			rt = rcu_dereference(fnhe->fnhe_rth_input);
			if (!rt)
				rt = rcu_dereference(fnhe->fnhe_rth_output);
			if (!rt)
				goto next;

			err = rt_fill_info(net, fnhe->fnhe_daddr, 0, rt,
					   table_id, NULL, skb,
					   NETLINK_CB(cb->skb).portid,
					   cb->nlh->nlmsg_seq);
			if (err)
				return err;
next:
			(*fa_index)++;
		}
	}

	return 0;
}

int fib_dump_info_fnhe(struct sk_buff *skb, struct netlink_callback *cb,
		       u32 table_id, struct fib_info *fi,
		       int *fa_index, int fa_start)
{
	struct net *net = sock_net(cb->skb->sk);
	int nhsel, genid = fnhe_genid(net);

	for (nhsel = 0; nhsel < fib_info_num_path(fi); nhsel++) {
		struct fib_nh_common *nhc = fib_info_nhc(fi, nhsel);
		struct fnhe_hash_bucket *bucket;
		int err;

		if (nhc->nhc_flags & RTNH_F_DEAD)
			continue;

		rcu_read_lock();
		bucket = rcu_dereference(nhc->nhc_exceptions);
		err = 0;
		if (bucket)
			err = fnhe_dump_bucket(net, skb, cb, table_id, bucket,
					       genid, fa_index, fa_start);
		rcu_read_unlock();
		if (err)
			return err;
	}

	return 0;
}

static struct sk_buff *inet_rtm_getroute_build_skb(__be32 src, __be32 dst,
						   u8 ip_proto, __be16 sport,
						   __be16 dport)
{
	struct sk_buff *skb;
	struct iphdr *iph;

	skb = alloc_skb(NLMSG_GOODSIZE, GFP_KERNEL);
	if (!skb)
		return NULL;

	/* Reserve room for dummy headers, this skb can pass
	 * through good chunk of routing engine.
	 */
	skb_reset_mac_header(skb);
	skb_reset_network_header(skb);
	skb->protocol = htons(ETH_P_IP);
	iph = skb_put(skb, sizeof(struct iphdr));
	iph->protocol = ip_proto;
	iph->saddr = src;
	iph->daddr = dst;
	iph->version = 0x4;
	iph->frag_off = 0;
	iph->ihl = 0x5;
	skb_set_transport_header(skb, skb->len);

	switch (iph->protocol) {
	case IPPROTO_UDP: {
		struct udphdr *udph;

		udph = skb_put_zero(skb, sizeof(struct udphdr));
		udph->source = sport;
		udph->dest = dport;
		udph->len = sizeof(struct udphdr);
		udph->check = 0;
		break;
	}
	case IPPROTO_TCP: {
		struct tcphdr *tcph;

		tcph = skb_put_zero(skb, sizeof(struct tcphdr));
		tcph->source	= sport;
		tcph->dest	= dport;
		tcph->doff	= sizeof(struct tcphdr) / 4;
		tcph->rst = 1;
		tcph->check = ~tcp_v4_check(sizeof(struct tcphdr),
					    src, dst, 0);
		break;
	}
	case IPPROTO_ICMP: {
		struct icmphdr *icmph;

		icmph = skb_put_zero(skb, sizeof(struct icmphdr));
		icmph->type = ICMP_ECHO;
		icmph->code = 0;
	}
	}

	return skb;
}

static int inet_rtm_valid_getroute_req(struct sk_buff *skb,
				       const struct nlmsghdr *nlh,
				       struct nlattr **tb,
				       struct netlink_ext_ack *extack)
{
	struct rtmsg *rtm;
	int i, err;

	if (nlh->nlmsg_len < nlmsg_msg_size(sizeof(*rtm))) {
		NL_SET_ERR_MSG(extack,
			       "ipv4: Invalid header for route get request");
		return -EINVAL;
	}

	if (!netlink_strict_get_check(skb))
		return nlmsg_parse_deprecated(nlh, sizeof(*rtm), tb, RTA_MAX,
					      rtm_ipv4_policy, extack);

	rtm = nlmsg_data(nlh);
	if ((rtm->rtm_src_len && rtm->rtm_src_len != 32) ||
	    (rtm->rtm_dst_len && rtm->rtm_dst_len != 32) ||
	    rtm->rtm_table || rtm->rtm_protocol ||
	    rtm->rtm_scope || rtm->rtm_type) {
		NL_SET_ERR_MSG(extack, "ipv4: Invalid values in header for route get request");
		return -EINVAL;
	}

	if (rtm->rtm_flags & ~(RTM_F_NOTIFY |
			       RTM_F_LOOKUP_TABLE |
			       RTM_F_FIB_MATCH)) {
		NL_SET_ERR_MSG(extack, "ipv4: Unsupported rtm_flags for route get request");
		return -EINVAL;
	}

	err = nlmsg_parse_deprecated_strict(nlh, sizeof(*rtm), tb, RTA_MAX,
					    rtm_ipv4_policy, extack);
	if (err)
		return err;

	if ((tb[RTA_SRC] && !rtm->rtm_src_len) ||
	    (tb[RTA_DST] && !rtm->rtm_dst_len)) {
		NL_SET_ERR_MSG(extack, "ipv4: rtm_src_len and rtm_dst_len must be 32 for IPv4");
		return -EINVAL;
	}

	for (i = 0; i <= RTA_MAX; i++) {
		if (!tb[i])
			continue;

		switch (i) {
		case RTA_IIF:
		case RTA_OIF:
		case RTA_SRC:
		case RTA_DST:
		case RTA_IP_PROTO:
		case RTA_SPORT:
		case RTA_DPORT:
		case RTA_MARK:
		case RTA_UID:
			break;
		default:
			NL_SET_ERR_MSG(extack, "ipv4: Unsupported attribute in route get request");
			return -EINVAL;
		}
	}

	return 0;
}

static int inet_rtm_getroute(struct sk_buff *in_skb, struct nlmsghdr *nlh,
			     struct netlink_ext_ack *extack)
{
	struct net *net = sock_net(in_skb->sk);
	struct nlattr *tb[RTA_MAX+1];
	u32 table_id = RT_TABLE_MAIN;
	__be16 sport = 0, dport = 0;
	struct fib_result res = {};
	u8 ip_proto = IPPROTO_UDP;
	struct rtable *rt = NULL;
	struct sk_buff *skb;
	struct rtmsg *rtm;
	struct flowi4 fl4 = {};
	__be32 dst = 0;
	__be32 src = 0;
	kuid_t uid;
	u32 iif;
	int err;
	int mark;

	err = inet_rtm_valid_getroute_req(in_skb, nlh, tb, extack);
	if (err < 0)
		return err;

	rtm = nlmsg_data(nlh);
	src = tb[RTA_SRC] ? nla_get_in_addr(tb[RTA_SRC]) : 0;
	dst = tb[RTA_DST] ? nla_get_in_addr(tb[RTA_DST]) : 0;
	iif = tb[RTA_IIF] ? nla_get_u32(tb[RTA_IIF]) : 0;
	mark = tb[RTA_MARK] ? nla_get_u32(tb[RTA_MARK]) : 0;
	if (tb[RTA_UID])
		uid = make_kuid(current_user_ns(), nla_get_u32(tb[RTA_UID]));
	else
		uid = (iif ? INVALID_UID : current_uid());

	if (tb[RTA_IP_PROTO]) {
		err = rtm_getroute_parse_ip_proto(tb[RTA_IP_PROTO],
						  &ip_proto, AF_INET, extack);
		if (err)
			return err;
	}

	if (tb[RTA_SPORT])
		sport = nla_get_be16(tb[RTA_SPORT]);

	if (tb[RTA_DPORT])
		dport = nla_get_be16(tb[RTA_DPORT]);

	skb = inet_rtm_getroute_build_skb(src, dst, ip_proto, sport, dport);
	if (!skb)
		return -ENOBUFS;

	fl4.daddr = dst;
	fl4.saddr = src;
	fl4.flowi4_tos = rtm->rtm_tos;
	fl4.flowi4_oif = tb[RTA_OIF] ? nla_get_u32(tb[RTA_OIF]) : 0;
	fl4.flowi4_mark = mark;
	fl4.flowi4_uid = uid;
	if (sport)
		fl4.fl4_sport = sport;
	if (dport)
		fl4.fl4_dport = dport;
	fl4.flowi4_proto = ip_proto;

	rcu_read_lock();

	if (iif) {
		struct net_device *dev;

		dev = dev_get_by_index_rcu(net, iif);
		if (!dev) {
			err = -ENODEV;
			goto errout_rcu;
		}

		fl4.flowi4_iif = iif; /* for rt_fill_info */
		skb->dev	= dev;
		skb->mark	= mark;
		err = ip_route_input_rcu(skb, dst, src, rtm->rtm_tos,
					 dev, &res);

		rt = skb_rtable(skb);
		if (err == 0 && rt->dst.error)
			err = -rt->dst.error;
	} else {
		fl4.flowi4_iif = LOOPBACK_IFINDEX;
		skb->dev = net->loopback_dev;
		rt = ip_route_output_key_hash_rcu(net, &fl4, &res, skb);
		err = 0;
		if (IS_ERR(rt))
			err = PTR_ERR(rt);
		else
			skb_dst_set(skb, &rt->dst);
	}

	if (err)
		goto errout_rcu;

	if (rtm->rtm_flags & RTM_F_NOTIFY)
		rt->rt_flags |= RTCF_NOTIFY;

	if (rtm->rtm_flags & RTM_F_LOOKUP_TABLE)
		table_id = res.table ? res.table->tb_id : 0;

	/* reset skb for netlink reply msg */
	skb_trim(skb, 0);
	skb_reset_network_header(skb);
	skb_reset_transport_header(skb);
	skb_reset_mac_header(skb);

	if (rtm->rtm_flags & RTM_F_FIB_MATCH) {
		if (!res.fi) {
			err = fib_props[res.type].error;
			if (!err)
				err = -EHOSTUNREACH;
			goto errout_rcu;
		}
		err = fib_dump_info(skb, NETLINK_CB(in_skb).portid,
				    nlh->nlmsg_seq, RTM_NEWROUTE, table_id,
				    rt->rt_type, res.prefix, res.prefixlen,
				    fl4.flowi4_tos, res.fi, 0);
	} else {
		err = rt_fill_info(net, dst, src, rt, table_id, &fl4, skb,
				   NETLINK_CB(in_skb).portid, nlh->nlmsg_seq);
	}
	if (err < 0)
		goto errout_rcu;

	rcu_read_unlock();

	err = rtnl_unicast(skb, net, NETLINK_CB(in_skb).portid);

errout_free:
	return err;
errout_rcu:
	rcu_read_unlock();
	kfree_skb(skb);
	goto errout_free;
}

void ip_rt_multicast_event(struct in_device *in_dev)
{
	rt_cache_flush(dev_net(in_dev->dev));
}

#ifdef CONFIG_SYSCTL
static int ip_rt_gc_interval __read_mostly  = 60 * HZ;
static int ip_rt_gc_min_interval __read_mostly	= HZ / 2;
static int ip_rt_gc_elasticity __read_mostly	= 8;
static int ip_min_valid_pmtu __read_mostly	= IPV4_MIN_MTU;

static int ipv4_sysctl_rtcache_flush(struct ctl_table *__ctl, int write,
					void __user *buffer,
					size_t *lenp, loff_t *ppos)
{
	struct net *net = (struct net *)__ctl->extra1;

	if (write) {
		rt_cache_flush(net);
		fnhe_genid_bump(net);
		return 0;
	}

	return -EINVAL;
}

static struct ctl_table ipv4_route_table[] = {
	{
		.procname	= "gc_thresh",
		.data		= &ipv4_dst_ops.gc_thresh,
		.maxlen		= sizeof(int),
		.mode		= 0644,
		.proc_handler	= proc_dointvec,
	},
	{
		.procname	= "max_size",
		.data		= &ip_rt_max_size,
		.maxlen		= sizeof(int),
		.mode		= 0644,
		.proc_handler	= proc_dointvec,
	},
	{
		/*  Deprecated. Use gc_min_interval_ms */

		.procname	= "gc_min_interval",
		.data		= &ip_rt_gc_min_interval,
		.maxlen		= sizeof(int),
		.mode		= 0644,
		.proc_handler	= proc_dointvec_jiffies,
	},
	{
		.procname	= "gc_min_interval_ms",
		.data		= &ip_rt_gc_min_interval,
		.maxlen		= sizeof(int),
		.mode		= 0644,
		.proc_handler	= proc_dointvec_ms_jiffies,
	},
	{
		.procname	= "gc_timeout",
		.data		= &ip_rt_gc_timeout,
		.maxlen		= sizeof(int),
		.mode		= 0644,
		.proc_handler	= proc_dointvec_jiffies,
	},
	{
		.procname	= "gc_interval",
		.data		= &ip_rt_gc_interval,
		.maxlen		= sizeof(int),
		.mode		= 0644,
		.proc_handler	= proc_dointvec_jiffies,
	},
	{
		.procname	= "redirect_load",
		.data		= &ip_rt_redirect_load,
		.maxlen		= sizeof(int),
		.mode		= 0644,
		.proc_handler	= proc_dointvec,
	},
	{
		.procname	= "redirect_number",
		.data		= &ip_rt_redirect_number,
		.maxlen		= sizeof(int),
		.mode		= 0644,
		.proc_handler	= proc_dointvec,
	},
	{
		.procname	= "redirect_silence",
		.data		= &ip_rt_redirect_silence,
		.maxlen		= sizeof(int),
		.mode		= 0644,
		.proc_handler	= proc_dointvec,
	},
	{
		.procname	= "error_cost",
		.data		= &ip_rt_error_cost,
		.maxlen		= sizeof(int),
		.mode		= 0644,
		.proc_handler	= proc_dointvec,
	},
	{
		.procname	= "error_burst",
		.data		= &ip_rt_error_burst,
		.maxlen		= sizeof(int),
		.mode		= 0644,
		.proc_handler	= proc_dointvec,
	},
	{
		.procname	= "gc_elasticity",
		.data		= &ip_rt_gc_elasticity,
		.maxlen		= sizeof(int),
		.mode		= 0644,
		.proc_handler	= proc_dointvec,
	},
	{
		.procname	= "mtu_expires",
		.data		= &ip_rt_mtu_expires,
		.maxlen		= sizeof(int),
		.mode		= 0644,
		.proc_handler	= proc_dointvec_jiffies,
	},
	{
		.procname	= "min_pmtu",
		.data		= &ip_rt_min_pmtu,
		.maxlen		= sizeof(int),
		.mode		= 0644,
		.proc_handler	= proc_dointvec_minmax,
		.extra1		= &ip_min_valid_pmtu,
	},
	{
		.procname	= "min_adv_mss",
		.data		= &ip_rt_min_advmss,
		.maxlen		= sizeof(int),
		.mode		= 0644,
		.proc_handler	= proc_dointvec,
	},
	{ }
};

static const char ipv4_route_flush_procname[] = "flush";

static struct ctl_table ipv4_route_flush_table[] = {
	{
		.procname	= ipv4_route_flush_procname,
		.maxlen		= sizeof(int),
		.mode		= 0200,
		.proc_handler	= ipv4_sysctl_rtcache_flush,
	},
	{ },
};

static __net_init int sysctl_route_net_init(struct net *net)
{
	struct ctl_table *tbl;

	tbl = ipv4_route_flush_table;
	if (!net_eq(net, &init_net)) {
		tbl = kmemdup(tbl, sizeof(ipv4_route_flush_table), GFP_KERNEL);
		if (!tbl)
			goto err_dup;

		/* Don't export non-whitelisted sysctls to unprivileged users */
		if (net->user_ns != &init_user_ns) {
			if (tbl[0].procname != ipv4_route_flush_procname)
				tbl[0].procname = NULL;
		}
	}
	tbl[0].extra1 = net;

	net->ipv4.route_hdr = register_net_sysctl(net, "net/ipv4/route", tbl);
	if (!net->ipv4.route_hdr)
		goto err_reg;
	return 0;

err_reg:
	if (tbl != ipv4_route_flush_table)
		kfree(tbl);
err_dup:
	return -ENOMEM;
}

static __net_exit void sysctl_route_net_exit(struct net *net)
{
	struct ctl_table *tbl;

	tbl = net->ipv4.route_hdr->ctl_table_arg;
	unregister_net_sysctl_table(net->ipv4.route_hdr);
	BUG_ON(tbl == ipv4_route_flush_table);
	kfree(tbl);
}

static __net_initdata struct pernet_operations sysctl_route_ops = {
	.init = sysctl_route_net_init,
	.exit = sysctl_route_net_exit,
};
#endif

static __net_init int rt_genid_init(struct net *net)
{
	atomic_set(&net->ipv4.rt_genid, 0);
	atomic_set(&net->fnhe_genid, 0);
	atomic_set(&net->ipv4.dev_addr_genid, get_random_int());
	return 0;
}

static __net_initdata struct pernet_operations rt_genid_ops = {
	.init = rt_genid_init,
};

static int __net_init ipv4_inetpeer_init(struct net *net)
{
	struct inet_peer_base *bp = kmalloc(sizeof(*bp), GFP_KERNEL);

	if (!bp)
		return -ENOMEM;
	inet_peer_base_init(bp);
	net->ipv4.peers = bp;
	return 0;
}

static void __net_exit ipv4_inetpeer_exit(struct net *net)
{
	struct inet_peer_base *bp = net->ipv4.peers;

	net->ipv4.peers = NULL;
	inetpeer_invalidate_tree(bp);
	kfree(bp);
}

static __net_initdata struct pernet_operations ipv4_inetpeer_ops = {
	.init	=	ipv4_inetpeer_init,
	.exit	=	ipv4_inetpeer_exit,
};

#ifdef CONFIG_IP_ROUTE_CLASSID
struct ip_rt_acct __percpu *ip_rt_acct __read_mostly;
#endif /* CONFIG_IP_ROUTE_CLASSID */

int __init ip_rt_init(void)
{
	int cpu;

	ip_idents = kmalloc_array(IP_IDENTS_SZ, sizeof(*ip_idents),
				  GFP_KERNEL);
	if (!ip_idents)
		panic("IP: failed to allocate ip_idents\n");

	prandom_bytes(ip_idents, IP_IDENTS_SZ * sizeof(*ip_idents));

	ip_tstamps = kcalloc(IP_IDENTS_SZ, sizeof(*ip_tstamps), GFP_KERNEL);
	if (!ip_tstamps)
		panic("IP: failed to allocate ip_tstamps\n");

	for_each_possible_cpu(cpu) {
		struct uncached_list *ul = &per_cpu(rt_uncached_list, cpu);

		INIT_LIST_HEAD(&ul->head);
		spin_lock_init(&ul->lock);
	}
#ifdef CONFIG_IP_ROUTE_CLASSID
	ip_rt_acct = __alloc_percpu(256 * sizeof(struct ip_rt_acct), __alignof__(struct ip_rt_acct));
	if (!ip_rt_acct)
		panic("IP: failed to allocate ip_rt_acct\n");
#endif

	ipv4_dst_ops.kmem_cachep =
		kmem_cache_create("ip_dst_cache", sizeof(struct rtable), 0,
				  SLAB_HWCACHE_ALIGN|SLAB_PANIC, NULL);

	ipv4_dst_blackhole_ops.kmem_cachep = ipv4_dst_ops.kmem_cachep;

	if (dst_entries_init(&ipv4_dst_ops) < 0)
		panic("IP: failed to allocate ipv4_dst_ops counter\n");

	if (dst_entries_init(&ipv4_dst_blackhole_ops) < 0)
		panic("IP: failed to allocate ipv4_dst_blackhole_ops counter\n");

	ipv4_dst_ops.gc_thresh = ~0;
	ip_rt_max_size = INT_MAX;

	devinet_init();
	ip_fib_init();

	if (ip_rt_proc_init())
		pr_err("Unable to create route proc files\n");
#ifdef CONFIG_XFRM
	xfrm_init();
	xfrm4_init();
#endif
	rtnl_register(PF_INET, RTM_GETROUTE, inet_rtm_getroute, NULL,
		      RTNL_FLAG_DOIT_UNLOCKED);

#ifdef CONFIG_SYSCTL
	register_pernet_subsys(&sysctl_route_ops);
#endif
	register_pernet_subsys(&rt_genid_ops);
	register_pernet_subsys(&ipv4_inetpeer_ops);
	return 0;
}

#ifdef CONFIG_SYSCTL
/*
 * We really need to sanitize the damn ipv4 init order, then all
 * this nonsense will go away.
 */
void __init ip_static_sysctl_init(void)
{
	register_net_sysctl(&init_net, "net/ipv4/route", ipv4_route_table);
}
#endif<|MERGE_RESOLUTION|>--- conflicted
+++ resolved
@@ -448,19 +448,11 @@
 		n = ip_neigh_gw4(dev, pkey);
 	}
 
-<<<<<<< HEAD
-	if (n && !refcount_inc_not_zero(&n->refcnt))
-		n = NULL;
-
-	rcu_read_unlock_bh();
-
-=======
 	if (!IS_ERR(n) && !refcount_inc_not_zero(&n->refcnt))
 		n = NULL;
 
 	rcu_read_unlock_bh();
 
->>>>>>> 6fb08f1a
 	return n;
 }
 
@@ -1588,11 +1580,7 @@
 		ip_dst_init_metrics(&rt->dst, fi->fib_metrics);
 
 #ifdef CONFIG_IP_ROUTE_CLASSID
-<<<<<<< HEAD
-		{
-=======
 		if (nhc->nhc_family == AF_INET) {
->>>>>>> 6fb08f1a
 			struct fib_nh *nh;
 
 			nh = container_of(nhc, struct fib_nh, nh_common);

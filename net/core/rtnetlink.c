--- conflicted
+++ resolved
@@ -4842,18 +4842,12 @@
 	if (err < 0)
 		goto errout;
 
-<<<<<<< HEAD
-	if (!skb->len) {
-		err = -EINVAL;
-=======
 	/* Notification info is only filled for bridge ports, not the bridge
 	 * device itself. Therefore, a zero notification length is valid and
 	 * should not result in an error.
 	 */
 	if (!skb->len)
->>>>>>> e38ab374
 		goto errout;
-	}
 
 	rtnl_notify(skb, net, 0, RTNLGRP_LINK, NULL, GFP_ATOMIC);
 	return 0;

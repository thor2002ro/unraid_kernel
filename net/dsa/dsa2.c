--- conflicted
+++ resolved
@@ -170,11 +170,7 @@
 	/* Check if the bridge is still in use, otherwise it is time
 	 * to clean it up so we can reuse this bridge_num later.
 	 */
-<<<<<<< HEAD
-	if (!dsa_bridge_num_find(bridge_dev))
-=======
 	if (dsa_bridge_num_find(bridge_dev) < 0)
->>>>>>> 318a54c0
 		clear_bit(bridge_num, &dsa_fwd_offloading_bridges);
 }
 

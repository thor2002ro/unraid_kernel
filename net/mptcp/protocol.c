// SPDX-License-Identifier: GPL-2.0
/* Multipath TCP
 *
 * Copyright (c) 2017 - 2019, Intel Corporation.
 */

#define pr_fmt(fmt) "MPTCP: " fmt

#include <linux/kernel.h>
#include <linux/module.h>
#include <linux/netdevice.h>
#include <linux/sched/signal.h>
#include <linux/atomic.h>
#include <net/sock.h>
#include <net/inet_common.h>
#include <net/inet_hashtables.h>
#include <net/protocol.h>
#include <net/tcp.h>
#include <net/tcp_states.h>
#if IS_ENABLED(CONFIG_MPTCP_IPV6)
#include <net/transp_v6.h>
#endif
#include <net/mptcp.h>
#include <net/xfrm.h>
#include "protocol.h"
#include "mib.h"

#define CREATE_TRACE_POINTS
#include <trace/events/mptcp.h>

#if IS_ENABLED(CONFIG_MPTCP_IPV6)
struct mptcp6_sock {
	struct mptcp_sock msk;
	struct ipv6_pinfo np;
};
#endif

struct mptcp_skb_cb {
	u64 map_seq;
	u64 end_seq;
	u32 offset;
};

#define MPTCP_SKB_CB(__skb)	((struct mptcp_skb_cb *)&((__skb)->cb[0]))

static struct percpu_counter mptcp_sockets_allocated;

static void __mptcp_destroy_sock(struct sock *sk);
static void __mptcp_check_send_data_fin(struct sock *sk);

DEFINE_PER_CPU(struct mptcp_delegated_action, mptcp_delegated_actions);
static struct net_device mptcp_napi_dev;

/* If msk has an initial subflow socket, and the MP_CAPABLE handshake has not
 * completed yet or has failed, return the subflow socket.
 * Otherwise return NULL.
 */
struct socket *__mptcp_nmpc_socket(const struct mptcp_sock *msk)
{
	if (!msk->subflow || READ_ONCE(msk->can_ack))
		return NULL;

	return msk->subflow;
}

/* Returns end sequence number of the receiver's advertised window */
static u64 mptcp_wnd_end(const struct mptcp_sock *msk)
{
	return READ_ONCE(msk->wnd_end);
}

static bool mptcp_is_tcpsk(struct sock *sk)
{
	struct socket *sock = sk->sk_socket;

	if (unlikely(sk->sk_prot == &tcp_prot)) {
		/* we are being invoked after mptcp_accept() has
		 * accepted a non-mp-capable flow: sk is a tcp_sk,
		 * not an mptcp one.
		 *
		 * Hand the socket over to tcp so all further socket ops
		 * bypass mptcp.
		 */
		sock->ops = &inet_stream_ops;
		return true;
#if IS_ENABLED(CONFIG_MPTCP_IPV6)
	} else if (unlikely(sk->sk_prot == &tcpv6_prot)) {
		sock->ops = &inet6_stream_ops;
		return true;
#endif
	}

	return false;
}

static int __mptcp_socket_create(struct mptcp_sock *msk)
{
	struct mptcp_subflow_context *subflow;
	struct sock *sk = (struct sock *)msk;
	struct socket *ssock;
	int err;

	err = mptcp_subflow_create_socket(sk, &ssock);
	if (err)
		return err;

	msk->first = ssock->sk;
	msk->subflow = ssock;
	subflow = mptcp_subflow_ctx(ssock->sk);
	list_add(&subflow->node, &msk->conn_list);
	sock_hold(ssock->sk);
	subflow->request_mptcp = 1;
	mptcp_sock_graft(msk->first, sk->sk_socket);

	return 0;
}

static void mptcp_drop(struct sock *sk, struct sk_buff *skb)
{
	sk_drops_add(sk, skb);
	__kfree_skb(skb);
}

static bool mptcp_try_coalesce(struct sock *sk, struct sk_buff *to,
			       struct sk_buff *from)
{
	bool fragstolen;
	int delta;

	if (MPTCP_SKB_CB(from)->offset ||
	    !skb_try_coalesce(to, from, &fragstolen, &delta))
		return false;

	pr_debug("colesced seq %llx into %llx new len %d new end seq %llx",
		 MPTCP_SKB_CB(from)->map_seq, MPTCP_SKB_CB(to)->map_seq,
		 to->len, MPTCP_SKB_CB(from)->end_seq);
	MPTCP_SKB_CB(to)->end_seq = MPTCP_SKB_CB(from)->end_seq;
	kfree_skb_partial(from, fragstolen);
	atomic_add(delta, &sk->sk_rmem_alloc);
	sk_mem_charge(sk, delta);
	return true;
}

static bool mptcp_ooo_try_coalesce(struct mptcp_sock *msk, struct sk_buff *to,
				   struct sk_buff *from)
{
	if (MPTCP_SKB_CB(from)->map_seq != MPTCP_SKB_CB(to)->end_seq)
		return false;

	return mptcp_try_coalesce((struct sock *)msk, to, from);
}

/* "inspired" by tcp_data_queue_ofo(), main differences:
 * - use mptcp seqs
 * - don't cope with sacks
 */
static void mptcp_data_queue_ofo(struct mptcp_sock *msk, struct sk_buff *skb)
{
	struct sock *sk = (struct sock *)msk;
	struct rb_node **p, *parent;
	u64 seq, end_seq, max_seq;
	struct sk_buff *skb1;

	seq = MPTCP_SKB_CB(skb)->map_seq;
	end_seq = MPTCP_SKB_CB(skb)->end_seq;
	max_seq = READ_ONCE(msk->rcv_wnd_sent);

	pr_debug("msk=%p seq=%llx limit=%llx empty=%d", msk, seq, max_seq,
		 RB_EMPTY_ROOT(&msk->out_of_order_queue));
	if (after64(end_seq, max_seq)) {
		/* out of window */
		mptcp_drop(sk, skb);
		pr_debug("oow by %lld, rcv_wnd_sent %llu\n",
			 (unsigned long long)end_seq - (unsigned long)max_seq,
			 (unsigned long long)msk->rcv_wnd_sent);
		MPTCP_INC_STATS(sock_net(sk), MPTCP_MIB_NODSSWINDOW);
		return;
	}

	p = &msk->out_of_order_queue.rb_node;
	MPTCP_INC_STATS(sock_net(sk), MPTCP_MIB_OFOQUEUE);
	if (RB_EMPTY_ROOT(&msk->out_of_order_queue)) {
		rb_link_node(&skb->rbnode, NULL, p);
		rb_insert_color(&skb->rbnode, &msk->out_of_order_queue);
		msk->ooo_last_skb = skb;
		goto end;
	}

	/* with 2 subflows, adding at end of ooo queue is quite likely
	 * Use of ooo_last_skb avoids the O(Log(N)) rbtree lookup.
	 */
	if (mptcp_ooo_try_coalesce(msk, msk->ooo_last_skb, skb)) {
		MPTCP_INC_STATS(sock_net(sk), MPTCP_MIB_OFOMERGE);
		MPTCP_INC_STATS(sock_net(sk), MPTCP_MIB_OFOQUEUETAIL);
		return;
	}

	/* Can avoid an rbtree lookup if we are adding skb after ooo_last_skb */
	if (!before64(seq, MPTCP_SKB_CB(msk->ooo_last_skb)->end_seq)) {
		MPTCP_INC_STATS(sock_net(sk), MPTCP_MIB_OFOQUEUETAIL);
		parent = &msk->ooo_last_skb->rbnode;
		p = &parent->rb_right;
		goto insert;
	}

	/* Find place to insert this segment. Handle overlaps on the way. */
	parent = NULL;
	while (*p) {
		parent = *p;
		skb1 = rb_to_skb(parent);
		if (before64(seq, MPTCP_SKB_CB(skb1)->map_seq)) {
			p = &parent->rb_left;
			continue;
		}
		if (before64(seq, MPTCP_SKB_CB(skb1)->end_seq)) {
			if (!after64(end_seq, MPTCP_SKB_CB(skb1)->end_seq)) {
				/* All the bits are present. Drop. */
				mptcp_drop(sk, skb);
				MPTCP_INC_STATS(sock_net(sk), MPTCP_MIB_DUPDATA);
				return;
			}
			if (after64(seq, MPTCP_SKB_CB(skb1)->map_seq)) {
				/* partial overlap:
				 *     |     skb      |
				 *  |     skb1    |
				 * continue traversing
				 */
			} else {
				/* skb's seq == skb1's seq and skb covers skb1.
				 * Replace skb1 with skb.
				 */
				rb_replace_node(&skb1->rbnode, &skb->rbnode,
						&msk->out_of_order_queue);
				mptcp_drop(sk, skb1);
				MPTCP_INC_STATS(sock_net(sk), MPTCP_MIB_DUPDATA);
				goto merge_right;
			}
		} else if (mptcp_ooo_try_coalesce(msk, skb1, skb)) {
			MPTCP_INC_STATS(sock_net(sk), MPTCP_MIB_OFOMERGE);
			return;
		}
		p = &parent->rb_right;
	}

insert:
	/* Insert segment into RB tree. */
	rb_link_node(&skb->rbnode, parent, p);
	rb_insert_color(&skb->rbnode, &msk->out_of_order_queue);

merge_right:
	/* Remove other segments covered by skb. */
	while ((skb1 = skb_rb_next(skb)) != NULL) {
		if (before64(end_seq, MPTCP_SKB_CB(skb1)->end_seq))
			break;
		rb_erase(&skb1->rbnode, &msk->out_of_order_queue);
		mptcp_drop(sk, skb1);
		MPTCP_INC_STATS(sock_net(sk), MPTCP_MIB_DUPDATA);
	}
	/* If there is no skb after us, we are the last_skb ! */
	if (!skb1)
		msk->ooo_last_skb = skb;

end:
	skb_condense(skb);
	skb_set_owner_r(skb, sk);
}

static bool __mptcp_move_skb(struct mptcp_sock *msk, struct sock *ssk,
			     struct sk_buff *skb, unsigned int offset,
			     size_t copy_len)
{
	struct mptcp_subflow_context *subflow = mptcp_subflow_ctx(ssk);
	struct sock *sk = (struct sock *)msk;
	struct sk_buff *tail;

	__skb_unlink(skb, &ssk->sk_receive_queue);

	skb_ext_reset(skb);
	skb_orphan(skb);

	/* try to fetch required memory from subflow */
	if (!sk_rmem_schedule(sk, skb, skb->truesize)) {
		int amount = sk_mem_pages(skb->truesize) << SK_MEM_QUANTUM_SHIFT;

		if (ssk->sk_forward_alloc < amount)
			goto drop;

		ssk->sk_forward_alloc -= amount;
		sk->sk_forward_alloc += amount;
	}

	/* the skb map_seq accounts for the skb offset:
	 * mptcp_subflow_get_mapped_dsn() is based on the current tp->copied_seq
	 * value
	 */
	MPTCP_SKB_CB(skb)->map_seq = mptcp_subflow_get_mapped_dsn(subflow);
	MPTCP_SKB_CB(skb)->end_seq = MPTCP_SKB_CB(skb)->map_seq + copy_len;
	MPTCP_SKB_CB(skb)->offset = offset;

	if (MPTCP_SKB_CB(skb)->map_seq == msk->ack_seq) {
		/* in sequence */
		WRITE_ONCE(msk->ack_seq, msk->ack_seq + copy_len);
		tail = skb_peek_tail(&sk->sk_receive_queue);
		if (tail && mptcp_try_coalesce(sk, tail, skb))
			return true;

		skb_set_owner_r(skb, sk);
		__skb_queue_tail(&sk->sk_receive_queue, skb);
		return true;
	} else if (after64(MPTCP_SKB_CB(skb)->map_seq, msk->ack_seq)) {
		mptcp_data_queue_ofo(msk, skb);
		return false;
	}

	/* old data, keep it simple and drop the whole pkt, sender
	 * will retransmit as needed, if needed.
	 */
	MPTCP_INC_STATS(sock_net(sk), MPTCP_MIB_DUPDATA);
drop:
	mptcp_drop(sk, skb);
	return false;
}

static void mptcp_stop_timer(struct sock *sk)
{
	struct inet_connection_sock *icsk = inet_csk(sk);

	sk_stop_timer(sk, &icsk->icsk_retransmit_timer);
	mptcp_sk(sk)->timer_ival = 0;
}

static void mptcp_close_wake_up(struct sock *sk)
{
	if (sock_flag(sk, SOCK_DEAD))
		return;

	sk->sk_state_change(sk);
	if (sk->sk_shutdown == SHUTDOWN_MASK ||
	    sk->sk_state == TCP_CLOSE)
		sk_wake_async(sk, SOCK_WAKE_WAITD, POLL_HUP);
	else
		sk_wake_async(sk, SOCK_WAKE_WAITD, POLL_IN);
}

static bool mptcp_pending_data_fin_ack(struct sock *sk)
{
	struct mptcp_sock *msk = mptcp_sk(sk);

	return !__mptcp_check_fallback(msk) &&
	       ((1 << sk->sk_state) &
		(TCPF_FIN_WAIT1 | TCPF_CLOSING | TCPF_LAST_ACK)) &&
	       msk->write_seq == READ_ONCE(msk->snd_una);
}

static void mptcp_check_data_fin_ack(struct sock *sk)
{
	struct mptcp_sock *msk = mptcp_sk(sk);

	/* Look for an acknowledged DATA_FIN */
	if (mptcp_pending_data_fin_ack(sk)) {
		WRITE_ONCE(msk->snd_data_fin_enable, 0);

		switch (sk->sk_state) {
		case TCP_FIN_WAIT1:
			inet_sk_state_store(sk, TCP_FIN_WAIT2);
			break;
		case TCP_CLOSING:
		case TCP_LAST_ACK:
			inet_sk_state_store(sk, TCP_CLOSE);
			break;
		}

		mptcp_close_wake_up(sk);
	}
}

static bool mptcp_pending_data_fin(struct sock *sk, u64 *seq)
{
	struct mptcp_sock *msk = mptcp_sk(sk);

	if (READ_ONCE(msk->rcv_data_fin) &&
	    ((1 << sk->sk_state) &
	     (TCPF_ESTABLISHED | TCPF_FIN_WAIT1 | TCPF_FIN_WAIT2))) {
		u64 rcv_data_fin_seq = READ_ONCE(msk->rcv_data_fin_seq);

		if (msk->ack_seq == rcv_data_fin_seq) {
			if (seq)
				*seq = rcv_data_fin_seq;

			return true;
		}
	}

	return false;
}

static void mptcp_set_datafin_timeout(const struct sock *sk)
{
	struct inet_connection_sock *icsk = inet_csk(sk);

	mptcp_sk(sk)->timer_ival = min(TCP_RTO_MAX,
				       TCP_RTO_MIN << icsk->icsk_retransmits);
}

static void mptcp_set_timeout(const struct sock *sk, const struct sock *ssk)
{
	long tout = ssk && inet_csk(ssk)->icsk_pending ?
				      inet_csk(ssk)->icsk_timeout - jiffies : 0;

	if (tout <= 0)
		tout = mptcp_sk(sk)->timer_ival;
	mptcp_sk(sk)->timer_ival = tout > 0 ? tout : TCP_RTO_MIN;
}

static bool tcp_can_send_ack(const struct sock *ssk)
{
	return !((1 << inet_sk_state_load(ssk)) &
	       (TCPF_SYN_SENT | TCPF_SYN_RECV | TCPF_TIME_WAIT | TCPF_CLOSE | TCPF_LISTEN));
}

static void mptcp_send_ack(struct mptcp_sock *msk)
{
	struct mptcp_subflow_context *subflow;

	mptcp_for_each_subflow(msk, subflow) {
		struct sock *ssk = mptcp_subflow_tcp_sock(subflow);

		lock_sock(ssk);
		if (tcp_can_send_ack(ssk))
			tcp_send_ack(ssk);
		release_sock(ssk);
	}
}

static bool mptcp_subflow_cleanup_rbuf(struct sock *ssk)
{
	int ret;

	lock_sock(ssk);
	ret = tcp_can_send_ack(ssk);
	if (ret)
		tcp_cleanup_rbuf(ssk, 1);
	release_sock(ssk);
	return ret;
}

static void mptcp_cleanup_rbuf(struct mptcp_sock *msk)
{
	struct sock *ack_hint = READ_ONCE(msk->ack_hint);
	int old_space = READ_ONCE(msk->old_wspace);
	struct mptcp_subflow_context *subflow;
	struct sock *sk = (struct sock *)msk;
	bool cleanup;

	/* this is a simple superset of what tcp_cleanup_rbuf() implements
	 * so that we don't have to acquire the ssk socket lock most of the time
	 * to do actually nothing
	 */
	cleanup = __mptcp_space(sk) - old_space >= max(0, old_space);
	if (!cleanup)
		return;

	/* if the hinted ssk is still active, try to use it */
	if (likely(ack_hint)) {
		mptcp_for_each_subflow(msk, subflow) {
			struct sock *ssk = mptcp_subflow_tcp_sock(subflow);

			if (ack_hint == ssk && mptcp_subflow_cleanup_rbuf(ssk))
				return;
		}
	}

	/* otherwise pick the first active subflow */
	mptcp_for_each_subflow(msk, subflow)
		if (mptcp_subflow_cleanup_rbuf(mptcp_subflow_tcp_sock(subflow)))
			return;
}

static bool mptcp_check_data_fin(struct sock *sk)
{
	struct mptcp_sock *msk = mptcp_sk(sk);
	u64 rcv_data_fin_seq;
	bool ret = false;

	if (__mptcp_check_fallback(msk))
		return ret;

	/* Need to ack a DATA_FIN received from a peer while this side
	 * of the connection is in ESTABLISHED, FIN_WAIT1, or FIN_WAIT2.
	 * msk->rcv_data_fin was set when parsing the incoming options
	 * at the subflow level and the msk lock was not held, so this
	 * is the first opportunity to act on the DATA_FIN and change
	 * the msk state.
	 *
	 * If we are caught up to the sequence number of the incoming
	 * DATA_FIN, send the DATA_ACK now and do state transition.  If
	 * not caught up, do nothing and let the recv code send DATA_ACK
	 * when catching up.
	 */

	if (mptcp_pending_data_fin(sk, &rcv_data_fin_seq)) {
		WRITE_ONCE(msk->ack_seq, msk->ack_seq + 1);
		WRITE_ONCE(msk->rcv_data_fin, 0);

		sk->sk_shutdown |= RCV_SHUTDOWN;
		smp_mb__before_atomic(); /* SHUTDOWN must be visible first */
		set_bit(MPTCP_DATA_READY, &msk->flags);

		switch (sk->sk_state) {
		case TCP_ESTABLISHED:
			inet_sk_state_store(sk, TCP_CLOSE_WAIT);
			break;
		case TCP_FIN_WAIT1:
			inet_sk_state_store(sk, TCP_CLOSING);
			break;
		case TCP_FIN_WAIT2:
			inet_sk_state_store(sk, TCP_CLOSE);
			break;
		default:
			/* Other states not expected */
			WARN_ON_ONCE(1);
			break;
		}

		ret = true;
		mptcp_set_timeout(sk, NULL);
		mptcp_send_ack(msk);
		mptcp_close_wake_up(sk);
	}
	return ret;
}

static bool __mptcp_move_skbs_from_subflow(struct mptcp_sock *msk,
					   struct sock *ssk,
					   unsigned int *bytes)
{
	struct mptcp_subflow_context *subflow = mptcp_subflow_ctx(ssk);
	struct sock *sk = (struct sock *)msk;
	unsigned int moved = 0;
	bool more_data_avail;
	struct tcp_sock *tp;
	bool done = false;
	int sk_rbuf;

	sk_rbuf = READ_ONCE(sk->sk_rcvbuf);

	if (!(sk->sk_userlocks & SOCK_RCVBUF_LOCK)) {
		int ssk_rbuf = READ_ONCE(ssk->sk_rcvbuf);

		if (unlikely(ssk_rbuf > sk_rbuf)) {
			WRITE_ONCE(sk->sk_rcvbuf, ssk_rbuf);
			sk_rbuf = ssk_rbuf;
		}
	}

	pr_debug("msk=%p ssk=%p", msk, ssk);
	tp = tcp_sk(ssk);
	do {
		u32 map_remaining, offset;
		u32 seq = tp->copied_seq;
		struct sk_buff *skb;
		bool fin;

		/* try to move as much data as available */
		map_remaining = subflow->map_data_len -
				mptcp_subflow_get_map_offset(subflow);

		skb = skb_peek(&ssk->sk_receive_queue);
		if (!skb) {
			/* if no data is found, a racing workqueue/recvmsg
			 * already processed the new data, stop here or we
			 * can enter an infinite loop
			 */
			if (!moved)
				done = true;
			break;
		}

		if (__mptcp_check_fallback(msk)) {
			/* if we are running under the workqueue, TCP could have
			 * collapsed skbs between dummy map creation and now
			 * be sure to adjust the size
			 */
			map_remaining = skb->len;
			subflow->map_data_len = skb->len;
		}

		offset = seq - TCP_SKB_CB(skb)->seq;
		fin = TCP_SKB_CB(skb)->tcp_flags & TCPHDR_FIN;
		if (fin) {
			done = true;
			seq++;
		}

		if (offset < skb->len) {
			size_t len = skb->len - offset;

			if (tp->urg_data)
				done = true;

			if (__mptcp_move_skb(msk, ssk, skb, offset, len))
				moved += len;
			seq += len;

			if (WARN_ON_ONCE(map_remaining < len))
				break;
		} else {
			WARN_ON_ONCE(!fin);
			sk_eat_skb(ssk, skb);
			done = true;
		}

		WRITE_ONCE(tp->copied_seq, seq);
		more_data_avail = mptcp_subflow_data_available(ssk);

		if (atomic_read(&sk->sk_rmem_alloc) > sk_rbuf) {
			done = true;
			break;
		}
	} while (more_data_avail);
	WRITE_ONCE(msk->ack_hint, ssk);

	*bytes += moved;
	return done;
}

static bool __mptcp_ofo_queue(struct mptcp_sock *msk)
{
	struct sock *sk = (struct sock *)msk;
	struct sk_buff *skb, *tail;
	bool moved = false;
	struct rb_node *p;
	u64 end_seq;

	p = rb_first(&msk->out_of_order_queue);
	pr_debug("msk=%p empty=%d", msk, RB_EMPTY_ROOT(&msk->out_of_order_queue));
	while (p) {
		skb = rb_to_skb(p);
		if (after64(MPTCP_SKB_CB(skb)->map_seq, msk->ack_seq))
			break;

		p = rb_next(p);
		rb_erase(&skb->rbnode, &msk->out_of_order_queue);

		if (unlikely(!after64(MPTCP_SKB_CB(skb)->end_seq,
				      msk->ack_seq))) {
			mptcp_drop(sk, skb);
			MPTCP_INC_STATS(sock_net(sk), MPTCP_MIB_DUPDATA);
			continue;
		}

		end_seq = MPTCP_SKB_CB(skb)->end_seq;
		tail = skb_peek_tail(&sk->sk_receive_queue);
		if (!tail || !mptcp_ooo_try_coalesce(msk, tail, skb)) {
			int delta = msk->ack_seq - MPTCP_SKB_CB(skb)->map_seq;

			/* skip overlapping data, if any */
			pr_debug("uncoalesced seq=%llx ack seq=%llx delta=%d",
				 MPTCP_SKB_CB(skb)->map_seq, msk->ack_seq,
				 delta);
			MPTCP_SKB_CB(skb)->offset += delta;
			__skb_queue_tail(&sk->sk_receive_queue, skb);
		}
		msk->ack_seq = end_seq;
		moved = true;
	}
	return moved;
}

/* In most cases we will be able to lock the mptcp socket.  If its already
 * owned, we need to defer to the work queue to avoid ABBA deadlock.
 */
static bool move_skbs_to_msk(struct mptcp_sock *msk, struct sock *ssk)
{
	struct sock *sk = (struct sock *)msk;
	unsigned int moved = 0;

	if (inet_sk_state_load(sk) == TCP_CLOSE)
		return false;

	__mptcp_move_skbs_from_subflow(msk, ssk, &moved);
	__mptcp_ofo_queue(msk);
	if (unlikely(ssk->sk_err)) {
		if (!sock_owned_by_user(sk))
			__mptcp_error_report(sk);
		else
			set_bit(MPTCP_ERROR_REPORT,  &msk->flags);
	}

	/* If the moves have caught up with the DATA_FIN sequence number
	 * it's time to ack the DATA_FIN and change socket state, but
	 * this is not a good place to change state. Let the workqueue
	 * do it.
	 */
	if (mptcp_pending_data_fin(sk, NULL))
		mptcp_schedule_work(sk);
	return moved > 0;
}

void mptcp_data_ready(struct sock *sk, struct sock *ssk)
{
	struct mptcp_subflow_context *subflow = mptcp_subflow_ctx(ssk);
	struct mptcp_sock *msk = mptcp_sk(sk);
	int sk_rbuf, ssk_rbuf;

	/* The peer can send data while we are shutting down this
	 * subflow at msk destruction time, but we must avoid enqueuing
	 * more data to the msk receive queue
	 */
	if (unlikely(subflow->disposable))
		return;

	ssk_rbuf = READ_ONCE(ssk->sk_rcvbuf);
	sk_rbuf = READ_ONCE(sk->sk_rcvbuf);
	if (unlikely(ssk_rbuf > sk_rbuf))
		sk_rbuf = ssk_rbuf;

	/* over limit? can't append more skbs to msk, Also, no need to wake-up*/
	if (atomic_read(&sk->sk_rmem_alloc) > sk_rbuf)
		return;

	/* Wake-up the reader only for in-sequence data */
	mptcp_data_lock(sk);
	if (move_skbs_to_msk(msk, ssk)) {
		set_bit(MPTCP_DATA_READY, &msk->flags);
		sk->sk_data_ready(sk);
	}
	mptcp_data_unlock(sk);
}

static bool mptcp_do_flush_join_list(struct mptcp_sock *msk)
{
	struct mptcp_subflow_context *subflow;
	bool ret = false;

	if (likely(list_empty(&msk->join_list)))
		return false;

	spin_lock_bh(&msk->join_list_lock);
	list_for_each_entry(subflow, &msk->join_list, node) {
		u32 sseq = READ_ONCE(subflow->setsockopt_seq);

		mptcp_propagate_sndbuf((struct sock *)msk, mptcp_subflow_tcp_sock(subflow));
		if (READ_ONCE(msk->setsockopt_seq) != sseq)
			ret = true;
	}
	list_splice_tail_init(&msk->join_list, &msk->conn_list);
	spin_unlock_bh(&msk->join_list_lock);

	return ret;
}

void __mptcp_flush_join_list(struct mptcp_sock *msk)
{
	if (likely(!mptcp_do_flush_join_list(msk)))
		return;

	if (!test_and_set_bit(MPTCP_WORK_SYNC_SETSOCKOPT, &msk->flags))
		mptcp_schedule_work((struct sock *)msk);
}

static void mptcp_flush_join_list(struct mptcp_sock *msk)
{
	bool sync_needed = test_and_clear_bit(MPTCP_WORK_SYNC_SETSOCKOPT, &msk->flags);

	might_sleep();

	if (!mptcp_do_flush_join_list(msk) && !sync_needed)
		return;

	mptcp_sockopt_sync_all(msk);
}

static bool mptcp_timer_pending(struct sock *sk)
{
	return timer_pending(&inet_csk(sk)->icsk_retransmit_timer);
}

static void mptcp_reset_timer(struct sock *sk)
{
	struct inet_connection_sock *icsk = inet_csk(sk);
	unsigned long tout;

	/* prevent rescheduling on close */
	if (unlikely(inet_sk_state_load(sk) == TCP_CLOSE))
		return;

	/* should never be called with mptcp level timer cleared */
	tout = READ_ONCE(mptcp_sk(sk)->timer_ival);
	if (WARN_ON_ONCE(!tout))
		tout = TCP_RTO_MIN;
	sk_reset_timer(sk, &icsk->icsk_retransmit_timer, jiffies + tout);
}

bool mptcp_schedule_work(struct sock *sk)
{
	if (inet_sk_state_load(sk) != TCP_CLOSE &&
	    schedule_work(&mptcp_sk(sk)->work)) {
		/* each subflow already holds a reference to the sk, and the
		 * workqueue is invoked by a subflow, so sk can't go away here.
		 */
		sock_hold(sk);
		return true;
	}
	return false;
}

void mptcp_subflow_eof(struct sock *sk)
{
	if (!test_and_set_bit(MPTCP_WORK_EOF, &mptcp_sk(sk)->flags))
		mptcp_schedule_work(sk);
}

static void mptcp_check_for_eof(struct mptcp_sock *msk)
{
	struct mptcp_subflow_context *subflow;
	struct sock *sk = (struct sock *)msk;
	int receivers = 0;

	mptcp_for_each_subflow(msk, subflow)
		receivers += !subflow->rx_eof;
	if (receivers)
		return;

	if (!(sk->sk_shutdown & RCV_SHUTDOWN)) {
		/* hopefully temporary hack: propagate shutdown status
		 * to msk, when all subflows agree on it
		 */
		sk->sk_shutdown |= RCV_SHUTDOWN;

		smp_mb__before_atomic(); /* SHUTDOWN must be visible first */
		set_bit(MPTCP_DATA_READY, &msk->flags);
		sk->sk_data_ready(sk);
	}

	switch (sk->sk_state) {
	case TCP_ESTABLISHED:
		inet_sk_state_store(sk, TCP_CLOSE_WAIT);
		break;
	case TCP_FIN_WAIT1:
		inet_sk_state_store(sk, TCP_CLOSING);
		break;
	case TCP_FIN_WAIT2:
		inet_sk_state_store(sk, TCP_CLOSE);
		break;
	default:
		return;
	}
	mptcp_close_wake_up(sk);
}

static struct sock *mptcp_subflow_recv_lookup(const struct mptcp_sock *msk)
{
	struct mptcp_subflow_context *subflow;
	struct sock *sk = (struct sock *)msk;

	sock_owned_by_me(sk);

	mptcp_for_each_subflow(msk, subflow) {
		if (READ_ONCE(subflow->data_avail))
			return mptcp_subflow_tcp_sock(subflow);
	}

	return NULL;
}

static bool mptcp_skb_can_collapse_to(u64 write_seq,
				      const struct sk_buff *skb,
				      const struct mptcp_ext *mpext)
{
	if (!tcp_skb_can_collapse_to(skb))
		return false;

	/* can collapse only if MPTCP level sequence is in order and this
	 * mapping has not been xmitted yet
	 */
	return mpext && mpext->data_seq + mpext->data_len == write_seq &&
	       !mpext->frozen;
}

/* we can append data to the given data frag if:
 * - there is space available in the backing page_frag
 * - the data frag tail matches the current page_frag free offset
 * - the data frag end sequence number matches the current write seq
 */
static bool mptcp_frag_can_collapse_to(const struct mptcp_sock *msk,
				       const struct page_frag *pfrag,
				       const struct mptcp_data_frag *df)
{
	return df && pfrag->page == df->page &&
		pfrag->size - pfrag->offset > 0 &&
		pfrag->offset == (df->offset + df->data_len) &&
		df->data_seq + df->data_len == msk->write_seq;
}

static int mptcp_wmem_with_overhead(struct sock *sk, int size)
{
	struct mptcp_sock *msk = mptcp_sk(sk);
	int ret, skbs;

	ret = size + ((sizeof(struct mptcp_data_frag) * size) >> PAGE_SHIFT);
	skbs = (msk->tx_pending_data + size) / msk->size_goal_cache;
	if (skbs < msk->skb_tx_cache.qlen)
		return ret;

	return ret + (skbs - msk->skb_tx_cache.qlen) * SKB_TRUESIZE(MAX_TCP_HEADER);
}

static void __mptcp_wmem_reserve(struct sock *sk, int size)
{
	int amount = mptcp_wmem_with_overhead(sk, size);
	struct mptcp_sock *msk = mptcp_sk(sk);

	WARN_ON_ONCE(msk->wmem_reserved);
	if (WARN_ON_ONCE(amount < 0))
		amount = 0;

	if (amount <= sk->sk_forward_alloc)
		goto reserve;

	/* under memory pressure try to reserve at most a single page
	 * otherwise try to reserve the full estimate and fallback
	 * to a single page before entering the error path
	 */
	if ((tcp_under_memory_pressure(sk) && amount > PAGE_SIZE) ||
	    !sk_wmem_schedule(sk, amount)) {
		if (amount <= PAGE_SIZE)
			goto nomem;

		amount = PAGE_SIZE;
		if (!sk_wmem_schedule(sk, amount))
			goto nomem;
	}

reserve:
	msk->wmem_reserved = amount;
	sk->sk_forward_alloc -= amount;
	return;

nomem:
	/* we will wait for memory on next allocation */
	msk->wmem_reserved = -1;
}

static void __mptcp_update_wmem(struct sock *sk)
{
	struct mptcp_sock *msk = mptcp_sk(sk);

#ifdef CONFIG_LOCKDEP
	WARN_ON_ONCE(!lockdep_is_held(&sk->sk_lock.slock));
#endif

	if (!msk->wmem_reserved)
		return;

	if (msk->wmem_reserved < 0)
		msk->wmem_reserved = 0;
	if (msk->wmem_reserved > 0) {
		sk->sk_forward_alloc += msk->wmem_reserved;
		msk->wmem_reserved = 0;
	}
}

static bool mptcp_wmem_alloc(struct sock *sk, int size)
{
	struct mptcp_sock *msk = mptcp_sk(sk);

	/* check for pre-existing error condition */
	if (msk->wmem_reserved < 0)
		return false;

	if (msk->wmem_reserved >= size)
		goto account;

	mptcp_data_lock(sk);
	if (!sk_wmem_schedule(sk, size)) {
		mptcp_data_unlock(sk);
		return false;
	}

	sk->sk_forward_alloc -= size;
	msk->wmem_reserved += size;
	mptcp_data_unlock(sk);

account:
	msk->wmem_reserved -= size;
	return true;
}

static void mptcp_wmem_uncharge(struct sock *sk, int size)
{
	struct mptcp_sock *msk = mptcp_sk(sk);

	if (msk->wmem_reserved < 0)
		msk->wmem_reserved = 0;
	msk->wmem_reserved += size;
}

static void mptcp_mem_reclaim_partial(struct sock *sk)
{
	struct mptcp_sock *msk = mptcp_sk(sk);

	/* if we are experiencing a transint allocation error,
	 * the forward allocation memory has been already
	 * released
	 */
	if (msk->wmem_reserved < 0)
		return;

	mptcp_data_lock(sk);
	sk->sk_forward_alloc += msk->wmem_reserved;
	sk_mem_reclaim_partial(sk);
	msk->wmem_reserved = sk->sk_forward_alloc;
	sk->sk_forward_alloc = 0;
	mptcp_data_unlock(sk);
}

static void dfrag_uncharge(struct sock *sk, int len)
{
	sk_mem_uncharge(sk, len);
	sk_wmem_queued_add(sk, -len);
}

static void dfrag_clear(struct sock *sk, struct mptcp_data_frag *dfrag)
{
	int len = dfrag->data_len + dfrag->overhead;

	list_del(&dfrag->list);
	dfrag_uncharge(sk, len);
	put_page(dfrag->page);
}

static void __mptcp_clean_una(struct sock *sk)
{
	struct mptcp_sock *msk = mptcp_sk(sk);
	struct mptcp_data_frag *dtmp, *dfrag;
	bool cleaned = false;
	u64 snd_una;

	/* on fallback we just need to ignore snd_una, as this is really
	 * plain TCP
	 */
	if (__mptcp_check_fallback(msk))
		msk->snd_una = READ_ONCE(msk->snd_nxt);

	snd_una = msk->snd_una;
	list_for_each_entry_safe(dfrag, dtmp, &msk->rtx_queue, list) {
		if (after64(dfrag->data_seq + dfrag->data_len, snd_una))
			break;

		if (WARN_ON_ONCE(dfrag == msk->first_pending))
			break;
		dfrag_clear(sk, dfrag);
		cleaned = true;
	}

	dfrag = mptcp_rtx_head(sk);
	if (dfrag && after64(snd_una, dfrag->data_seq)) {
		u64 delta = snd_una - dfrag->data_seq;

		if (WARN_ON_ONCE(delta > dfrag->already_sent))
			goto out;

		dfrag->data_seq += delta;
		dfrag->offset += delta;
		dfrag->data_len -= delta;
		dfrag->already_sent -= delta;

		dfrag_uncharge(sk, delta);
		cleaned = true;
	}

out:
	if (cleaned) {
		if (tcp_under_memory_pressure(sk)) {
			__mptcp_update_wmem(sk);
			sk_mem_reclaim_partial(sk);
		}
	}

	if (snd_una == READ_ONCE(msk->snd_nxt)) {
		if (msk->timer_ival && !mptcp_data_fin_enabled(msk))
			mptcp_stop_timer(sk);
	} else {
		mptcp_reset_timer(sk);
	}
}

static void __mptcp_clean_una_wakeup(struct sock *sk)
{
<<<<<<< HEAD
=======
#ifdef CONFIG_LOCKDEP
	WARN_ON_ONCE(!lockdep_is_held(&sk->sk_lock.slock));
#endif
>>>>>>> 11e4b63a
	__mptcp_clean_una(sk);
	mptcp_write_space(sk);
}

<<<<<<< HEAD
=======
static void mptcp_clean_una_wakeup(struct sock *sk)
{
	mptcp_data_lock(sk);
	__mptcp_clean_una_wakeup(sk);
	mptcp_data_unlock(sk);
}

>>>>>>> 11e4b63a
static void mptcp_enter_memory_pressure(struct sock *sk)
{
	struct mptcp_subflow_context *subflow;
	struct mptcp_sock *msk = mptcp_sk(sk);
	bool first = true;

	sk_stream_moderate_sndbuf(sk);
	mptcp_for_each_subflow(msk, subflow) {
		struct sock *ssk = mptcp_subflow_tcp_sock(subflow);

		if (first)
			tcp_enter_memory_pressure(ssk);
		sk_stream_moderate_sndbuf(ssk);
		first = false;
	}
}

/* ensure we get enough memory for the frag hdr, beyond some minimal amount of
 * data
 */
static bool mptcp_page_frag_refill(struct sock *sk, struct page_frag *pfrag)
{
	if (likely(skb_page_frag_refill(32U + sizeof(struct mptcp_data_frag),
					pfrag, sk->sk_allocation)))
		return true;

	mptcp_enter_memory_pressure(sk);
	return false;
}

static struct mptcp_data_frag *
mptcp_carve_data_frag(const struct mptcp_sock *msk, struct page_frag *pfrag,
		      int orig_offset)
{
	int offset = ALIGN(orig_offset, sizeof(long));
	struct mptcp_data_frag *dfrag;

	dfrag = (struct mptcp_data_frag *)(page_to_virt(pfrag->page) + offset);
	dfrag->data_len = 0;
	dfrag->data_seq = msk->write_seq;
	dfrag->overhead = offset - orig_offset + sizeof(struct mptcp_data_frag);
	dfrag->offset = offset + sizeof(struct mptcp_data_frag);
	dfrag->already_sent = 0;
	dfrag->page = pfrag->page;

	return dfrag;
}

struct mptcp_sendmsg_info {
	int mss_now;
	int size_goal;
	u16 limit;
	u16 sent;
	unsigned int flags;
};

static int mptcp_check_allowed_size(struct mptcp_sock *msk, u64 data_seq,
				    int avail_size)
{
	u64 window_end = mptcp_wnd_end(msk);

	if (__mptcp_check_fallback(msk))
		return avail_size;

	if (!before64(data_seq + avail_size, window_end)) {
		u64 allowed_size = window_end - data_seq;

		return min_t(unsigned int, allowed_size, avail_size);
	}

	return avail_size;
}

static bool __mptcp_add_ext(struct sk_buff *skb, gfp_t gfp)
{
	struct skb_ext *mpext = __skb_ext_alloc(gfp);

	if (!mpext)
		return false;
	__skb_ext_set(skb, SKB_EXT_MPTCP, mpext);
	return true;
}

static struct sk_buff *__mptcp_do_alloc_tx_skb(struct sock *sk, gfp_t gfp)
{
	struct sk_buff *skb;

	skb = alloc_skb_fclone(MAX_TCP_HEADER, gfp);
	if (likely(skb)) {
		if (likely(__mptcp_add_ext(skb, gfp))) {
			skb_reserve(skb, MAX_TCP_HEADER);
			skb->reserved_tailroom = skb->end - skb->tail;
			return skb;
		}
		__kfree_skb(skb);
	} else {
		mptcp_enter_memory_pressure(sk);
	}
	return NULL;
}

static bool mptcp_tx_cache_refill(struct sock *sk, int size,
				  struct sk_buff_head *skbs, int *total_ts)
{
	struct mptcp_sock *msk = mptcp_sk(sk);
	struct sk_buff *skb;
	int space_needed;

	if (unlikely(tcp_under_memory_pressure(sk))) {
		mptcp_mem_reclaim_partial(sk);

		/* under pressure pre-allocate at most a single skb */
		if (msk->skb_tx_cache.qlen)
			return true;
		space_needed = msk->size_goal_cache;
	} else {
		space_needed = msk->tx_pending_data + size -
			       msk->skb_tx_cache.qlen * msk->size_goal_cache;
	}

	while (space_needed > 0) {
		skb = __mptcp_do_alloc_tx_skb(sk, sk->sk_allocation);
		if (unlikely(!skb)) {
			/* under memory pressure, try to pass the caller a
			 * single skb to allow forward progress
			 */
			while (skbs->qlen > 1) {
				skb = __skb_dequeue_tail(skbs);
				*total_ts -= skb->truesize;
				__kfree_skb(skb);
			}
			return skbs->qlen > 0;
		}

		*total_ts += skb->truesize;
		__skb_queue_tail(skbs, skb);
		space_needed -= msk->size_goal_cache;
	}
	return true;
}

static bool __mptcp_alloc_tx_skb(struct sock *sk, struct sock *ssk, gfp_t gfp)
{
	struct mptcp_sock *msk = mptcp_sk(sk);
	struct sk_buff *skb;

	if (ssk->sk_tx_skb_cache) {
		skb = ssk->sk_tx_skb_cache;
		if (unlikely(!skb_ext_find(skb, SKB_EXT_MPTCP) &&
			     !__mptcp_add_ext(skb, gfp)))
			return false;
		return true;
	}

	skb = skb_peek(&msk->skb_tx_cache);
	if (skb) {
		if (likely(sk_wmem_schedule(ssk, skb->truesize))) {
			skb = __skb_dequeue(&msk->skb_tx_cache);
			if (WARN_ON_ONCE(!skb))
				return false;

			mptcp_wmem_uncharge(sk, skb->truesize);
			ssk->sk_tx_skb_cache = skb;
			return true;
		}

		/* over memory limit, no point to try to allocate a new skb */
		return false;
	}

	skb = __mptcp_do_alloc_tx_skb(sk, gfp);
	if (!skb)
		return false;

	if (likely(sk_wmem_schedule(ssk, skb->truesize))) {
		ssk->sk_tx_skb_cache = skb;
		return true;
	}
	kfree_skb(skb);
	return false;
}

static bool mptcp_must_reclaim_memory(struct sock *sk, struct sock *ssk)
{
	return !ssk->sk_tx_skb_cache &&
	       !skb_peek(&mptcp_sk(sk)->skb_tx_cache) &&
	       tcp_under_memory_pressure(sk);
}

static bool mptcp_alloc_tx_skb(struct sock *sk, struct sock *ssk)
{
	if (unlikely(mptcp_must_reclaim_memory(sk, ssk)))
		mptcp_mem_reclaim_partial(sk);
	return __mptcp_alloc_tx_skb(sk, ssk, sk->sk_allocation);
}

static int mptcp_sendmsg_frag(struct sock *sk, struct sock *ssk,
			      struct mptcp_data_frag *dfrag,
			      struct mptcp_sendmsg_info *info)
{
	u64 data_seq = dfrag->data_seq + info->sent;
	struct mptcp_sock *msk = mptcp_sk(sk);
	bool zero_window_probe = false;
	struct mptcp_ext *mpext = NULL;
	struct sk_buff *skb, *tail;
	bool can_collapse = false;
	int size_bias = 0;
	int avail_size;
	size_t ret = 0;

	pr_debug("msk=%p ssk=%p sending dfrag at seq=%llu len=%u already sent=%u",
		 msk, ssk, dfrag->data_seq, dfrag->data_len, info->sent);

	/* compute send limit */
	info->mss_now = tcp_send_mss(ssk, &info->size_goal, info->flags);
	avail_size = info->size_goal;
	msk->size_goal_cache = info->size_goal;
	skb = tcp_write_queue_tail(ssk);
	if (skb) {
		/* Limit the write to the size available in the
		 * current skb, if any, so that we create at most a new skb.
		 * Explicitly tells TCP internals to avoid collapsing on later
		 * queue management operation, to avoid breaking the ext <->
		 * SSN association set here
		 */
		mpext = skb_ext_find(skb, SKB_EXT_MPTCP);
		can_collapse = (info->size_goal - skb->len > 0) &&
			 mptcp_skb_can_collapse_to(data_seq, skb, mpext);
		if (!can_collapse) {
			TCP_SKB_CB(skb)->eor = 1;
		} else {
			size_bias = skb->len;
			avail_size = info->size_goal - skb->len;
		}
	}

	/* Zero window and all data acked? Probe. */
	avail_size = mptcp_check_allowed_size(msk, data_seq, avail_size);
	if (avail_size == 0) {
		u64 snd_una = READ_ONCE(msk->snd_una);

		if (skb || snd_una != msk->snd_nxt)
			return 0;
		zero_window_probe = true;
		data_seq = snd_una - 1;
		avail_size = 1;
	}

	if (WARN_ON_ONCE(info->sent > info->limit ||
			 info->limit > dfrag->data_len))
		return 0;

	ret = info->limit - info->sent;
	tail = tcp_build_frag(ssk, avail_size + size_bias, info->flags,
			      dfrag->page, dfrag->offset + info->sent, &ret);
	if (!tail) {
		tcp_remove_empty_skb(sk, tcp_write_queue_tail(ssk));
		return -ENOMEM;
	}

	/* if the tail skb is still the cached one, collapsing really happened.
	 */
	if (skb == tail) {
		TCP_SKB_CB(tail)->tcp_flags &= ~TCPHDR_PSH;
		mpext->data_len += ret;
		WARN_ON_ONCE(!can_collapse);
		WARN_ON_ONCE(zero_window_probe);
		goto out;
	}

	mpext = skb_ext_find(tail, SKB_EXT_MPTCP);
	if (WARN_ON_ONCE(!mpext)) {
		/* should never reach here, stream corrupted */
		return -EINVAL;
	}

	memset(mpext, 0, sizeof(*mpext));
	mpext->data_seq = data_seq;
	mpext->subflow_seq = mptcp_subflow_ctx(ssk)->rel_write_seq;
	mpext->data_len = ret;
	mpext->use_map = 1;
	mpext->dsn64 = 1;

	pr_debug("data_seq=%llu subflow_seq=%u data_len=%u dsn64=%d",
		 mpext->data_seq, mpext->subflow_seq, mpext->data_len,
		 mpext->dsn64);

	if (zero_window_probe) {
		mptcp_subflow_ctx(ssk)->rel_write_seq += ret;
		mpext->frozen = 1;
		ret = 0;
		tcp_push_pending_frames(ssk);
	}
out:
	mptcp_subflow_ctx(ssk)->rel_write_seq += ret;
	return ret;
}

#define MPTCP_SEND_BURST_SIZE		((1 << 16) - \
					 sizeof(struct tcphdr) - \
					 MAX_TCP_OPTION_SPACE - \
					 sizeof(struct ipv6hdr) - \
					 sizeof(struct frag_hdr))

struct subflow_send_info {
	struct sock *ssk;
	u64 ratio;
};

static struct sock *mptcp_subflow_get_send(struct mptcp_sock *msk)
{
	struct subflow_send_info send_info[2];
	struct mptcp_subflow_context *subflow;
	int i, nr_active = 0;
	struct sock *ssk;
	u64 ratio;
	u32 pace;

	sock_owned_by_me((struct sock *)msk);

	if (__mptcp_check_fallback(msk)) {
		if (!msk->first)
			return NULL;
		return sk_stream_memory_free(msk->first) ? msk->first : NULL;
	}

	/* re-use last subflow, if the burst allow that */
	if (msk->last_snd && msk->snd_burst > 0 &&
	    sk_stream_memory_free(msk->last_snd) &&
	    mptcp_subflow_active(mptcp_subflow_ctx(msk->last_snd)))
		return msk->last_snd;

	/* pick the subflow with the lower wmem/wspace ratio */
	for (i = 0; i < 2; ++i) {
		send_info[i].ssk = NULL;
		send_info[i].ratio = -1;
	}
	mptcp_for_each_subflow(msk, subflow) {
		trace_mptcp_subflow_get_send(subflow);
		ssk =  mptcp_subflow_tcp_sock(subflow);
		if (!mptcp_subflow_active(subflow))
			continue;

		nr_active += !subflow->backup;
		if (!sk_stream_memory_free(subflow->tcp_sock) || !tcp_sk(ssk)->snd_wnd)
			continue;

		pace = READ_ONCE(ssk->sk_pacing_rate);
		if (!pace)
			continue;

		ratio = div_u64((u64)READ_ONCE(ssk->sk_wmem_queued) << 32,
				pace);
		if (ratio < send_info[subflow->backup].ratio) {
			send_info[subflow->backup].ssk = ssk;
			send_info[subflow->backup].ratio = ratio;
		}
	}

	/* pick the best backup if no other subflow is active */
	if (!nr_active)
		send_info[0].ssk = send_info[1].ssk;

	if (send_info[0].ssk) {
		msk->last_snd = send_info[0].ssk;
		msk->snd_burst = min_t(int, MPTCP_SEND_BURST_SIZE,
				       tcp_sk(msk->last_snd)->snd_wnd);
		return msk->last_snd;
	}

	return NULL;
}

static void mptcp_push_release(struct sock *sk, struct sock *ssk,
			       struct mptcp_sendmsg_info *info)
{
	mptcp_set_timeout(sk, ssk);
	tcp_push(ssk, 0, info->mss_now, tcp_sk(ssk)->nonagle, info->size_goal);
	release_sock(ssk);
}

static void __mptcp_push_pending(struct sock *sk, unsigned int flags)
{
	struct sock *prev_ssk = NULL, *ssk = NULL;
	struct mptcp_sock *msk = mptcp_sk(sk);
	struct mptcp_sendmsg_info info = {
				.flags = flags,
	};
	struct mptcp_data_frag *dfrag;
	int len, copied = 0;

	while ((dfrag = mptcp_send_head(sk))) {
		info.sent = dfrag->already_sent;
		info.limit = dfrag->data_len;
		len = dfrag->data_len - dfrag->already_sent;
		while (len > 0) {
			int ret = 0;

			prev_ssk = ssk;
			mptcp_flush_join_list(msk);
			ssk = mptcp_subflow_get_send(msk);

			/* try to keep the subflow socket lock across
			 * consecutive xmit on the same socket
			 */
			if (ssk != prev_ssk && prev_ssk)
				mptcp_push_release(sk, prev_ssk, &info);
			if (!ssk)
				goto out;

			if (ssk != prev_ssk || !prev_ssk)
				lock_sock(ssk);

			/* keep it simple and always provide a new skb for the
			 * subflow, even if we will not use it when collapsing
			 * on the pending one
			 */
			if (!mptcp_alloc_tx_skb(sk, ssk)) {
				mptcp_push_release(sk, ssk, &info);
				goto out;
			}

			ret = mptcp_sendmsg_frag(sk, ssk, dfrag, &info);
			if (ret <= 0) {
				mptcp_push_release(sk, ssk, &info);
				goto out;
			}

			info.sent += ret;
			dfrag->already_sent += ret;
			msk->snd_nxt += ret;
			msk->snd_burst -= ret;
			msk->tx_pending_data -= ret;
			copied += ret;
			len -= ret;
		}
		WRITE_ONCE(msk->first_pending, mptcp_send_next(sk));
	}

	/* at this point we held the socket lock for the last subflow we used */
	if (ssk)
		mptcp_push_release(sk, ssk, &info);

out:
	if (copied) {
		/* start the timer, if it's not pending */
		if (!mptcp_timer_pending(sk))
			mptcp_reset_timer(sk);
		__mptcp_check_send_data_fin(sk);
	}
}

static void __mptcp_subflow_push_pending(struct sock *sk, struct sock *ssk)
{
	struct mptcp_sock *msk = mptcp_sk(sk);
	struct mptcp_sendmsg_info info;
	struct mptcp_data_frag *dfrag;
	struct sock *xmit_ssk;
	int len, copied = 0;
	bool first = true;

	info.flags = 0;
	while ((dfrag = mptcp_send_head(sk))) {
		info.sent = dfrag->already_sent;
		info.limit = dfrag->data_len;
		len = dfrag->data_len - dfrag->already_sent;
		while (len > 0) {
			int ret = 0;

			/* the caller already invoked the packet scheduler,
			 * check for a different subflow usage only after
			 * spooling the first chunk of data
			 */
			xmit_ssk = first ? ssk : mptcp_subflow_get_send(mptcp_sk(sk));
			if (!xmit_ssk)
				goto out;
			if (xmit_ssk != ssk) {
				mptcp_subflow_delegate(mptcp_subflow_ctx(xmit_ssk));
				goto out;
			}

			if (unlikely(mptcp_must_reclaim_memory(sk, ssk))) {
				__mptcp_update_wmem(sk);
				sk_mem_reclaim_partial(sk);
			}
			if (!__mptcp_alloc_tx_skb(sk, ssk, GFP_ATOMIC))
				goto out;

			ret = mptcp_sendmsg_frag(sk, ssk, dfrag, &info);
			if (ret <= 0)
				goto out;

			info.sent += ret;
			dfrag->already_sent += ret;
			msk->snd_nxt += ret;
			msk->snd_burst -= ret;
			msk->tx_pending_data -= ret;
			copied += ret;
			len -= ret;
			first = false;
		}
		WRITE_ONCE(msk->first_pending, mptcp_send_next(sk));
	}

out:
	/* __mptcp_alloc_tx_skb could have released some wmem and we are
	 * not going to flush it via release_sock()
	 */
	__mptcp_update_wmem(sk);
	if (copied) {
		mptcp_set_timeout(sk, ssk);
		tcp_push(ssk, 0, info.mss_now, tcp_sk(ssk)->nonagle,
			 info.size_goal);
		if (!mptcp_timer_pending(sk))
			mptcp_reset_timer(sk);

		if (msk->snd_data_fin_enable &&
		    msk->snd_nxt + 1 == msk->write_seq)
			mptcp_schedule_work(sk);
	}
}

static void mptcp_set_nospace(struct sock *sk)
{
	/* enable autotune */
	set_bit(SOCK_NOSPACE, &sk->sk_socket->flags);

	/* will be cleared on avail space */
	set_bit(MPTCP_NOSPACE, &mptcp_sk(sk)->flags);
}

static int mptcp_sendmsg(struct sock *sk, struct msghdr *msg, size_t len)
{
	struct mptcp_sock *msk = mptcp_sk(sk);
	struct page_frag *pfrag;
	size_t copied = 0;
	int ret = 0;
	long timeo;

	/* we don't support FASTOPEN yet */
	if (msg->msg_flags & MSG_FASTOPEN)
		return -EOPNOTSUPP;

	/* silently ignore everything else */
	msg->msg_flags &= MSG_MORE | MSG_DONTWAIT | MSG_NOSIGNAL;

	mptcp_lock_sock(sk, __mptcp_wmem_reserve(sk, min_t(size_t, 1 << 20, len)));

	timeo = sock_sndtimeo(sk, msg->msg_flags & MSG_DONTWAIT);

	if ((1 << sk->sk_state) & ~(TCPF_ESTABLISHED | TCPF_CLOSE_WAIT)) {
		ret = sk_stream_wait_connect(sk, &timeo);
		if (ret)
			goto out;
	}

	pfrag = sk_page_frag(sk);

	while (msg_data_left(msg)) {
		int total_ts, frag_truesize = 0;
		struct mptcp_data_frag *dfrag;
		struct sk_buff_head skbs;
		bool dfrag_collapsed;
		size_t psize, offset;

		if (sk->sk_err || (sk->sk_shutdown & SEND_SHUTDOWN)) {
			ret = -EPIPE;
			goto out;
		}

		/* reuse tail pfrag, if possible, or carve a new one from the
		 * page allocator
		 */
		dfrag = mptcp_pending_tail(sk);
		dfrag_collapsed = mptcp_frag_can_collapse_to(msk, pfrag, dfrag);
		if (!dfrag_collapsed) {
			if (!sk_stream_memory_free(sk))
				goto wait_for_memory;

			if (!mptcp_page_frag_refill(sk, pfrag))
				goto wait_for_memory;

			dfrag = mptcp_carve_data_frag(msk, pfrag, pfrag->offset);
			frag_truesize = dfrag->overhead;
		}

		/* we do not bound vs wspace, to allow a single packet.
		 * memory accounting will prevent execessive memory usage
		 * anyway
		 */
		offset = dfrag->offset + dfrag->data_len;
		psize = pfrag->size - offset;
		psize = min_t(size_t, psize, msg_data_left(msg));
		total_ts = psize + frag_truesize;
		__skb_queue_head_init(&skbs);
		if (!mptcp_tx_cache_refill(sk, psize, &skbs, &total_ts))
			goto wait_for_memory;

		if (!mptcp_wmem_alloc(sk, total_ts)) {
			__skb_queue_purge(&skbs);
			goto wait_for_memory;
		}

		skb_queue_splice_tail(&skbs, &msk->skb_tx_cache);
		if (copy_page_from_iter(dfrag->page, offset, psize,
					&msg->msg_iter) != psize) {
			mptcp_wmem_uncharge(sk, psize + frag_truesize);
			ret = -EFAULT;
			goto out;
		}

		/* data successfully copied into the write queue */
		copied += psize;
		dfrag->data_len += psize;
		frag_truesize += psize;
		pfrag->offset += frag_truesize;
		WRITE_ONCE(msk->write_seq, msk->write_seq + psize);
		msk->tx_pending_data += psize;

		/* charge data on mptcp pending queue to the msk socket
		 * Note: we charge such data both to sk and ssk
		 */
		sk_wmem_queued_add(sk, frag_truesize);
		if (!dfrag_collapsed) {
			get_page(dfrag->page);
			list_add_tail(&dfrag->list, &msk->rtx_queue);
			if (!msk->first_pending)
				WRITE_ONCE(msk->first_pending, dfrag);
		}
		pr_debug("msk=%p dfrag at seq=%llu len=%u sent=%u new=%d", msk,
			 dfrag->data_seq, dfrag->data_len, dfrag->already_sent,
			 !dfrag_collapsed);

		continue;

wait_for_memory:
		mptcp_set_nospace(sk);
		__mptcp_push_pending(sk, msg->msg_flags);
		ret = sk_stream_wait_memory(sk, &timeo);
		if (ret)
			goto out;
	}

	if (copied)
		__mptcp_push_pending(sk, msg->msg_flags);

out:
	release_sock(sk);
	return copied ? : ret;
}

static void mptcp_wait_data(struct sock *sk, long *timeo)
{
	DEFINE_WAIT_FUNC(wait, woken_wake_function);
	struct mptcp_sock *msk = mptcp_sk(sk);

	add_wait_queue(sk_sleep(sk), &wait);
	sk_set_bit(SOCKWQ_ASYNC_WAITDATA, sk);

	sk_wait_event(sk, timeo,
		      test_and_clear_bit(MPTCP_DATA_READY, &msk->flags), &wait);

	sk_clear_bit(SOCKWQ_ASYNC_WAITDATA, sk);
	remove_wait_queue(sk_sleep(sk), &wait);
}

static int __mptcp_recvmsg_mskq(struct mptcp_sock *msk,
				struct msghdr *msg,
				size_t len, int flags)
{
	struct sk_buff *skb, *tmp;
	int copied = 0;

	skb_queue_walk_safe(&msk->receive_queue, skb, tmp) {
		u32 offset = MPTCP_SKB_CB(skb)->offset;
		u32 data_len = skb->len - offset;
		u32 count = min_t(size_t, len - copied, data_len);
		int err;

		if (!(flags & MSG_TRUNC)) {
			err = skb_copy_datagram_msg(skb, offset, msg, count);
			if (unlikely(err < 0)) {
				if (!copied)
					return err;
				break;
			}
		}

		copied += count;

		if (count < data_len) {
			if (!(flags & MSG_PEEK))
				MPTCP_SKB_CB(skb)->offset += count;
			break;
		}

		if (!(flags & MSG_PEEK)) {
			/* we will bulk release the skb memory later */
			skb->destructor = NULL;
			msk->rmem_released += skb->truesize;
			__skb_unlink(skb, &msk->receive_queue);
			__kfree_skb(skb);
		}

		if (copied >= len)
			break;
	}

	return copied;
}

/* receive buffer autotuning.  See tcp_rcv_space_adjust for more information.
 *
 * Only difference: Use highest rtt estimate of the subflows in use.
 */
static void mptcp_rcv_space_adjust(struct mptcp_sock *msk, int copied)
{
	struct mptcp_subflow_context *subflow;
	struct sock *sk = (struct sock *)msk;
	u32 time, advmss = 1;
	u64 rtt_us, mstamp;

	sock_owned_by_me(sk);

	if (copied <= 0)
		return;

	msk->rcvq_space.copied += copied;

	mstamp = div_u64(tcp_clock_ns(), NSEC_PER_USEC);
	time = tcp_stamp_us_delta(mstamp, msk->rcvq_space.time);

	rtt_us = msk->rcvq_space.rtt_us;
	if (rtt_us && time < (rtt_us >> 3))
		return;

	rtt_us = 0;
	mptcp_for_each_subflow(msk, subflow) {
		const struct tcp_sock *tp;
		u64 sf_rtt_us;
		u32 sf_advmss;

		tp = tcp_sk(mptcp_subflow_tcp_sock(subflow));

		sf_rtt_us = READ_ONCE(tp->rcv_rtt_est.rtt_us);
		sf_advmss = READ_ONCE(tp->advmss);

		rtt_us = max(sf_rtt_us, rtt_us);
		advmss = max(sf_advmss, advmss);
	}

	msk->rcvq_space.rtt_us = rtt_us;
	if (time < (rtt_us >> 3) || rtt_us == 0)
		return;

	if (msk->rcvq_space.copied <= msk->rcvq_space.space)
		goto new_measure;

	if (sock_net(sk)->ipv4.sysctl_tcp_moderate_rcvbuf &&
	    !(sk->sk_userlocks & SOCK_RCVBUF_LOCK)) {
		int rcvmem, rcvbuf;
		u64 rcvwin, grow;

		rcvwin = ((u64)msk->rcvq_space.copied << 1) + 16 * advmss;

		grow = rcvwin * (msk->rcvq_space.copied - msk->rcvq_space.space);

		do_div(grow, msk->rcvq_space.space);
		rcvwin += (grow << 1);

		rcvmem = SKB_TRUESIZE(advmss + MAX_TCP_HEADER);
		while (tcp_win_from_space(sk, rcvmem) < advmss)
			rcvmem += 128;

		do_div(rcvwin, advmss);
		rcvbuf = min_t(u64, rcvwin * rcvmem,
			       sock_net(sk)->ipv4.sysctl_tcp_rmem[2]);

		if (rcvbuf > sk->sk_rcvbuf) {
			u32 window_clamp;

			window_clamp = tcp_win_from_space(sk, rcvbuf);
			WRITE_ONCE(sk->sk_rcvbuf, rcvbuf);

			/* Make subflows follow along.  If we do not do this, we
			 * get drops at subflow level if skbs can't be moved to
			 * the mptcp rx queue fast enough (announced rcv_win can
			 * exceed ssk->sk_rcvbuf).
			 */
			mptcp_for_each_subflow(msk, subflow) {
				struct sock *ssk;
				bool slow;

				ssk = mptcp_subflow_tcp_sock(subflow);
				slow = lock_sock_fast(ssk);
				WRITE_ONCE(ssk->sk_rcvbuf, rcvbuf);
				tcp_sk(ssk)->window_clamp = window_clamp;
				tcp_cleanup_rbuf(ssk, 1);
				unlock_sock_fast(ssk, slow);
			}
		}
	}

	msk->rcvq_space.space = msk->rcvq_space.copied;
new_measure:
	msk->rcvq_space.copied = 0;
	msk->rcvq_space.time = mstamp;
}

static void __mptcp_update_rmem(struct sock *sk)
{
	struct mptcp_sock *msk = mptcp_sk(sk);

	if (!msk->rmem_released)
		return;

	atomic_sub(msk->rmem_released, &sk->sk_rmem_alloc);
	sk_mem_uncharge(sk, msk->rmem_released);
	msk->rmem_released = 0;
}

static void __mptcp_splice_receive_queue(struct sock *sk)
{
	struct mptcp_sock *msk = mptcp_sk(sk);

	skb_queue_splice_tail_init(&sk->sk_receive_queue, &msk->receive_queue);
}

static bool __mptcp_move_skbs(struct mptcp_sock *msk)
{
	struct sock *sk = (struct sock *)msk;
	unsigned int moved = 0;
	bool ret, done;

	mptcp_flush_join_list(msk);
	do {
		struct sock *ssk = mptcp_subflow_recv_lookup(msk);
		bool slowpath;

		/* we can have data pending in the subflows only if the msk
		 * receive buffer was full at subflow_data_ready() time,
		 * that is an unlikely slow path.
		 */
		if (likely(!ssk))
			break;

		slowpath = lock_sock_fast(ssk);
		mptcp_data_lock(sk);
		__mptcp_update_rmem(sk);
		done = __mptcp_move_skbs_from_subflow(msk, ssk, &moved);
		mptcp_data_unlock(sk);
		tcp_cleanup_rbuf(ssk, moved);

		if (unlikely(ssk->sk_err))
			__mptcp_error_report(sk);
		unlock_sock_fast(ssk, slowpath);
	} while (!done);

	/* acquire the data lock only if some input data is pending */
	ret = moved > 0;
	if (!RB_EMPTY_ROOT(&msk->out_of_order_queue) ||
	    !skb_queue_empty_lockless(&sk->sk_receive_queue)) {
		mptcp_data_lock(sk);
		__mptcp_update_rmem(sk);
		ret |= __mptcp_ofo_queue(msk);
		__mptcp_splice_receive_queue(sk);
		mptcp_data_unlock(sk);
		mptcp_cleanup_rbuf(msk);
	}
	if (ret)
		mptcp_check_data_fin((struct sock *)msk);
	return !skb_queue_empty(&msk->receive_queue);
}

static int mptcp_recvmsg(struct sock *sk, struct msghdr *msg, size_t len,
			 int nonblock, int flags, int *addr_len)
{
	struct mptcp_sock *msk = mptcp_sk(sk);
	int copied = 0;
	int target;
	long timeo;

	/* MSG_ERRQUEUE is really a no-op till we support IP_RECVERR */
	if (unlikely(flags & MSG_ERRQUEUE))
		return inet_recv_error(sk, msg, len, addr_len);

	mptcp_lock_sock(sk, __mptcp_splice_receive_queue(sk));
	if (unlikely(sk->sk_state == TCP_LISTEN)) {
		copied = -ENOTCONN;
		goto out_err;
	}

	timeo = sock_rcvtimeo(sk, nonblock);

	len = min_t(size_t, len, INT_MAX);
	target = sock_rcvlowat(sk, flags & MSG_WAITALL, len);

	while (copied < len) {
		int bytes_read;

		bytes_read = __mptcp_recvmsg_mskq(msk, msg, len - copied, flags);
		if (unlikely(bytes_read < 0)) {
			if (!copied)
				copied = bytes_read;
			goto out_err;
		}

		copied += bytes_read;

		/* be sure to advertise window change */
		mptcp_cleanup_rbuf(msk);

		if (skb_queue_empty(&msk->receive_queue) && __mptcp_move_skbs(msk))
			continue;

		/* only the master socket status is relevant here. The exit
		 * conditions mirror closely tcp_recvmsg()
		 */
		if (copied >= target)
			break;

		if (copied) {
			if (sk->sk_err ||
			    sk->sk_state == TCP_CLOSE ||
			    (sk->sk_shutdown & RCV_SHUTDOWN) ||
			    !timeo ||
			    signal_pending(current))
				break;
		} else {
			if (sk->sk_err) {
				copied = sock_error(sk);
				break;
			}

			if (test_and_clear_bit(MPTCP_WORK_EOF, &msk->flags))
				mptcp_check_for_eof(msk);

			if (sk->sk_shutdown & RCV_SHUTDOWN) {
				/* race breaker: the shutdown could be after the
				 * previous receive queue check
				 */
				if (__mptcp_move_skbs(msk))
					continue;
				break;
			}

			if (sk->sk_state == TCP_CLOSE) {
				copied = -ENOTCONN;
				break;
			}

			if (!timeo) {
				copied = -EAGAIN;
				break;
			}

			if (signal_pending(current)) {
				copied = sock_intr_errno(timeo);
				break;
			}
		}

		pr_debug("block timeout %ld", timeo);
		mptcp_wait_data(sk, &timeo);
	}

	if (skb_queue_empty_lockless(&sk->sk_receive_queue) &&
	    skb_queue_empty(&msk->receive_queue)) {
		/* entire backlog drained, clear DATA_READY. */
		clear_bit(MPTCP_DATA_READY, &msk->flags);

		/* .. race-breaker: ssk might have gotten new data
		 * after last __mptcp_move_skbs() returned false.
		 */
		if (unlikely(__mptcp_move_skbs(msk)))
			set_bit(MPTCP_DATA_READY, &msk->flags);
	} else if (unlikely(!test_bit(MPTCP_DATA_READY, &msk->flags))) {
		/* data to read but mptcp_wait_data() cleared DATA_READY */
		set_bit(MPTCP_DATA_READY, &msk->flags);
	}
out_err:
	pr_debug("msk=%p data_ready=%d rx queue empty=%d copied=%d",
		 msk, test_bit(MPTCP_DATA_READY, &msk->flags),
		 skb_queue_empty_lockless(&sk->sk_receive_queue), copied);
	if (!(flags & MSG_PEEK))
		mptcp_rcv_space_adjust(msk, copied);

	release_sock(sk);
	return copied;
}

static void mptcp_retransmit_timer(struct timer_list *t)
{
	struct inet_connection_sock *icsk = from_timer(icsk, t,
						       icsk_retransmit_timer);
	struct sock *sk = &icsk->icsk_inet.sk;
	struct mptcp_sock *msk = mptcp_sk(sk);

	bh_lock_sock(sk);
	if (!sock_owned_by_user(sk)) {
		/* we need a process context to retransmit */
		if (!test_and_set_bit(MPTCP_WORK_RTX, &msk->flags))
			mptcp_schedule_work(sk);
	} else {
		/* delegate our work to tcp_release_cb() */
		set_bit(MPTCP_RETRANSMIT, &msk->flags);
	}
	bh_unlock_sock(sk);
	sock_put(sk);
}

static void mptcp_timeout_timer(struct timer_list *t)
{
	struct sock *sk = from_timer(sk, t, sk_timer);

	mptcp_schedule_work(sk);
	sock_put(sk);
}

/* Find an idle subflow.  Return NULL if there is unacked data at tcp
 * level.
 *
 * A backup subflow is returned only if that is the only kind available.
 */
static struct sock *mptcp_subflow_get_retrans(const struct mptcp_sock *msk)
{
	struct mptcp_subflow_context *subflow;
	struct sock *backup = NULL;

	sock_owned_by_me((const struct sock *)msk);

	if (__mptcp_check_fallback(msk))
		return NULL;

	mptcp_for_each_subflow(msk, subflow) {
		struct sock *ssk = mptcp_subflow_tcp_sock(subflow);

		if (!mptcp_subflow_active(subflow))
			continue;

		/* still data outstanding at TCP level?  Don't retransmit. */
		if (!tcp_write_queue_empty(ssk)) {
			if (inet_csk(ssk)->icsk_ca_state >= TCP_CA_Loss)
				continue;
			return NULL;
		}

		if (subflow->backup) {
			if (!backup)
				backup = ssk;
			continue;
		}

		return ssk;
	}

	return backup;
}

static void mptcp_dispose_initial_subflow(struct mptcp_sock *msk)
{
	if (msk->subflow) {
		iput(SOCK_INODE(msk->subflow));
		msk->subflow = NULL;
	}
}

/* subflow sockets can be either outgoing (connect) or incoming
 * (accept).
 *
 * Outgoing subflows use in-kernel sockets.
 * Incoming subflows do not have their own 'struct socket' allocated,
 * so we need to use tcp_close() after detaching them from the mptcp
 * parent socket.
 */
static void __mptcp_close_ssk(struct sock *sk, struct sock *ssk,
			      struct mptcp_subflow_context *subflow)
{
	struct mptcp_sock *msk = mptcp_sk(sk);

	list_del(&subflow->node);

	lock_sock_nested(ssk, SINGLE_DEPTH_NESTING);

	/* if we are invoked by the msk cleanup code, the subflow is
	 * already orphaned
	 */
	if (ssk->sk_socket)
		sock_orphan(ssk);

	subflow->disposable = 1;

	/* if ssk hit tcp_done(), tcp_cleanup_ulp() cleared the related ops
	 * the ssk has been already destroyed, we just need to release the
	 * reference owned by msk;
	 */
	if (!inet_csk(ssk)->icsk_ulp_ops) {
		kfree_rcu(subflow, rcu);
	} else {
		/* otherwise tcp will dispose of the ssk and subflow ctx */
		__tcp_close(ssk, 0);

		/* close acquired an extra ref */
		__sock_put(ssk);
	}
	release_sock(ssk);

	sock_put(ssk);

	if (ssk == msk->last_snd)
		msk->last_snd = NULL;

	if (ssk == msk->ack_hint)
		msk->ack_hint = NULL;

	if (ssk == msk->first)
		msk->first = NULL;

	if (msk->subflow && ssk == msk->subflow->sk)
		mptcp_dispose_initial_subflow(msk);
}

void mptcp_close_ssk(struct sock *sk, struct sock *ssk,
		     struct mptcp_subflow_context *subflow)
{
	if (sk->sk_state == TCP_ESTABLISHED)
		mptcp_event(MPTCP_EVENT_SUB_CLOSED, mptcp_sk(sk), ssk, GFP_KERNEL);
	__mptcp_close_ssk(sk, ssk, subflow);
}

static unsigned int mptcp_sync_mss(struct sock *sk, u32 pmtu)
{
	return 0;
}

static void __mptcp_close_subflow(struct mptcp_sock *msk)
{
	struct mptcp_subflow_context *subflow, *tmp;

	might_sleep();

	list_for_each_entry_safe(subflow, tmp, &msk->conn_list, node) {
		struct sock *ssk = mptcp_subflow_tcp_sock(subflow);

		if (inet_sk_state_load(ssk) != TCP_CLOSE)
			continue;

		/* 'subflow_data_ready' will re-sched once rx queue is empty */
		if (!skb_queue_empty_lockless(&ssk->sk_receive_queue))
			continue;

		mptcp_close_ssk((struct sock *)msk, ssk, subflow);
	}
}

static bool mptcp_check_close_timeout(const struct sock *sk)
{
	s32 delta = tcp_jiffies32 - inet_csk(sk)->icsk_mtup.probe_timestamp;
	struct mptcp_subflow_context *subflow;

	if (delta >= TCP_TIMEWAIT_LEN)
		return true;

	/* if all subflows are in closed status don't bother with additional
	 * timeout
	 */
	mptcp_for_each_subflow(mptcp_sk(sk), subflow) {
		if (inet_sk_state_load(mptcp_subflow_tcp_sock(subflow)) !=
		    TCP_CLOSE)
			return false;
	}
	return true;
}

static void mptcp_check_fastclose(struct mptcp_sock *msk)
{
	struct mptcp_subflow_context *subflow, *tmp;
	struct sock *sk = &msk->sk.icsk_inet.sk;

	if (likely(!READ_ONCE(msk->rcv_fastclose)))
		return;

	mptcp_token_destroy(msk);

	list_for_each_entry_safe(subflow, tmp, &msk->conn_list, node) {
		struct sock *tcp_sk = mptcp_subflow_tcp_sock(subflow);

		lock_sock(tcp_sk);
		if (tcp_sk->sk_state != TCP_CLOSE) {
			tcp_send_active_reset(tcp_sk, GFP_ATOMIC);
			tcp_set_state(tcp_sk, TCP_CLOSE);
		}
		release_sock(tcp_sk);
	}

	inet_sk_state_store(sk, TCP_CLOSE);
	sk->sk_shutdown = SHUTDOWN_MASK;
	smp_mb__before_atomic(); /* SHUTDOWN must be visible first */
	set_bit(MPTCP_DATA_READY, &msk->flags);
	set_bit(MPTCP_WORK_CLOSE_SUBFLOW, &msk->flags);

	mptcp_close_wake_up(sk);
}

static void __mptcp_retrans(struct sock *sk)
{
	struct mptcp_sock *msk = mptcp_sk(sk);
	struct mptcp_sendmsg_info info = {};
	struct mptcp_data_frag *dfrag;
	size_t copied = 0;
	struct sock *ssk;
	int ret;

<<<<<<< HEAD
	__mptcp_clean_una_wakeup(sk);
	dfrag = mptcp_rtx_head(sk);
	if (!dfrag)
		return;
=======
	mptcp_clean_una_wakeup(sk);
	dfrag = mptcp_rtx_head(sk);
	if (!dfrag) {
		if (mptcp_data_fin_enabled(msk)) {
			struct inet_connection_sock *icsk = inet_csk(sk);

			icsk->icsk_retransmits++;
			mptcp_set_datafin_timeout(sk);
			mptcp_send_ack(msk);

			goto reset_timer;
		}

		return;
	}
>>>>>>> 11e4b63a

	ssk = mptcp_subflow_get_retrans(msk);
	if (!ssk)
		goto reset_timer;

	lock_sock(ssk);

	/* limit retransmission to the bytes already sent on some subflows */
	info.sent = 0;
	info.limit = dfrag->already_sent;
	while (info.sent < dfrag->already_sent) {
		if (!mptcp_alloc_tx_skb(sk, ssk))
			break;

		ret = mptcp_sendmsg_frag(sk, ssk, dfrag, &info);
		if (ret <= 0)
			break;

		MPTCP_INC_STATS(sock_net(sk), MPTCP_MIB_RETRANSSEGS);
		copied += ret;
		info.sent += ret;
	}
	if (copied)
		tcp_push(ssk, 0, info.mss_now, tcp_sk(ssk)->nonagle,
			 info.size_goal);

	mptcp_set_timeout(sk, ssk);
	release_sock(ssk);

reset_timer:
	if (!mptcp_timer_pending(sk))
		mptcp_reset_timer(sk);
}

static void mptcp_worker(struct work_struct *work)
{
	struct mptcp_sock *msk = container_of(work, struct mptcp_sock, work);
	struct sock *sk = &msk->sk.icsk_inet.sk;
	int state;

	lock_sock(sk);
	state = sk->sk_state;
	if (unlikely(state == TCP_CLOSE))
		goto unlock;

	mptcp_check_data_fin_ack(sk);
<<<<<<< HEAD
	__mptcp_flush_join_list(msk);
=======
	mptcp_flush_join_list(msk);
>>>>>>> 11e4b63a

	mptcp_check_fastclose(msk);

	if (msk->pm.status)
		mptcp_pm_nl_work(msk);

	if (test_and_clear_bit(MPTCP_WORK_EOF, &msk->flags))
		mptcp_check_for_eof(msk);

	__mptcp_check_send_data_fin(sk);
	mptcp_check_data_fin(sk);

	/* There is no point in keeping around an orphaned sk timedout or
	 * closed, but we need the msk around to reply to incoming DATA_FIN,
	 * even if it is orphaned and in FIN_WAIT2 state
	 */
	if (sock_flag(sk, SOCK_DEAD) &&
	    (mptcp_check_close_timeout(sk) || sk->sk_state == TCP_CLOSE)) {
		inet_sk_state_store(sk, TCP_CLOSE);
		__mptcp_destroy_sock(sk);
		goto unlock;
	}

	if (test_and_clear_bit(MPTCP_WORK_CLOSE_SUBFLOW, &msk->flags))
		__mptcp_close_subflow(msk);

	if (test_and_clear_bit(MPTCP_WORK_RTX, &msk->flags))
		__mptcp_retrans(sk);

unlock:
	release_sock(sk);
	sock_put(sk);
}

static int __mptcp_init_sock(struct sock *sk)
{
	struct mptcp_sock *msk = mptcp_sk(sk);

	spin_lock_init(&msk->join_list_lock);

	INIT_LIST_HEAD(&msk->conn_list);
	INIT_LIST_HEAD(&msk->join_list);
	INIT_LIST_HEAD(&msk->rtx_queue);
	INIT_WORK(&msk->work, mptcp_worker);
	__skb_queue_head_init(&msk->receive_queue);
	__skb_queue_head_init(&msk->skb_tx_cache);
	msk->out_of_order_queue = RB_ROOT;
	msk->first_pending = NULL;
	msk->wmem_reserved = 0;
	msk->rmem_released = 0;
	msk->tx_pending_data = 0;
	msk->size_goal_cache = TCP_BASE_MSS;

	msk->ack_hint = NULL;
	msk->first = NULL;
	inet_csk(sk)->icsk_sync_mss = mptcp_sync_mss;

	mptcp_pm_data_init(msk);

	/* re-use the csk retrans timer for MPTCP-level retrans */
	timer_setup(&msk->sk.icsk_retransmit_timer, mptcp_retransmit_timer, 0);
	timer_setup(&sk->sk_timer, mptcp_timeout_timer, 0);

	return 0;
}

static int mptcp_init_sock(struct sock *sk)
{
	struct inet_connection_sock *icsk = inet_csk(sk);
	struct net *net = sock_net(sk);
	int ret;

	ret = __mptcp_init_sock(sk);
	if (ret)
		return ret;

	if (!mptcp_is_enabled(net))
		return -ENOPROTOOPT;

	if (unlikely(!net->mib.mptcp_statistics) && !mptcp_mib_alloc(net))
		return -ENOMEM;

	ret = __mptcp_socket_create(mptcp_sk(sk));
	if (ret)
		return ret;

	/* fetch the ca name; do it outside __mptcp_init_sock(), so that clone will
	 * propagate the correct value
	 */
	tcp_assign_congestion_control(sk);
	strcpy(mptcp_sk(sk)->ca_name, icsk->icsk_ca_ops->name);

	/* no need to keep a reference to the ops, the name will suffice */
	tcp_cleanup_congestion_control(sk);
	icsk->icsk_ca_ops = NULL;

	sk_sockets_allocated_inc(sk);
	sk->sk_rcvbuf = sock_net(sk)->ipv4.sysctl_tcp_rmem[1];
	sk->sk_sndbuf = sock_net(sk)->ipv4.sysctl_tcp_wmem[1];

	return 0;
}

static void __mptcp_clear_xmit(struct sock *sk)
{
	struct mptcp_sock *msk = mptcp_sk(sk);
	struct mptcp_data_frag *dtmp, *dfrag;
	struct sk_buff *skb;

	WRITE_ONCE(msk->first_pending, NULL);
	list_for_each_entry_safe(dfrag, dtmp, &msk->rtx_queue, list)
		dfrag_clear(sk, dfrag);
	while ((skb = __skb_dequeue(&msk->skb_tx_cache)) != NULL) {
		sk->sk_forward_alloc += skb->truesize;
		kfree_skb(skb);
	}
}

static void mptcp_cancel_work(struct sock *sk)
{
	struct mptcp_sock *msk = mptcp_sk(sk);

	if (cancel_work_sync(&msk->work))
		__sock_put(sk);
}

void mptcp_subflow_shutdown(struct sock *sk, struct sock *ssk, int how)
{
	lock_sock(ssk);

	switch (ssk->sk_state) {
	case TCP_LISTEN:
		if (!(how & RCV_SHUTDOWN))
			break;
		fallthrough;
	case TCP_SYN_SENT:
		tcp_disconnect(ssk, O_NONBLOCK);
		break;
	default:
		if (__mptcp_check_fallback(mptcp_sk(sk))) {
			pr_debug("Fallback");
			ssk->sk_shutdown |= how;
			tcp_shutdown(ssk, how);
		} else {
			pr_debug("Sending DATA_FIN on subflow %p", ssk);
			mptcp_set_timeout(sk, ssk);
			tcp_send_ack(ssk);
			if (!mptcp_timer_pending(sk))
				mptcp_reset_timer(sk);
		}
		break;
	}

	release_sock(ssk);
}

static const unsigned char new_state[16] = {
	/* current state:     new state:      action:	*/
	[0 /* (Invalid) */] = TCP_CLOSE,
	[TCP_ESTABLISHED]   = TCP_FIN_WAIT1 | TCP_ACTION_FIN,
	[TCP_SYN_SENT]      = TCP_CLOSE,
	[TCP_SYN_RECV]      = TCP_FIN_WAIT1 | TCP_ACTION_FIN,
	[TCP_FIN_WAIT1]     = TCP_FIN_WAIT1,
	[TCP_FIN_WAIT2]     = TCP_FIN_WAIT2,
	[TCP_TIME_WAIT]     = TCP_CLOSE,	/* should not happen ! */
	[TCP_CLOSE]         = TCP_CLOSE,
	[TCP_CLOSE_WAIT]    = TCP_LAST_ACK  | TCP_ACTION_FIN,
	[TCP_LAST_ACK]      = TCP_LAST_ACK,
	[TCP_LISTEN]        = TCP_CLOSE,
	[TCP_CLOSING]       = TCP_CLOSING,
	[TCP_NEW_SYN_RECV]  = TCP_CLOSE,	/* should not happen ! */
};

static int mptcp_close_state(struct sock *sk)
{
	int next = (int)new_state[sk->sk_state];
	int ns = next & TCP_STATE_MASK;

	inet_sk_state_store(sk, ns);

	return next & TCP_ACTION_FIN;
}

static void __mptcp_check_send_data_fin(struct sock *sk)
{
	struct mptcp_subflow_context *subflow;
	struct mptcp_sock *msk = mptcp_sk(sk);

	pr_debug("msk=%p snd_data_fin_enable=%d pending=%d snd_nxt=%llu write_seq=%llu",
		 msk, msk->snd_data_fin_enable, !!mptcp_send_head(sk),
		 msk->snd_nxt, msk->write_seq);

	/* we still need to enqueue subflows or not really shutting down,
	 * skip this
	 */
	if (!msk->snd_data_fin_enable || msk->snd_nxt + 1 != msk->write_seq ||
	    mptcp_send_head(sk))
		return;

	WRITE_ONCE(msk->snd_nxt, msk->write_seq);

	/* fallback socket will not get data_fin/ack, can move to the next
	 * state now
	 */
	if (__mptcp_check_fallback(msk)) {
		if ((1 << sk->sk_state) & (TCPF_CLOSING | TCPF_LAST_ACK)) {
			inet_sk_state_store(sk, TCP_CLOSE);
			mptcp_close_wake_up(sk);
		} else if (sk->sk_state == TCP_FIN_WAIT1) {
			inet_sk_state_store(sk, TCP_FIN_WAIT2);
		}
	}

	mptcp_flush_join_list(msk);
	mptcp_for_each_subflow(msk, subflow) {
		struct sock *tcp_sk = mptcp_subflow_tcp_sock(subflow);

		mptcp_subflow_shutdown(sk, tcp_sk, SEND_SHUTDOWN);
	}
}

static void __mptcp_wr_shutdown(struct sock *sk)
{
	struct mptcp_sock *msk = mptcp_sk(sk);

	pr_debug("msk=%p snd_data_fin_enable=%d shutdown=%x state=%d pending=%d",
		 msk, msk->snd_data_fin_enable, sk->sk_shutdown, sk->sk_state,
		 !!mptcp_send_head(sk));

	/* will be ignored by fallback sockets */
	WRITE_ONCE(msk->write_seq, msk->write_seq + 1);
	WRITE_ONCE(msk->snd_data_fin_enable, 1);

	__mptcp_check_send_data_fin(sk);
}

static void __mptcp_destroy_sock(struct sock *sk)
{
	struct mptcp_subflow_context *subflow, *tmp;
	struct mptcp_sock *msk = mptcp_sk(sk);
	LIST_HEAD(conn_list);

	pr_debug("msk=%p", msk);

	might_sleep();

	/* be sure to always acquire the join list lock, to sync vs
	 * mptcp_finish_join().
	 */
	spin_lock_bh(&msk->join_list_lock);
	list_splice_tail_init(&msk->join_list, &msk->conn_list);
	spin_unlock_bh(&msk->join_list_lock);
	list_splice_init(&msk->conn_list, &conn_list);

	sk_stop_timer(sk, &msk->sk.icsk_retransmit_timer);
	sk_stop_timer(sk, &sk->sk_timer);
	msk->pm.status = 0;

	list_for_each_entry_safe(subflow, tmp, &conn_list, node) {
		struct sock *ssk = mptcp_subflow_tcp_sock(subflow);
		__mptcp_close_ssk(sk, ssk, subflow);
	}

	sk->sk_prot->destroy(sk);

	WARN_ON_ONCE(msk->wmem_reserved);
	WARN_ON_ONCE(msk->rmem_released);
	sk_stream_kill_queues(sk);
	xfrm_sk_free_policy(sk);

	sk_refcnt_debug_release(sk);
	mptcp_dispose_initial_subflow(msk);
	sock_put(sk);
}

static void mptcp_close(struct sock *sk, long timeout)
{
	struct mptcp_subflow_context *subflow;
	bool do_cancel_work = false;

	lock_sock(sk);
	sk->sk_shutdown = SHUTDOWN_MASK;

	if ((1 << sk->sk_state) & (TCPF_LISTEN | TCPF_CLOSE)) {
		inet_sk_state_store(sk, TCP_CLOSE);
		goto cleanup;
	}

	if (mptcp_close_state(sk))
		__mptcp_wr_shutdown(sk);

	sk_stream_wait_close(sk, timeout);

cleanup:
	/* orphan all the subflows */
	inet_csk(sk)->icsk_mtup.probe_timestamp = tcp_jiffies32;
	mptcp_for_each_subflow(mptcp_sk(sk), subflow) {
		struct sock *ssk = mptcp_subflow_tcp_sock(subflow);
		bool slow = lock_sock_fast(ssk);

		sock_orphan(ssk);
		unlock_sock_fast(ssk, slow);
	}
	sock_orphan(sk);

	sock_hold(sk);
	pr_debug("msk=%p state=%d", sk, sk->sk_state);
	if (sk->sk_state == TCP_CLOSE) {
		__mptcp_destroy_sock(sk);
		do_cancel_work = true;
	} else {
		sk_reset_timer(sk, &sk->sk_timer, jiffies + TCP_TIMEWAIT_LEN);
	}
	release_sock(sk);
	if (do_cancel_work)
		mptcp_cancel_work(sk);

	if (mptcp_sk(sk)->token)
		mptcp_event(MPTCP_EVENT_CLOSED, mptcp_sk(sk), NULL, GFP_KERNEL);

	sock_put(sk);
}

static void mptcp_copy_inaddrs(struct sock *msk, const struct sock *ssk)
{
#if IS_ENABLED(CONFIG_MPTCP_IPV6)
	const struct ipv6_pinfo *ssk6 = inet6_sk(ssk);
	struct ipv6_pinfo *msk6 = inet6_sk(msk);

	msk->sk_v6_daddr = ssk->sk_v6_daddr;
	msk->sk_v6_rcv_saddr = ssk->sk_v6_rcv_saddr;

	if (msk6 && ssk6) {
		msk6->saddr = ssk6->saddr;
		msk6->flow_label = ssk6->flow_label;
	}
#endif

	inet_sk(msk)->inet_num = inet_sk(ssk)->inet_num;
	inet_sk(msk)->inet_dport = inet_sk(ssk)->inet_dport;
	inet_sk(msk)->inet_sport = inet_sk(ssk)->inet_sport;
	inet_sk(msk)->inet_daddr = inet_sk(ssk)->inet_daddr;
	inet_sk(msk)->inet_saddr = inet_sk(ssk)->inet_saddr;
	inet_sk(msk)->inet_rcv_saddr = inet_sk(ssk)->inet_rcv_saddr;
}

static int mptcp_disconnect(struct sock *sk, int flags)
{
	struct mptcp_subflow_context *subflow;
	struct mptcp_sock *msk = mptcp_sk(sk);

	mptcp_do_flush_join_list(msk);

	mptcp_for_each_subflow(msk, subflow) {
		struct sock *ssk = mptcp_subflow_tcp_sock(subflow);

		lock_sock(ssk);
		tcp_disconnect(ssk, flags);
		release_sock(ssk);
	}
	return 0;
}

#if IS_ENABLED(CONFIG_MPTCP_IPV6)
static struct ipv6_pinfo *mptcp_inet6_sk(const struct sock *sk)
{
	unsigned int offset = sizeof(struct mptcp6_sock) - sizeof(struct ipv6_pinfo);

	return (struct ipv6_pinfo *)(((u8 *)sk) + offset);
}
#endif

struct sock *mptcp_sk_clone(const struct sock *sk,
			    const struct mptcp_options_received *mp_opt,
			    struct request_sock *req)
{
	struct mptcp_subflow_request_sock *subflow_req = mptcp_subflow_rsk(req);
	struct sock *nsk = sk_clone_lock(sk, GFP_ATOMIC);
	struct mptcp_sock *msk;
	u64 ack_seq;

	if (!nsk)
		return NULL;

#if IS_ENABLED(CONFIG_MPTCP_IPV6)
	if (nsk->sk_family == AF_INET6)
		inet_sk(nsk)->pinet6 = mptcp_inet6_sk(nsk);
#endif

	__mptcp_init_sock(nsk);

	msk = mptcp_sk(nsk);
	msk->local_key = subflow_req->local_key;
	msk->token = subflow_req->token;
	msk->subflow = NULL;
	WRITE_ONCE(msk->fully_established, false);

	msk->write_seq = subflow_req->idsn + 1;
	msk->snd_nxt = msk->write_seq;
	msk->snd_una = msk->write_seq;
	msk->wnd_end = msk->snd_nxt + req->rsk_rcv_wnd;
	msk->setsockopt_seq = mptcp_sk(sk)->setsockopt_seq;

	if (mp_opt->mp_capable) {
		msk->can_ack = true;
		msk->remote_key = mp_opt->sndr_key;
		mptcp_crypto_key_sha(msk->remote_key, NULL, &ack_seq);
		ack_seq++;
		WRITE_ONCE(msk->ack_seq, ack_seq);
		WRITE_ONCE(msk->rcv_wnd_sent, ack_seq);
	}

	sock_reset_flag(nsk, SOCK_RCU_FREE);
	/* will be fully established after successful MPC subflow creation */
	inet_sk_state_store(nsk, TCP_SYN_RECV);

	security_inet_csk_clone(nsk, req);
	bh_unlock_sock(nsk);

	/* keep a single reference */
	__sock_put(nsk);
	return nsk;
}

void mptcp_rcv_space_init(struct mptcp_sock *msk, const struct sock *ssk)
{
	const struct tcp_sock *tp = tcp_sk(ssk);

	msk->rcvq_space.copied = 0;
	msk->rcvq_space.rtt_us = 0;

	msk->rcvq_space.time = tp->tcp_mstamp;

	/* initial rcv_space offering made to peer */
	msk->rcvq_space.space = min_t(u32, tp->rcv_wnd,
				      TCP_INIT_CWND * tp->advmss);
	if (msk->rcvq_space.space == 0)
		msk->rcvq_space.space = TCP_INIT_CWND * TCP_MSS_DEFAULT;

	WRITE_ONCE(msk->wnd_end, msk->snd_nxt + tcp_sk(ssk)->snd_wnd);
}

static struct sock *mptcp_accept(struct sock *sk, int flags, int *err,
				 bool kern)
{
	struct mptcp_sock *msk = mptcp_sk(sk);
	struct socket *listener;
	struct sock *newsk;

	listener = __mptcp_nmpc_socket(msk);
	if (WARN_ON_ONCE(!listener)) {
		*err = -EINVAL;
		return NULL;
	}

	pr_debug("msk=%p, listener=%p", msk, mptcp_subflow_ctx(listener->sk));
	newsk = inet_csk_accept(listener->sk, flags, err, kern);
	if (!newsk)
		return NULL;

	pr_debug("msk=%p, subflow is mptcp=%d", msk, sk_is_mptcp(newsk));
	if (sk_is_mptcp(newsk)) {
		struct mptcp_subflow_context *subflow;
		struct sock *new_mptcp_sock;

		subflow = mptcp_subflow_ctx(newsk);
		new_mptcp_sock = subflow->conn;

		/* is_mptcp should be false if subflow->conn is missing, see
		 * subflow_syn_recv_sock()
		 */
		if (WARN_ON_ONCE(!new_mptcp_sock)) {
			tcp_sk(newsk)->is_mptcp = 0;
			return newsk;
		}

		/* acquire the 2nd reference for the owning socket */
		sock_hold(new_mptcp_sock);
		newsk = new_mptcp_sock;
		MPTCP_INC_STATS(sock_net(sk), MPTCP_MIB_MPCAPABLEPASSIVEACK);
	} else {
		MPTCP_INC_STATS(sock_net(sk),
				MPTCP_MIB_MPCAPABLEPASSIVEFALLBACK);
	}

	return newsk;
}

void mptcp_destroy_common(struct mptcp_sock *msk)
{
	struct sock *sk = (struct sock *)msk;

	__mptcp_clear_xmit(sk);

	/* move to sk_receive_queue, sk_stream_kill_queues will purge it */
	skb_queue_splice_tail_init(&msk->receive_queue, &sk->sk_receive_queue);

	skb_rbtree_purge(&msk->out_of_order_queue);
	mptcp_token_destroy(msk);
	mptcp_pm_free_anno_list(msk);
}

static void mptcp_destroy(struct sock *sk)
{
	struct mptcp_sock *msk = mptcp_sk(sk);

	mptcp_destroy_common(msk);
	sk_sockets_allocated_dec(sk);
}

<<<<<<< HEAD
static int mptcp_setsockopt_sol_socket(struct mptcp_sock *msk, int optname,
				       sockptr_t optval, unsigned int optlen)
{
	struct sock *sk = (struct sock *)msk;
	struct socket *ssock;
	int ret;

	switch (optname) {
	case SO_REUSEPORT:
	case SO_REUSEADDR:
		lock_sock(sk);
		ssock = __mptcp_nmpc_socket(msk);
		if (!ssock) {
			release_sock(sk);
			return -EINVAL;
		}

		ret = sock_setsockopt(ssock, SOL_SOCKET, optname, optval, optlen);
		if (ret == 0) {
			if (optname == SO_REUSEPORT)
				sk->sk_reuseport = ssock->sk->sk_reuseport;
			else if (optname == SO_REUSEADDR)
				sk->sk_reuse = ssock->sk->sk_reuse;
		}
		release_sock(sk);
		return ret;
	}

	return sock_setsockopt(sk->sk_socket, SOL_SOCKET, optname, optval, optlen);
}

static int mptcp_setsockopt_v6(struct mptcp_sock *msk, int optname,
			       sockptr_t optval, unsigned int optlen)
{
	struct sock *sk = (struct sock *)msk;
	int ret = -EOPNOTSUPP;
	struct socket *ssock;

	switch (optname) {
	case IPV6_V6ONLY:
		lock_sock(sk);
		ssock = __mptcp_nmpc_socket(msk);
		if (!ssock) {
			release_sock(sk);
			return -EINVAL;
		}

		ret = tcp_setsockopt(ssock->sk, SOL_IPV6, optname, optval, optlen);
		if (ret == 0)
			sk->sk_ipv6only = ssock->sk->sk_ipv6only;

		release_sock(sk);
		break;
	}

	return ret;
}

static bool mptcp_unsupported(int level, int optname)
{
	if (level == SOL_IP) {
		switch (optname) {
		case IP_ADD_MEMBERSHIP:
		case IP_ADD_SOURCE_MEMBERSHIP:
		case IP_DROP_MEMBERSHIP:
		case IP_DROP_SOURCE_MEMBERSHIP:
		case IP_BLOCK_SOURCE:
		case IP_UNBLOCK_SOURCE:
		case MCAST_JOIN_GROUP:
		case MCAST_LEAVE_GROUP:
		case MCAST_JOIN_SOURCE_GROUP:
		case MCAST_LEAVE_SOURCE_GROUP:
		case MCAST_BLOCK_SOURCE:
		case MCAST_UNBLOCK_SOURCE:
		case MCAST_MSFILTER:
			return true;
		}
		return false;
	}
	if (level == SOL_IPV6) {
		switch (optname) {
		case IPV6_ADDRFORM:
		case IPV6_ADD_MEMBERSHIP:
		case IPV6_DROP_MEMBERSHIP:
		case IPV6_JOIN_ANYCAST:
		case IPV6_LEAVE_ANYCAST:
		case MCAST_JOIN_GROUP:
		case MCAST_LEAVE_GROUP:
		case MCAST_JOIN_SOURCE_GROUP:
		case MCAST_LEAVE_SOURCE_GROUP:
		case MCAST_BLOCK_SOURCE:
		case MCAST_UNBLOCK_SOURCE:
		case MCAST_MSFILTER:
			return true;
		}
		return false;
	}
	return false;
}

static int mptcp_setsockopt(struct sock *sk, int level, int optname,
			    sockptr_t optval, unsigned int optlen)
{
	struct mptcp_sock *msk = mptcp_sk(sk);
	struct sock *ssk;

	pr_debug("msk=%p", msk);

	if (mptcp_unsupported(level, optname))
		return -ENOPROTOOPT;

	if (level == SOL_SOCKET)
		return mptcp_setsockopt_sol_socket(msk, optname, optval, optlen);

	/* @@ the meaning of setsockopt() when the socket is connected and
	 * there are multiple subflows is not yet defined. It is up to the
	 * MPTCP-level socket to configure the subflows until the subflow
	 * is in TCP fallback, when TCP socket options are passed through
	 * to the one remaining subflow.
	 */
	lock_sock(sk);
	ssk = __mptcp_tcp_fallback(msk);
	release_sock(sk);
	if (ssk)
		return tcp_setsockopt(ssk, level, optname, optval, optlen);

	if (level == SOL_IPV6)
		return mptcp_setsockopt_v6(msk, optname, optval, optlen);

	return -EOPNOTSUPP;
}

static int mptcp_getsockopt(struct sock *sk, int level, int optname,
			    char __user *optval, int __user *option)
{
	struct mptcp_sock *msk = mptcp_sk(sk);
	struct sock *ssk;

	pr_debug("msk=%p", msk);

	/* @@ the meaning of setsockopt() when the socket is connected and
	 * there are multiple subflows is not yet defined. It is up to the
	 * MPTCP-level socket to configure the subflows until the subflow
	 * is in TCP fallback, when socket options are passed through
	 * to the one remaining subflow.
	 */
	lock_sock(sk);
	ssk = __mptcp_tcp_fallback(msk);
	release_sock(sk);
	if (ssk)
		return tcp_getsockopt(ssk, level, optname, optval, option);

	return -EOPNOTSUPP;
}

=======
>>>>>>> 11e4b63a
void __mptcp_data_acked(struct sock *sk)
{
	if (!sock_owned_by_user(sk))
		__mptcp_clean_una(sk);
	else
		set_bit(MPTCP_CLEAN_UNA, &mptcp_sk(sk)->flags);

	if (mptcp_pending_data_fin_ack(sk))
		mptcp_schedule_work(sk);
}

void __mptcp_check_push(struct sock *sk, struct sock *ssk)
{
	if (!mptcp_send_head(sk))
		return;

	if (!sock_owned_by_user(sk)) {
		struct sock *xmit_ssk = mptcp_subflow_get_send(mptcp_sk(sk));

		if (xmit_ssk == ssk)
			__mptcp_subflow_push_pending(sk, ssk);
		else if (xmit_ssk)
			mptcp_subflow_delegate(mptcp_subflow_ctx(xmit_ssk));
	} else {
		set_bit(MPTCP_PUSH_PENDING, &mptcp_sk(sk)->flags);
	}
}

/* processes deferred events and flush wmem */
static void mptcp_release_cb(struct sock *sk)
{
	for (;;) {
		unsigned long flags = 0;

<<<<<<< HEAD
	for (;;) {
		flags = 0;
		if (test_and_clear_bit(MPTCP_PUSH_PENDING, &mptcp_sk(sk)->flags))
			flags |= BIT(MPTCP_PUSH_PENDING);
=======
		if (test_and_clear_bit(MPTCP_PUSH_PENDING, &mptcp_sk(sk)->flags))
			flags |= BIT(MPTCP_PUSH_PENDING);
		if (test_and_clear_bit(MPTCP_RETRANSMIT, &mptcp_sk(sk)->flags))
			flags |= BIT(MPTCP_RETRANSMIT);
>>>>>>> 11e4b63a
		if (!flags)
			break;

		/* the following actions acquire the subflow socket lock
		 *
		 * 1) can't be invoked in atomic scope
		 * 2) must avoid ABBA deadlock with msk socket spinlock: the RX
		 *    datapath acquires the msk socket spinlock while helding
		 *    the subflow socket lock
		 */

		spin_unlock_bh(&sk->sk_lock.slock);
		if (flags & BIT(MPTCP_PUSH_PENDING))
			__mptcp_push_pending(sk, 0);
<<<<<<< HEAD
=======
		if (flags & BIT(MPTCP_RETRANSMIT))
			__mptcp_retrans(sk);
>>>>>>> 11e4b63a

		cond_resched();
		spin_lock_bh(&sk->sk_lock.slock);
	}

	if (test_and_clear_bit(MPTCP_CLEAN_UNA, &mptcp_sk(sk)->flags))
		__mptcp_clean_una_wakeup(sk);
	if (test_and_clear_bit(MPTCP_ERROR_REPORT, &mptcp_sk(sk)->flags))
		__mptcp_error_report(sk);

	/* push_pending may touch wmem_reserved, ensure we do the cleanup
	 * later
	 */
	__mptcp_update_wmem(sk);
	__mptcp_update_rmem(sk);
}

void mptcp_subflow_process_delegated(struct sock *ssk)
{
	struct mptcp_subflow_context *subflow = mptcp_subflow_ctx(ssk);
	struct sock *sk = subflow->conn;

	mptcp_data_lock(sk);
	if (!sock_owned_by_user(sk))
		__mptcp_subflow_push_pending(sk, ssk);
	else
		set_bit(MPTCP_PUSH_PENDING, &mptcp_sk(sk)->flags);
	mptcp_data_unlock(sk);
	mptcp_subflow_delegated_done(subflow);
}

static int mptcp_hash(struct sock *sk)
{
	/* should never be called,
	 * we hash the TCP subflows not the master socket
	 */
	WARN_ON_ONCE(1);
	return 0;
}

static void mptcp_unhash(struct sock *sk)
{
	/* called from sk_common_release(), but nothing to do here */
}

static int mptcp_get_port(struct sock *sk, unsigned short snum)
{
	struct mptcp_sock *msk = mptcp_sk(sk);
	struct socket *ssock;

	ssock = __mptcp_nmpc_socket(msk);
	pr_debug("msk=%p, subflow=%p", msk, ssock);
	if (WARN_ON_ONCE(!ssock))
		return -EINVAL;

	return inet_csk_get_port(ssock->sk, snum);
}

void mptcp_finish_connect(struct sock *ssk)
{
	struct mptcp_subflow_context *subflow;
	struct mptcp_sock *msk;
	struct sock *sk;
	u64 ack_seq;

	subflow = mptcp_subflow_ctx(ssk);
	sk = subflow->conn;
	msk = mptcp_sk(sk);

	pr_debug("msk=%p, token=%u", sk, subflow->token);

	mptcp_crypto_key_sha(subflow->remote_key, NULL, &ack_seq);
	ack_seq++;
	subflow->map_seq = ack_seq;
	subflow->map_subflow_seq = 1;

	/* the socket is not connected yet, no msk/subflow ops can access/race
	 * accessing the field below
	 */
	WRITE_ONCE(msk->remote_key, subflow->remote_key);
	WRITE_ONCE(msk->local_key, subflow->local_key);
	WRITE_ONCE(msk->write_seq, subflow->idsn + 1);
	WRITE_ONCE(msk->snd_nxt, msk->write_seq);
	WRITE_ONCE(msk->ack_seq, ack_seq);
	WRITE_ONCE(msk->rcv_wnd_sent, ack_seq);
	WRITE_ONCE(msk->can_ack, 1);
	WRITE_ONCE(msk->snd_una, msk->write_seq);

	mptcp_pm_new_connection(msk, ssk, 0);

	mptcp_rcv_space_init(msk, ssk);
}

void mptcp_sock_graft(struct sock *sk, struct socket *parent)
{
	write_lock_bh(&sk->sk_callback_lock);
	rcu_assign_pointer(sk->sk_wq, &parent->wq);
	sk_set_socket(sk, parent);
	sk->sk_uid = SOCK_INODE(parent)->i_uid;
	write_unlock_bh(&sk->sk_callback_lock);
}

bool mptcp_finish_join(struct sock *ssk)
{
	struct mptcp_subflow_context *subflow = mptcp_subflow_ctx(ssk);
	struct mptcp_sock *msk = mptcp_sk(subflow->conn);
	struct sock *parent = (void *)msk;
	struct socket *parent_sock;
	bool ret;

	pr_debug("msk=%p, subflow=%p", msk, subflow);

	/* mptcp socket already closing? */
	if (!mptcp_is_fully_established(parent)) {
		subflow->reset_reason = MPTCP_RST_EMPTCP;
		return false;
	}

	if (!msk->pm.server_side)
		goto out;

	if (!mptcp_pm_allow_new_subflow(msk)) {
		subflow->reset_reason = MPTCP_RST_EPROHIBIT;
		return false;
	}

	/* active connections are already on conn_list, and we can't acquire
	 * msk lock here.
	 * use the join list lock as synchronization point and double-check
	 * msk status to avoid racing with __mptcp_destroy_sock()
	 */
	spin_lock_bh(&msk->join_list_lock);
	ret = inet_sk_state_load(parent) == TCP_ESTABLISHED;
	if (ret && !WARN_ON_ONCE(!list_empty(&subflow->node))) {
		list_add_tail(&subflow->node, &msk->join_list);
		sock_hold(ssk);
	}
	spin_unlock_bh(&msk->join_list_lock);
	if (!ret) {
		subflow->reset_reason = MPTCP_RST_EPROHIBIT;
		return false;
	}

	/* attach to msk socket only after we are sure he will deal with us
	 * at close time
	 */
	parent_sock = READ_ONCE(parent->sk_socket);
	if (parent_sock && !ssk->sk_socket)
		mptcp_sock_graft(ssk, parent_sock);
	subflow->map_seq = READ_ONCE(msk->ack_seq);
out:
	mptcp_event(MPTCP_EVENT_SUB_ESTABLISHED, msk, ssk, GFP_ATOMIC);
	return true;
}

static void mptcp_shutdown(struct sock *sk, int how)
{
	pr_debug("sk=%p, how=%d", sk, how);

	if ((how & SEND_SHUTDOWN) && mptcp_close_state(sk))
		__mptcp_wr_shutdown(sk);
}

static struct proto mptcp_prot = {
	.name		= "MPTCP",
	.owner		= THIS_MODULE,
	.init		= mptcp_init_sock,
	.disconnect	= mptcp_disconnect,
	.close		= mptcp_close,
	.accept		= mptcp_accept,
	.setsockopt	= mptcp_setsockopt,
	.getsockopt	= mptcp_getsockopt,
	.shutdown	= mptcp_shutdown,
	.destroy	= mptcp_destroy,
	.sendmsg	= mptcp_sendmsg,
	.recvmsg	= mptcp_recvmsg,
	.release_cb	= mptcp_release_cb,
	.hash		= mptcp_hash,
	.unhash		= mptcp_unhash,
	.get_port	= mptcp_get_port,
	.sockets_allocated	= &mptcp_sockets_allocated,
	.memory_allocated	= &tcp_memory_allocated,
	.memory_pressure	= &tcp_memory_pressure,
	.sysctl_wmem_offset	= offsetof(struct net, ipv4.sysctl_tcp_wmem),
	.sysctl_rmem_offset	= offsetof(struct net, ipv4.sysctl_tcp_rmem),
	.sysctl_mem	= sysctl_tcp_mem,
	.obj_size	= sizeof(struct mptcp_sock),
	.slab_flags	= SLAB_TYPESAFE_BY_RCU,
	.no_autobind	= true,
};

static int mptcp_bind(struct socket *sock, struct sockaddr *uaddr, int addr_len)
{
	struct mptcp_sock *msk = mptcp_sk(sock->sk);
	struct socket *ssock;
	int err;

	lock_sock(sock->sk);
	ssock = __mptcp_nmpc_socket(msk);
	if (!ssock) {
		err = -EINVAL;
		goto unlock;
	}

	err = ssock->ops->bind(ssock, uaddr, addr_len);
	if (!err)
		mptcp_copy_inaddrs(sock->sk, ssock->sk);

unlock:
	release_sock(sock->sk);
	return err;
}

static void mptcp_subflow_early_fallback(struct mptcp_sock *msk,
					 struct mptcp_subflow_context *subflow)
{
	subflow->request_mptcp = 0;
	__mptcp_do_fallback(msk);
}

static int mptcp_stream_connect(struct socket *sock, struct sockaddr *uaddr,
				int addr_len, int flags)
{
	struct mptcp_sock *msk = mptcp_sk(sock->sk);
	struct mptcp_subflow_context *subflow;
	struct socket *ssock;
	int err;

	lock_sock(sock->sk);
	if (sock->state != SS_UNCONNECTED && msk->subflow) {
		/* pending connection or invalid state, let existing subflow
		 * cope with that
		 */
		ssock = msk->subflow;
		goto do_connect;
	}

	ssock = __mptcp_nmpc_socket(msk);
	if (!ssock) {
		err = -EINVAL;
		goto unlock;
	}

	mptcp_token_destroy(msk);
	inet_sk_state_store(sock->sk, TCP_SYN_SENT);
	subflow = mptcp_subflow_ctx(ssock->sk);
#ifdef CONFIG_TCP_MD5SIG
	/* no MPTCP if MD5SIG is enabled on this socket or we may run out of
	 * TCP option space.
	 */
	if (rcu_access_pointer(tcp_sk(ssock->sk)->md5sig_info))
		mptcp_subflow_early_fallback(msk, subflow);
#endif
	if (subflow->request_mptcp && mptcp_token_new_connect(ssock->sk)) {
		MPTCP_INC_STATS(sock_net(ssock->sk), MPTCP_MIB_TOKENFALLBACKINIT);
		mptcp_subflow_early_fallback(msk, subflow);
	}
	if (likely(!__mptcp_check_fallback(msk)))
		MPTCP_INC_STATS(sock_net(sock->sk), MPTCP_MIB_MPCAPABLEACTIVE);

do_connect:
	err = ssock->ops->connect(ssock, uaddr, addr_len, flags);
	sock->state = ssock->state;

	/* on successful connect, the msk state will be moved to established by
	 * subflow_finish_connect()
	 */
	if (!err || err == -EINPROGRESS)
		mptcp_copy_inaddrs(sock->sk, ssock->sk);
	else
		inet_sk_state_store(sock->sk, inet_sk_state_load(ssock->sk));

unlock:
	release_sock(sock->sk);
	return err;
}

static int mptcp_listen(struct socket *sock, int backlog)
{
	struct mptcp_sock *msk = mptcp_sk(sock->sk);
	struct socket *ssock;
	int err;

	pr_debug("msk=%p", msk);

	lock_sock(sock->sk);
	ssock = __mptcp_nmpc_socket(msk);
	if (!ssock) {
		err = -EINVAL;
		goto unlock;
	}

	mptcp_token_destroy(msk);
	inet_sk_state_store(sock->sk, TCP_LISTEN);
	sock_set_flag(sock->sk, SOCK_RCU_FREE);

	err = ssock->ops->listen(ssock, backlog);
	inet_sk_state_store(sock->sk, inet_sk_state_load(ssock->sk));
	if (!err)
		mptcp_copy_inaddrs(sock->sk, ssock->sk);

unlock:
	release_sock(sock->sk);
	return err;
}

static int mptcp_stream_accept(struct socket *sock, struct socket *newsock,
			       int flags, bool kern)
{
	struct mptcp_sock *msk = mptcp_sk(sock->sk);
	struct socket *ssock;
	int err;

	pr_debug("msk=%p", msk);

	lock_sock(sock->sk);
	if (sock->sk->sk_state != TCP_LISTEN)
		goto unlock_fail;

	ssock = __mptcp_nmpc_socket(msk);
	if (!ssock)
		goto unlock_fail;

	clear_bit(MPTCP_DATA_READY, &msk->flags);
	sock_hold(ssock->sk);
	release_sock(sock->sk);

	err = ssock->ops->accept(sock, newsock, flags, kern);
	if (err == 0 && !mptcp_is_tcpsk(newsock->sk)) {
		struct mptcp_sock *msk = mptcp_sk(newsock->sk);
		struct mptcp_subflow_context *subflow;
		struct sock *newsk = newsock->sk;

		lock_sock(newsk);

		/* PM/worker can now acquire the first subflow socket
		 * lock without racing with listener queue cleanup,
		 * we can notify it, if needed.
		 *
		 * Even if remote has reset the initial subflow by now
		 * the refcnt is still at least one.
		 */
		subflow = mptcp_subflow_ctx(msk->first);
		list_add(&subflow->node, &msk->conn_list);
		sock_hold(msk->first);
		if (mptcp_is_fully_established(newsk))
			mptcp_pm_fully_established(msk, msk->first, GFP_KERNEL);

		mptcp_copy_inaddrs(newsk, msk->first);
		mptcp_rcv_space_init(msk, msk->first);
		mptcp_propagate_sndbuf(newsk, msk->first);

		/* set ssk->sk_socket of accept()ed flows to mptcp socket.
		 * This is needed so NOSPACE flag can be set from tcp stack.
		 */
		mptcp_flush_join_list(msk);
		mptcp_for_each_subflow(msk, subflow) {
			struct sock *ssk = mptcp_subflow_tcp_sock(subflow);

			if (!ssk->sk_socket)
				mptcp_sock_graft(ssk, newsock);
		}
		release_sock(newsk);
	}

	if (inet_csk_listen_poll(ssock->sk))
		set_bit(MPTCP_DATA_READY, &msk->flags);
	sock_put(ssock->sk);
	return err;

unlock_fail:
	release_sock(sock->sk);
	return -EINVAL;
}

static __poll_t mptcp_check_readable(struct mptcp_sock *msk)
{
	return test_bit(MPTCP_DATA_READY, &msk->flags) ? EPOLLIN | EPOLLRDNORM :
	       0;
}

static __poll_t mptcp_check_writeable(struct mptcp_sock *msk)
{
	struct sock *sk = (struct sock *)msk;

	if (unlikely(sk->sk_shutdown & SEND_SHUTDOWN))
		return EPOLLOUT | EPOLLWRNORM;

	if (sk_stream_is_writeable(sk))
		return EPOLLOUT | EPOLLWRNORM;

	mptcp_set_nospace(sk);
	smp_mb__after_atomic(); /* msk->flags is changed by write_space cb */
	if (sk_stream_is_writeable(sk))
		return EPOLLOUT | EPOLLWRNORM;

	return 0;
}

static __poll_t mptcp_poll(struct file *file, struct socket *sock,
			   struct poll_table_struct *wait)
{
	struct sock *sk = sock->sk;
	struct mptcp_sock *msk;
	__poll_t mask = 0;
	int state;

	msk = mptcp_sk(sk);
	sock_poll_wait(file, sock, wait);

	state = inet_sk_state_load(sk);
	pr_debug("msk=%p state=%d flags=%lx", msk, state, msk->flags);
	if (state == TCP_LISTEN)
		return mptcp_check_readable(msk);

	if (state != TCP_SYN_SENT && state != TCP_SYN_RECV) {
		mask |= mptcp_check_readable(msk);
		mask |= mptcp_check_writeable(msk);
	}
	if (sk->sk_shutdown == SHUTDOWN_MASK || state == TCP_CLOSE)
		mask |= EPOLLHUP;
	if (sk->sk_shutdown & RCV_SHUTDOWN)
		mask |= EPOLLIN | EPOLLRDNORM | EPOLLRDHUP;

	/* This barrier is coupled with smp_wmb() in tcp_reset() */
	smp_rmb();
	if (sk->sk_err)
		mask |= EPOLLERR;

	return mask;
}

static const struct proto_ops mptcp_stream_ops = {
	.family		   = PF_INET,
	.owner		   = THIS_MODULE,
	.release	   = inet_release,
	.bind		   = mptcp_bind,
	.connect	   = mptcp_stream_connect,
	.socketpair	   = sock_no_socketpair,
	.accept		   = mptcp_stream_accept,
	.getname	   = inet_getname,
	.poll		   = mptcp_poll,
	.ioctl		   = inet_ioctl,
	.gettstamp	   = sock_gettstamp,
	.listen		   = mptcp_listen,
	.shutdown	   = inet_shutdown,
	.setsockopt	   = sock_common_setsockopt,
	.getsockopt	   = sock_common_getsockopt,
	.sendmsg	   = inet_sendmsg,
	.recvmsg	   = inet_recvmsg,
	.mmap		   = sock_no_mmap,
	.sendpage	   = inet_sendpage,
};

static struct inet_protosw mptcp_protosw = {
	.type		= SOCK_STREAM,
	.protocol	= IPPROTO_MPTCP,
	.prot		= &mptcp_prot,
	.ops		= &mptcp_stream_ops,
	.flags		= INET_PROTOSW_ICSK,
};

static int mptcp_napi_poll(struct napi_struct *napi, int budget)
{
	struct mptcp_delegated_action *delegated;
	struct mptcp_subflow_context *subflow;
	int work_done = 0;

	delegated = container_of(napi, struct mptcp_delegated_action, napi);
	while ((subflow = mptcp_subflow_delegated_next(delegated)) != NULL) {
		struct sock *ssk = mptcp_subflow_tcp_sock(subflow);

		bh_lock_sock_nested(ssk);
		if (!sock_owned_by_user(ssk) &&
		    mptcp_subflow_has_delegated_action(subflow))
			mptcp_subflow_process_delegated(ssk);
		/* ... elsewhere tcp_release_cb_override already processed
		 * the action or will do at next release_sock().
		 * In both case must dequeue the subflow here - on the same
		 * CPU that scheduled it.
		 */
		bh_unlock_sock(ssk);
		sock_put(ssk);

		if (++work_done == budget)
			return budget;
	}

	/* always provide a 0 'work_done' argument, so that napi_complete_done
	 * will not try accessing the NULL napi->dev ptr
	 */
	napi_complete_done(napi, 0);
	return work_done;
}

void __init mptcp_proto_init(void)
{
	struct mptcp_delegated_action *delegated;
	int cpu;

	mptcp_prot.h.hashinfo = tcp_prot.h.hashinfo;

	if (percpu_counter_init(&mptcp_sockets_allocated, 0, GFP_KERNEL))
		panic("Failed to allocate MPTCP pcpu counter\n");

	init_dummy_netdev(&mptcp_napi_dev);
	for_each_possible_cpu(cpu) {
		delegated = per_cpu_ptr(&mptcp_delegated_actions, cpu);
		INIT_LIST_HEAD(&delegated->head);
		netif_tx_napi_add(&mptcp_napi_dev, &delegated->napi, mptcp_napi_poll,
				  NAPI_POLL_WEIGHT);
		napi_enable(&delegated->napi);
	}

	mptcp_subflow_init();
	mptcp_pm_init();
	mptcp_token_init();

	if (proto_register(&mptcp_prot, 1) != 0)
		panic("Failed to register MPTCP proto.\n");

	inet_register_protosw(&mptcp_protosw);

	BUILD_BUG_ON(sizeof(struct mptcp_skb_cb) > sizeof_field(struct sk_buff, cb));
}

#if IS_ENABLED(CONFIG_MPTCP_IPV6)
static const struct proto_ops mptcp_v6_stream_ops = {
	.family		   = PF_INET6,
	.owner		   = THIS_MODULE,
	.release	   = inet6_release,
	.bind		   = mptcp_bind,
	.connect	   = mptcp_stream_connect,
	.socketpair	   = sock_no_socketpair,
	.accept		   = mptcp_stream_accept,
	.getname	   = inet6_getname,
	.poll		   = mptcp_poll,
	.ioctl		   = inet6_ioctl,
	.gettstamp	   = sock_gettstamp,
	.listen		   = mptcp_listen,
	.shutdown	   = inet_shutdown,
	.setsockopt	   = sock_common_setsockopt,
	.getsockopt	   = sock_common_getsockopt,
	.sendmsg	   = inet6_sendmsg,
	.recvmsg	   = inet6_recvmsg,
	.mmap		   = sock_no_mmap,
	.sendpage	   = inet_sendpage,
#ifdef CONFIG_COMPAT
	.compat_ioctl	   = inet6_compat_ioctl,
#endif
};

static struct proto mptcp_v6_prot;

static void mptcp_v6_destroy(struct sock *sk)
{
	mptcp_destroy(sk);
	inet6_destroy_sock(sk);
}

static struct inet_protosw mptcp_v6_protosw = {
	.type		= SOCK_STREAM,
	.protocol	= IPPROTO_MPTCP,
	.prot		= &mptcp_v6_prot,
	.ops		= &mptcp_v6_stream_ops,
	.flags		= INET_PROTOSW_ICSK,
};

int __init mptcp_proto_v6_init(void)
{
	int err;

	mptcp_v6_prot = mptcp_prot;
	strcpy(mptcp_v6_prot.name, "MPTCPv6");
	mptcp_v6_prot.slab = NULL;
	mptcp_v6_prot.destroy = mptcp_v6_destroy;
	mptcp_v6_prot.obj_size = sizeof(struct mptcp6_sock);

	err = proto_register(&mptcp_v6_prot, 1);
	if (err)
		return err;

	err = inet6_register_protosw(&mptcp_v6_protosw);
	if (err)
		proto_unregister(&mptcp_v6_prot);

	return err;
}
#endif<|MERGE_RESOLUTION|>--- conflicted
+++ resolved
@@ -1088,18 +1088,13 @@
 
 static void __mptcp_clean_una_wakeup(struct sock *sk)
 {
-<<<<<<< HEAD
-=======
 #ifdef CONFIG_LOCKDEP
 	WARN_ON_ONCE(!lockdep_is_held(&sk->sk_lock.slock));
 #endif
->>>>>>> 11e4b63a
 	__mptcp_clean_una(sk);
 	mptcp_write_space(sk);
 }
 
-<<<<<<< HEAD
-=======
 static void mptcp_clean_una_wakeup(struct sock *sk)
 {
 	mptcp_data_lock(sk);
@@ -1107,7 +1102,6 @@
 	mptcp_data_unlock(sk);
 }
 
->>>>>>> 11e4b63a
 static void mptcp_enter_memory_pressure(struct sock *sk)
 {
 	struct mptcp_subflow_context *subflow;
@@ -2321,12 +2315,6 @@
 	struct sock *ssk;
 	int ret;
 
-<<<<<<< HEAD
-	__mptcp_clean_una_wakeup(sk);
-	dfrag = mptcp_rtx_head(sk);
-	if (!dfrag)
-		return;
-=======
 	mptcp_clean_una_wakeup(sk);
 	dfrag = mptcp_rtx_head(sk);
 	if (!dfrag) {
@@ -2342,7 +2330,6 @@
 
 		return;
 	}
->>>>>>> 11e4b63a
 
 	ssk = mptcp_subflow_get_retrans(msk);
 	if (!ssk)
@@ -2389,11 +2376,7 @@
 		goto unlock;
 
 	mptcp_check_data_fin_ack(sk);
-<<<<<<< HEAD
-	__mptcp_flush_join_list(msk);
-=======
 	mptcp_flush_join_list(msk);
->>>>>>> 11e4b63a
 
 	mptcp_check_fastclose(msk);
 
@@ -2904,164 +2887,6 @@
 	sk_sockets_allocated_dec(sk);
 }
 
-<<<<<<< HEAD
-static int mptcp_setsockopt_sol_socket(struct mptcp_sock *msk, int optname,
-				       sockptr_t optval, unsigned int optlen)
-{
-	struct sock *sk = (struct sock *)msk;
-	struct socket *ssock;
-	int ret;
-
-	switch (optname) {
-	case SO_REUSEPORT:
-	case SO_REUSEADDR:
-		lock_sock(sk);
-		ssock = __mptcp_nmpc_socket(msk);
-		if (!ssock) {
-			release_sock(sk);
-			return -EINVAL;
-		}
-
-		ret = sock_setsockopt(ssock, SOL_SOCKET, optname, optval, optlen);
-		if (ret == 0) {
-			if (optname == SO_REUSEPORT)
-				sk->sk_reuseport = ssock->sk->sk_reuseport;
-			else if (optname == SO_REUSEADDR)
-				sk->sk_reuse = ssock->sk->sk_reuse;
-		}
-		release_sock(sk);
-		return ret;
-	}
-
-	return sock_setsockopt(sk->sk_socket, SOL_SOCKET, optname, optval, optlen);
-}
-
-static int mptcp_setsockopt_v6(struct mptcp_sock *msk, int optname,
-			       sockptr_t optval, unsigned int optlen)
-{
-	struct sock *sk = (struct sock *)msk;
-	int ret = -EOPNOTSUPP;
-	struct socket *ssock;
-
-	switch (optname) {
-	case IPV6_V6ONLY:
-		lock_sock(sk);
-		ssock = __mptcp_nmpc_socket(msk);
-		if (!ssock) {
-			release_sock(sk);
-			return -EINVAL;
-		}
-
-		ret = tcp_setsockopt(ssock->sk, SOL_IPV6, optname, optval, optlen);
-		if (ret == 0)
-			sk->sk_ipv6only = ssock->sk->sk_ipv6only;
-
-		release_sock(sk);
-		break;
-	}
-
-	return ret;
-}
-
-static bool mptcp_unsupported(int level, int optname)
-{
-	if (level == SOL_IP) {
-		switch (optname) {
-		case IP_ADD_MEMBERSHIP:
-		case IP_ADD_SOURCE_MEMBERSHIP:
-		case IP_DROP_MEMBERSHIP:
-		case IP_DROP_SOURCE_MEMBERSHIP:
-		case IP_BLOCK_SOURCE:
-		case IP_UNBLOCK_SOURCE:
-		case MCAST_JOIN_GROUP:
-		case MCAST_LEAVE_GROUP:
-		case MCAST_JOIN_SOURCE_GROUP:
-		case MCAST_LEAVE_SOURCE_GROUP:
-		case MCAST_BLOCK_SOURCE:
-		case MCAST_UNBLOCK_SOURCE:
-		case MCAST_MSFILTER:
-			return true;
-		}
-		return false;
-	}
-	if (level == SOL_IPV6) {
-		switch (optname) {
-		case IPV6_ADDRFORM:
-		case IPV6_ADD_MEMBERSHIP:
-		case IPV6_DROP_MEMBERSHIP:
-		case IPV6_JOIN_ANYCAST:
-		case IPV6_LEAVE_ANYCAST:
-		case MCAST_JOIN_GROUP:
-		case MCAST_LEAVE_GROUP:
-		case MCAST_JOIN_SOURCE_GROUP:
-		case MCAST_LEAVE_SOURCE_GROUP:
-		case MCAST_BLOCK_SOURCE:
-		case MCAST_UNBLOCK_SOURCE:
-		case MCAST_MSFILTER:
-			return true;
-		}
-		return false;
-	}
-	return false;
-}
-
-static int mptcp_setsockopt(struct sock *sk, int level, int optname,
-			    sockptr_t optval, unsigned int optlen)
-{
-	struct mptcp_sock *msk = mptcp_sk(sk);
-	struct sock *ssk;
-
-	pr_debug("msk=%p", msk);
-
-	if (mptcp_unsupported(level, optname))
-		return -ENOPROTOOPT;
-
-	if (level == SOL_SOCKET)
-		return mptcp_setsockopt_sol_socket(msk, optname, optval, optlen);
-
-	/* @@ the meaning of setsockopt() when the socket is connected and
-	 * there are multiple subflows is not yet defined. It is up to the
-	 * MPTCP-level socket to configure the subflows until the subflow
-	 * is in TCP fallback, when TCP socket options are passed through
-	 * to the one remaining subflow.
-	 */
-	lock_sock(sk);
-	ssk = __mptcp_tcp_fallback(msk);
-	release_sock(sk);
-	if (ssk)
-		return tcp_setsockopt(ssk, level, optname, optval, optlen);
-
-	if (level == SOL_IPV6)
-		return mptcp_setsockopt_v6(msk, optname, optval, optlen);
-
-	return -EOPNOTSUPP;
-}
-
-static int mptcp_getsockopt(struct sock *sk, int level, int optname,
-			    char __user *optval, int __user *option)
-{
-	struct mptcp_sock *msk = mptcp_sk(sk);
-	struct sock *ssk;
-
-	pr_debug("msk=%p", msk);
-
-	/* @@ the meaning of setsockopt() when the socket is connected and
-	 * there are multiple subflows is not yet defined. It is up to the
-	 * MPTCP-level socket to configure the subflows until the subflow
-	 * is in TCP fallback, when socket options are passed through
-	 * to the one remaining subflow.
-	 */
-	lock_sock(sk);
-	ssk = __mptcp_tcp_fallback(msk);
-	release_sock(sk);
-	if (ssk)
-		return tcp_getsockopt(ssk, level, optname, optval, option);
-
-	return -EOPNOTSUPP;
-}
-
-=======
->>>>>>> 11e4b63a
 void __mptcp_data_acked(struct sock *sk)
 {
 	if (!sock_owned_by_user(sk))
@@ -3096,17 +2921,10 @@
 	for (;;) {
 		unsigned long flags = 0;
 
-<<<<<<< HEAD
-	for (;;) {
-		flags = 0;
-		if (test_and_clear_bit(MPTCP_PUSH_PENDING, &mptcp_sk(sk)->flags))
-			flags |= BIT(MPTCP_PUSH_PENDING);
-=======
 		if (test_and_clear_bit(MPTCP_PUSH_PENDING, &mptcp_sk(sk)->flags))
 			flags |= BIT(MPTCP_PUSH_PENDING);
 		if (test_and_clear_bit(MPTCP_RETRANSMIT, &mptcp_sk(sk)->flags))
 			flags |= BIT(MPTCP_RETRANSMIT);
->>>>>>> 11e4b63a
 		if (!flags)
 			break;
 
@@ -3121,11 +2939,8 @@
 		spin_unlock_bh(&sk->sk_lock.slock);
 		if (flags & BIT(MPTCP_PUSH_PENDING))
 			__mptcp_push_pending(sk, 0);
-<<<<<<< HEAD
-=======
 		if (flags & BIT(MPTCP_RETRANSMIT))
 			__mptcp_retrans(sk);
->>>>>>> 11e4b63a
 
 		cond_resched();
 		spin_lock_bh(&sk->sk_lock.slock);

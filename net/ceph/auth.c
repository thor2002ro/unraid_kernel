// SPDX-License-Identifier: GPL-2.0
#include <linux/ceph/ceph_debug.h>

#include <linux/module.h>
#include <linux/err.h>
#include <linux/slab.h>

#include <linux/ceph/types.h>
#include <linux/ceph/decode.h>
#include <linux/ceph/libceph.h>
#include <linux/ceph/messenger.h>
#include "auth_none.h"
#include "auth_x.h"


/*
 * get protocol handler
 */
static u32 supported_protocols[] = {
	CEPH_AUTH_NONE,
	CEPH_AUTH_CEPHX
};

static int init_protocol(struct ceph_auth_client *ac, int proto)
{
	dout("%s proto %d\n", __func__, proto);

	switch (proto) {
	case CEPH_AUTH_NONE:
		return ceph_auth_none_init(ac);
	case CEPH_AUTH_CEPHX:
		return ceph_x_init(ac);
	default:
		pr_err("bad auth protocol %d\n", proto);
		return -EINVAL;
	}
}

<<<<<<< HEAD
static void set_global_id(struct ceph_auth_client *ac, u64 global_id)
=======
void ceph_auth_set_global_id(struct ceph_auth_client *ac, u64 global_id)
>>>>>>> e48bf29c
{
	dout("%s global_id %llu\n", __func__, global_id);

	if (!global_id)
		pr_err("got zero global_id\n");

	if (ac->global_id && global_id != ac->global_id)
		pr_err("global_id changed from %llu to %llu\n", ac->global_id,
		       global_id);

	ac->global_id = global_id;
}

/*
 * setup, teardown.
 */
struct ceph_auth_client *ceph_auth_init(const char *name,
					const struct ceph_crypto_key *key,
					const int *con_modes)
{
	struct ceph_auth_client *ac;
	int ret;

	ret = -ENOMEM;
	ac = kzalloc(sizeof(*ac), GFP_NOFS);
	if (!ac)
		goto out;

	mutex_init(&ac->mutex);
	ac->negotiating = true;
	if (name)
		ac->name = name;
	else
		ac->name = CEPH_AUTH_NAME_DEFAULT;
	ac->key = key;
	ac->preferred_mode = con_modes[0];
	ac->fallback_mode = con_modes[1];

	dout("%s name '%s' preferred_mode %d fallback_mode %d\n", __func__,
	     ac->name, ac->preferred_mode, ac->fallback_mode);
	return ac;

out:
	return ERR_PTR(ret);
}

void ceph_auth_destroy(struct ceph_auth_client *ac)
{
	dout("auth_destroy %p\n", ac);
	if (ac->ops)
		ac->ops->destroy(ac);
	kfree(ac);
}

/*
 * Reset occurs when reconnecting to the monitor.
 */
void ceph_auth_reset(struct ceph_auth_client *ac)
{
	mutex_lock(&ac->mutex);
	dout("auth_reset %p\n", ac);
	if (ac->ops && !ac->negotiating)
		ac->ops->reset(ac);
	ac->negotiating = true;
	mutex_unlock(&ac->mutex);
}

/*
 * EntityName, not to be confused with entity_name_t
 */
int ceph_auth_entity_name_encode(const char *name, void **p, void *end)
{
	int len = strlen(name);

	if (*p + 2*sizeof(u32) + len > end)
		return -ERANGE;
	ceph_encode_32(p, CEPH_ENTITY_TYPE_CLIENT);
	ceph_encode_32(p, len);
	ceph_encode_copy(p, name, len);
	return 0;
}

/*
 * Initiate protocol negotiation with monitor.  Include entity name
 * and list supported protocols.
 */
int ceph_auth_build_hello(struct ceph_auth_client *ac, void *buf, size_t len)
{
	struct ceph_mon_request_header *monhdr = buf;
	void *p = monhdr + 1, *end = buf + len, *lenp;
	int i, num;
	int ret;

	mutex_lock(&ac->mutex);
	dout("auth_build_hello\n");
	monhdr->have_version = 0;
	monhdr->session_mon = cpu_to_le16(-1);
	monhdr->session_mon_tid = 0;

	ceph_encode_32(&p, CEPH_AUTH_UNKNOWN);  /* no protocol, yet */

	lenp = p;
	p += sizeof(u32);

	ceph_decode_need(&p, end, 1 + sizeof(u32), bad);
	ceph_encode_8(&p, 1);
	num = ARRAY_SIZE(supported_protocols);
	ceph_encode_32(&p, num);
	ceph_decode_need(&p, end, num * sizeof(u32), bad);
	for (i = 0; i < num; i++)
		ceph_encode_32(&p, supported_protocols[i]);

	ret = ceph_auth_entity_name_encode(ac->name, &p, end);
	if (ret < 0)
		goto out;
	ceph_decode_need(&p, end, sizeof(u64), bad);
	ceph_encode_64(&p, ac->global_id);

	ceph_encode_32(&lenp, p - lenp - sizeof(u32));
	ret = p - buf;
out:
	mutex_unlock(&ac->mutex);
	return ret;

bad:
	ret = -ERANGE;
	goto out;
}

static int build_request(struct ceph_auth_client *ac, bool add_header,
			 void *buf, int buf_len)
{
	void *end = buf + buf_len;
	void *p;
	int ret;

	p = buf;
	if (add_header) {
		/* struct ceph_mon_request_header + protocol */
		ceph_encode_64_safe(&p, end, 0, e_range);
		ceph_encode_16_safe(&p, end, -1, e_range);
		ceph_encode_64_safe(&p, end, 0, e_range);
		ceph_encode_32_safe(&p, end, ac->protocol, e_range);
	}

	ceph_encode_need(&p, end, sizeof(u32), e_range);
	ret = ac->ops->build_request(ac, p + sizeof(u32), end);
	if (ret < 0) {
		pr_err("auth protocol '%s' building request failed: %d\n",
		       ceph_auth_proto_name(ac->protocol), ret);
		return ret;
	}
	dout(" built request %d bytes\n", ret);
	ceph_encode_32(&p, ret);
	return p + ret - buf;

e_range:
	return -ERANGE;
}

/*
 * Handle auth message from monitor.
 */
int ceph_handle_auth_reply(struct ceph_auth_client *ac,
			   void *buf, size_t len,
			   void *reply_buf, size_t reply_len)
{
	void *p = buf;
	void *end = buf + len;
	int protocol;
	s32 result;
	u64 global_id;
	void *payload, *payload_end;
	int payload_len;
	char *result_msg;
	int result_msg_len;
	int ret = -EINVAL;

	mutex_lock(&ac->mutex);
	dout("handle_auth_reply %p %p\n", p, end);
	ceph_decode_need(&p, end, sizeof(u32) * 3 + sizeof(u64), bad);
	protocol = ceph_decode_32(&p);
	result = ceph_decode_32(&p);
	global_id = ceph_decode_64(&p);
	payload_len = ceph_decode_32(&p);
	payload = p;
	p += payload_len;
	ceph_decode_need(&p, end, sizeof(u32), bad);
	result_msg_len = ceph_decode_32(&p);
	result_msg = p;
	p += result_msg_len;
	if (p != end)
		goto bad;

	dout(" result %d '%.*s' gid %llu len %d\n", result, result_msg_len,
	     result_msg, global_id, payload_len);

	payload_end = payload + payload_len;

	if (ac->negotiating) {
		/* server does not support our protocols? */
		if (!protocol && result < 0) {
			ret = result;
			goto out;
		}
		/* set up (new) protocol handler? */
		if (ac->protocol && ac->protocol != protocol) {
			ac->ops->destroy(ac);
			ac->protocol = 0;
			ac->ops = NULL;
		}
		if (ac->protocol != protocol) {
			ret = init_protocol(ac, protocol);
			if (ret) {
				pr_err("auth protocol '%s' init failed: %d\n",
				       ceph_auth_proto_name(protocol), ret);
				goto out;
			}
		}

		ac->negotiating = false;
	}

<<<<<<< HEAD
	ret = ac->ops->handle_reply(ac, result, payload, payload_end,
				    NULL, NULL, NULL, NULL);
	if (ret == -EAGAIN) {
		ret = build_request(ac, true, reply_buf, reply_len);
		goto out;
	} else if (ret) {
		pr_err("auth protocol '%s' mauth authentication failed: %d\n",
		       ceph_auth_proto_name(ac->protocol), result);
		goto out;
	}

	set_global_id(ac, global_id);
=======
	if (result) {
		pr_err("auth protocol '%s' mauth authentication failed: %d\n",
		       ceph_auth_proto_name(ac->protocol), result);
		ret = result;
		goto out;
	}

	ret = ac->ops->handle_reply(ac, global_id, payload, payload_end,
				    NULL, NULL, NULL, NULL);
	if (ret == -EAGAIN) {
		ret = build_request(ac, true, reply_buf, reply_len);
		goto out;
	} else if (ret) {
		goto out;
	}
>>>>>>> e48bf29c

out:
	mutex_unlock(&ac->mutex);
	return ret;

bad:
	pr_err("failed to decode auth msg\n");
	ret = -EINVAL;
	goto out;
}

int ceph_build_auth(struct ceph_auth_client *ac,
		    void *msg_buf, size_t msg_len)
{
	int ret = 0;

	mutex_lock(&ac->mutex);
	if (ac->ops->should_authenticate(ac))
		ret = build_request(ac, true, msg_buf, msg_len);
	mutex_unlock(&ac->mutex);
	return ret;
}

int ceph_auth_is_authenticated(struct ceph_auth_client *ac)
{
	int ret = 0;

	mutex_lock(&ac->mutex);
	if (ac->ops)
		ret = ac->ops->is_authenticated(ac);
	mutex_unlock(&ac->mutex);
	return ret;
}
EXPORT_SYMBOL(ceph_auth_is_authenticated);

int __ceph_auth_get_authorizer(struct ceph_auth_client *ac,
			       struct ceph_auth_handshake *auth,
			       int peer_type, bool force_new,
			       int *proto, int *pref_mode, int *fallb_mode)
{
	int ret;

	mutex_lock(&ac->mutex);
	if (force_new && auth->authorizer) {
		ceph_auth_destroy_authorizer(auth->authorizer);
		auth->authorizer = NULL;
	}
	if (!auth->authorizer)
		ret = ac->ops->create_authorizer(ac, peer_type, auth);
	else if (ac->ops->update_authorizer)
		ret = ac->ops->update_authorizer(ac, peer_type, auth);
	else
		ret = 0;
	if (ret)
		goto out;

	*proto = ac->protocol;
	if (pref_mode && fallb_mode) {
		*pref_mode = ac->preferred_mode;
		*fallb_mode = ac->fallback_mode;
	}

out:
	mutex_unlock(&ac->mutex);
	return ret;
}
EXPORT_SYMBOL(__ceph_auth_get_authorizer);

void ceph_auth_destroy_authorizer(struct ceph_authorizer *a)
{
	a->destroy(a);
}
EXPORT_SYMBOL(ceph_auth_destroy_authorizer);

int ceph_auth_add_authorizer_challenge(struct ceph_auth_client *ac,
				       struct ceph_authorizer *a,
				       void *challenge_buf,
				       int challenge_buf_len)
{
	int ret = 0;

	mutex_lock(&ac->mutex);
	if (ac->ops && ac->ops->add_authorizer_challenge)
		ret = ac->ops->add_authorizer_challenge(ac, a, challenge_buf,
							challenge_buf_len);
	mutex_unlock(&ac->mutex);
	return ret;
}
EXPORT_SYMBOL(ceph_auth_add_authorizer_challenge);

int ceph_auth_verify_authorizer_reply(struct ceph_auth_client *ac,
				      struct ceph_authorizer *a,
				      void *reply, int reply_len,
				      u8 *session_key, int *session_key_len,
				      u8 *con_secret, int *con_secret_len)
{
	int ret = 0;

	mutex_lock(&ac->mutex);
	if (ac->ops && ac->ops->verify_authorizer_reply)
		ret = ac->ops->verify_authorizer_reply(ac, a,
			reply, reply_len, session_key, session_key_len,
			con_secret, con_secret_len);
	mutex_unlock(&ac->mutex);
	return ret;
}
EXPORT_SYMBOL(ceph_auth_verify_authorizer_reply);

void ceph_auth_invalidate_authorizer(struct ceph_auth_client *ac, int peer_type)
{
	mutex_lock(&ac->mutex);
	if (ac->ops && ac->ops->invalidate_authorizer)
		ac->ops->invalidate_authorizer(ac, peer_type);
	mutex_unlock(&ac->mutex);
}
EXPORT_SYMBOL(ceph_auth_invalidate_authorizer);

/*
 * msgr2 authentication
 */

static bool contains(const int *arr, int cnt, int val)
{
	int i;

	for (i = 0; i < cnt; i++) {
		if (arr[i] == val)
			return true;
	}

	return false;
}

static int encode_con_modes(void **p, void *end, int pref_mode, int fallb_mode)
{
	WARN_ON(pref_mode == CEPH_CON_MODE_UNKNOWN);
	if (fallb_mode != CEPH_CON_MODE_UNKNOWN) {
		ceph_encode_32_safe(p, end, 2, e_range);
		ceph_encode_32_safe(p, end, pref_mode, e_range);
		ceph_encode_32_safe(p, end, fallb_mode, e_range);
	} else {
		ceph_encode_32_safe(p, end, 1, e_range);
		ceph_encode_32_safe(p, end, pref_mode, e_range);
	}

	return 0;

e_range:
	return -ERANGE;
}

/*
 * Similar to ceph_auth_build_hello().
 */
int ceph_auth_get_request(struct ceph_auth_client *ac, void *buf, int buf_len)
{
	int proto = ac->key ? CEPH_AUTH_CEPHX : CEPH_AUTH_NONE;
	void *end = buf + buf_len;
	void *lenp;
	void *p;
	int ret;

	mutex_lock(&ac->mutex);
	if (ac->protocol == CEPH_AUTH_UNKNOWN) {
		ret = init_protocol(ac, proto);
		if (ret) {
			pr_err("auth protocol '%s' init failed: %d\n",
			       ceph_auth_proto_name(proto), ret);
			goto out;
		}
	} else {
		WARN_ON(ac->protocol != proto);
		ac->ops->reset(ac);
	}

	p = buf;
	ceph_encode_32_safe(&p, end, ac->protocol, e_range);
	ret = encode_con_modes(&p, end, ac->preferred_mode, ac->fallback_mode);
	if (ret)
		goto out;

	lenp = p;
	p += 4;  /* space for len */

	ceph_encode_8_safe(&p, end, CEPH_AUTH_MODE_MON, e_range);
	ret = ceph_auth_entity_name_encode(ac->name, &p, end);
	if (ret)
		goto out;

	ceph_encode_64_safe(&p, end, ac->global_id, e_range);
	ceph_encode_32(&lenp, p - lenp - 4);
	ret = p - buf;

out:
	mutex_unlock(&ac->mutex);
	return ret;

e_range:
	ret = -ERANGE;
	goto out;
}

int ceph_auth_handle_reply_more(struct ceph_auth_client *ac, void *reply,
				int reply_len, void *buf, int buf_len)
{
	int ret;

	mutex_lock(&ac->mutex);
	ret = ac->ops->handle_reply(ac, 0, reply, reply + reply_len,
				    NULL, NULL, NULL, NULL);
	if (ret == -EAGAIN)
		ret = build_request(ac, false, buf, buf_len);
	else
		WARN_ON(ret >= 0);
	mutex_unlock(&ac->mutex);
	return ret;
}

int ceph_auth_handle_reply_done(struct ceph_auth_client *ac,
				u64 global_id, void *reply, int reply_len,
				u8 *session_key, int *session_key_len,
				u8 *con_secret, int *con_secret_len)
{
	int ret;

	mutex_lock(&ac->mutex);
<<<<<<< HEAD
	ret = ac->ops->handle_reply(ac, 0, reply, reply + reply_len,
				    session_key, session_key_len,
				    con_secret, con_secret_len);
	if (!ret)
		set_global_id(ac, global_id);
=======
	ret = ac->ops->handle_reply(ac, global_id, reply, reply + reply_len,
				    session_key, session_key_len,
				    con_secret, con_secret_len);
	WARN_ON(ret == -EAGAIN || ret > 0);
>>>>>>> e48bf29c
	mutex_unlock(&ac->mutex);
	return ret;
}

bool ceph_auth_handle_bad_method(struct ceph_auth_client *ac,
				 int used_proto, int result,
				 const int *allowed_protos, int proto_cnt,
				 const int *allowed_modes, int mode_cnt)
{
	mutex_lock(&ac->mutex);
	WARN_ON(used_proto != ac->protocol);

	if (result == -EOPNOTSUPP) {
		if (!contains(allowed_protos, proto_cnt, ac->protocol)) {
			pr_err("auth protocol '%s' not allowed\n",
			       ceph_auth_proto_name(ac->protocol));
			goto not_allowed;
		}
		if (!contains(allowed_modes, mode_cnt, ac->preferred_mode) &&
		    (ac->fallback_mode == CEPH_CON_MODE_UNKNOWN ||
		     !contains(allowed_modes, mode_cnt, ac->fallback_mode))) {
			pr_err("preferred mode '%s' not allowed\n",
			       ceph_con_mode_name(ac->preferred_mode));
			if (ac->fallback_mode == CEPH_CON_MODE_UNKNOWN)
				pr_err("no fallback mode\n");
			else
				pr_err("fallback mode '%s' not allowed\n",
				       ceph_con_mode_name(ac->fallback_mode));
			goto not_allowed;
		}
	}

	WARN_ON(result == -EOPNOTSUPP || result >= 0);
	pr_err("auth protocol '%s' msgr authentication failed: %d\n",
	       ceph_auth_proto_name(ac->protocol), result);

	mutex_unlock(&ac->mutex);
	return true;

not_allowed:
	mutex_unlock(&ac->mutex);
	return false;
}

int ceph_auth_get_authorizer(struct ceph_auth_client *ac,
			     struct ceph_auth_handshake *auth,
			     int peer_type, void *buf, int *buf_len)
{
	void *end = buf + *buf_len;
	int pref_mode, fallb_mode;
	int proto;
	void *p;
	int ret;

	ret = __ceph_auth_get_authorizer(ac, auth, peer_type, true, &proto,
					 &pref_mode, &fallb_mode);
	if (ret)
		return ret;

	p = buf;
	ceph_encode_32_safe(&p, end, proto, e_range);
	ret = encode_con_modes(&p, end, pref_mode, fallb_mode);
	if (ret)
		return ret;

	ceph_encode_32_safe(&p, end, auth->authorizer_buf_len, e_range);
	*buf_len = p - buf;
	return 0;

e_range:
	return -ERANGE;
}
EXPORT_SYMBOL(ceph_auth_get_authorizer);

int ceph_auth_handle_svc_reply_more(struct ceph_auth_client *ac,
				    struct ceph_auth_handshake *auth,
				    void *reply, int reply_len,
				    void *buf, int *buf_len)
{
	void *end = buf + *buf_len;
	void *p;
	int ret;

	ret = ceph_auth_add_authorizer_challenge(ac, auth->authorizer,
						 reply, reply_len);
	if (ret)
		return ret;

	p = buf;
	ceph_encode_32_safe(&p, end, auth->authorizer_buf_len, e_range);
	*buf_len = p - buf;
	return 0;

e_range:
	return -ERANGE;
}
EXPORT_SYMBOL(ceph_auth_handle_svc_reply_more);

int ceph_auth_handle_svc_reply_done(struct ceph_auth_client *ac,
				    struct ceph_auth_handshake *auth,
				    void *reply, int reply_len,
				    u8 *session_key, int *session_key_len,
				    u8 *con_secret, int *con_secret_len)
{
	return ceph_auth_verify_authorizer_reply(ac, auth->authorizer,
		reply, reply_len, session_key, session_key_len,
		con_secret, con_secret_len);
}
EXPORT_SYMBOL(ceph_auth_handle_svc_reply_done);

bool ceph_auth_handle_bad_authorizer(struct ceph_auth_client *ac,
				     int peer_type, int used_proto, int result,
				     const int *allowed_protos, int proto_cnt,
				     const int *allowed_modes, int mode_cnt)
{
	mutex_lock(&ac->mutex);
	WARN_ON(used_proto != ac->protocol);

	if (result == -EOPNOTSUPP) {
		if (!contains(allowed_protos, proto_cnt, ac->protocol)) {
			pr_err("auth protocol '%s' not allowed by %s\n",
			       ceph_auth_proto_name(ac->protocol),
			       ceph_entity_type_name(peer_type));
			goto not_allowed;
		}
		if (!contains(allowed_modes, mode_cnt, ac->preferred_mode) &&
		    (ac->fallback_mode == CEPH_CON_MODE_UNKNOWN ||
		     !contains(allowed_modes, mode_cnt, ac->fallback_mode))) {
			pr_err("preferred mode '%s' not allowed by %s\n",
			       ceph_con_mode_name(ac->preferred_mode),
			       ceph_entity_type_name(peer_type));
			if (ac->fallback_mode == CEPH_CON_MODE_UNKNOWN)
				pr_err("no fallback mode\n");
			else
				pr_err("fallback mode '%s' not allowed by %s\n",
				       ceph_con_mode_name(ac->fallback_mode),
				       ceph_entity_type_name(peer_type));
			goto not_allowed;
		}
	}

	WARN_ON(result == -EOPNOTSUPP || result >= 0);
	pr_err("auth protocol '%s' authorization to %s failed: %d\n",
	       ceph_auth_proto_name(ac->protocol),
	       ceph_entity_type_name(peer_type), result);

	if (ac->ops->invalidate_authorizer)
		ac->ops->invalidate_authorizer(ac, peer_type);

	mutex_unlock(&ac->mutex);
	return true;

not_allowed:
	mutex_unlock(&ac->mutex);
	return false;
}
EXPORT_SYMBOL(ceph_auth_handle_bad_authorizer);<|MERGE_RESOLUTION|>--- conflicted
+++ resolved
@@ -36,11 +36,7 @@
 	}
 }
 
-<<<<<<< HEAD
-static void set_global_id(struct ceph_auth_client *ac, u64 global_id)
-=======
 void ceph_auth_set_global_id(struct ceph_auth_client *ac, u64 global_id)
->>>>>>> e48bf29c
 {
 	dout("%s global_id %llu\n", __func__, global_id);
 
@@ -264,20 +260,6 @@
 		ac->negotiating = false;
 	}
 
-<<<<<<< HEAD
-	ret = ac->ops->handle_reply(ac, result, payload, payload_end,
-				    NULL, NULL, NULL, NULL);
-	if (ret == -EAGAIN) {
-		ret = build_request(ac, true, reply_buf, reply_len);
-		goto out;
-	} else if (ret) {
-		pr_err("auth protocol '%s' mauth authentication failed: %d\n",
-		       ceph_auth_proto_name(ac->protocol), result);
-		goto out;
-	}
-
-	set_global_id(ac, global_id);
-=======
 	if (result) {
 		pr_err("auth protocol '%s' mauth authentication failed: %d\n",
 		       ceph_auth_proto_name(ac->protocol), result);
@@ -293,7 +275,6 @@
 	} else if (ret) {
 		goto out;
 	}
->>>>>>> e48bf29c
 
 out:
 	mutex_unlock(&ac->mutex);
@@ -520,18 +501,10 @@
 	int ret;
 
 	mutex_lock(&ac->mutex);
-<<<<<<< HEAD
-	ret = ac->ops->handle_reply(ac, 0, reply, reply + reply_len,
-				    session_key, session_key_len,
-				    con_secret, con_secret_len);
-	if (!ret)
-		set_global_id(ac, global_id);
-=======
 	ret = ac->ops->handle_reply(ac, global_id, reply, reply + reply_len,
 				    session_key, session_key_len,
 				    con_secret, con_secret_len);
 	WARN_ON(ret == -EAGAIN || ret > 0);
->>>>>>> e48bf29c
 	mutex_unlock(&ac->mutex);
 	return ret;
 }

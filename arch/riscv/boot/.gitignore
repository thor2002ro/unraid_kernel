--- conflicted
+++ resolved
@@ -4,8 +4,5 @@
 loader
 loader.lds
 loader.bin
-<<<<<<< HEAD
-=======
 vmlinuz*
->>>>>>> 66283a8f
 xipImage
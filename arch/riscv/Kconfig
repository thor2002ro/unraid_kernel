--- conflicted
+++ resolved
@@ -63,11 +63,7 @@
 	select ARCH_WANT_HUGE_PMD_SHARE if 64BIT
 	select SPARSEMEM_STATIC if 32BIT
 	select ARCH_WANT_DEFAULT_TOPDOWN_MMAP_LAYOUT if MMU
-<<<<<<< HEAD
-	select HAVE_ARCH_MMAP_RND_BITS
-=======
 	select HAVE_ARCH_MMAP_RND_BITS if MMU
->>>>>>> 348b80b2
 
 config ARCH_MMAP_RND_BITS_MIN
 	default 18 if 64BIT
@@ -78,8 +74,6 @@
 config ARCH_MMAP_RND_BITS_MAX
 	default 24 if 64BIT # SV39 based
 	default 17
-<<<<<<< HEAD
-=======
 
 # set if we run in machine mode, cleared if we run in supervisor mode
 config RISCV_M_MODE
@@ -91,7 +85,6 @@
 	bool
 	depends on !RISCV_M_MODE
 	default y
->>>>>>> 348b80b2
 
 config MMU
 	bool "MMU-based Paged Memory Management Support"

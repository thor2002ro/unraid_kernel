--- conflicted
+++ resolved
@@ -29,11 +29,7 @@
 	select 405EX
 	select PPC40x_SIMPLE
 	select PPC4xx_PCI_EXPRESS
-<<<<<<< HEAD
-	select PCI
-=======
 	select FORCE_PCI
->>>>>>> cf26057a
 	select PCI_MSI
 	select PPC4xx_MSI
 	help

/*
 * Copyright (C) 2001 Mike Corrigan & Dave Engebretsen, IBM Corporation
 *
 * Rewrite, cleanup:
 *
 * Copyright (C) 2004 Olof Johansson <olof@lixom.net>, IBM Corporation
 * Copyright (C) 2006 Olof Johansson <olof@lixom.net>
 *
 * Dynamic DMA mapping support, pSeries-specific parts, both SMP and LPAR.
 *
 *
 * This program is free software; you can redistribute it and/or modify
 * it under the terms of the GNU General Public License as published by
 * the Free Software Foundation; either version 2 of the License, or
 * (at your option) any later version.
 *
 * This program is distributed in the hope that it will be useful,
 * but WITHOUT ANY WARRANTY; without even the implied warranty of
 * MERCHANTABILITY or FITNESS FOR A PARTICULAR PURPOSE.  See the
 * GNU General Public License for more details.
 *
 * You should have received a copy of the GNU General Public License
 * along with this program; if not, write to the Free Software
 * Foundation, Inc., 59 Temple Place, Suite 330, Boston, MA  02111-1307 USA
 */

#include <linux/init.h>
#include <linux/types.h>
#include <linux/slab.h>
#include <linux/mm.h>
#include <linux/spinlock.h>
#include <linux/string.h>
#include <linux/pci.h>
#include <linux/dma-mapping.h>
#include <linux/crash_dump.h>
#include <asm/io.h>
#include <asm/prom.h>
#include <asm/rtas.h>
#include <asm/iommu.h>
#include <asm/pci-bridge.h>
#include <asm/machdep.h>
#include <asm/abs_addr.h>
#include <asm/pSeries_reconfig.h>
#include <asm/firmware.h>
#include <asm/tce.h>
#include <asm/ppc-pci.h>
#include <asm/udbg.h>
#include <asm/kdump.h>

#include "plpar_wrappers.h"


static int tce_build_pSeries(struct iommu_table *tbl, long index,
			      long npages, unsigned long uaddr,
			      enum dma_data_direction direction,
			      struct dma_attrs *attrs)
{
	u64 proto_tce;
	u64 *tcep;
	u64 rpn;

	proto_tce = TCE_PCI_READ; // Read allowed

	if (direction != DMA_TO_DEVICE)
		proto_tce |= TCE_PCI_WRITE;

	tcep = ((u64 *)tbl->it_base) + index;

	while (npages--) {
		/* can't move this out since we might cross LMB boundary */
		rpn = (virt_to_abs(uaddr)) >> TCE_SHIFT;
		*tcep = proto_tce | (rpn & TCE_RPN_MASK) << TCE_RPN_SHIFT;

		uaddr += TCE_PAGE_SIZE;
		tcep++;
	}
	return 0;
}


static void tce_free_pSeries(struct iommu_table *tbl, long index, long npages)
{
	u64 *tcep;

	tcep = ((u64 *)tbl->it_base) + index;

	while (npages--)
		*(tcep++) = 0;
}

static unsigned long tce_get_pseries(struct iommu_table *tbl, long index)
{
	u64 *tcep;

	tcep = ((u64 *)tbl->it_base) + index;

	return *tcep;
}

static void tce_free_pSeriesLP(struct iommu_table*, long, long);
static void tce_freemulti_pSeriesLP(struct iommu_table*, long, long);

static int tce_build_pSeriesLP(struct iommu_table *tbl, long tcenum,
				long npages, unsigned long uaddr,
				enum dma_data_direction direction,
				struct dma_attrs *attrs)
{
	u64 rc = 0;
	u64 proto_tce, tce;
	u64 rpn;
	int ret = 0;
	long tcenum_start = tcenum, npages_start = npages;

	rpn = (virt_to_abs(uaddr)) >> TCE_SHIFT;
	proto_tce = TCE_PCI_READ;
	if (direction != DMA_TO_DEVICE)
		proto_tce |= TCE_PCI_WRITE;

	while (npages--) {
		tce = proto_tce | (rpn & TCE_RPN_MASK) << TCE_RPN_SHIFT;
		rc = plpar_tce_put((u64)tbl->it_index, (u64)tcenum << 12, tce);

		if (unlikely(rc == H_NOT_ENOUGH_RESOURCES)) {
			ret = (int)rc;
			tce_free_pSeriesLP(tbl, tcenum_start,
			                   (npages_start - (npages + 1)));
			break;
		}

		if (rc && printk_ratelimit()) {
			printk("tce_build_pSeriesLP: plpar_tce_put failed. rc=%ld\n", rc);
			printk("\tindex   = 0x%lx\n", (u64)tbl->it_index);
			printk("\ttcenum  = 0x%lx\n", (u64)tcenum);
			printk("\ttce val = 0x%lx\n", tce );
			show_stack(current, (unsigned long *)__get_SP());
		}

		tcenum++;
		rpn++;
	}
	return ret;
}

static DEFINE_PER_CPU(u64 *, tce_page) = NULL;

static int tce_buildmulti_pSeriesLP(struct iommu_table *tbl, long tcenum,
				     long npages, unsigned long uaddr,
				     enum dma_data_direction direction,
				     struct dma_attrs *attrs)
{
	u64 rc = 0;
	u64 proto_tce;
	u64 *tcep;
	u64 rpn;
	long l, limit;
	long tcenum_start = tcenum, npages_start = npages;
	int ret = 0;

	if (npages == 1) {
		return tce_build_pSeriesLP(tbl, tcenum, npages, uaddr,
		                           direction, attrs);
	}

	tcep = __get_cpu_var(tce_page);

	/* This is safe to do since interrupts are off when we're called
	 * from iommu_alloc{,_sg}()
	 */
	if (!tcep) {
		tcep = (u64 *)__get_free_page(GFP_ATOMIC);
		/* If allocation fails, fall back to the loop implementation */
		if (!tcep) {
			return tce_build_pSeriesLP(tbl, tcenum, npages, uaddr,
					    direction, attrs);
		}
		__get_cpu_var(tce_page) = tcep;
	}

	rpn = (virt_to_abs(uaddr)) >> TCE_SHIFT;
	proto_tce = TCE_PCI_READ;
	if (direction != DMA_TO_DEVICE)
		proto_tce |= TCE_PCI_WRITE;

	/* We can map max one pageful of TCEs at a time */
	do {
		/*
		 * Set up the page with TCE data, looping through and setting
		 * the values.
		 */
		limit = min_t(long, npages, 4096/TCE_ENTRY_SIZE);

		for (l = 0; l < limit; l++) {
			tcep[l] = proto_tce | (rpn & TCE_RPN_MASK) << TCE_RPN_SHIFT;
			rpn++;
		}

		rc = plpar_tce_put_indirect((u64)tbl->it_index,
					    (u64)tcenum << 12,
					    (u64)virt_to_abs(tcep),
					    limit);

		npages -= limit;
		tcenum += limit;
	} while (npages > 0 && !rc);

	if (unlikely(rc == H_NOT_ENOUGH_RESOURCES)) {
		ret = (int)rc;
		tce_freemulti_pSeriesLP(tbl, tcenum_start,
		                        (npages_start - (npages + limit)));
		return ret;
	}

	if (rc && printk_ratelimit()) {
		printk("tce_buildmulti_pSeriesLP: plpar_tce_put failed. rc=%ld\n", rc);
		printk("\tindex   = 0x%lx\n", (u64)tbl->it_index);
		printk("\tnpages  = 0x%lx\n", (u64)npages);
		printk("\ttce[0] val = 0x%lx\n", tcep[0]);
		show_stack(current, (unsigned long *)__get_SP());
	}
	return ret;
}

static void tce_free_pSeriesLP(struct iommu_table *tbl, long tcenum, long npages)
{
	u64 rc;

	while (npages--) {
		rc = plpar_tce_put((u64)tbl->it_index, (u64)tcenum << 12, 0);

		if (rc && printk_ratelimit()) {
			printk("tce_free_pSeriesLP: plpar_tce_put failed. rc=%ld\n", rc);
			printk("\tindex   = 0x%lx\n", (u64)tbl->it_index);
			printk("\ttcenum  = 0x%lx\n", (u64)tcenum);
			show_stack(current, (unsigned long *)__get_SP());
		}

		tcenum++;
	}
}


static void tce_freemulti_pSeriesLP(struct iommu_table *tbl, long tcenum, long npages)
{
	u64 rc;

	rc = plpar_tce_stuff((u64)tbl->it_index, (u64)tcenum << 12, 0, npages);

	if (rc && printk_ratelimit()) {
		printk("tce_freemulti_pSeriesLP: plpar_tce_stuff failed\n");
		printk("\trc      = %ld\n", rc);
		printk("\tindex   = 0x%lx\n", (u64)tbl->it_index);
		printk("\tnpages  = 0x%lx\n", (u64)npages);
		show_stack(current, (unsigned long *)__get_SP());
	}
}

static unsigned long tce_get_pSeriesLP(struct iommu_table *tbl, long tcenum)
{
	u64 rc;
	unsigned long tce_ret;

	rc = plpar_tce_get((u64)tbl->it_index, (u64)tcenum << 12, &tce_ret);

	if (rc && printk_ratelimit()) {
		printk("tce_get_pSeriesLP: plpar_tce_get failed. rc=%ld\n",
			rc);
		printk("\tindex   = 0x%lx\n", (u64)tbl->it_index);
		printk("\ttcenum  = 0x%lx\n", (u64)tcenum);
		show_stack(current, (unsigned long *)__get_SP());
	}

	return tce_ret;
}

#ifdef CONFIG_PCI
static void iommu_table_setparms(struct pci_controller *phb,
				 struct device_node *dn,
				 struct iommu_table *tbl)
{
	struct device_node *node;
	const unsigned long *basep;
	const u32 *sizep;

	node = phb->dn;

	basep = of_get_property(node, "linux,tce-base", NULL);
	sizep = of_get_property(node, "linux,tce-size", NULL);
	if (basep == NULL || sizep == NULL) {
		printk(KERN_ERR "PCI_DMA: iommu_table_setparms: %s has "
				"missing tce entries !\n", dn->full_name);
		return;
	}

	tbl->it_base = (unsigned long)__va(*basep);

<<<<<<< HEAD
	if (!__kdump_flag)
=======
	if (!is_kdump_kernel())
>>>>>>> c07f62e5
		memset((void *)tbl->it_base, 0, *sizep);

	tbl->it_busno = phb->bus->number;

	/* Units of tce entries */
	tbl->it_offset = phb->dma_window_base_cur >> IOMMU_PAGE_SHIFT;

	/* Test if we are going over 2GB of DMA space */
	if (phb->dma_window_base_cur + phb->dma_window_size > 0x80000000ul) {
		udbg_printf("PCI_DMA: Unexpected number of IOAs under this PHB.\n");
		panic("PCI_DMA: Unexpected number of IOAs under this PHB.\n");
	}

	phb->dma_window_base_cur += phb->dma_window_size;

	/* Set the tce table size - measured in entries */
	tbl->it_size = phb->dma_window_size >> IOMMU_PAGE_SHIFT;

	tbl->it_index = 0;
	tbl->it_blocksize = 16;
	tbl->it_type = TCE_PCI;
}

/*
 * iommu_table_setparms_lpar
 *
 * Function: On pSeries LPAR systems, return TCE table info, given a pci bus.
 */
static void iommu_table_setparms_lpar(struct pci_controller *phb,
				      struct device_node *dn,
				      struct iommu_table *tbl,
				      const void *dma_window,
				      int bussubno)
{
	unsigned long offset, size;

	tbl->it_busno  = bussubno;
	of_parse_dma_window(dn, dma_window, &tbl->it_index, &offset, &size);

	tbl->it_base   = 0;
	tbl->it_blocksize  = 16;
	tbl->it_type = TCE_PCI;
	tbl->it_offset = offset >> IOMMU_PAGE_SHIFT;
	tbl->it_size = size >> IOMMU_PAGE_SHIFT;
}

static void pci_dma_bus_setup_pSeries(struct pci_bus *bus)
{
	struct device_node *dn;
	struct iommu_table *tbl;
	struct device_node *isa_dn, *isa_dn_orig;
	struct device_node *tmp;
	struct pci_dn *pci;
	int children;

	dn = pci_bus_to_OF_node(bus);

	pr_debug("pci_dma_bus_setup_pSeries: setting up bus %s\n", dn->full_name);

	if (bus->self) {
		/* This is not a root bus, any setup will be done for the
		 * device-side of the bridge in iommu_dev_setup_pSeries().
		 */
		return;
	}
	pci = PCI_DN(dn);

	/* Check if the ISA bus on the system is under
	 * this PHB.
	 */
	isa_dn = isa_dn_orig = of_find_node_by_type(NULL, "isa");

	while (isa_dn && isa_dn != dn)
		isa_dn = isa_dn->parent;

	if (isa_dn_orig)
		of_node_put(isa_dn_orig);

	/* Count number of direct PCI children of the PHB. */
	for (children = 0, tmp = dn->child; tmp; tmp = tmp->sibling)
		children++;

	pr_debug("Children: %d\n", children);

	/* Calculate amount of DMA window per slot. Each window must be
	 * a power of two (due to pci_alloc_consistent requirements).
	 *
	 * Keep 256MB aside for PHBs with ISA.
	 */

	if (!isa_dn) {
		/* No ISA/IDE - just set window size and return */
		pci->phb->dma_window_size = 0x80000000ul; /* To be divided */

		while (pci->phb->dma_window_size * children > 0x80000000ul)
			pci->phb->dma_window_size >>= 1;
		pr_debug("No ISA/IDE, window size is 0x%lx\n",
			 pci->phb->dma_window_size);
		pci->phb->dma_window_base_cur = 0;

		return;
	}

	/* If we have ISA, then we probably have an IDE
	 * controller too. Allocate a 128MB table but
	 * skip the first 128MB to avoid stepping on ISA
	 * space.
	 */
	pci->phb->dma_window_size = 0x8000000ul;
	pci->phb->dma_window_base_cur = 0x8000000ul;

	tbl = kmalloc_node(sizeof(struct iommu_table), GFP_KERNEL,
			   pci->phb->node);

	iommu_table_setparms(pci->phb, dn, tbl);
	pci->iommu_table = iommu_init_table(tbl, pci->phb->node);

	/* Divide the rest (1.75GB) among the children */
	pci->phb->dma_window_size = 0x80000000ul;
	while (pci->phb->dma_window_size * children > 0x70000000ul)
		pci->phb->dma_window_size >>= 1;

	pr_debug("ISA/IDE, window size is 0x%lx\n", pci->phb->dma_window_size);
}


static void pci_dma_bus_setup_pSeriesLP(struct pci_bus *bus)
{
	struct iommu_table *tbl;
	struct device_node *dn, *pdn;
	struct pci_dn *ppci;
	const void *dma_window = NULL;

	dn = pci_bus_to_OF_node(bus);

	pr_debug("pci_dma_bus_setup_pSeriesLP: setting up bus %s\n",
		 dn->full_name);

	/* Find nearest ibm,dma-window, walking up the device tree */
	for (pdn = dn; pdn != NULL; pdn = pdn->parent) {
		dma_window = of_get_property(pdn, "ibm,dma-window", NULL);
		if (dma_window != NULL)
			break;
	}

	if (dma_window == NULL) {
		pr_debug("  no ibm,dma-window property !\n");
		return;
	}

	ppci = PCI_DN(pdn);

	pr_debug("  parent is %s, iommu_table: 0x%p\n",
		 pdn->full_name, ppci->iommu_table);

	if (!ppci->iommu_table) {
		tbl = kmalloc_node(sizeof(struct iommu_table), GFP_KERNEL,
				   ppci->phb->node);
		iommu_table_setparms_lpar(ppci->phb, pdn, tbl, dma_window,
			bus->number);
		ppci->iommu_table = iommu_init_table(tbl, ppci->phb->node);
		pr_debug("  created table: %p\n", ppci->iommu_table);
	}

	if (pdn != dn)
		PCI_DN(dn)->iommu_table = ppci->iommu_table;
}


static void pci_dma_dev_setup_pSeries(struct pci_dev *dev)
{
	struct device_node *dn;
	struct iommu_table *tbl;

	pr_debug("pci_dma_dev_setup_pSeries: %s\n", pci_name(dev));

	dn = dev->dev.archdata.of_node;

	/* If we're the direct child of a root bus, then we need to allocate
	 * an iommu table ourselves. The bus setup code should have setup
	 * the window sizes already.
	 */
	if (!dev->bus->self) {
		struct pci_controller *phb = PCI_DN(dn)->phb;

		pr_debug(" --> first child, no bridge. Allocating iommu table.\n");
		tbl = kmalloc_node(sizeof(struct iommu_table), GFP_KERNEL,
				   phb->node);
		iommu_table_setparms(phb, dn, tbl);
		PCI_DN(dn)->iommu_table = iommu_init_table(tbl, phb->node);
		dev->dev.archdata.dma_data = PCI_DN(dn)->iommu_table;
		return;
	}

	/* If this device is further down the bus tree, search upwards until
	 * an already allocated iommu table is found and use that.
	 */

	while (dn && PCI_DN(dn) && PCI_DN(dn)->iommu_table == NULL)
		dn = dn->parent;

	if (dn && PCI_DN(dn))
		dev->dev.archdata.dma_data = PCI_DN(dn)->iommu_table;
	else
		printk(KERN_WARNING "iommu: Device %s has no iommu table\n",
		       pci_name(dev));
}

static void pci_dma_dev_setup_pSeriesLP(struct pci_dev *dev)
{
	struct device_node *pdn, *dn;
	struct iommu_table *tbl;
	const void *dma_window = NULL;
	struct pci_dn *pci;

	pr_debug("pci_dma_dev_setup_pSeriesLP: %s\n", pci_name(dev));

	/* dev setup for LPAR is a little tricky, since the device tree might
	 * contain the dma-window properties per-device and not neccesarily
	 * for the bus. So we need to search upwards in the tree until we
	 * either hit a dma-window property, OR find a parent with a table
	 * already allocated.
	 */
	dn = pci_device_to_OF_node(dev);
	pr_debug("  node is %s\n", dn->full_name);

	for (pdn = dn; pdn && PCI_DN(pdn) && !PCI_DN(pdn)->iommu_table;
	     pdn = pdn->parent) {
		dma_window = of_get_property(pdn, "ibm,dma-window", NULL);
		if (dma_window)
			break;
	}

	if (!pdn || !PCI_DN(pdn)) {
		printk(KERN_WARNING "pci_dma_dev_setup_pSeriesLP: "
		       "no DMA window found for pci dev=%s dn=%s\n",
				 pci_name(dev), dn? dn->full_name : "<null>");
		return;
	}
	pr_debug("  parent is %s\n", pdn->full_name);

	/* Check for parent == NULL so we don't try to setup the empty EADS
	 * slots on POWER4 machines.
	 */
	if (dma_window == NULL || pdn->parent == NULL) {
		pr_debug("  no dma window for device, linking to parent\n");
		dev->dev.archdata.dma_data = PCI_DN(pdn)->iommu_table;
		return;
	}

	pci = PCI_DN(pdn);
	if (!pci->iommu_table) {
		tbl = kmalloc_node(sizeof(struct iommu_table), GFP_KERNEL,
				   pci->phb->node);
		iommu_table_setparms_lpar(pci->phb, pdn, tbl, dma_window,
			pci->phb->bus->number);
		pci->iommu_table = iommu_init_table(tbl, pci->phb->node);
		pr_debug("  created table: %p\n", pci->iommu_table);
	} else {
		pr_debug("  found DMA window, table: %p\n", pci->iommu_table);
	}

	dev->dev.archdata.dma_data = pci->iommu_table;
}
#else  /* CONFIG_PCI */
#define pci_dma_bus_setup_pSeries	NULL
#define pci_dma_dev_setup_pSeries	NULL
#define pci_dma_bus_setup_pSeriesLP	NULL
#define pci_dma_dev_setup_pSeriesLP	NULL
#endif /* !CONFIG_PCI */

static int iommu_reconfig_notifier(struct notifier_block *nb, unsigned long action, void *node)
{
	int err = NOTIFY_OK;
	struct device_node *np = node;
	struct pci_dn *pci = PCI_DN(np);

	switch (action) {
	case PSERIES_RECONFIG_REMOVE:
		if (pci && pci->iommu_table &&
		    of_get_property(np, "ibm,dma-window", NULL))
			iommu_free_table(pci->iommu_table, np->full_name);
		break;
	default:
		err = NOTIFY_DONE;
		break;
	}
	return err;
}

static struct notifier_block iommu_reconfig_nb = {
	.notifier_call = iommu_reconfig_notifier,
};

/* These are called very early. */
void iommu_init_early_pSeries(void)
{
	if (of_chosen && of_get_property(of_chosen, "linux,iommu-off", NULL)) {
		/* Direct I/O, IOMMU off */
		ppc_md.pci_dma_dev_setup = NULL;
		ppc_md.pci_dma_bus_setup = NULL;
		set_pci_dma_ops(&dma_direct_ops);
		return;
	}

	if (firmware_has_feature(FW_FEATURE_LPAR)) {
		if (firmware_has_feature(FW_FEATURE_MULTITCE)) {
			ppc_md.tce_build = tce_buildmulti_pSeriesLP;
			ppc_md.tce_free	 = tce_freemulti_pSeriesLP;
		} else {
			ppc_md.tce_build = tce_build_pSeriesLP;
			ppc_md.tce_free	 = tce_free_pSeriesLP;
		}
		ppc_md.tce_get   = tce_get_pSeriesLP;
		ppc_md.pci_dma_bus_setup = pci_dma_bus_setup_pSeriesLP;
		ppc_md.pci_dma_dev_setup = pci_dma_dev_setup_pSeriesLP;
	} else {
		ppc_md.tce_build = tce_build_pSeries;
		ppc_md.tce_free  = tce_free_pSeries;
		ppc_md.tce_get   = tce_get_pseries;
		ppc_md.pci_dma_bus_setup = pci_dma_bus_setup_pSeries;
		ppc_md.pci_dma_dev_setup = pci_dma_dev_setup_pSeries;
	}


	pSeries_reconfig_notifier_register(&iommu_reconfig_nb);

	set_pci_dma_ops(&dma_iommu_ops);
}
<|MERGE_RESOLUTION|>--- conflicted
+++ resolved
@@ -45,7 +45,6 @@
 #include <asm/tce.h>
 #include <asm/ppc-pci.h>
 #include <asm/udbg.h>
-#include <asm/kdump.h>
 
 #include "plpar_wrappers.h"
 
@@ -293,11 +292,7 @@
 
 	tbl->it_base = (unsigned long)__va(*basep);
 
-<<<<<<< HEAD
-	if (!__kdump_flag)
-=======
 	if (!is_kdump_kernel())
->>>>>>> c07f62e5
 		memset((void *)tbl->it_base, 0, *sizep);
 
 	tbl->it_busno = phb->bus->number;

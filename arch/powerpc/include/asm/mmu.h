/* SPDX-License-Identifier: GPL-2.0 */
#ifndef _ASM_POWERPC_MMU_H_
#define _ASM_POWERPC_MMU_H_
#ifdef __KERNEL__

#include <linux/types.h>

#include <asm/asm-const.h>

/*
 * MMU features bit definitions
 */

/*
 * MMU families
 */
#define MMU_FTR_HPTE_TABLE		ASM_CONST(0x00000001)
#define MMU_FTR_TYPE_8xx		ASM_CONST(0x00000002)
#define MMU_FTR_TYPE_40x		ASM_CONST(0x00000004)
#define MMU_FTR_TYPE_44x		ASM_CONST(0x00000008)
#define MMU_FTR_TYPE_FSL_E		ASM_CONST(0x00000010)
#define MMU_FTR_TYPE_47x		ASM_CONST(0x00000020)

/* Radix page table supported and enabled */
#define MMU_FTR_TYPE_RADIX		ASM_CONST(0x00000040)

/*
 * Individual features below.
 */

/*
 * Support for 68 bit VA space. We added that from ISA 2.05
 */
#define MMU_FTR_68_BIT_VA		ASM_CONST(0x00002000)
/*
 * Kernel read only support.
 * We added the ppp value 0b110 in ISA 2.04.
 */
#define MMU_FTR_KERNEL_RO		ASM_CONST(0x00004000)

/*
 * We need to clear top 16bits of va (from the remaining 64 bits )in
 * tlbie* instructions
 */
#define MMU_FTR_TLBIE_CROP_VA		ASM_CONST(0x00008000)

/* Enable use of high BAT registers */
#define MMU_FTR_USE_HIGH_BATS		ASM_CONST(0x00010000)

/* Enable >32-bit physical addresses on 32-bit processor, only used
 * by CONFIG_PPC_BOOK3S_32 currently as BookE supports that from day 1
 */
#define MMU_FTR_BIG_PHYS		ASM_CONST(0x00020000)

/* Enable use of broadcast TLB invalidations. We don't always set it
 * on processors that support it due to other constraints with the
 * use of such invalidations
 */
#define MMU_FTR_USE_TLBIVAX_BCAST	ASM_CONST(0x00040000)

/* Enable use of tlbilx invalidate instructions.
 */
#define MMU_FTR_USE_TLBILX		ASM_CONST(0x00080000)

/* This indicates that the processor cannot handle multiple outstanding
 * broadcast tlbivax or tlbsync. This makes the code use a spinlock
 * around such invalidate forms.
 */
#define MMU_FTR_LOCK_BCAST_INVAL	ASM_CONST(0x00100000)

/* This indicates that the processor doesn't handle way selection
 * properly and needs SW to track and update the LRU state.  This
 * is specific to an errata on e300c2/c3/c4 class parts
 */
#define MMU_FTR_NEED_DTLB_SW_LRU	ASM_CONST(0x00200000)

/* Enable use of TLB reservation.  Processor should support tlbsrx.
 * instruction and MAS0[WQ].
 */
#define MMU_FTR_USE_TLBRSRV		ASM_CONST(0x00800000)

/* Use paired MAS registers (MAS7||MAS3, etc.)
 */
#define MMU_FTR_USE_PAIRED_MAS		ASM_CONST(0x01000000)

/* Doesn't support the B bit (1T segment) in SLBIE
 */
#define MMU_FTR_NO_SLBIE_B		ASM_CONST(0x02000000)

/* Support 16M large pages
 */
#define MMU_FTR_16M_PAGE		ASM_CONST(0x04000000)

/* Supports TLBIEL variant
 */
#define MMU_FTR_TLBIEL			ASM_CONST(0x08000000)

/* Supports tlbies w/o locking
 */
#define MMU_FTR_LOCKLESS_TLBIE		ASM_CONST(0x10000000)

/* Large pages can be marked CI
 */
#define MMU_FTR_CI_LARGE_PAGE		ASM_CONST(0x20000000)

/* 1T segments available
 */
#define MMU_FTR_1T_SEGMENT		ASM_CONST(0x40000000)

/* MMU feature bit sets for various CPUs */
#define MMU_FTRS_DEFAULT_HPTE_ARCH_V2	\
	MMU_FTR_HPTE_TABLE | MMU_FTR_PPCAS_ARCH_V2
#define MMU_FTRS_POWER		MMU_FTRS_DEFAULT_HPTE_ARCH_V2
#define MMU_FTRS_PPC970		MMU_FTRS_POWER | MMU_FTR_TLBIE_CROP_VA
#define MMU_FTRS_POWER5		MMU_FTRS_POWER | MMU_FTR_LOCKLESS_TLBIE
#define MMU_FTRS_POWER6		MMU_FTRS_POWER5 | MMU_FTR_KERNEL_RO | MMU_FTR_68_BIT_VA
#define MMU_FTRS_POWER7		MMU_FTRS_POWER6
#define MMU_FTRS_POWER8		MMU_FTRS_POWER6
#define MMU_FTRS_POWER9		MMU_FTRS_POWER6
#define MMU_FTRS_CELL		MMU_FTRS_DEFAULT_HPTE_ARCH_V2 | \
				MMU_FTR_CI_LARGE_PAGE
#define MMU_FTRS_PA6T		MMU_FTRS_DEFAULT_HPTE_ARCH_V2 | \
				MMU_FTR_CI_LARGE_PAGE | MMU_FTR_NO_SLBIE_B
#ifndef __ASSEMBLY__
#include <linux/bug.h>
#include <asm/cputable.h>

#ifdef CONFIG_PPC_FSL_BOOK3E
#include <asm/percpu.h>
DECLARE_PER_CPU(int, next_tlbcam_idx);
#endif

enum {
	MMU_FTRS_POSSIBLE =
#ifdef CONFIG_PPC_BOOK3S
		MMU_FTR_HPTE_TABLE |
#endif
#ifdef CONFIG_PPC_8xx
		MMU_FTR_TYPE_8xx |
#endif
#ifdef CONFIG_40x
		MMU_FTR_TYPE_40x |
#endif
#ifdef CONFIG_44x
		MMU_FTR_TYPE_44x |
#endif
#if defined(CONFIG_E200) || defined(CONFIG_E500)
		MMU_FTR_TYPE_FSL_E | MMU_FTR_BIG_PHYS | MMU_FTR_USE_TLBILX |
#endif
#ifdef CONFIG_PPC_47x
		MMU_FTR_TYPE_47x | MMU_FTR_USE_TLBIVAX_BCAST | MMU_FTR_LOCK_BCAST_INVAL |
#endif
#ifdef CONFIG_PPC_BOOK3S_32
		MMU_FTR_USE_HIGH_BATS | MMU_FTR_NEED_DTLB_SW_LRU |
#endif
#ifdef CONFIG_PPC_BOOK3E_64
		MMU_FTR_USE_TLBRSRV | MMU_FTR_USE_PAIRED_MAS |
#endif
#ifdef CONFIG_PPC_BOOK3S_64
		MMU_FTR_NO_SLBIE_B | MMU_FTR_16M_PAGE | MMU_FTR_TLBIEL |
		MMU_FTR_LOCKLESS_TLBIE | MMU_FTR_CI_LARGE_PAGE |
		MMU_FTR_1T_SEGMENT | MMU_FTR_TLBIE_CROP_VA |
		MMU_FTR_KERNEL_RO | MMU_FTR_68_BIT_VA |
#endif
#ifdef CONFIG_PPC_RADIX_MMU
		MMU_FTR_TYPE_RADIX |
#endif
		0,
};

static inline bool early_mmu_has_feature(unsigned long feature)
{
	return !!(MMU_FTRS_POSSIBLE & cur_cpu_spec->mmu_features & feature);
}

#ifdef CONFIG_JUMP_LABEL_FEATURE_CHECKS
#include <linux/jump_label.h>

#define NUM_MMU_FTR_KEYS	32

extern struct static_key_true mmu_feature_keys[NUM_MMU_FTR_KEYS];

extern void mmu_feature_keys_init(void);

static __always_inline bool mmu_has_feature(unsigned long feature)
{
	int i;

#ifndef __clang__ /* clang can't cope with this */
	BUILD_BUG_ON(!__builtin_constant_p(feature));
#endif

#ifdef CONFIG_JUMP_LABEL_FEATURE_CHECK_DEBUG
	if (!static_key_initialized) {
		printk("Warning! mmu_has_feature() used prior to jump label init!\n");
		dump_stack();
		return early_mmu_has_feature(feature);
	}
#endif

	if (!(MMU_FTRS_POSSIBLE & feature))
		return false;

	i = __builtin_ctzl(feature);
	return static_branch_likely(&mmu_feature_keys[i]);
}

static inline void mmu_clear_feature(unsigned long feature)
{
	int i;

	i = __builtin_ctzl(feature);
	cur_cpu_spec->mmu_features &= ~feature;
	static_branch_disable(&mmu_feature_keys[i]);
}
#else

static inline void mmu_feature_keys_init(void)
{

}

static inline bool mmu_has_feature(unsigned long feature)
{
	return early_mmu_has_feature(feature);
}

static inline void mmu_clear_feature(unsigned long feature)
{
	cur_cpu_spec->mmu_features &= ~feature;
}
#endif /* CONFIG_JUMP_LABEL */

extern unsigned int __start___mmu_ftr_fixup, __stop___mmu_ftr_fixup;

#ifdef CONFIG_PPC64
/* This is our real memory area size on ppc64 server, on embedded, we
 * make it match the size our of bolted TLB area
 */
extern u64 ppc64_rma_size;

/* Cleanup function used by kexec */
extern void mmu_cleanup_all(void);
extern void radix__mmu_cleanup_all(void);

/* Functions for creating and updating partition table on POWER9 */
extern void mmu_partition_table_init(void);
extern void mmu_partition_table_set_entry(unsigned int lpid, unsigned long dw0,
					  unsigned long dw1);
#endif /* CONFIG_PPC64 */

struct mm_struct;
#ifdef CONFIG_DEBUG_VM
extern void assert_pte_locked(struct mm_struct *mm, unsigned long addr);
#else /* CONFIG_DEBUG_VM */
static inline void assert_pte_locked(struct mm_struct *mm, unsigned long addr)
{
}
#endif /* !CONFIG_DEBUG_VM */

#ifdef CONFIG_PPC_RADIX_MMU
static inline bool radix_enabled(void)
{
	return mmu_has_feature(MMU_FTR_TYPE_RADIX);
}

static inline bool early_radix_enabled(void)
{
	return early_mmu_has_feature(MMU_FTR_TYPE_RADIX);
}
#else
static inline bool radix_enabled(void)
{
	return false;
}

static inline bool early_radix_enabled(void)
{
	return false;
}
#endif

#ifdef CONFIG_PPC_MEM_KEYS
extern u16 get_mm_addr_key(struct mm_struct *mm, unsigned long address);
#else
static inline u16 get_mm_addr_key(struct mm_struct *mm, unsigned long address)
{
	return 0;
}
#endif /* CONFIG_PPC_MEM_KEYS */

#ifdef CONFIG_STRICT_KERNEL_RWX
static inline bool strict_kernel_rwx_enabled(void)
{
	return rodata_enabled;
}
#else
static inline bool strict_kernel_rwx_enabled(void)
{
	return false;
}
#endif
#endif /* !__ASSEMBLY__ */

/* The kernel use the constants below to index in the page sizes array.
 * The use of fixed constants for this purpose is better for performances
 * of the low level hash refill handlers.
 *
 * A non supported page size has a "shift" field set to 0
 *
 * Any new page size being implemented can get a new entry in here. Whether
 * the kernel will use it or not is a different matter though. The actual page
 * size used by hugetlbfs is not defined here and may be made variable
 *
 * Note: This array ended up being a false good idea as it's growing to the
 * point where I wonder if we should replace it with something different,
 * to think about, feedback welcome. --BenH.
 */

/* These are #defines as they have to be used in assembly */
#define MMU_PAGE_4K	0
#define MMU_PAGE_16K	1
#define MMU_PAGE_64K	2
#define MMU_PAGE_64K_AP	3	/* "Admixed pages" (hash64 only) */
#define MMU_PAGE_256K	4
#define MMU_PAGE_512K	5
#define MMU_PAGE_1M	6
#define MMU_PAGE_2M	7
#define MMU_PAGE_4M	8
#define MMU_PAGE_8M	9
#define MMU_PAGE_16M	10
#define MMU_PAGE_64M	11
#define MMU_PAGE_256M	12
#define MMU_PAGE_1G	13
#define MMU_PAGE_16G	14
#define MMU_PAGE_64G	15

/*
 * N.B. we need to change the type of hpte_page_sizes if this gets to be > 16
 * Also we need to change he type of mm_context.low/high_slices_psize.
 */
#define MMU_PAGE_COUNT	16

/*
 * If we store section details in page->flags we can't increase the MAX_PHYSMEM_BITS
 * if we increase SECTIONS_WIDTH we will not store node details in page->flags and
 * page_to_nid does a page->section->node lookup
 * Hence only increase for VMEMMAP. Further depending on SPARSEMEM_EXTREME reduce
 * memory requirements with large number of sections.
 * 51 bits is the max physical real address on POWER9
 */
#if defined(CONFIG_SPARSEMEM_VMEMMAP) && defined(CONFIG_SPARSEMEM_EXTREME) &&	\
	defined (CONFIG_PPC_64K_PAGES)
#define MAX_PHYSMEM_BITS        51
<<<<<<< HEAD
#elif defined(CONFIG_SPARSEMEM)
=======
#elif defined(CONFIG_PPC64)
>>>>>>> 69dbdfff
#define MAX_PHYSMEM_BITS        46
#endif

#ifdef CONFIG_PPC_BOOK3S_64
#include <asm/book3s/64/mmu.h>
#else /* CONFIG_PPC_BOOK3S_64 */

#ifndef __ASSEMBLY__
/* MMU initialization */
extern void early_init_mmu(void);
extern void early_init_mmu_secondary(void);
extern void setup_initial_memory_limit(phys_addr_t first_memblock_base,
				       phys_addr_t first_memblock_size);
static inline void mmu_early_init_devtree(void) { }

extern void *abatron_pteptrs[2];
#endif /* __ASSEMBLY__ */
#endif

#if defined(CONFIG_PPC_BOOK3S_32)
/* 32-bit classic hash table MMU */
#include <asm/book3s/32/mmu-hash.h>
#elif defined(CONFIG_PPC_MMU_NOHASH)
#include <asm/nohash/mmu.h>
#endif

#endif /* __KERNEL__ */
#endif /* _ASM_POWERPC_MMU_H_ */<|MERGE_RESOLUTION|>--- conflicted
+++ resolved
@@ -352,11 +352,7 @@
 #if defined(CONFIG_SPARSEMEM_VMEMMAP) && defined(CONFIG_SPARSEMEM_EXTREME) &&	\
 	defined (CONFIG_PPC_64K_PAGES)
 #define MAX_PHYSMEM_BITS        51
-<<<<<<< HEAD
-#elif defined(CONFIG_SPARSEMEM)
-=======
 #elif defined(CONFIG_PPC64)
->>>>>>> 69dbdfff
 #define MAX_PHYSMEM_BITS        46
 #endif
 

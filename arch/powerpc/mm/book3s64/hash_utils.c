// SPDX-License-Identifier: GPL-2.0-or-later
/*
 * PowerPC64 port by Mike Corrigan and Dave Engebretsen
 *   {mikejc|engebret}@us.ibm.com
 *
 *    Copyright (c) 2000 Mike Corrigan <mikejc@us.ibm.com>
 *
 * SMP scalability work:
 *    Copyright (C) 2001 Anton Blanchard <anton@au.ibm.com>, IBM
 *
 *    Module name: htab.c
 *
 *    Description:
 *      PowerPC Hashed Page Table functions
 */

#undef DEBUG
#undef DEBUG_LOW

#define pr_fmt(fmt) "hash-mmu: " fmt
#include <linux/spinlock.h>
#include <linux/errno.h>
#include <linux/sched/mm.h>
#include <linux/proc_fs.h>
#include <linux/stat.h>
#include <linux/sysctl.h>
#include <linux/export.h>
#include <linux/ctype.h>
#include <linux/cache.h>
#include <linux/init.h>
#include <linux/signal.h>
#include <linux/memblock.h>
#include <linux/context_tracking.h>
#include <linux/libfdt.h>
#include <linux/pkeys.h>
#include <linux/hugetlb.h>
#include <linux/cpu.h>
#include <linux/pgtable.h>

#include <asm/debugfs.h>
#include <asm/interrupt.h>
#include <asm/processor.h>
#include <asm/mmu.h>
#include <asm/mmu_context.h>
#include <asm/page.h>
#include <asm/types.h>
#include <linux/uaccess.h>
#include <asm/machdep.h>
#include <asm/prom.h>
#include <asm/io.h>
#include <asm/eeh.h>
#include <asm/tlb.h>
#include <asm/cacheflush.h>
#include <asm/cputable.h>
#include <asm/sections.h>
#include <asm/copro.h>
#include <asm/udbg.h>
#include <asm/code-patching.h>
#include <asm/fadump.h>
#include <asm/firmware.h>
#include <asm/tm.h>
#include <asm/trace.h>
#include <asm/ps3.h>
#include <asm/pte-walk.h>
#include <asm/asm-prototypes.h>
#include <asm/ultravisor.h>

#include <mm/mmu_decl.h>

#include "internal.h"


#ifdef DEBUG
#define DBG(fmt...) udbg_printf(fmt)
#else
#define DBG(fmt...)
#endif

#ifdef DEBUG_LOW
#define DBG_LOW(fmt...) udbg_printf(fmt)
#else
#define DBG_LOW(fmt...)
#endif

#define KB (1024)
#define MB (1024*KB)
#define GB (1024L*MB)

/*
 * Note:  pte   --> Linux PTE
 *        HPTE  --> PowerPC Hashed Page Table Entry
 *
 * Execution context:
 *   htab_initialize is called with the MMU off (of course), but
 *   the kernel has been copied down to zero so it can directly
 *   reference global data.  At this point it is very difficult
 *   to print debug info.
 *
 */

static unsigned long _SDR1;
struct mmu_psize_def mmu_psize_defs[MMU_PAGE_COUNT];
EXPORT_SYMBOL_GPL(mmu_psize_defs);

u8 hpte_page_sizes[1 << LP_BITS];
EXPORT_SYMBOL_GPL(hpte_page_sizes);

struct hash_pte *htab_address;
unsigned long htab_size_bytes;
unsigned long htab_hash_mask;
EXPORT_SYMBOL_GPL(htab_hash_mask);
int mmu_linear_psize = MMU_PAGE_4K;
EXPORT_SYMBOL_GPL(mmu_linear_psize);
int mmu_virtual_psize = MMU_PAGE_4K;
int mmu_vmalloc_psize = MMU_PAGE_4K;
EXPORT_SYMBOL_GPL(mmu_vmalloc_psize);
#ifdef CONFIG_SPARSEMEM_VMEMMAP
int mmu_vmemmap_psize = MMU_PAGE_4K;
#endif
int mmu_io_psize = MMU_PAGE_4K;
int mmu_kernel_ssize = MMU_SEGSIZE_256M;
EXPORT_SYMBOL_GPL(mmu_kernel_ssize);
int mmu_highuser_ssize = MMU_SEGSIZE_256M;
u16 mmu_slb_size = 64;
EXPORT_SYMBOL_GPL(mmu_slb_size);
#ifdef CONFIG_PPC_64K_PAGES
int mmu_ci_restrictions;
#endif
#ifdef CONFIG_DEBUG_PAGEALLOC
static u8 *linear_map_hash_slots;
static unsigned long linear_map_hash_count;
static DEFINE_SPINLOCK(linear_map_hash_lock);
#endif /* CONFIG_DEBUG_PAGEALLOC */
struct mmu_hash_ops mmu_hash_ops;
EXPORT_SYMBOL(mmu_hash_ops);

/*
 * These are definitions of page sizes arrays to be used when none
 * is provided by the firmware.
 */

/*
 * Fallback (4k pages only)
 */
static struct mmu_psize_def mmu_psize_defaults[] = {
	[MMU_PAGE_4K] = {
		.shift	= 12,
		.sllp	= 0,
		.penc   = {[MMU_PAGE_4K] = 0, [1 ... MMU_PAGE_COUNT - 1] = -1},
		.avpnm	= 0,
		.tlbiel = 0,
	},
};

/*
 * POWER4, GPUL, POWER5
 *
 * Support for 16Mb large pages
 */
static struct mmu_psize_def mmu_psize_defaults_gp[] = {
	[MMU_PAGE_4K] = {
		.shift	= 12,
		.sllp	= 0,
		.penc   = {[MMU_PAGE_4K] = 0, [1 ... MMU_PAGE_COUNT - 1] = -1},
		.avpnm	= 0,
		.tlbiel = 1,
	},
	[MMU_PAGE_16M] = {
		.shift	= 24,
		.sllp	= SLB_VSID_L,
		.penc   = {[0 ... MMU_PAGE_16M - 1] = -1, [MMU_PAGE_16M] = 0,
			    [MMU_PAGE_16M + 1 ... MMU_PAGE_COUNT - 1] = -1 },
		.avpnm	= 0x1UL,
		.tlbiel = 0,
	},
};

/*
 * 'R' and 'C' update notes:
 *  - Under pHyp or KVM, the updatepp path will not set C, thus it *will*
 *     create writeable HPTEs without C set, because the hcall H_PROTECT
 *     that we use in that case will not update C
 *  - The above is however not a problem, because we also don't do that
 *     fancy "no flush" variant of eviction and we use H_REMOVE which will
 *     do the right thing and thus we don't have the race I described earlier
 *
 *    - Under bare metal,  we do have the race, so we need R and C set
 *    - We make sure R is always set and never lost
 *    - C is _PAGE_DIRTY, and *should* always be set for a writeable mapping
 */
unsigned long htab_convert_pte_flags(unsigned long pteflags, unsigned long flags)
{
	unsigned long rflags = 0;

	/* _PAGE_EXEC -> NOEXEC */
	if ((pteflags & _PAGE_EXEC) == 0)
		rflags |= HPTE_R_N;
	/*
	 * PPP bits:
	 * Linux uses slb key 0 for kernel and 1 for user.
	 * kernel RW areas are mapped with PPP=0b000
	 * User area is mapped with PPP=0b010 for read/write
	 * or PPP=0b011 for read-only (including writeable but clean pages).
	 */
	if (pteflags & _PAGE_PRIVILEGED) {
		/*
		 * Kernel read only mapped with ppp bits 0b110
		 */
		if (!(pteflags & _PAGE_WRITE)) {
			if (mmu_has_feature(MMU_FTR_KERNEL_RO))
				rflags |= (HPTE_R_PP0 | 0x2);
			else
				rflags |= 0x3;
		}
	} else {
		if (pteflags & _PAGE_RWX)
			rflags |= 0x2;
		if (!((pteflags & _PAGE_WRITE) && (pteflags & _PAGE_DIRTY)))
			rflags |= 0x1;
	}
	/*
	 * We can't allow hardware to update hpte bits. Hence always
	 * set 'R' bit and set 'C' if it is a write fault
	 */
	rflags |=  HPTE_R_R;

	if (pteflags & _PAGE_DIRTY)
		rflags |= HPTE_R_C;
	/*
	 * Add in WIG bits
	 */

	if ((pteflags & _PAGE_CACHE_CTL) == _PAGE_TOLERANT)
		rflags |= HPTE_R_I;
	else if ((pteflags & _PAGE_CACHE_CTL) == _PAGE_NON_IDEMPOTENT)
		rflags |= (HPTE_R_I | HPTE_R_G);
	else if ((pteflags & _PAGE_CACHE_CTL) == _PAGE_SAO)
		rflags |= (HPTE_R_W | HPTE_R_I | HPTE_R_M);
	else
		/*
		 * Add memory coherence if cache inhibited is not set
		 */
		rflags |= HPTE_R_M;

	rflags |= pte_to_hpte_pkey_bits(pteflags, flags);
	return rflags;
}

int htab_bolt_mapping(unsigned long vstart, unsigned long vend,
		      unsigned long pstart, unsigned long prot,
		      int psize, int ssize)
{
	unsigned long vaddr, paddr;
	unsigned int step, shift;
	int ret = 0;

	shift = mmu_psize_defs[psize].shift;
	step = 1 << shift;

	prot = htab_convert_pte_flags(prot, HPTE_USE_KERNEL_KEY);

	DBG("htab_bolt_mapping(%lx..%lx -> %lx (%lx,%d,%d)\n",
	    vstart, vend, pstart, prot, psize, ssize);

	/* Carefully map only the possible range */
	vaddr = ALIGN(vstart, step);
	paddr = ALIGN(pstart, step);
	vend  = ALIGN_DOWN(vend, step);

	for (; vaddr < vend; vaddr += step, paddr += step) {
		unsigned long hash, hpteg;
		unsigned long vsid = get_kernel_vsid(vaddr, ssize);
		unsigned long vpn  = hpt_vpn(vaddr, vsid, ssize);
		unsigned long tprot = prot;
		bool secondary_hash = false;

		/*
		 * If we hit a bad address return error.
		 */
		if (!vsid)
			return -1;
		/* Make kernel text executable */
		if (overlaps_kernel_text(vaddr, vaddr + step))
			tprot &= ~HPTE_R_N;

		/*
		 * If relocatable, check if it overlaps interrupt vectors that
		 * are copied down to real 0. For relocatable kernel
		 * (e.g. kdump case) we copy interrupt vectors down to real
		 * address 0. Mark that region as executable. This is
		 * because on p8 system with relocation on exception feature
		 * enabled, exceptions are raised with MMU (IR=DR=1) ON. Hence
		 * in order to execute the interrupt handlers in virtual
		 * mode the vector region need to be marked as executable.
		 */
		if ((PHYSICAL_START > MEMORY_START) &&
			overlaps_interrupt_vector_text(vaddr, vaddr + step))
				tprot &= ~HPTE_R_N;

		hash = hpt_hash(vpn, shift, ssize);
		hpteg = ((hash & htab_hash_mask) * HPTES_PER_GROUP);

		BUG_ON(!mmu_hash_ops.hpte_insert);
repeat:
		ret = mmu_hash_ops.hpte_insert(hpteg, vpn, paddr, tprot,
					       HPTE_V_BOLTED, psize, psize,
					       ssize);
		if (ret == -1) {
			/*
			 * Try to to keep bolted entries in primary.
			 * Remove non bolted entries and try insert again
			 */
			ret = mmu_hash_ops.hpte_remove(hpteg);
			if (ret != -1)
				ret = mmu_hash_ops.hpte_insert(hpteg, vpn, paddr, tprot,
							       HPTE_V_BOLTED, psize, psize,
							       ssize);
			if (ret == -1 && !secondary_hash) {
				secondary_hash = true;
				hpteg = ((~hash & htab_hash_mask) * HPTES_PER_GROUP);
				goto repeat;
			}
		}

		if (ret < 0)
			break;

		cond_resched();
#ifdef CONFIG_DEBUG_PAGEALLOC
		if (debug_pagealloc_enabled() &&
			(paddr >> PAGE_SHIFT) < linear_map_hash_count)
			linear_map_hash_slots[paddr >> PAGE_SHIFT] = ret | 0x80;
#endif /* CONFIG_DEBUG_PAGEALLOC */
	}
	return ret < 0 ? ret : 0;
}

int htab_remove_mapping(unsigned long vstart, unsigned long vend,
		      int psize, int ssize)
{
	unsigned long vaddr, time_limit;
	unsigned int step, shift;
	int rc;
	int ret = 0;

	shift = mmu_psize_defs[psize].shift;
	step = 1 << shift;

	if (!mmu_hash_ops.hpte_removebolted)
		return -ENODEV;

	/* Unmap the full range specificied */
	vaddr = ALIGN_DOWN(vstart, step);
	time_limit = jiffies + HZ;

	for (;vaddr < vend; vaddr += step) {
		rc = mmu_hash_ops.hpte_removebolted(vaddr, psize, ssize);

		/*
		 * For large number of mappings introduce a cond_resched()
		 * to prevent softlockup warnings.
		 */
		if (time_after(jiffies, time_limit)) {
			cond_resched();
			time_limit = jiffies + HZ;
		}
		if (rc == -ENOENT) {
			ret = -ENOENT;
			continue;
		}
		if (rc < 0)
			return rc;
	}

	return ret;
}

static bool disable_1tb_segments = false;

static int __init parse_disable_1tb_segments(char *p)
{
	disable_1tb_segments = true;
	return 0;
}
early_param("disable_1tb_segments", parse_disable_1tb_segments);

static int __init htab_dt_scan_seg_sizes(unsigned long node,
					 const char *uname, int depth,
					 void *data)
{
	const char *type = of_get_flat_dt_prop(node, "device_type", NULL);
	const __be32 *prop;
	int size = 0;

	/* We are scanning "cpu" nodes only */
	if (type == NULL || strcmp(type, "cpu") != 0)
		return 0;

	prop = of_get_flat_dt_prop(node, "ibm,processor-segment-sizes", &size);
	if (prop == NULL)
		return 0;
	for (; size >= 4; size -= 4, ++prop) {
		if (be32_to_cpu(prop[0]) == 40) {
			DBG("1T segment support detected\n");

			if (disable_1tb_segments) {
				DBG("1T segments disabled by command line\n");
				break;
			}

			cur_cpu_spec->mmu_features |= MMU_FTR_1T_SEGMENT;
			return 1;
		}
	}
	cur_cpu_spec->mmu_features &= ~MMU_FTR_NO_SLBIE_B;
	return 0;
}

static int __init get_idx_from_shift(unsigned int shift)
{
	int idx = -1;

	switch (shift) {
	case 0xc:
		idx = MMU_PAGE_4K;
		break;
	case 0x10:
		idx = MMU_PAGE_64K;
		break;
	case 0x14:
		idx = MMU_PAGE_1M;
		break;
	case 0x18:
		idx = MMU_PAGE_16M;
		break;
	case 0x22:
		idx = MMU_PAGE_16G;
		break;
	}
	return idx;
}

static int __init htab_dt_scan_page_sizes(unsigned long node,
					  const char *uname, int depth,
					  void *data)
{
	const char *type = of_get_flat_dt_prop(node, "device_type", NULL);
	const __be32 *prop;
	int size = 0;

	/* We are scanning "cpu" nodes only */
	if (type == NULL || strcmp(type, "cpu") != 0)
		return 0;

	prop = of_get_flat_dt_prop(node, "ibm,segment-page-sizes", &size);
	if (!prop)
		return 0;

	pr_info("Page sizes from device-tree:\n");
	size /= 4;
	cur_cpu_spec->mmu_features &= ~(MMU_FTR_16M_PAGE);
	while(size > 0) {
		unsigned int base_shift = be32_to_cpu(prop[0]);
		unsigned int slbenc = be32_to_cpu(prop[1]);
		unsigned int lpnum = be32_to_cpu(prop[2]);
		struct mmu_psize_def *def;
		int idx, base_idx;

		size -= 3; prop += 3;
		base_idx = get_idx_from_shift(base_shift);
		if (base_idx < 0) {
			/* skip the pte encoding also */
			prop += lpnum * 2; size -= lpnum * 2;
			continue;
		}
		def = &mmu_psize_defs[base_idx];
		if (base_idx == MMU_PAGE_16M)
			cur_cpu_spec->mmu_features |= MMU_FTR_16M_PAGE;

		def->shift = base_shift;
		if (base_shift <= 23)
			def->avpnm = 0;
		else
			def->avpnm = (1 << (base_shift - 23)) - 1;
		def->sllp = slbenc;
		/*
		 * We don't know for sure what's up with tlbiel, so
		 * for now we only set it for 4K and 64K pages
		 */
		if (base_idx == MMU_PAGE_4K || base_idx == MMU_PAGE_64K)
			def->tlbiel = 1;
		else
			def->tlbiel = 0;

		while (size > 0 && lpnum) {
			unsigned int shift = be32_to_cpu(prop[0]);
			int penc  = be32_to_cpu(prop[1]);

			prop += 2; size -= 2;
			lpnum--;

			idx = get_idx_from_shift(shift);
			if (idx < 0)
				continue;

			if (penc == -1)
				pr_err("Invalid penc for base_shift=%d "
				       "shift=%d\n", base_shift, shift);

			def->penc[idx] = penc;
			pr_info("base_shift=%d: shift=%d, sllp=0x%04lx,"
				" avpnm=0x%08lx, tlbiel=%d, penc=%d\n",
				base_shift, shift, def->sllp,
				def->avpnm, def->tlbiel, def->penc[idx]);
		}
	}

	return 1;
}

#ifdef CONFIG_HUGETLB_PAGE
/*
 * Scan for 16G memory blocks that have been set aside for huge pages
 * and reserve those blocks for 16G huge pages.
 */
static int __init htab_dt_scan_hugepage_blocks(unsigned long node,
					const char *uname, int depth,
					void *data) {
	const char *type = of_get_flat_dt_prop(node, "device_type", NULL);
	const __be64 *addr_prop;
	const __be32 *page_count_prop;
	unsigned int expected_pages;
	long unsigned int phys_addr;
	long unsigned int block_size;

	/* We are scanning "memory" nodes only */
	if (type == NULL || strcmp(type, "memory") != 0)
		return 0;

	/*
	 * This property is the log base 2 of the number of virtual pages that
	 * will represent this memory block.
	 */
	page_count_prop = of_get_flat_dt_prop(node, "ibm,expected#pages", NULL);
	if (page_count_prop == NULL)
		return 0;
	expected_pages = (1 << be32_to_cpu(page_count_prop[0]));
	addr_prop = of_get_flat_dt_prop(node, "reg", NULL);
	if (addr_prop == NULL)
		return 0;
	phys_addr = be64_to_cpu(addr_prop[0]);
	block_size = be64_to_cpu(addr_prop[1]);
	if (block_size != (16 * GB))
		return 0;
	printk(KERN_INFO "Huge page(16GB) memory: "
			"addr = 0x%lX size = 0x%lX pages = %d\n",
			phys_addr, block_size, expected_pages);
	if (phys_addr + block_size * expected_pages <= memblock_end_of_DRAM()) {
		memblock_reserve(phys_addr, block_size * expected_pages);
		pseries_add_gpage(phys_addr, block_size, expected_pages);
	}
	return 0;
}
#endif /* CONFIG_HUGETLB_PAGE */

static void mmu_psize_set_default_penc(void)
{
	int bpsize, apsize;
	for (bpsize = 0; bpsize < MMU_PAGE_COUNT; bpsize++)
		for (apsize = 0; apsize < MMU_PAGE_COUNT; apsize++)
			mmu_psize_defs[bpsize].penc[apsize] = -1;
}

#ifdef CONFIG_PPC_64K_PAGES

static bool might_have_hea(void)
{
	/*
	 * The HEA ethernet adapter requires awareness of the
	 * GX bus. Without that awareness we can easily assume
	 * we will never see an HEA ethernet device.
	 */
#ifdef CONFIG_IBMEBUS
	return !cpu_has_feature(CPU_FTR_ARCH_207S) &&
		firmware_has_feature(FW_FEATURE_SPLPAR);
#else
	return false;
#endif
}

#endif /* #ifdef CONFIG_PPC_64K_PAGES */

static void __init htab_scan_page_sizes(void)
{
	int rc;

	/* se the invalid penc to -1 */
	mmu_psize_set_default_penc();

	/* Default to 4K pages only */
	memcpy(mmu_psize_defs, mmu_psize_defaults,
	       sizeof(mmu_psize_defaults));

	/*
	 * Try to find the available page sizes in the device-tree
	 */
	rc = of_scan_flat_dt(htab_dt_scan_page_sizes, NULL);
	if (rc == 0 && early_mmu_has_feature(MMU_FTR_16M_PAGE)) {
		/*
		 * Nothing in the device-tree, but the CPU supports 16M pages,
		 * so let's fallback on a known size list for 16M capable CPUs.
		 */
		memcpy(mmu_psize_defs, mmu_psize_defaults_gp,
		       sizeof(mmu_psize_defaults_gp));
	}

#ifdef CONFIG_HUGETLB_PAGE
	if (!hugetlb_disabled && !early_radix_enabled() ) {
		/* Reserve 16G huge page memory sections for huge pages */
		of_scan_flat_dt(htab_dt_scan_hugepage_blocks, NULL);
	}
#endif /* CONFIG_HUGETLB_PAGE */
}

/*
 * Fill in the hpte_page_sizes[] array.
 * We go through the mmu_psize_defs[] array looking for all the
 * supported base/actual page size combinations.  Each combination
 * has a unique pagesize encoding (penc) value in the low bits of
 * the LP field of the HPTE.  For actual page sizes less than 1MB,
 * some of the upper LP bits are used for RPN bits, meaning that
 * we need to fill in several entries in hpte_page_sizes[].
 *
 * In diagrammatic form, with r = RPN bits and z = page size bits:
 *        PTE LP     actual page size
 *    rrrr rrrz		>=8KB
 *    rrrr rrzz		>=16KB
 *    rrrr rzzz		>=32KB
 *    rrrr zzzz		>=64KB
 *    ...
 *
 * The zzzz bits are implementation-specific but are chosen so that
 * no encoding for a larger page size uses the same value in its
 * low-order N bits as the encoding for the 2^(12+N) byte page size
 * (if it exists).
 */
static void init_hpte_page_sizes(void)
{
	long int ap, bp;
	long int shift, penc;

	for (bp = 0; bp < MMU_PAGE_COUNT; ++bp) {
		if (!mmu_psize_defs[bp].shift)
			continue;	/* not a supported page size */
		for (ap = bp; ap < MMU_PAGE_COUNT; ++ap) {
			penc = mmu_psize_defs[bp].penc[ap];
			if (penc == -1 || !mmu_psize_defs[ap].shift)
				continue;
			shift = mmu_psize_defs[ap].shift - LP_SHIFT;
			if (shift <= 0)
				continue;	/* should never happen */
			/*
			 * For page sizes less than 1MB, this loop
			 * replicates the entry for all possible values
			 * of the rrrr bits.
			 */
			while (penc < (1 << LP_BITS)) {
				hpte_page_sizes[penc] = (ap << 4) | bp;
				penc += 1 << shift;
			}
		}
	}
}

static void __init htab_init_page_sizes(void)
{
	bool aligned = true;
	init_hpte_page_sizes();

	if (!debug_pagealloc_enabled()) {
		/*
		 * Pick a size for the linear mapping. Currently, we only
		 * support 16M, 1M and 4K which is the default
		 */
		if (IS_ENABLED(CONFIG_STRICT_KERNEL_RWX) &&
		    (unsigned long)_stext % 0x1000000) {
			if (mmu_psize_defs[MMU_PAGE_16M].shift)
				pr_warn("Kernel not 16M aligned, disabling 16M linear map alignment\n");
			aligned = false;
		}

		if (mmu_psize_defs[MMU_PAGE_16M].shift && aligned)
			mmu_linear_psize = MMU_PAGE_16M;
		else if (mmu_psize_defs[MMU_PAGE_1M].shift)
			mmu_linear_psize = MMU_PAGE_1M;
	}

#ifdef CONFIG_PPC_64K_PAGES
	/*
	 * Pick a size for the ordinary pages. Default is 4K, we support
	 * 64K for user mappings and vmalloc if supported by the processor.
	 * We only use 64k for ioremap if the processor
	 * (and firmware) support cache-inhibited large pages.
	 * If not, we use 4k and set mmu_ci_restrictions so that
	 * hash_page knows to switch processes that use cache-inhibited
	 * mappings to 4k pages.
	 */
	if (mmu_psize_defs[MMU_PAGE_64K].shift) {
		mmu_virtual_psize = MMU_PAGE_64K;
		mmu_vmalloc_psize = MMU_PAGE_64K;
		if (mmu_linear_psize == MMU_PAGE_4K)
			mmu_linear_psize = MMU_PAGE_64K;
		if (mmu_has_feature(MMU_FTR_CI_LARGE_PAGE)) {
			/*
			 * When running on pSeries using 64k pages for ioremap
			 * would stop us accessing the HEA ethernet. So if we
			 * have the chance of ever seeing one, stay at 4k.
			 */
			if (!might_have_hea())
				mmu_io_psize = MMU_PAGE_64K;
		} else
			mmu_ci_restrictions = 1;
	}
#endif /* CONFIG_PPC_64K_PAGES */

#ifdef CONFIG_SPARSEMEM_VMEMMAP
	/*
	 * We try to use 16M pages for vmemmap if that is supported
	 * and we have at least 1G of RAM at boot
	 */
	if (mmu_psize_defs[MMU_PAGE_16M].shift &&
	    memblock_phys_mem_size() >= 0x40000000)
		mmu_vmemmap_psize = MMU_PAGE_16M;
	else
		mmu_vmemmap_psize = mmu_virtual_psize;
#endif /* CONFIG_SPARSEMEM_VMEMMAP */

	printk(KERN_DEBUG "Page orders: linear mapping = %d, "
	       "virtual = %d, io = %d"
#ifdef CONFIG_SPARSEMEM_VMEMMAP
	       ", vmemmap = %d"
#endif
	       "\n",
	       mmu_psize_defs[mmu_linear_psize].shift,
	       mmu_psize_defs[mmu_virtual_psize].shift,
	       mmu_psize_defs[mmu_io_psize].shift
#ifdef CONFIG_SPARSEMEM_VMEMMAP
	       ,mmu_psize_defs[mmu_vmemmap_psize].shift
#endif
	       );
}

static int __init htab_dt_scan_pftsize(unsigned long node,
				       const char *uname, int depth,
				       void *data)
{
	const char *type = of_get_flat_dt_prop(node, "device_type", NULL);
	const __be32 *prop;

	/* We are scanning "cpu" nodes only */
	if (type == NULL || strcmp(type, "cpu") != 0)
		return 0;

	prop = of_get_flat_dt_prop(node, "ibm,pft-size", NULL);
	if (prop != NULL) {
		/* pft_size[0] is the NUMA CEC cookie */
		ppc64_pft_size = be32_to_cpu(prop[1]);
		return 1;
	}
	return 0;
}

unsigned htab_shift_for_mem_size(unsigned long mem_size)
{
	unsigned memshift = __ilog2(mem_size);
	unsigned pshift = mmu_psize_defs[mmu_virtual_psize].shift;
	unsigned pteg_shift;

	/* round mem_size up to next power of 2 */
	if ((1UL << memshift) < mem_size)
		memshift += 1;

	/* aim for 2 pages / pteg */
	pteg_shift = memshift - (pshift + 1);

	/*
	 * 2^11 PTEGS of 128 bytes each, ie. 2^18 bytes is the minimum htab
	 * size permitted by the architecture.
	 */
	return max(pteg_shift + 7, 18U);
}

static unsigned long __init htab_get_table_size(void)
{
	/*
	 * If hash size isn't already provided by the platform, we try to
	 * retrieve it from the device-tree. If it's not there neither, we
	 * calculate it now based on the total RAM size
	 */
	if (ppc64_pft_size == 0)
		of_scan_flat_dt(htab_dt_scan_pftsize, NULL);
	if (ppc64_pft_size)
		return 1UL << ppc64_pft_size;

	return 1UL << htab_shift_for_mem_size(memblock_phys_mem_size());
}

#ifdef CONFIG_MEMORY_HOTPLUG
static int resize_hpt_for_hotplug(unsigned long new_mem_size)
{
	unsigned target_hpt_shift;

	if (!mmu_hash_ops.resize_hpt)
		return 0;

	target_hpt_shift = htab_shift_for_mem_size(new_mem_size);

	/*
	 * To avoid lots of HPT resizes if memory size is fluctuating
	 * across a boundary, we deliberately have some hysterisis
	 * here: we immediately increase the HPT size if the target
	 * shift exceeds the current shift, but we won't attempt to
	 * reduce unless the target shift is at least 2 below the
	 * current shift
	 */
	if (target_hpt_shift > ppc64_pft_size ||
	    target_hpt_shift < ppc64_pft_size - 1)
		return mmu_hash_ops.resize_hpt(target_hpt_shift);

	return 0;
}

int hash__create_section_mapping(unsigned long start, unsigned long end,
				 int nid, pgprot_t prot)
{
	int rc;

	if (end >= H_VMALLOC_START) {
		pr_warn("Outside the supported range\n");
		return -1;
	}

	resize_hpt_for_hotplug(memblock_phys_mem_size());

	rc = htab_bolt_mapping(start, end, __pa(start),
			       pgprot_val(prot), mmu_linear_psize,
			       mmu_kernel_ssize);

	if (rc < 0) {
		int rc2 = htab_remove_mapping(start, end, mmu_linear_psize,
					      mmu_kernel_ssize);
		BUG_ON(rc2 && (rc2 != -ENOENT));
	}
	return rc;
}

int hash__remove_section_mapping(unsigned long start, unsigned long end)
{
	int rc = htab_remove_mapping(start, end, mmu_linear_psize,
				     mmu_kernel_ssize);

	if (resize_hpt_for_hotplug(memblock_phys_mem_size()) == -ENOSPC)
		pr_warn("Hash collision while resizing HPT\n");

	return rc;
}
#endif /* CONFIG_MEMORY_HOTPLUG */

static void __init hash_init_partition_table(phys_addr_t hash_table,
					     unsigned long htab_size)
{
	mmu_partition_table_init();

	/*
	 * PS field (VRMA page size) is not used for LPID 0, hence set to 0.
	 * For now, UPRT is 0 and we have no segment table.
	 */
	htab_size =  __ilog2(htab_size) - 18;
	mmu_partition_table_set_entry(0, hash_table | htab_size, 0, false);
	pr_info("Partition table %p\n", partition_tb);
}

static void __init htab_initialize(void)
{
	unsigned long table;
	unsigned long pteg_count;
	unsigned long prot;
	phys_addr_t base = 0, size = 0, end;
	u64 i;

	DBG(" -> htab_initialize()\n");

	if (mmu_has_feature(MMU_FTR_1T_SEGMENT)) {
		mmu_kernel_ssize = MMU_SEGSIZE_1T;
		mmu_highuser_ssize = MMU_SEGSIZE_1T;
		printk(KERN_INFO "Using 1TB segments\n");
	}

	if (stress_slb_enabled)
		static_branch_enable(&stress_slb_key);

	/*
	 * Calculate the required size of the htab.  We want the number of
	 * PTEGs to equal one half the number of real pages.
	 */
	htab_size_bytes = htab_get_table_size();
	pteg_count = htab_size_bytes >> 7;

	htab_hash_mask = pteg_count - 1;

	if (firmware_has_feature(FW_FEATURE_LPAR) ||
	    firmware_has_feature(FW_FEATURE_PS3_LV1)) {
		/* Using a hypervisor which owns the htab */
		htab_address = NULL;
		_SDR1 = 0;
#ifdef CONFIG_FA_DUMP
		/*
		 * If firmware assisted dump is active firmware preserves
		 * the contents of htab along with entire partition memory.
		 * Clear the htab if firmware assisted dump is active so
		 * that we dont end up using old mappings.
		 */
		if (is_fadump_active() && mmu_hash_ops.hpte_clear_all)
			mmu_hash_ops.hpte_clear_all();
#endif
	} else {
		unsigned long limit = MEMBLOCK_ALLOC_ANYWHERE;

#ifdef CONFIG_PPC_CELL
		/*
		 * Cell may require the hash table down low when using the
		 * Axon IOMMU in order to fit the dynamic region over it, see
		 * comments in cell/iommu.c
		 */
		if (fdt_subnode_offset(initial_boot_params, 0, "axon") > 0) {
			limit = 0x80000000;
			pr_info("Hash table forced below 2G for Axon IOMMU\n");
		}
#endif /* CONFIG_PPC_CELL */

		table = memblock_phys_alloc_range(htab_size_bytes,
						  htab_size_bytes,
						  0, limit);
		if (!table)
			panic("ERROR: Failed to allocate %pa bytes below %pa\n",
			      &htab_size_bytes, &limit);

		DBG("Hash table allocated at %lx, size: %lx\n", table,
		    htab_size_bytes);

		htab_address = __va(table);

		/* htab absolute addr + encoded htabsize */
		_SDR1 = table + __ilog2(htab_size_bytes) - 18;

		/* Initialize the HPT with no entries */
		memset((void *)table, 0, htab_size_bytes);

		if (!cpu_has_feature(CPU_FTR_ARCH_300))
			/* Set SDR1 */
			mtspr(SPRN_SDR1, _SDR1);
		else
			hash_init_partition_table(table, htab_size_bytes);
	}

	prot = pgprot_val(PAGE_KERNEL);

#ifdef CONFIG_DEBUG_PAGEALLOC
	if (debug_pagealloc_enabled()) {
		linear_map_hash_count = memblock_end_of_DRAM() >> PAGE_SHIFT;
		linear_map_hash_slots = memblock_alloc_try_nid(
				linear_map_hash_count, 1, MEMBLOCK_LOW_LIMIT,
				ppc64_rma_size,	NUMA_NO_NODE);
		if (!linear_map_hash_slots)
			panic("%s: Failed to allocate %lu bytes max_addr=%pa\n",
			      __func__, linear_map_hash_count, &ppc64_rma_size);
	}
#endif /* CONFIG_DEBUG_PAGEALLOC */

	/* create bolted the linear mapping in the hash table */
	for_each_mem_range(i, &base, &end) {
		size = end - base;
		base = (unsigned long)__va(base);

		DBG("creating mapping for region: %lx..%lx (prot: %lx)\n",
		    base, size, prot);

		if ((base + size) >= H_VMALLOC_START) {
			pr_warn("Outside the supported range\n");
			continue;
		}

		BUG_ON(htab_bolt_mapping(base, base + size, __pa(base),
				prot, mmu_linear_psize, mmu_kernel_ssize));
	}
	memblock_set_current_limit(MEMBLOCK_ALLOC_ANYWHERE);

	/*
	 * If we have a memory_limit and we've allocated TCEs then we need to
	 * explicitly map the TCE area at the top of RAM. We also cope with the
	 * case that the TCEs start below memory_limit.
	 * tce_alloc_start/end are 16MB aligned so the mapping should work
	 * for either 4K or 16MB pages.
	 */
	if (tce_alloc_start) {
		tce_alloc_start = (unsigned long)__va(tce_alloc_start);
		tce_alloc_end = (unsigned long)__va(tce_alloc_end);

		if (base + size >= tce_alloc_start)
			tce_alloc_start = base + size + 1;

		BUG_ON(htab_bolt_mapping(tce_alloc_start, tce_alloc_end,
					 __pa(tce_alloc_start), prot,
					 mmu_linear_psize, mmu_kernel_ssize));
	}


	DBG(" <- htab_initialize()\n");
}
#undef KB
#undef MB

void __init hash__early_init_devtree(void)
{
	/* Initialize segment sizes */
	of_scan_flat_dt(htab_dt_scan_seg_sizes, NULL);

	/* Initialize page sizes */
	htab_scan_page_sizes();
}

static struct hash_mm_context init_hash_mm_context;
void __init hash__early_init_mmu(void)
{
#ifndef CONFIG_PPC_64K_PAGES
	/*
	 * We have code in __hash_page_4K() and elsewhere, which assumes it can
	 * do the following:
	 *   new_pte |= (slot << H_PAGE_F_GIX_SHIFT) & (H_PAGE_F_SECOND | H_PAGE_F_GIX);
	 *
	 * Where the slot number is between 0-15, and values of 8-15 indicate
	 * the secondary bucket. For that code to work H_PAGE_F_SECOND and
	 * H_PAGE_F_GIX must occupy four contiguous bits in the PTE, and
	 * H_PAGE_F_SECOND must be placed above H_PAGE_F_GIX. Assert that here
	 * with a BUILD_BUG_ON().
	 */
	BUILD_BUG_ON(H_PAGE_F_SECOND != (1ul  << (H_PAGE_F_GIX_SHIFT + 3)));
#endif /* CONFIG_PPC_64K_PAGES */

	htab_init_page_sizes();

	/*
	 * initialize page table size
	 */
	__pte_frag_nr = H_PTE_FRAG_NR;
	__pte_frag_size_shift = H_PTE_FRAG_SIZE_SHIFT;
	__pmd_frag_nr = H_PMD_FRAG_NR;
	__pmd_frag_size_shift = H_PMD_FRAG_SIZE_SHIFT;

	__pte_index_size = H_PTE_INDEX_SIZE;
	__pmd_index_size = H_PMD_INDEX_SIZE;
	__pud_index_size = H_PUD_INDEX_SIZE;
	__pgd_index_size = H_PGD_INDEX_SIZE;
	__pud_cache_index = H_PUD_CACHE_INDEX;
	__pte_table_size = H_PTE_TABLE_SIZE;
	__pmd_table_size = H_PMD_TABLE_SIZE;
	__pud_table_size = H_PUD_TABLE_SIZE;
	__pgd_table_size = H_PGD_TABLE_SIZE;
	/*
	 * 4k use hugepd format, so for hash set then to
	 * zero
	 */
	__pmd_val_bits = HASH_PMD_VAL_BITS;
	__pud_val_bits = HASH_PUD_VAL_BITS;
	__pgd_val_bits = HASH_PGD_VAL_BITS;

	__kernel_virt_start = H_KERN_VIRT_START;
	__vmalloc_start = H_VMALLOC_START;
	__vmalloc_end = H_VMALLOC_END;
	__kernel_io_start = H_KERN_IO_START;
	__kernel_io_end = H_KERN_IO_END;
	vmemmap = (struct page *)H_VMEMMAP_START;
	ioremap_bot = IOREMAP_BASE;

#ifdef CONFIG_PCI
	pci_io_base = ISA_IO_BASE;
#endif

	/* Select appropriate backend */
	if (firmware_has_feature(FW_FEATURE_PS3_LV1))
		ps3_early_mm_init();
	else if (firmware_has_feature(FW_FEATURE_LPAR))
		hpte_init_pseries();
	else if (IS_ENABLED(CONFIG_PPC_NATIVE))
		hpte_init_native();

	if (!mmu_hash_ops.hpte_insert)
		panic("hash__early_init_mmu: No MMU hash ops defined!\n");

	/*
	 * Initialize the MMU Hash table and create the linear mapping
	 * of memory. Has to be done before SLB initialization as this is
	 * currently where the page size encoding is obtained.
	 */
	htab_initialize();

	init_mm.context.hash_context = &init_hash_mm_context;
	mm_ctx_set_slb_addr_limit(&init_mm.context, SLB_ADDR_LIMIT_DEFAULT);

	pr_info("Initializing hash mmu with SLB\n");
	/* Initialize SLB management */
	slb_initialize();

	if (cpu_has_feature(CPU_FTR_ARCH_206)
			&& cpu_has_feature(CPU_FTR_HVMODE))
		tlbiel_all();
}

#ifdef CONFIG_SMP
void hash__early_init_mmu_secondary(void)
{
	/* Initialize hash table for that CPU */
	if (!firmware_has_feature(FW_FEATURE_LPAR)) {

		if (!cpu_has_feature(CPU_FTR_ARCH_300))
			mtspr(SPRN_SDR1, _SDR1);
		else
			set_ptcr_when_no_uv(__pa(partition_tb) |
					    (PATB_SIZE_SHIFT - 12));
	}
	/* Initialize SLB */
	slb_initialize();

	if (cpu_has_feature(CPU_FTR_ARCH_206)
			&& cpu_has_feature(CPU_FTR_HVMODE))
		tlbiel_all();

#ifdef CONFIG_PPC_MEM_KEYS
	if (mmu_has_feature(MMU_FTR_PKEY))
		mtspr(SPRN_UAMOR, default_uamor);
#endif
}
#endif /* CONFIG_SMP */

/*
 * Called by asm hashtable.S for doing lazy icache flush
 */
unsigned int hash_page_do_lazy_icache(unsigned int pp, pte_t pte, int trap)
{
	struct page *page;

	if (!pfn_valid(pte_pfn(pte)))
		return pp;

	page = pte_page(pte);

	/* page is dirty */
	if (!test_bit(PG_dcache_clean, &page->flags) && !PageReserved(page)) {
<<<<<<< HEAD
		if (trap == 0x400) {
=======
		if (trap == INTERRUPT_INST_STORAGE) {
>>>>>>> 11e4b63a
			flush_dcache_icache_page(page);
			set_bit(PG_dcache_clean, &page->flags);
		} else
			pp |= HPTE_R_N;
	}
	return pp;
}

#ifdef CONFIG_PPC_MM_SLICES
static unsigned int get_paca_psize(unsigned long addr)
{
	unsigned char *psizes;
	unsigned long index, mask_index;

	if (addr < SLICE_LOW_TOP) {
		psizes = get_paca()->mm_ctx_low_slices_psize;
		index = GET_LOW_SLICE_INDEX(addr);
	} else {
		psizes = get_paca()->mm_ctx_high_slices_psize;
		index = GET_HIGH_SLICE_INDEX(addr);
	}
	mask_index = index & 0x1;
	return (psizes[index >> 1] >> (mask_index * 4)) & 0xF;
}

#else
unsigned int get_paca_psize(unsigned long addr)
{
	return get_paca()->mm_ctx_user_psize;
}
#endif

/*
 * Demote a segment to using 4k pages.
 * For now this makes the whole process use 4k pages.
 */
#ifdef CONFIG_PPC_64K_PAGES
void demote_segment_4k(struct mm_struct *mm, unsigned long addr)
{
	if (get_slice_psize(mm, addr) == MMU_PAGE_4K)
		return;
	slice_set_range_psize(mm, addr, 1, MMU_PAGE_4K);
	copro_flush_all_slbs(mm);
	if ((get_paca_psize(addr) != MMU_PAGE_4K) && (current->mm == mm)) {

		copy_mm_to_paca(mm);
		slb_flush_and_restore_bolted();
	}
}
#endif /* CONFIG_PPC_64K_PAGES */

#ifdef CONFIG_PPC_SUBPAGE_PROT
/*
 * This looks up a 2-bit protection code for a 4k subpage of a 64k page.
 * Userspace sets the subpage permissions using the subpage_prot system call.
 *
 * Result is 0: full permissions, _PAGE_RW: read-only,
 * _PAGE_RWX: no access.
 */
static int subpage_protection(struct mm_struct *mm, unsigned long ea)
{
	struct subpage_prot_table *spt = mm_ctx_subpage_prot(&mm->context);
	u32 spp = 0;
	u32 **sbpm, *sbpp;

	if (!spt)
		return 0;

	if (ea >= spt->maxaddr)
		return 0;
	if (ea < 0x100000000UL) {
		/* addresses below 4GB use spt->low_prot */
		sbpm = spt->low_prot;
	} else {
		sbpm = spt->protptrs[ea >> SBP_L3_SHIFT];
		if (!sbpm)
			return 0;
	}
	sbpp = sbpm[(ea >> SBP_L2_SHIFT) & (SBP_L2_COUNT - 1)];
	if (!sbpp)
		return 0;
	spp = sbpp[(ea >> PAGE_SHIFT) & (SBP_L1_COUNT - 1)];

	/* extract 2-bit bitfield for this 4k subpage */
	spp >>= 30 - 2 * ((ea >> 12) & 0xf);

	/*
	 * 0 -> full premission
	 * 1 -> Read only
	 * 2 -> no access.
	 * We return the flag that need to be cleared.
	 */
	spp = ((spp & 2) ? _PAGE_RWX : 0) | ((spp & 1) ? _PAGE_WRITE : 0);
	return spp;
}

#else /* CONFIG_PPC_SUBPAGE_PROT */
static inline int subpage_protection(struct mm_struct *mm, unsigned long ea)
{
	return 0;
}
#endif

void hash_failure_debug(unsigned long ea, unsigned long access,
			unsigned long vsid, unsigned long trap,
			int ssize, int psize, int lpsize, unsigned long pte)
{
	if (!printk_ratelimit())
		return;
	pr_info("mm: Hashing failure ! EA=0x%lx access=0x%lx current=%s\n",
		ea, access, current->comm);
	pr_info("    trap=0x%lx vsid=0x%lx ssize=%d base psize=%d psize %d pte=0x%lx\n",
		trap, vsid, ssize, psize, lpsize, pte);
}

static void check_paca_psize(unsigned long ea, struct mm_struct *mm,
			     int psize, bool user_region)
{
	if (user_region) {
		if (psize != get_paca_psize(ea)) {
			copy_mm_to_paca(mm);
			slb_flush_and_restore_bolted();
		}
	} else if (get_paca()->vmalloc_sllp !=
		   mmu_psize_defs[mmu_vmalloc_psize].sllp) {
		get_paca()->vmalloc_sllp =
			mmu_psize_defs[mmu_vmalloc_psize].sllp;
		slb_vmalloc_update();
	}
}

/*
 * Result code is:
 *  0 - handled
 *  1 - normal page fault
 * -1 - critical hash insertion error
 * -2 - access not permitted by subpage protection mechanism
 */
int hash_page_mm(struct mm_struct *mm, unsigned long ea,
		 unsigned long access, unsigned long trap,
		 unsigned long flags)
{
	bool is_thp;
	pgd_t *pgdir;
	unsigned long vsid;
	pte_t *ptep;
	unsigned hugeshift;
	int rc, user_region = 0;
	int psize, ssize;

	DBG_LOW("hash_page(ea=%016lx, access=%lx, trap=%lx\n",
		ea, access, trap);
	trace_hash_fault(ea, access, trap);

	/* Get region & vsid */
	switch (get_region_id(ea)) {
	case USER_REGION_ID:
		user_region = 1;
		if (! mm) {
			DBG_LOW(" user region with no mm !\n");
			rc = 1;
			goto bail;
		}
		psize = get_slice_psize(mm, ea);
		ssize = user_segment_size(ea);
		vsid = get_user_vsid(&mm->context, ea, ssize);
		break;
	case VMALLOC_REGION_ID:
		vsid = get_kernel_vsid(ea, mmu_kernel_ssize);
		psize = mmu_vmalloc_psize;
		ssize = mmu_kernel_ssize;
		flags |= HPTE_USE_KERNEL_KEY;
		break;

	case IO_REGION_ID:
		vsid = get_kernel_vsid(ea, mmu_kernel_ssize);
		psize = mmu_io_psize;
		ssize = mmu_kernel_ssize;
		flags |= HPTE_USE_KERNEL_KEY;
		break;
	default:
		/*
		 * Not a valid range
		 * Send the problem up to do_page_fault()
		 */
		rc = 1;
		goto bail;
	}
	DBG_LOW(" mm=%p, mm->pgdir=%p, vsid=%016lx\n", mm, mm->pgd, vsid);

	/* Bad address. */
	if (!vsid) {
		DBG_LOW("Bad address!\n");
		rc = 1;
		goto bail;
	}
	/* Get pgdir */
	pgdir = mm->pgd;
	if (pgdir == NULL) {
		rc = 1;
		goto bail;
	}

	/* Check CPU locality */
	if (user_region && mm_is_thread_local(mm))
		flags |= HPTE_LOCAL_UPDATE;

#ifndef CONFIG_PPC_64K_PAGES
	/*
	 * If we use 4K pages and our psize is not 4K, then we might
	 * be hitting a special driver mapping, and need to align the
	 * address before we fetch the PTE.
	 *
	 * It could also be a hugepage mapping, in which case this is
	 * not necessary, but it's not harmful, either.
	 */
	if (psize != MMU_PAGE_4K)
		ea &= ~((1ul << mmu_psize_defs[psize].shift) - 1);
#endif /* CONFIG_PPC_64K_PAGES */

	/* Get PTE and page size from page tables */
	ptep = find_linux_pte(pgdir, ea, &is_thp, &hugeshift);
	if (ptep == NULL || !pte_present(*ptep)) {
		DBG_LOW(" no PTE !\n");
		rc = 1;
		goto bail;
	}

	/*
	 * Add _PAGE_PRESENT to the required access perm. If there are parallel
	 * updates to the pte that can possibly clear _PAGE_PTE, catch that too.
	 *
	 * We can safely use the return pte address in rest of the function
	 * because we do set H_PAGE_BUSY which prevents further updates to pte
	 * from generic code.
	 */
	access |= _PAGE_PRESENT | _PAGE_PTE;

	/*
	 * Pre-check access permissions (will be re-checked atomically
	 * in __hash_page_XX but this pre-check is a fast path
	 */
	if (!check_pte_access(access, pte_val(*ptep))) {
		DBG_LOW(" no access !\n");
		rc = 1;
		goto bail;
	}

	if (hugeshift) {
		if (is_thp)
			rc = __hash_page_thp(ea, access, vsid, (pmd_t *)ptep,
					     trap, flags, ssize, psize);
#ifdef CONFIG_HUGETLB_PAGE
		else
			rc = __hash_page_huge(ea, access, vsid, ptep, trap,
					      flags, ssize, hugeshift, psize);
#else
		else {
			/*
			 * if we have hugeshift, and is not transhuge with
			 * hugetlb disabled, something is really wrong.
			 */
			rc = 1;
			WARN_ON(1);
		}
#endif
		if (current->mm == mm)
			check_paca_psize(ea, mm, psize, user_region);

		goto bail;
	}

#ifndef CONFIG_PPC_64K_PAGES
	DBG_LOW(" i-pte: %016lx\n", pte_val(*ptep));
#else
	DBG_LOW(" i-pte: %016lx %016lx\n", pte_val(*ptep),
		pte_val(*(ptep + PTRS_PER_PTE)));
#endif
	/* Do actual hashing */
#ifdef CONFIG_PPC_64K_PAGES
	/* If H_PAGE_4K_PFN is set, make sure this is a 4k segment */
	if ((pte_val(*ptep) & H_PAGE_4K_PFN) && psize == MMU_PAGE_64K) {
		demote_segment_4k(mm, ea);
		psize = MMU_PAGE_4K;
	}

	/*
	 * If this PTE is non-cacheable and we have restrictions on
	 * using non cacheable large pages, then we switch to 4k
	 */
	if (mmu_ci_restrictions && psize == MMU_PAGE_64K && pte_ci(*ptep)) {
		if (user_region) {
			demote_segment_4k(mm, ea);
			psize = MMU_PAGE_4K;
		} else if (ea < VMALLOC_END) {
			/*
			 * some driver did a non-cacheable mapping
			 * in vmalloc space, so switch vmalloc
			 * to 4k pages
			 */
			printk(KERN_ALERT "Reducing vmalloc segment "
			       "to 4kB pages because of "
			       "non-cacheable mapping\n");
			psize = mmu_vmalloc_psize = MMU_PAGE_4K;
			copro_flush_all_slbs(mm);
		}
	}

#endif /* CONFIG_PPC_64K_PAGES */

	if (current->mm == mm)
		check_paca_psize(ea, mm, psize, user_region);

#ifdef CONFIG_PPC_64K_PAGES
	if (psize == MMU_PAGE_64K)
		rc = __hash_page_64K(ea, access, vsid, ptep, trap,
				     flags, ssize);
	else
#endif /* CONFIG_PPC_64K_PAGES */
	{
		int spp = subpage_protection(mm, ea);
		if (access & spp)
			rc = -2;
		else
			rc = __hash_page_4K(ea, access, vsid, ptep, trap,
					    flags, ssize, spp);
	}

	/*
	 * Dump some info in case of hash insertion failure, they should
	 * never happen so it is really useful to know if/when they do
	 */
	if (rc == -1)
		hash_failure_debug(ea, access, vsid, trap, ssize, psize,
				   psize, pte_val(*ptep));
#ifndef CONFIG_PPC_64K_PAGES
	DBG_LOW(" o-pte: %016lx\n", pte_val(*ptep));
#else
	DBG_LOW(" o-pte: %016lx %016lx\n", pte_val(*ptep),
		pte_val(*(ptep + PTRS_PER_PTE)));
#endif
	DBG_LOW(" -> rc=%d\n", rc);

bail:
	return rc;
}
EXPORT_SYMBOL_GPL(hash_page_mm);

int hash_page(unsigned long ea, unsigned long access, unsigned long trap,
	      unsigned long dsisr)
{
	unsigned long flags = 0;
	struct mm_struct *mm = current->mm;

	if ((get_region_id(ea) == VMALLOC_REGION_ID) ||
	    (get_region_id(ea) == IO_REGION_ID))
		mm = &init_mm;

	if (dsisr & DSISR_NOHPTE)
		flags |= HPTE_NOHPTE_UPDATE;

	return hash_page_mm(mm, ea, access, trap, flags);
}
EXPORT_SYMBOL_GPL(hash_page);

DECLARE_INTERRUPT_HANDLER_RET(__do_hash_fault);
DEFINE_INTERRUPT_HANDLER_RET(__do_hash_fault)
{
	unsigned long ea = regs->dar;
	unsigned long dsisr = regs->dsisr;
	unsigned long access = _PAGE_PRESENT | _PAGE_READ;
	unsigned long flags = 0;
	struct mm_struct *mm;
	unsigned int region_id;
	long err;

	region_id = get_region_id(ea);
	if ((region_id == VMALLOC_REGION_ID) || (region_id == IO_REGION_ID))
		mm = &init_mm;
	else
		mm = current->mm;

	if (dsisr & DSISR_NOHPTE)
		flags |= HPTE_NOHPTE_UPDATE;

	if (dsisr & DSISR_ISSTORE)
		access |= _PAGE_WRITE;
	/*
	 * We set _PAGE_PRIVILEGED only when
	 * kernel mode access kernel space.
	 *
	 * _PAGE_PRIVILEGED is NOT set
	 * 1) when kernel mode access user space
	 * 2) user space access kernel space.
	 */
	access |= _PAGE_PRIVILEGED;
	if (user_mode(regs) || (region_id == USER_REGION_ID))
		access &= ~_PAGE_PRIVILEGED;

<<<<<<< HEAD
	if (regs->trap == 0x400)
		access |= _PAGE_EXEC;

	err = hash_page_mm(mm, ea, access, regs->trap, flags);
=======
	if (TRAP(regs) == INTERRUPT_INST_STORAGE)
		access |= _PAGE_EXEC;

	err = hash_page_mm(mm, ea, access, TRAP(regs), flags);
>>>>>>> 11e4b63a
	if (unlikely(err < 0)) {
		// failed to instert a hash PTE due to an hypervisor error
		if (user_mode(regs)) {
			if (IS_ENABLED(CONFIG_PPC_SUBPAGE_PROT) && err == -2)
				_exception(SIGSEGV, regs, SEGV_ACCERR, ea);
			else
				_exception(SIGBUS, regs, BUS_ADRERR, ea);
		} else {
			bad_page_fault(regs, SIGBUS);
		}
		err = 0;
	}

	return err;
}

/*
 * The _RAW interrupt entry checks for the in_nmi() case before
 * running the full handler.
 */
DEFINE_INTERRUPT_HANDLER_RAW(do_hash_fault)
{
	unsigned long dsisr = regs->dsisr;
<<<<<<< HEAD
	long err;

	if (unlikely(dsisr & (DSISR_BAD_FAULT_64S | DSISR_KEYFAULT)))
		goto page_fault;
=======

	if (unlikely(dsisr & (DSISR_BAD_FAULT_64S | DSISR_KEYFAULT))) {
		hash__do_page_fault(regs);
		return 0;
	}
>>>>>>> 11e4b63a

	/*
	 * If we are in an "NMI" (e.g., an interrupt when soft-disabled), then
	 * don't call hash_page, just fail the fault. This is required to
	 * prevent re-entrancy problems in the hash code, namely perf
	 * interrupts hitting while something holds H_PAGE_BUSY, and taking a
	 * hash fault. See the comment in hash_preload().
	 *
	 * We come here as a result of a DSI at a point where we don't want
	 * to call hash_page, such as when we are accessing memory (possibly
	 * user memory) inside a PMU interrupt that occurred while interrupts
	 * were soft-disabled.  We want to invoke the exception handler for
	 * the access, or panic if there isn't a handler.
	 */
	if (unlikely(in_nmi())) {
		do_bad_page_fault_segv(regs);
		return 0;
	}

<<<<<<< HEAD
	err = __do_hash_fault(regs);
	if (err) {
page_fault:
		err = hash__do_page_fault(regs);
	}

	return err;
=======
	if (__do_hash_fault(regs))
		hash__do_page_fault(regs);

	return 0;
>>>>>>> 11e4b63a
}

#ifdef CONFIG_PPC_MM_SLICES
static bool should_hash_preload(struct mm_struct *mm, unsigned long ea)
{
	int psize = get_slice_psize(mm, ea);

	/* We only prefault standard pages for now */
	if (unlikely(psize != mm_ctx_user_psize(&mm->context)))
		return false;

	/*
	 * Don't prefault if subpage protection is enabled for the EA.
	 */
	if (unlikely((psize == MMU_PAGE_4K) && subpage_protection(mm, ea)))
		return false;

	return true;
}
#else
static bool should_hash_preload(struct mm_struct *mm, unsigned long ea)
{
	return true;
}
#endif

static void hash_preload(struct mm_struct *mm, pte_t *ptep, unsigned long ea,
			 bool is_exec, unsigned long trap)
{
	unsigned long vsid;
	pgd_t *pgdir;
	int rc, ssize, update_flags = 0;
	unsigned long access = _PAGE_PRESENT | _PAGE_READ | (is_exec ? _PAGE_EXEC : 0);
	unsigned long flags;

	BUG_ON(get_region_id(ea) != USER_REGION_ID);

	if (!should_hash_preload(mm, ea))
		return;

	DBG_LOW("hash_preload(mm=%p, mm->pgdir=%p, ea=%016lx, access=%lx,"
		" trap=%lx\n", mm, mm->pgd, ea, access, trap);

	/* Get Linux PTE if available */
	pgdir = mm->pgd;
	if (pgdir == NULL)
		return;

	/* Get VSID */
	ssize = user_segment_size(ea);
	vsid = get_user_vsid(&mm->context, ea, ssize);
	if (!vsid)
		return;

#ifdef CONFIG_PPC_64K_PAGES
	/* If either H_PAGE_4K_PFN or cache inhibited is set (and we are on
	 * a 64K kernel), then we don't preload, hash_page() will take
	 * care of it once we actually try to access the page.
	 * That way we don't have to duplicate all of the logic for segment
	 * page size demotion here
	 * Called with  PTL held, hence can be sure the value won't change in
	 * between.
	 */
	if ((pte_val(*ptep) & H_PAGE_4K_PFN) || pte_ci(*ptep))
		return;
#endif /* CONFIG_PPC_64K_PAGES */

	/*
	 * __hash_page_* must run with interrupts off, as it sets the
	 * H_PAGE_BUSY bit. It's possible for perf interrupts to hit at any
	 * time and may take a hash fault reading the user stack, see
	 * read_user_stack_slow() in the powerpc/perf code.
	 *
	 * If that takes a hash fault on the same page as we lock here, it
	 * will bail out when seeing H_PAGE_BUSY set, and retry the access
	 * leading to an infinite loop.
	 *
	 * Disabling interrupts here does not prevent perf interrupts, but it
	 * will prevent them taking hash faults (see the NMI test in
	 * do_hash_page), then read_user_stack's copy_from_user_nofault will
	 * fail and perf will fall back to read_user_stack_slow(), which
	 * walks the Linux page tables.
	 *
	 * Interrupts must also be off for the duration of the
	 * mm_is_thread_local test and update, to prevent preempt running the
	 * mm on another CPU (XXX: this may be racy vs kthread_use_mm).
	 */
	local_irq_save(flags);

	/* Is that local to this CPU ? */
	if (mm_is_thread_local(mm))
		update_flags |= HPTE_LOCAL_UPDATE;

	/* Hash it in */
#ifdef CONFIG_PPC_64K_PAGES
	if (mm_ctx_user_psize(&mm->context) == MMU_PAGE_64K)
		rc = __hash_page_64K(ea, access, vsid, ptep, trap,
				     update_flags, ssize);
	else
#endif /* CONFIG_PPC_64K_PAGES */
		rc = __hash_page_4K(ea, access, vsid, ptep, trap, update_flags,
				    ssize, subpage_protection(mm, ea));

	/* Dump some info in case of hash insertion failure, they should
	 * never happen so it is really useful to know if/when they do
	 */
	if (rc == -1)
		hash_failure_debug(ea, access, vsid, trap, ssize,
				   mm_ctx_user_psize(&mm->context),
				   mm_ctx_user_psize(&mm->context),
				   pte_val(*ptep));

	local_irq_restore(flags);
}

/*
 * This is called at the end of handling a user page fault, when the
 * fault has been handled by updating a PTE in the linux page tables.
 * We use it to preload an HPTE into the hash table corresponding to
 * the updated linux PTE.
 *
 * This must always be called with the pte lock held.
 */
void update_mmu_cache(struct vm_area_struct *vma, unsigned long address,
		      pte_t *ptep)
{
	/*
	 * We don't need to worry about _PAGE_PRESENT here because we are
	 * called with either mm->page_table_lock held or ptl lock held
	 */
	unsigned long trap;
	bool is_exec;

	if (radix_enabled())
		return;

	/* We only want HPTEs for linux PTEs that have _PAGE_ACCESSED set */
	if (!pte_young(*ptep) || address >= TASK_SIZE)
		return;

	/*
	 * We try to figure out if we are coming from an instruction
	 * access fault and pass that down to __hash_page so we avoid
	 * double-faulting on execution of fresh text. We have to test
	 * for regs NULL since init will get here first thing at boot.
	 *
	 * We also avoid filling the hash if not coming from a fault.
	 */

	trap = current->thread.regs ? TRAP(current->thread.regs) : 0UL;
	switch (trap) {
	case 0x300:
		is_exec = false;
		break;
	case 0x400:
		is_exec = true;
		break;
	default:
		return;
	}

	hash_preload(vma->vm_mm, ptep, address, is_exec, trap);
}

#ifdef CONFIG_PPC_TRANSACTIONAL_MEM
static inline void tm_flush_hash_page(int local)
{
	/*
	 * Transactions are not aborted by tlbiel, only tlbie. Without, syncing a
	 * page back to a block device w/PIO could pick up transactional data
	 * (bad!) so we force an abort here. Before the sync the page will be
	 * made read-only, which will flush_hash_page. BIG ISSUE here: if the
	 * kernel uses a page from userspace without unmapping it first, it may
	 * see the speculated version.
	 */
	if (local && cpu_has_feature(CPU_FTR_TM) && current->thread.regs &&
	    MSR_TM_ACTIVE(current->thread.regs->msr)) {
		tm_enable();
		tm_abort(TM_CAUSE_TLBI);
	}
}
#else
static inline void tm_flush_hash_page(int local)
{
}
#endif

/*
 * Return the global hash slot, corresponding to the given PTE, which contains
 * the HPTE.
 */
unsigned long pte_get_hash_gslot(unsigned long vpn, unsigned long shift,
		int ssize, real_pte_t rpte, unsigned int subpg_index)
{
	unsigned long hash, gslot, hidx;

	hash = hpt_hash(vpn, shift, ssize);
	hidx = __rpte_to_hidx(rpte, subpg_index);
	if (hidx & _PTEIDX_SECONDARY)
		hash = ~hash;
	gslot = (hash & htab_hash_mask) * HPTES_PER_GROUP;
	gslot += hidx & _PTEIDX_GROUP_IX;
	return gslot;
}

void flush_hash_page(unsigned long vpn, real_pte_t pte, int psize, int ssize,
		     unsigned long flags)
{
	unsigned long index, shift, gslot;
	int local = flags & HPTE_LOCAL_UPDATE;

	DBG_LOW("flush_hash_page(vpn=%016lx)\n", vpn);
	pte_iterate_hashed_subpages(pte, psize, vpn, index, shift) {
		gslot = pte_get_hash_gslot(vpn, shift, ssize, pte, index);
		DBG_LOW(" sub %ld: gslot=%lx\n", index, gslot);
		/*
		 * We use same base page size and actual psize, because we don't
		 * use these functions for hugepage
		 */
		mmu_hash_ops.hpte_invalidate(gslot, vpn, psize, psize,
					     ssize, local);
	} pte_iterate_hashed_end();

	tm_flush_hash_page(local);
}

#ifdef CONFIG_TRANSPARENT_HUGEPAGE
void flush_hash_hugepage(unsigned long vsid, unsigned long addr,
			 pmd_t *pmdp, unsigned int psize, int ssize,
			 unsigned long flags)
{
	int i, max_hpte_count, valid;
	unsigned long s_addr;
	unsigned char *hpte_slot_array;
	unsigned long hidx, shift, vpn, hash, slot;
	int local = flags & HPTE_LOCAL_UPDATE;

	s_addr = addr & HPAGE_PMD_MASK;
	hpte_slot_array = get_hpte_slot_array(pmdp);
	/*
	 * IF we try to do a HUGE PTE update after a withdraw is done.
	 * we will find the below NULL. This happens when we do
	 * split_huge_pmd
	 */
	if (!hpte_slot_array)
		return;

	if (mmu_hash_ops.hugepage_invalidate) {
		mmu_hash_ops.hugepage_invalidate(vsid, s_addr, hpte_slot_array,
						 psize, ssize, local);
		goto tm_abort;
	}
	/*
	 * No bluk hpte removal support, invalidate each entry
	 */
	shift = mmu_psize_defs[psize].shift;
	max_hpte_count = HPAGE_PMD_SIZE >> shift;
	for (i = 0; i < max_hpte_count; i++) {
		/*
		 * 8 bits per each hpte entries
		 * 000| [ secondary group (one bit) | hidx (3 bits) | valid bit]
		 */
		valid = hpte_valid(hpte_slot_array, i);
		if (!valid)
			continue;
		hidx =  hpte_hash_index(hpte_slot_array, i);

		/* get the vpn */
		addr = s_addr + (i * (1ul << shift));
		vpn = hpt_vpn(addr, vsid, ssize);
		hash = hpt_hash(vpn, shift, ssize);
		if (hidx & _PTEIDX_SECONDARY)
			hash = ~hash;

		slot = (hash & htab_hash_mask) * HPTES_PER_GROUP;
		slot += hidx & _PTEIDX_GROUP_IX;
		mmu_hash_ops.hpte_invalidate(slot, vpn, psize,
					     MMU_PAGE_16M, ssize, local);
	}
tm_abort:
	tm_flush_hash_page(local);
}
#endif /* CONFIG_TRANSPARENT_HUGEPAGE */

void flush_hash_range(unsigned long number, int local)
{
	if (mmu_hash_ops.flush_hash_range)
		mmu_hash_ops.flush_hash_range(number, local);
	else {
		int i;
		struct ppc64_tlb_batch *batch =
			this_cpu_ptr(&ppc64_tlb_batch);

		for (i = 0; i < number; i++)
			flush_hash_page(batch->vpn[i], batch->pte[i],
					batch->psize, batch->ssize, local);
	}
}

long hpte_insert_repeating(unsigned long hash, unsigned long vpn,
			   unsigned long pa, unsigned long rflags,
			   unsigned long vflags, int psize, int ssize)
{
	unsigned long hpte_group;
	long slot;

repeat:
	hpte_group = (hash & htab_hash_mask) * HPTES_PER_GROUP;

	/* Insert into the hash table, primary slot */
	slot = mmu_hash_ops.hpte_insert(hpte_group, vpn, pa, rflags, vflags,
					psize, psize, ssize);

	/* Primary is full, try the secondary */
	if (unlikely(slot == -1)) {
		hpte_group = (~hash & htab_hash_mask) * HPTES_PER_GROUP;
		slot = mmu_hash_ops.hpte_insert(hpte_group, vpn, pa, rflags,
						vflags | HPTE_V_SECONDARY,
						psize, psize, ssize);
		if (slot == -1) {
			if (mftb() & 0x1)
				hpte_group = (hash & htab_hash_mask) *
						HPTES_PER_GROUP;

			mmu_hash_ops.hpte_remove(hpte_group);
			goto repeat;
		}
	}

	return slot;
}

#ifdef CONFIG_DEBUG_PAGEALLOC
static void kernel_map_linear_page(unsigned long vaddr, unsigned long lmi)
{
	unsigned long hash;
	unsigned long vsid = get_kernel_vsid(vaddr, mmu_kernel_ssize);
	unsigned long vpn = hpt_vpn(vaddr, vsid, mmu_kernel_ssize);
	unsigned long mode = htab_convert_pte_flags(pgprot_val(PAGE_KERNEL), HPTE_USE_KERNEL_KEY);
	long ret;

	hash = hpt_hash(vpn, PAGE_SHIFT, mmu_kernel_ssize);

	/* Don't create HPTE entries for bad address */
	if (!vsid)
		return;

	ret = hpte_insert_repeating(hash, vpn, __pa(vaddr), mode,
				    HPTE_V_BOLTED,
				    mmu_linear_psize, mmu_kernel_ssize);

	BUG_ON (ret < 0);
	spin_lock(&linear_map_hash_lock);
	BUG_ON(linear_map_hash_slots[lmi] & 0x80);
	linear_map_hash_slots[lmi] = ret | 0x80;
	spin_unlock(&linear_map_hash_lock);
}

static void kernel_unmap_linear_page(unsigned long vaddr, unsigned long lmi)
{
	unsigned long hash, hidx, slot;
	unsigned long vsid = get_kernel_vsid(vaddr, mmu_kernel_ssize);
	unsigned long vpn = hpt_vpn(vaddr, vsid, mmu_kernel_ssize);

	hash = hpt_hash(vpn, PAGE_SHIFT, mmu_kernel_ssize);
	spin_lock(&linear_map_hash_lock);
	BUG_ON(!(linear_map_hash_slots[lmi] & 0x80));
	hidx = linear_map_hash_slots[lmi] & 0x7f;
	linear_map_hash_slots[lmi] = 0;
	spin_unlock(&linear_map_hash_lock);
	if (hidx & _PTEIDX_SECONDARY)
		hash = ~hash;
	slot = (hash & htab_hash_mask) * HPTES_PER_GROUP;
	slot += hidx & _PTEIDX_GROUP_IX;
	mmu_hash_ops.hpte_invalidate(slot, vpn, mmu_linear_psize,
				     mmu_linear_psize,
				     mmu_kernel_ssize, 0);
}

void __kernel_map_pages(struct page *page, int numpages, int enable)
{
	unsigned long flags, vaddr, lmi;
	int i;

	local_irq_save(flags);
	for (i = 0; i < numpages; i++, page++) {
		vaddr = (unsigned long)page_address(page);
		lmi = __pa(vaddr) >> PAGE_SHIFT;
		if (lmi >= linear_map_hash_count)
			continue;
		if (enable)
			kernel_map_linear_page(vaddr, lmi);
		else
			kernel_unmap_linear_page(vaddr, lmi);
	}
	local_irq_restore(flags);
}
#endif /* CONFIG_DEBUG_PAGEALLOC */

void hash__setup_initial_memory_limit(phys_addr_t first_memblock_base,
				phys_addr_t first_memblock_size)
{
	/*
	 * We don't currently support the first MEMBLOCK not mapping 0
	 * physical on those processors
	 */
	BUG_ON(first_memblock_base != 0);

	/*
	 * On virtualized systems the first entry is our RMA region aka VRMA,
	 * non-virtualized 64-bit hash MMU systems don't have a limitation
	 * on real mode access.
	 *
	 * For guests on platforms before POWER9, we clamp the it limit to 1G
	 * to avoid some funky things such as RTAS bugs etc...
	 *
	 * On POWER9 we limit to 1TB in case the host erroneously told us that
	 * the RMA was >1TB. Effective address bits 0:23 are treated as zero
	 * (meaning the access is aliased to zero i.e. addr = addr % 1TB)
	 * for virtual real mode addressing and so it doesn't make sense to
	 * have an area larger than 1TB as it can't be addressed.
	 */
	if (!early_cpu_has_feature(CPU_FTR_HVMODE)) {
		ppc64_rma_size = first_memblock_size;
		if (!early_cpu_has_feature(CPU_FTR_ARCH_300))
			ppc64_rma_size = min_t(u64, ppc64_rma_size, 0x40000000);
		else
			ppc64_rma_size = min_t(u64, ppc64_rma_size,
					       1UL << SID_SHIFT_1T);

		/* Finally limit subsequent allocations */
		memblock_set_current_limit(ppc64_rma_size);
	} else {
		ppc64_rma_size = ULONG_MAX;
	}
}

#ifdef CONFIG_DEBUG_FS

static int hpt_order_get(void *data, u64 *val)
{
	*val = ppc64_pft_size;
	return 0;
}

static int hpt_order_set(void *data, u64 val)
{
	int ret;

	if (!mmu_hash_ops.resize_hpt)
		return -ENODEV;

	cpus_read_lock();
	ret = mmu_hash_ops.resize_hpt(val);
	cpus_read_unlock();

	return ret;
}

DEFINE_DEBUGFS_ATTRIBUTE(fops_hpt_order, hpt_order_get, hpt_order_set, "%llu\n");

static int __init hash64_debugfs(void)
{
	debugfs_create_file("hpt_order", 0600, powerpc_debugfs_root, NULL,
			    &fops_hpt_order);
	return 0;
}
machine_device_initcall(pseries, hash64_debugfs);
#endif /* CONFIG_DEBUG_FS */

void __init print_system_hash_info(void)
{
	pr_info("ppc64_pft_size    = 0x%llx\n", ppc64_pft_size);

	if (htab_hash_mask)
		pr_info("htab_hash_mask    = 0x%lx\n", htab_hash_mask);
}<|MERGE_RESOLUTION|>--- conflicted
+++ resolved
@@ -1156,11 +1156,7 @@
 
 	/* page is dirty */
 	if (!test_bit(PG_dcache_clean, &page->flags) && !PageReserved(page)) {
-<<<<<<< HEAD
-		if (trap == 0x400) {
-=======
 		if (trap == INTERRUPT_INST_STORAGE) {
->>>>>>> 11e4b63a
 			flush_dcache_icache_page(page);
 			set_bit(PG_dcache_clean, &page->flags);
 		} else
@@ -1560,17 +1556,10 @@
 	if (user_mode(regs) || (region_id == USER_REGION_ID))
 		access &= ~_PAGE_PRIVILEGED;
 
-<<<<<<< HEAD
-	if (regs->trap == 0x400)
-		access |= _PAGE_EXEC;
-
-	err = hash_page_mm(mm, ea, access, regs->trap, flags);
-=======
 	if (TRAP(regs) == INTERRUPT_INST_STORAGE)
 		access |= _PAGE_EXEC;
 
 	err = hash_page_mm(mm, ea, access, TRAP(regs), flags);
->>>>>>> 11e4b63a
 	if (unlikely(err < 0)) {
 		// failed to instert a hash PTE due to an hypervisor error
 		if (user_mode(regs)) {
@@ -1594,18 +1583,11 @@
 DEFINE_INTERRUPT_HANDLER_RAW(do_hash_fault)
 {
 	unsigned long dsisr = regs->dsisr;
-<<<<<<< HEAD
-	long err;
-
-	if (unlikely(dsisr & (DSISR_BAD_FAULT_64S | DSISR_KEYFAULT)))
-		goto page_fault;
-=======
 
 	if (unlikely(dsisr & (DSISR_BAD_FAULT_64S | DSISR_KEYFAULT))) {
 		hash__do_page_fault(regs);
 		return 0;
 	}
->>>>>>> 11e4b63a
 
 	/*
 	 * If we are in an "NMI" (e.g., an interrupt when soft-disabled), then
@@ -1625,20 +1607,10 @@
 		return 0;
 	}
 
-<<<<<<< HEAD
-	err = __do_hash_fault(regs);
-	if (err) {
-page_fault:
-		err = hash__do_page_fault(regs);
-	}
-
-	return err;
-=======
 	if (__do_hash_fault(regs))
 		hash__do_page_fault(regs);
 
 	return 0;
->>>>>>> 11e4b63a
 }
 
 #ifdef CONFIG_PPC_MM_SLICES

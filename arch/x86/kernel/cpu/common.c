--- conflicted
+++ resolved
@@ -1815,11 +1815,6 @@
 	tss->x86_tss.ist[IST_INDEX_MCE] = __this_cpu_ist_top_va(MCE);
 }
 
-<<<<<<< HEAD
-=======
-static inline void gdt_setup_doublefault_tss(int cpu) { }
-
->>>>>>> e445033e
 #else /* CONFIG_X86_64 */
 
 static inline void setup_getcpu(int cpu) { }
@@ -1831,16 +1826,6 @@
 
 static inline void tss_setup_ist(struct tss_struct *tss) { }
 
-<<<<<<< HEAD
-=======
-static inline void gdt_setup_doublefault_tss(int cpu)
-{
-#ifdef CONFIG_DOUBLEFAULT
-	/* Set up the doublefault TSS pointer in the GDT */
-	__set_tss_desc(cpu, GDT_ENTRY_DOUBLEFAULT_TSS, &doublefault_tss);
-#endif
-}
->>>>>>> e445033e
 #endif /* !CONFIG_X86_64 */
 
 static inline void tss_setup_io_bitmap(struct tss_struct *tss)
@@ -1930,11 +1915,7 @@
 	clear_all_debug_regs();
 	dbg_restore_debug_regs();
 
-<<<<<<< HEAD
 	doublefault_init_cpu_tss();
-=======
-	gdt_setup_doublefault_tss(cpu);
->>>>>>> e445033e
 
 	fpu__init_cpu();
 

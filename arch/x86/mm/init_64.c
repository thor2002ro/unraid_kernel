--- conflicted
+++ resolved
@@ -1260,45 +1260,6 @@
 
 int kernel_set_to_readonly;
 
-<<<<<<< HEAD
-void set_kernel_text_rw(void)
-{
-	unsigned long start = PFN_ALIGN(_text);
-	unsigned long end = PFN_ALIGN(_etext);
-
-	if (!kernel_set_to_readonly)
-		return;
-
-	pr_debug("Set kernel text: %lx - %lx for read write\n",
-		 start, end);
-
-	/*
-	 * Make the kernel identity mapping for text RW. Kernel text
-	 * mapping will always be RO. Refer to the comment in
-	 * static_protections() in pageattr.c
-	 */
-	set_memory_rw(start, (end - start) >> PAGE_SHIFT);
-}
-
-void set_kernel_text_ro(void)
-{
-	unsigned long start = PFN_ALIGN(_text);
-	unsigned long end = PFN_ALIGN(_etext);
-
-	if (!kernel_set_to_readonly)
-		return;
-
-	pr_debug("Set kernel text: %lx - %lx for read only\n",
-		 start, end);
-
-	/*
-	 * Set the kernel identity mapping for text RO.
-	 */
-	set_memory_ro(start, (end - start) >> PAGE_SHIFT);
-}
-
-=======
->>>>>>> e445033e
 void mark_rodata_ro(void)
 {
 	unsigned long start = PFN_ALIGN(_text);

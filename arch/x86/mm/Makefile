# SPDX-License-Identifier: GPL-2.0
# Kernel does not boot with instrumentation of tlb.c and mem_encrypt*.c
KCOV_INSTRUMENT_tlb.o			:= n
KCOV_INSTRUMENT_mem_encrypt.o		:= n
KCOV_INSTRUMENT_mem_encrypt_identity.o	:= n

KASAN_SANITIZE_mem_encrypt.o		:= n
KASAN_SANITIZE_mem_encrypt_identity.o	:= n

# Disable KCSAN entirely, because otherwise we get warnings that some functions
# reference __initdata sections.
KCSAN_SANITIZE := n

ifdef CONFIG_FUNCTION_TRACER
CFLAGS_REMOVE_mem_encrypt.o		= -pg
CFLAGS_REMOVE_mem_encrypt_identity.o	= -pg
endif

obj-y				:=  init.o init_$(BITS).o fault.o ioremap.o extable.o mmap.o \
				    pgtable.o physaddr.o setup_nx.o tlb.o cpu_entry_area.o maccess.o

obj-y				+= pat/

# Make sure __phys_addr has no stackprotector
nostackp := $(call cc-option, -fno-stack-protector)
CFLAGS_physaddr.o		:= $(nostackp)
CFLAGS_setup_nx.o		:= $(nostackp)
CFLAGS_mem_encrypt_identity.o	:= $(nostackp)

CFLAGS_fault.o := -I $(srctree)/$(src)/../include/asm/trace

<<<<<<< HEAD
obj-$(CONFIG_X86_PAT)		+= pat_interval.o

=======
>>>>>>> e445033e
obj-$(CONFIG_X86_32)		+= pgtable_32.o iomap_32.o

obj-$(CONFIG_HUGETLB_PAGE)	+= hugetlbpage.o
obj-$(CONFIG_X86_PTDUMP_CORE)	+= dump_pagetables.o
obj-$(CONFIG_X86_PTDUMP)	+= debug_pagetables.o

obj-$(CONFIG_HIGHMEM)		+= highmem_32.o

KASAN_SANITIZE_kasan_init_$(BITS).o := n
obj-$(CONFIG_KASAN)		+= kasan_init_$(BITS).o

obj-$(CONFIG_MMIOTRACE)		+= mmiotrace.o
mmiotrace-y			:= kmmio.o pf_in.o mmio-mod.o
obj-$(CONFIG_MMIOTRACE_TEST)	+= testmmiotrace.o

obj-$(CONFIG_NUMA)		+= numa.o numa_$(BITS).o
obj-$(CONFIG_AMD_NUMA)		+= amdtopology.o
obj-$(CONFIG_ACPI_NUMA)		+= srat.o
obj-$(CONFIG_NUMA_EMU)		+= numa_emulation.o

obj-$(CONFIG_X86_INTEL_MPX)			+= mpx.o
obj-$(CONFIG_X86_INTEL_MEMORY_PROTECTION_KEYS)	+= pkeys.o
obj-$(CONFIG_RANDOMIZE_MEMORY)			+= kaslr.o
obj-$(CONFIG_PAGE_TABLE_ISOLATION)		+= pti.o

obj-$(CONFIG_AMD_MEM_ENCRYPT)	+= mem_encrypt.o
obj-$(CONFIG_AMD_MEM_ENCRYPT)	+= mem_encrypt_identity.o
obj-$(CONFIG_AMD_MEM_ENCRYPT)	+= mem_encrypt_boot.o<|MERGE_RESOLUTION|>--- conflicted
+++ resolved
@@ -29,11 +29,6 @@
 
 CFLAGS_fault.o := -I $(srctree)/$(src)/../include/asm/trace
 
-<<<<<<< HEAD
-obj-$(CONFIG_X86_PAT)		+= pat_interval.o
-
-=======
->>>>>>> e445033e
 obj-$(CONFIG_X86_32)		+= pgtable_32.o iomap_32.o
 
 obj-$(CONFIG_HUGETLB_PAGE)	+= hugetlbpage.o

/* SPDX-License-Identifier: GPL-2.0 */
/*
 *  Copyright (C) 1991,1992  Linus Torvalds
 *
 * entry_32.S contains the system-call and low-level fault and trap handling routines.
 *
 * Stack layout while running C code:
 *	ptrace needs to have all registers on the stack.
 *	If the order here is changed, it needs to be
 *	updated in fork.c:copy_process(), signal.c:do_signal(),
 *	ptrace.c and ptrace.h
 *
 *	 0(%esp) - %ebx
 *	 4(%esp) - %ecx
 *	 8(%esp) - %edx
 *	 C(%esp) - %esi
 *	10(%esp) - %edi
 *	14(%esp) - %ebp
 *	18(%esp) - %eax
 *	1C(%esp) - %ds
 *	20(%esp) - %es
 *	24(%esp) - %fs
 *	28(%esp) - %gs		saved iff !CONFIG_X86_32_LAZY_GS
 *	2C(%esp) - orig_eax
 *	30(%esp) - %eip
 *	34(%esp) - %cs
 *	38(%esp) - %eflags
 *	3C(%esp) - %oldesp
 *	40(%esp) - %oldss
 */

#include <linux/linkage.h>
#include <linux/err.h>
#include <asm/thread_info.h>
#include <asm/irqflags.h>
#include <asm/errno.h>
#include <asm/segment.h>
#include <asm/smp.h>
#include <asm/percpu.h>
#include <asm/processor-flags.h>
#include <asm/irq_vectors.h>
#include <asm/cpufeatures.h>
#include <asm/alternative-asm.h>
#include <asm/asm.h>
#include <asm/smap.h>
#include <asm/frame.h>
#include <asm/nospec-branch.h>

#include "calling.h"

	.section .entry.text, "ax"

/*
 * We use macros for low-level operations which need to be overridden
 * for paravirtualization.  The following will never clobber any registers:
 *   INTERRUPT_RETURN (aka. "iret")
 *   GET_CR0_INTO_EAX (aka. "movl %cr0, %eax")
 *   ENABLE_INTERRUPTS_SYSEXIT (aka "sti; sysexit").
 *
 * For DISABLE_INTERRUPTS/ENABLE_INTERRUPTS (aka "cli"/"sti"), you must
 * specify what registers can be overwritten (CLBR_NONE, CLBR_EAX/EDX/ECX/ANY).
 * Allowing a register to be clobbered can shrink the paravirt replacement
 * enough to patch inline, increasing performance.
 */

#ifdef CONFIG_PREEMPTION
# define preempt_stop(clobbers)	DISABLE_INTERRUPTS(clobbers); TRACE_IRQS_OFF
#else
# define preempt_stop(clobbers)
#endif

.macro TRACE_IRQS_IRET
#ifdef CONFIG_TRACE_IRQFLAGS
	testl	$X86_EFLAGS_IF, PT_EFLAGS(%esp)     # interrupts off?
	jz	1f
	TRACE_IRQS_ON
1:
#endif
.endm

#define PTI_SWITCH_MASK         (1 << PAGE_SHIFT)

/*
 * User gs save/restore
 *
 * %gs is used for userland TLS and kernel only uses it for stack
 * canary which is required to be at %gs:20 by gcc.  Read the comment
 * at the top of stackprotector.h for more info.
 *
 * Local labels 98 and 99 are used.
 */
#ifdef CONFIG_X86_32_LAZY_GS

 /* unfortunately push/pop can't be no-op */
.macro PUSH_GS
	pushl	$0
.endm
.macro POP_GS pop=0
	addl	$(4 + \pop), %esp
.endm
.macro POP_GS_EX
.endm

 /* all the rest are no-op */
.macro PTGS_TO_GS
.endm
.macro PTGS_TO_GS_EX
.endm
.macro GS_TO_REG reg
.endm
.macro REG_TO_PTGS reg
.endm
.macro SET_KERNEL_GS reg
.endm

#else	/* CONFIG_X86_32_LAZY_GS */

.macro PUSH_GS
	pushl	%gs
.endm

.macro POP_GS pop=0
98:	popl	%gs
  .if \pop <> 0
	add	$\pop, %esp
  .endif
.endm
.macro POP_GS_EX
.pushsection .fixup, "ax"
99:	movl	$0, (%esp)
	jmp	98b
.popsection
	_ASM_EXTABLE(98b, 99b)
.endm

.macro PTGS_TO_GS
98:	mov	PT_GS(%esp), %gs
.endm
.macro PTGS_TO_GS_EX
.pushsection .fixup, "ax"
99:	movl	$0, PT_GS(%esp)
	jmp	98b
.popsection
	_ASM_EXTABLE(98b, 99b)
.endm

.macro GS_TO_REG reg
	movl	%gs, \reg
.endm
.macro REG_TO_PTGS reg
	movl	\reg, PT_GS(%esp)
.endm
.macro SET_KERNEL_GS reg
	movl	$(__KERNEL_STACK_CANARY), \reg
	movl	\reg, %gs
.endm

#endif /* CONFIG_X86_32_LAZY_GS */

/* Unconditionally switch to user cr3 */
.macro SWITCH_TO_USER_CR3 scratch_reg:req
	ALTERNATIVE "jmp .Lend_\@", "", X86_FEATURE_PTI

	movl	%cr3, \scratch_reg
	orl	$PTI_SWITCH_MASK, \scratch_reg
	movl	\scratch_reg, %cr3
.Lend_\@:
.endm

.macro BUG_IF_WRONG_CR3 no_user_check=0
#ifdef CONFIG_DEBUG_ENTRY
	ALTERNATIVE "jmp .Lend_\@", "", X86_FEATURE_PTI
	.if \no_user_check == 0
	/* coming from usermode? */
	testl	$USER_SEGMENT_RPL_MASK, PT_CS(%esp)
	jz	.Lend_\@
	.endif
	/* On user-cr3? */
	movl	%cr3, %eax
	testl	$PTI_SWITCH_MASK, %eax
	jnz	.Lend_\@
	/* From userspace with kernel cr3 - BUG */
	ud2
.Lend_\@:
#endif
.endm

/*
 * Switch to kernel cr3 if not already loaded and return current cr3 in
 * \scratch_reg
 */
.macro SWITCH_TO_KERNEL_CR3 scratch_reg:req
	ALTERNATIVE "jmp .Lend_\@", "", X86_FEATURE_PTI
	movl	%cr3, \scratch_reg
	/* Test if we are already on kernel CR3 */
	testl	$PTI_SWITCH_MASK, \scratch_reg
	jz	.Lend_\@
	andl	$(~PTI_SWITCH_MASK), \scratch_reg
	movl	\scratch_reg, %cr3
	/* Return original CR3 in \scratch_reg */
	orl	$PTI_SWITCH_MASK, \scratch_reg
.Lend_\@:
.endm

#define CS_FROM_ENTRY_STACK	(1 << 31)
#define CS_FROM_USER_CR3	(1 << 30)
#define CS_FROM_KERNEL		(1 << 29)
#define CS_FROM_ESPFIX		(1 << 28)

.macro FIXUP_FRAME
	/*
	 * The high bits of the CS dword (__csh) are used for CS_FROM_*.
	 * Clear them in case hardware didn't do this for us.
	 */
	andl	$0x0000ffff, 4*4(%esp)

#ifdef CONFIG_VM86
	testl	$X86_EFLAGS_VM, 5*4(%esp)
	jnz	.Lfrom_usermode_no_fixup_\@
#endif
	testl	$USER_SEGMENT_RPL_MASK, 4*4(%esp)
	jnz	.Lfrom_usermode_no_fixup_\@

	orl	$CS_FROM_KERNEL, 4*4(%esp)

	/*
	 * When we're here from kernel mode; the (exception) stack looks like:
	 *
	 *  6*4(%esp) - <previous context>
	 *  5*4(%esp) - flags
	 *  4*4(%esp) - cs
	 *  3*4(%esp) - ip
	 *  2*4(%esp) - orig_eax
	 *  1*4(%esp) - gs / function
	 *  0*4(%esp) - fs
	 *
	 * Lets build a 5 entry IRET frame after that, such that struct pt_regs
	 * is complete and in particular regs->sp is correct. This gives us
	 * the original 6 enties as gap:
	 *
	 * 14*4(%esp) - <previous context>
	 * 13*4(%esp) - gap / flags
	 * 12*4(%esp) - gap / cs
	 * 11*4(%esp) - gap / ip
	 * 10*4(%esp) - gap / orig_eax
	 *  9*4(%esp) - gap / gs / function
	 *  8*4(%esp) - gap / fs
	 *  7*4(%esp) - ss
	 *  6*4(%esp) - sp
	 *  5*4(%esp) - flags
	 *  4*4(%esp) - cs
	 *  3*4(%esp) - ip
	 *  2*4(%esp) - orig_eax
	 *  1*4(%esp) - gs / function
	 *  0*4(%esp) - fs
	 */

	pushl	%ss		# ss
	pushl	%esp		# sp (points at ss)
	addl	$7*4, (%esp)	# point sp back at the previous context
	pushl	7*4(%esp)	# flags
	pushl	7*4(%esp)	# cs
	pushl	7*4(%esp)	# ip
	pushl	7*4(%esp)	# orig_eax
	pushl	7*4(%esp)	# gs / function
	pushl	7*4(%esp)	# fs
.Lfrom_usermode_no_fixup_\@:
.endm

.macro IRET_FRAME
	/*
	 * We're called with %ds, %es, %fs, and %gs from the interrupted
	 * frame, so we shouldn't use them.  Also, we may be in ESPFIX
	 * mode and therefore have a nonzero SS base and an offset ESP,
	 * so any attempt to access the stack needs to use SS.  (except for
	 * accesses through %esp, which automatically use SS.)
	 */
	testl $CS_FROM_KERNEL, 1*4(%esp)
	jz .Lfinished_frame_\@

	/*
	 * Reconstruct the 3 entry IRET frame right after the (modified)
	 * regs->sp without lowering %esp in between, such that an NMI in the
	 * middle doesn't scribble our stack.
	 */
	pushl	%eax
	pushl	%ecx
	movl	5*4(%esp), %eax		# (modified) regs->sp

	movl	4*4(%esp), %ecx		# flags
	movl	%ecx, %ss:-1*4(%eax)

	movl	3*4(%esp), %ecx		# cs
	andl	$0x0000ffff, %ecx
	movl	%ecx, %ss:-2*4(%eax)

	movl	2*4(%esp), %ecx		# ip
	movl	%ecx, %ss:-3*4(%eax)

	movl	1*4(%esp), %ecx		# eax
	movl	%ecx, %ss:-4*4(%eax)

	popl	%ecx
	lea	-4*4(%eax), %esp
	popl	%eax
.Lfinished_frame_\@:
.endm

.macro SAVE_ALL pt_regs_ax=%eax switch_stacks=0 skip_gs=0 unwind_espfix=0
	cld
.if \skip_gs == 0
	PUSH_GS
.endif
	pushl	%fs

	pushl	%eax
	movl	$(__KERNEL_PERCPU), %eax
	movl	%eax, %fs
.if \unwind_espfix > 0
	UNWIND_ESPFIX_STACK
.endif
	popl	%eax

	FIXUP_FRAME
	pushl	%es
	pushl	%ds
	pushl	\pt_regs_ax
	pushl	%ebp
	pushl	%edi
	pushl	%esi
	pushl	%edx
	pushl	%ecx
	pushl	%ebx
	movl	$(__USER_DS), %edx
	movl	%edx, %ds
	movl	%edx, %es
.if \skip_gs == 0
	SET_KERNEL_GS %edx
.endif
	/* Switch to kernel stack if necessary */
.if \switch_stacks > 0
	SWITCH_TO_KERNEL_STACK
.endif
.endm

.macro SAVE_ALL_NMI cr3_reg:req unwind_espfix=0
	SAVE_ALL unwind_espfix=\unwind_espfix

	BUG_IF_WRONG_CR3

	/*
	 * Now switch the CR3 when PTI is enabled.
	 *
	 * We can enter with either user or kernel cr3, the code will
	 * store the old cr3 in \cr3_reg and switches to the kernel cr3
	 * if necessary.
	 */
	SWITCH_TO_KERNEL_CR3 scratch_reg=\cr3_reg

.Lend_\@:
.endm

.macro RESTORE_INT_REGS
	popl	%ebx
	popl	%ecx
	popl	%edx
	popl	%esi
	popl	%edi
	popl	%ebp
	popl	%eax
.endm

.macro RESTORE_REGS pop=0
	RESTORE_INT_REGS
1:	popl	%ds
2:	popl	%es
3:	popl	%fs
	POP_GS \pop
	IRET_FRAME
.pushsection .fixup, "ax"
4:	movl	$0, (%esp)
	jmp	1b
5:	movl	$0, (%esp)
	jmp	2b
6:	movl	$0, (%esp)
	jmp	3b
.popsection
	_ASM_EXTABLE(1b, 4b)
	_ASM_EXTABLE(2b, 5b)
	_ASM_EXTABLE(3b, 6b)
	POP_GS_EX
.endm

.macro RESTORE_ALL_NMI cr3_reg:req pop=0
	/*
	 * Now switch the CR3 when PTI is enabled.
	 *
	 * We enter with kernel cr3 and switch the cr3 to the value
	 * stored on \cr3_reg, which is either a user or a kernel cr3.
	 */
	ALTERNATIVE "jmp .Lswitched_\@", "", X86_FEATURE_PTI

	testl	$PTI_SWITCH_MASK, \cr3_reg
	jz	.Lswitched_\@

	/* User cr3 in \cr3_reg - write it to hardware cr3 */
	movl	\cr3_reg, %cr3

.Lswitched_\@:

	BUG_IF_WRONG_CR3

	RESTORE_REGS pop=\pop
.endm

.macro CHECK_AND_APPLY_ESPFIX
#ifdef CONFIG_X86_ESPFIX32
#define GDT_ESPFIX_OFFSET (GDT_ENTRY_ESPFIX_SS * 8)
#define GDT_ESPFIX_SS PER_CPU_VAR(gdt_page) + GDT_ESPFIX_OFFSET

	ALTERNATIVE	"jmp .Lend_\@", "", X86_BUG_ESPFIX

	movl	PT_EFLAGS(%esp), %eax		# mix EFLAGS, SS and CS
	/*
	 * Warning: PT_OLDSS(%esp) contains the wrong/random values if we
	 * are returning to the kernel.
	 * See comments in process.c:copy_thread() for details.
	 */
	movb	PT_OLDSS(%esp), %ah
	movb	PT_CS(%esp), %al
	andl	$(X86_EFLAGS_VM | (SEGMENT_TI_MASK << 8) | SEGMENT_RPL_MASK), %eax
	cmpl	$((SEGMENT_LDT << 8) | USER_RPL), %eax
	jne	.Lend_\@	# returning to user-space with LDT SS

	/*
	 * Setup and switch to ESPFIX stack
	 *
	 * We're returning to userspace with a 16 bit stack. The CPU will not
	 * restore the high word of ESP for us on executing iret... This is an
	 * "official" bug of all the x86-compatible CPUs, which we can work
	 * around to make dosemu and wine happy. We do this by preloading the
	 * high word of ESP with the high word of the userspace ESP while
	 * compensating for the offset by changing to the ESPFIX segment with
	 * a base address that matches for the difference.
	 */
	mov	%esp, %edx			/* load kernel esp */
	mov	PT_OLDESP(%esp), %eax		/* load userspace esp */
	mov	%dx, %ax			/* eax: new kernel esp */
	sub	%eax, %edx			/* offset (low word is 0) */
	shr	$16, %edx
	mov	%dl, GDT_ESPFIX_SS + 4		/* bits 16..23 */
	mov	%dh, GDT_ESPFIX_SS + 7		/* bits 24..31 */
	pushl	$__ESPFIX_SS
	pushl	%eax				/* new kernel esp */
	/*
	 * Disable interrupts, but do not irqtrace this section: we
	 * will soon execute iret and the tracer was already set to
	 * the irqstate after the IRET:
	 */
	DISABLE_INTERRUPTS(CLBR_ANY)
	lss	(%esp), %esp			/* switch to espfix segment */
.Lend_\@:
#endif /* CONFIG_X86_ESPFIX32 */
.endm

/*
 * Called with pt_regs fully populated and kernel segments loaded,
 * so we can access PER_CPU and use the integer registers.
 *
 * We need to be very careful here with the %esp switch, because an NMI
 * can happen everywhere. If the NMI handler finds itself on the
 * entry-stack, it will overwrite the task-stack and everything we
 * copied there. So allocate the stack-frame on the task-stack and
 * switch to it before we do any copying.
 */

.macro SWITCH_TO_KERNEL_STACK

	ALTERNATIVE     "", "jmp .Lend_\@", X86_FEATURE_XENPV

	BUG_IF_WRONG_CR3

	SWITCH_TO_KERNEL_CR3 scratch_reg=%eax

	/*
	 * %eax now contains the entry cr3 and we carry it forward in
	 * that register for the time this macro runs
	 */

	/* Are we on the entry stack? Bail out if not! */
	movl	PER_CPU_VAR(cpu_entry_area), %ecx
	addl	$CPU_ENTRY_AREA_entry_stack + SIZEOF_entry_stack, %ecx
	subl	%esp, %ecx	/* ecx = (end of entry_stack) - esp */
	cmpl	$SIZEOF_entry_stack, %ecx
	jae	.Lend_\@

	/* Load stack pointer into %esi and %edi */
	movl	%esp, %esi
	movl	%esi, %edi

	/* Move %edi to the top of the entry stack */
	andl	$(MASK_entry_stack), %edi
	addl	$(SIZEOF_entry_stack), %edi

	/* Load top of task-stack into %edi */
	movl	TSS_entry2task_stack(%edi), %edi

	/* Special case - entry from kernel mode via entry stack */
#ifdef CONFIG_VM86
	movl	PT_EFLAGS(%esp), %ecx		# mix EFLAGS and CS
	movb	PT_CS(%esp), %cl
	andl	$(X86_EFLAGS_VM | SEGMENT_RPL_MASK), %ecx
#else
	movl	PT_CS(%esp), %ecx
	andl	$SEGMENT_RPL_MASK, %ecx
#endif
	cmpl	$USER_RPL, %ecx
	jb	.Lentry_from_kernel_\@

	/* Bytes to copy */
	movl	$PTREGS_SIZE, %ecx

#ifdef CONFIG_VM86
	testl	$X86_EFLAGS_VM, PT_EFLAGS(%esi)
	jz	.Lcopy_pt_regs_\@

	/*
	 * Stack-frame contains 4 additional segment registers when
	 * coming from VM86 mode
	 */
	addl	$(4 * 4), %ecx

#endif
.Lcopy_pt_regs_\@:

	/* Allocate frame on task-stack */
	subl	%ecx, %edi

	/* Switch to task-stack */
	movl	%edi, %esp

	/*
	 * We are now on the task-stack and can safely copy over the
	 * stack-frame
	 */
	shrl	$2, %ecx
	cld
	rep movsl

	jmp .Lend_\@

.Lentry_from_kernel_\@:

	/*
	 * This handles the case when we enter the kernel from
	 * kernel-mode and %esp points to the entry-stack. When this
	 * happens we need to switch to the task-stack to run C code,
	 * but switch back to the entry-stack again when we approach
	 * iret and return to the interrupted code-path. This usually
	 * happens when we hit an exception while restoring user-space
	 * segment registers on the way back to user-space or when the
	 * sysenter handler runs with eflags.tf set.
	 *
	 * When we switch to the task-stack here, we can't trust the
	 * contents of the entry-stack anymore, as the exception handler
	 * might be scheduled out or moved to another CPU. Therefore we
	 * copy the complete entry-stack to the task-stack and set a
	 * marker in the iret-frame (bit 31 of the CS dword) to detect
	 * what we've done on the iret path.
	 *
	 * On the iret path we copy everything back and switch to the
	 * entry-stack, so that the interrupted kernel code-path
	 * continues on the same stack it was interrupted with.
	 *
	 * Be aware that an NMI can happen anytime in this code.
	 *
	 * %esi: Entry-Stack pointer (same as %esp)
	 * %edi: Top of the task stack
	 * %eax: CR3 on kernel entry
	 */

	/* Calculate number of bytes on the entry stack in %ecx */
	movl	%esi, %ecx

	/* %ecx to the top of entry-stack */
	andl	$(MASK_entry_stack), %ecx
	addl	$(SIZEOF_entry_stack), %ecx

	/* Number of bytes on the entry stack to %ecx */
	sub	%esi, %ecx

	/* Mark stackframe as coming from entry stack */
	orl	$CS_FROM_ENTRY_STACK, PT_CS(%esp)

	/*
	 * Test the cr3 used to enter the kernel and add a marker
	 * so that we can switch back to it before iret.
	 */
	testl	$PTI_SWITCH_MASK, %eax
	jz	.Lcopy_pt_regs_\@
	orl	$CS_FROM_USER_CR3, PT_CS(%esp)

	/*
	 * %esi and %edi are unchanged, %ecx contains the number of
	 * bytes to copy. The code at .Lcopy_pt_regs_\@ will allocate
	 * the stack-frame on task-stack and copy everything over
	 */
	jmp .Lcopy_pt_regs_\@

.Lend_\@:
.endm

/*
 * Switch back from the kernel stack to the entry stack.
 *
 * The %esp register must point to pt_regs on the task stack. It will
 * first calculate the size of the stack-frame to copy, depending on
 * whether we return to VM86 mode or not. With that it uses 'rep movsl'
 * to copy the contents of the stack over to the entry stack.
 *
 * We must be very careful here, as we can't trust the contents of the
 * task-stack once we switched to the entry-stack. When an NMI happens
 * while on the entry-stack, the NMI handler will switch back to the top
 * of the task stack, overwriting our stack-frame we are about to copy.
 * Therefore we switch the stack only after everything is copied over.
 */
.macro SWITCH_TO_ENTRY_STACK

	ALTERNATIVE     "", "jmp .Lend_\@", X86_FEATURE_XENPV

	/* Bytes to copy */
	movl	$PTREGS_SIZE, %ecx

#ifdef CONFIG_VM86
	testl	$(X86_EFLAGS_VM), PT_EFLAGS(%esp)
	jz	.Lcopy_pt_regs_\@

	/* Additional 4 registers to copy when returning to VM86 mode */
	addl    $(4 * 4), %ecx

.Lcopy_pt_regs_\@:
#endif

	/* Initialize source and destination for movsl */
	movl	PER_CPU_VAR(cpu_tss_rw + TSS_sp0), %edi
	subl	%ecx, %edi
	movl	%esp, %esi

	/* Save future stack pointer in %ebx */
	movl	%edi, %ebx

	/* Copy over the stack-frame */
	shrl	$2, %ecx
	cld
	rep movsl

	/*
	 * Switch to entry-stack - needs to happen after everything is
	 * copied because the NMI handler will overwrite the task-stack
	 * when on entry-stack
	 */
	movl	%ebx, %esp

.Lend_\@:
.endm

/*
 * This macro handles the case when we return to kernel-mode on the iret
 * path and have to switch back to the entry stack and/or user-cr3
 *
 * See the comments below the .Lentry_from_kernel_\@ label in the
 * SWITCH_TO_KERNEL_STACK macro for more details.
 */
.macro PARANOID_EXIT_TO_KERNEL_MODE

	/*
	 * Test if we entered the kernel with the entry-stack. Most
	 * likely we did not, because this code only runs on the
	 * return-to-kernel path.
	 */
	testl	$CS_FROM_ENTRY_STACK, PT_CS(%esp)
	jz	.Lend_\@

	/* Unlikely slow-path */

	/* Clear marker from stack-frame */
	andl	$(~CS_FROM_ENTRY_STACK), PT_CS(%esp)

	/* Copy the remaining task-stack contents to entry-stack */
	movl	%esp, %esi
	movl	PER_CPU_VAR(cpu_tss_rw + TSS_sp0), %edi

	/* Bytes on the task-stack to ecx */
	movl	PER_CPU_VAR(cpu_tss_rw + TSS_sp1), %ecx
	subl	%esi, %ecx

	/* Allocate stack-frame on entry-stack */
	subl	%ecx, %edi

	/*
	 * Save future stack-pointer, we must not switch until the
	 * copy is done, otherwise the NMI handler could destroy the
	 * contents of the task-stack we are about to copy.
	 */
	movl	%edi, %ebx

	/* Do the copy */
	shrl	$2, %ecx
	cld
	rep movsl

	/* Safe to switch to entry-stack now */
	movl	%ebx, %esp

	/*
	 * We came from entry-stack and need to check if we also need to
	 * switch back to user cr3.
	 */
	testl	$CS_FROM_USER_CR3, PT_CS(%esp)
	jz	.Lend_\@

	/* Clear marker from stack-frame */
	andl	$(~CS_FROM_USER_CR3), PT_CS(%esp)

	SWITCH_TO_USER_CR3 scratch_reg=%eax

.Lend_\@:
.endm
/*
 * %eax: prev task
 * %edx: next task
 */
SYM_CODE_START(__switch_to_asm)
	/*
	 * Save callee-saved registers
	 * This must match the order in struct inactive_task_frame
	 */
	pushl	%ebp
	pushl	%ebx
	pushl	%edi
	pushl	%esi
	/*
	 * Flags are saved to prevent AC leakage. This could go
	 * away if objtool would have 32bit support to verify
	 * the STAC/CLAC correctness.
	 */
	pushfl

	/* switch stack */
	movl	%esp, TASK_threadsp(%eax)
	movl	TASK_threadsp(%edx), %esp

#ifdef CONFIG_STACKPROTECTOR
	movl	TASK_stack_canary(%edx), %ebx
	movl	%ebx, PER_CPU_VAR(stack_canary)+stack_canary_offset
#endif

#ifdef CONFIG_RETPOLINE
	/*
	 * When switching from a shallower to a deeper call stack
	 * the RSB may either underflow or use entries populated
	 * with userspace addresses. On CPUs where those concerns
	 * exist, overwrite the RSB with entries which capture
	 * speculative execution to prevent attack.
	 */
	FILL_RETURN_BUFFER %ebx, RSB_CLEAR_LOOPS, X86_FEATURE_RSB_CTXSW
#endif

	/* Restore flags or the incoming task to restore AC state. */
	popfl
	/* restore callee-saved registers */
	popl	%esi
	popl	%edi
	popl	%ebx
	popl	%ebp

	jmp	__switch_to
SYM_CODE_END(__switch_to_asm)

/*
 * The unwinder expects the last frame on the stack to always be at the same
 * offset from the end of the page, which allows it to validate the stack.
 * Calling schedule_tail() directly would break that convention because its an
 * asmlinkage function so its argument has to be pushed on the stack.  This
 * wrapper creates a proper "end of stack" frame header before the call.
 */
SYM_FUNC_START(schedule_tail_wrapper)
	FRAME_BEGIN

	pushl	%eax
	call	schedule_tail
	popl	%eax

	FRAME_END
	ret
SYM_FUNC_END(schedule_tail_wrapper)
/*
 * A newly forked process directly context switches into this address.
 *
 * eax: prev task we switched from
 * ebx: kernel thread func (NULL for user thread)
 * edi: kernel thread arg
 */
SYM_CODE_START(ret_from_fork)
	call	schedule_tail_wrapper

	testl	%ebx, %ebx
	jnz	1f		/* kernel threads are uncommon */

2:
	/* When we fork, we trace the syscall return in the child, too. */
	movl    %esp, %eax
	call    syscall_return_slowpath
	STACKLEAK_ERASE
	jmp     restore_all

	/* kernel thread */
1:	movl	%edi, %eax
	CALL_NOSPEC %ebx
	/*
	 * A kernel thread is allowed to return here after successfully
	 * calling do_execve().  Exit to userspace to complete the execve()
	 * syscall.
	 */
	movl	$0, PT_EAX(%esp)
	jmp	2b
SYM_CODE_END(ret_from_fork)

/*
 * Return to user mode is not as complex as all this looks,
 * but we want the default path for a system call return to
 * go as quickly as possible which is why some of this is
 * less clear than it otherwise should be.
 */

	# userspace resumption stub bypassing syscall exit tracing
SYM_CODE_START_LOCAL(ret_from_exception)
	preempt_stop(CLBR_ANY)
ret_from_intr:
#ifdef CONFIG_VM86
	movl	PT_EFLAGS(%esp), %eax		# mix EFLAGS and CS
	movb	PT_CS(%esp), %al
	andl	$(X86_EFLAGS_VM | SEGMENT_RPL_MASK), %eax
#else
	/*
	 * We can be coming here from child spawned by kernel_thread().
	 */
	movl	PT_CS(%esp), %eax
	andl	$SEGMENT_RPL_MASK, %eax
#endif
	cmpl	$USER_RPL, %eax
	jb	restore_all_kernel		# not returning to v8086 or userspace

	DISABLE_INTERRUPTS(CLBR_ANY)
	TRACE_IRQS_OFF
	movl	%esp, %eax
	call	prepare_exit_to_usermode
	jmp	restore_all
SYM_CODE_END(ret_from_exception)

SYM_ENTRY(__begin_SYSENTER_singlestep_region, SYM_L_GLOBAL, SYM_A_NONE)
/*
 * All code from here through __end_SYSENTER_singlestep_region is subject
 * to being single-stepped if a user program sets TF and executes SYSENTER.
 * There is absolutely nothing that we can do to prevent this from happening
 * (thanks Intel!).  To keep our handling of this situation as simple as
 * possible, we handle TF just like AC and NT, except that our #DB handler
 * will ignore all of the single-step traps generated in this range.
 */

#ifdef CONFIG_XEN_PV
/*
 * Xen doesn't set %esp to be precisely what the normal SYSENTER
 * entry point expects, so fix it up before using the normal path.
 */
SYM_CODE_START(xen_sysenter_target)
	addl	$5*4, %esp			/* remove xen-provided frame */
	jmp	.Lsysenter_past_esp
SYM_CODE_END(xen_sysenter_target)
#endif

/*
 * 32-bit SYSENTER entry.
 *
 * 32-bit system calls through the vDSO's __kernel_vsyscall enter here
 * if X86_FEATURE_SEP is available.  This is the preferred system call
 * entry on 32-bit systems.
 *
 * The SYSENTER instruction, in principle, should *only* occur in the
 * vDSO.  In practice, a small number of Android devices were shipped
 * with a copy of Bionic that inlined a SYSENTER instruction.  This
 * never happened in any of Google's Bionic versions -- it only happened
 * in a narrow range of Intel-provided versions.
 *
 * SYSENTER loads SS, ESP, CS, and EIP from previously programmed MSRs.
 * IF and VM in RFLAGS are cleared (IOW: interrupts are off).
 * SYSENTER does not save anything on the stack,
 * and does not save old EIP (!!!), ESP, or EFLAGS.
 *
 * To avoid losing track of EFLAGS.VM (and thus potentially corrupting
 * user and/or vm86 state), we explicitly disable the SYSENTER
 * instruction in vm86 mode by reprogramming the MSRs.
 *
 * Arguments:
 * eax  system call number
 * ebx  arg1
 * ecx  arg2
 * edx  arg3
 * esi  arg4
 * edi  arg5
 * ebp  user stack
 * 0(%ebp) arg6
 */
SYM_FUNC_START(entry_SYSENTER_32)
	/*
	 * On entry-stack with all userspace-regs live - save and
	 * restore eflags and %eax to use it as scratch-reg for the cr3
	 * switch.
	 */
	pushfl
	pushl	%eax
	BUG_IF_WRONG_CR3 no_user_check=1
	SWITCH_TO_KERNEL_CR3 scratch_reg=%eax
	popl	%eax
	popfl

	/* Stack empty again, switch to task stack */
	movl	TSS_entry2task_stack(%esp), %esp

.Lsysenter_past_esp:
	pushl	$__USER_DS		/* pt_regs->ss */
	pushl	%ebp			/* pt_regs->sp (stashed in bp) */
	pushfl				/* pt_regs->flags (except IF = 0) */
	orl	$X86_EFLAGS_IF, (%esp)	/* Fix IF */
	pushl	$__USER_CS		/* pt_regs->cs */
	pushl	$0			/* pt_regs->ip = 0 (placeholder) */
	pushl	%eax			/* pt_regs->orig_ax */
	SAVE_ALL pt_regs_ax=$-ENOSYS	/* save rest, stack already switched */

	/*
	 * SYSENTER doesn't filter flags, so we need to clear NT, AC
	 * and TF ourselves.  To save a few cycles, we can check whether
	 * either was set instead of doing an unconditional popfq.
	 * This needs to happen before enabling interrupts so that
	 * we don't get preempted with NT set.
	 *
	 * If TF is set, we will single-step all the way to here -- do_debug
	 * will ignore all the traps.  (Yes, this is slow, but so is
	 * single-stepping in general.  This allows us to avoid having
	 * a more complicated code to handle the case where a user program
	 * forces us to single-step through the SYSENTER entry code.)
	 *
	 * NB.: .Lsysenter_fix_flags is a label with the code under it moved
	 * out-of-line as an optimization: NT is unlikely to be set in the
	 * majority of the cases and instead of polluting the I$ unnecessarily,
	 * we're keeping that code behind a branch which will predict as
	 * not-taken and therefore its instructions won't be fetched.
	 */
	testl	$X86_EFLAGS_NT|X86_EFLAGS_AC|X86_EFLAGS_TF, PT_EFLAGS(%esp)
	jnz	.Lsysenter_fix_flags
.Lsysenter_flags_fixed:

	/*
	 * User mode is traced as though IRQs are on, and SYSENTER
	 * turned them off.
	 */
	TRACE_IRQS_OFF

	movl	%esp, %eax
	call	do_fast_syscall_32
	/* XEN PV guests always use IRET path */
	ALTERNATIVE "testl %eax, %eax; jz .Lsyscall_32_done", \
		    "jmp .Lsyscall_32_done", X86_FEATURE_XENPV

	STACKLEAK_ERASE

/* Opportunistic SYSEXIT */
	TRACE_IRQS_ON			/* User mode traces as IRQs on. */

	/*
	 * Setup entry stack - we keep the pointer in %eax and do the
	 * switch after almost all user-state is restored.
	 */

	/* Load entry stack pointer and allocate frame for eflags/eax */
	movl	PER_CPU_VAR(cpu_tss_rw + TSS_sp0), %eax
	subl	$(2*4), %eax

	/* Copy eflags and eax to entry stack */
	movl	PT_EFLAGS(%esp), %edi
	movl	PT_EAX(%esp), %esi
	movl	%edi, (%eax)
	movl	%esi, 4(%eax)

	/* Restore user registers and segments */
	movl	PT_EIP(%esp), %edx	/* pt_regs->ip */
	movl	PT_OLDESP(%esp), %ecx	/* pt_regs->sp */
1:	mov	PT_FS(%esp), %fs
	PTGS_TO_GS

	popl	%ebx			/* pt_regs->bx */
	addl	$2*4, %esp		/* skip pt_regs->cx and pt_regs->dx */
	popl	%esi			/* pt_regs->si */
	popl	%edi			/* pt_regs->di */
	popl	%ebp			/* pt_regs->bp */

	/* Switch to entry stack */
	movl	%eax, %esp

	/* Now ready to switch the cr3 */
	SWITCH_TO_USER_CR3 scratch_reg=%eax

	/*
	 * Restore all flags except IF. (We restore IF separately because
	 * STI gives a one-instruction window in which we won't be interrupted,
	 * whereas POPF does not.)
	 */
	btrl	$X86_EFLAGS_IF_BIT, (%esp)
	BUG_IF_WRONG_CR3 no_user_check=1
	popfl
	popl	%eax

	/*
	 * Return back to the vDSO, which will pop ecx and edx.
	 * Don't bother with DS and ES (they already contain __USER_DS).
	 */
	sti
	sysexit

.pushsection .fixup, "ax"
2:	movl	$0, PT_FS(%esp)
	jmp	1b
.popsection
	_ASM_EXTABLE(1b, 2b)
	PTGS_TO_GS_EX

.Lsysenter_fix_flags:
	pushl	$X86_EFLAGS_FIXED
	popfl
	jmp	.Lsysenter_flags_fixed
SYM_ENTRY(__end_SYSENTER_singlestep_region, SYM_L_GLOBAL, SYM_A_NONE)
SYM_FUNC_END(entry_SYSENTER_32)

/*
 * 32-bit legacy system call entry.
 *
 * 32-bit x86 Linux system calls traditionally used the INT $0x80
 * instruction.  INT $0x80 lands here.
 *
 * This entry point can be used by any 32-bit perform system calls.
 * Instances of INT $0x80 can be found inline in various programs and
 * libraries.  It is also used by the vDSO's __kernel_vsyscall
 * fallback for hardware that doesn't support a faster entry method.
 * Restarted 32-bit system calls also fall back to INT $0x80
 * regardless of what instruction was originally used to do the system
 * call.  (64-bit programs can use INT $0x80 as well, but they can
 * only run on 64-bit kernels and therefore land in
 * entry_INT80_compat.)
 *
 * This is considered a slow path.  It is not used by most libc
 * implementations on modern hardware except during process startup.
 *
 * Arguments:
 * eax  system call number
 * ebx  arg1
 * ecx  arg2
 * edx  arg3
 * esi  arg4
 * edi  arg5
 * ebp  arg6
 */
SYM_FUNC_START(entry_INT80_32)
	ASM_CLAC
	pushl	%eax			/* pt_regs->orig_ax */

	SAVE_ALL pt_regs_ax=$-ENOSYS switch_stacks=1	/* save rest */

	/*
	 * User mode is traced as though IRQs are on, and the interrupt gate
	 * turned them off.
	 */
	TRACE_IRQS_OFF

	movl	%esp, %eax
	call	do_int80_syscall_32
.Lsyscall_32_done:

	STACKLEAK_ERASE

restore_all:
	TRACE_IRQS_IRET
	SWITCH_TO_ENTRY_STACK
	CHECK_AND_APPLY_ESPFIX
.Lrestore_nocheck:
	/* Switch back to user CR3 */
	SWITCH_TO_USER_CR3 scratch_reg=%eax

	BUG_IF_WRONG_CR3

	/* Restore user state */
	RESTORE_REGS pop=4			# skip orig_eax/error_code
.Lirq_return:
	/*
	 * ARCH_HAS_MEMBARRIER_SYNC_CORE rely on IRET core serialization
	 * when returning from IPI handler and when returning from
	 * scheduler to user-space.
	 */
	INTERRUPT_RETURN

restore_all_kernel:
#ifdef CONFIG_PREEMPTION
	DISABLE_INTERRUPTS(CLBR_ANY)
	cmpl	$0, PER_CPU_VAR(__preempt_count)
	jnz	.Lno_preempt
	testl	$X86_EFLAGS_IF, PT_EFLAGS(%esp)	# interrupts off (exception path) ?
	jz	.Lno_preempt
	call	preempt_schedule_irq
.Lno_preempt:
#endif
	TRACE_IRQS_IRET
	PARANOID_EXIT_TO_KERNEL_MODE
	BUG_IF_WRONG_CR3
	RESTORE_REGS 4
	jmp	.Lirq_return

.section .fixup, "ax"
SYM_CODE_START(iret_exc)
	pushl	$0				# no error code
	pushl	$do_iret_error

#ifdef CONFIG_DEBUG_ENTRY
	/*
	 * The stack-frame here is the one that iret faulted on, so its a
	 * return-to-user frame. We are on kernel-cr3 because we come here from
	 * the fixup code. This confuses the CR3 checker, so switch to user-cr3
	 * as the checker expects it.
	 */
	pushl	%eax
	SWITCH_TO_USER_CR3 scratch_reg=%eax
	popl	%eax
#endif

	jmp	common_exception
SYM_CODE_END(iret_exc)
.previous
	_ASM_EXTABLE(.Lirq_return, iret_exc)
SYM_FUNC_END(entry_INT80_32)

.macro FIXUP_ESPFIX_STACK
/*
 * Switch back for ESPFIX stack to the normal zerobased stack
 *
 * We can't call C functions using the ESPFIX stack. This code reads
 * the high word of the segment base from the GDT and swiches to the
 * normal stack and adjusts ESP with the matching offset.
 *
 * We might be on user CR3 here, so percpu data is not mapped and we can't
 * access the GDT through the percpu segment.  Instead, use SGDT to find
 * the cpu_entry_area alias of the GDT.
 */
#ifdef CONFIG_X86_ESPFIX32
	/* fixup the stack */
	pushl	%ecx
	subl	$2*4, %esp
	sgdt	(%esp)
	movl	2(%esp), %ecx				/* GDT address */
	/*
	 * Careful: ECX is a linear pointer, so we need to force base
	 * zero.  %cs is the only known-linear segment we have right now.
	 */
	mov	%cs:GDT_ESPFIX_OFFSET + 4(%ecx), %al	/* bits 16..23 */
	mov	%cs:GDT_ESPFIX_OFFSET + 7(%ecx), %ah	/* bits 24..31 */
	shl	$16, %eax
	addl	$2*4, %esp
	popl	%ecx
	addl	%esp, %eax			/* the adjusted stack pointer */
	pushl	$__KERNEL_DS
	pushl	%eax
	lss	(%esp), %esp			/* switch to the normal stack segment */
#endif
.endm

.macro UNWIND_ESPFIX_STACK
	/* It's safe to clobber %eax, all other regs need to be preserved */
#ifdef CONFIG_X86_ESPFIX32
	movl	%ss, %eax
	/* see if on espfix stack */
	cmpw	$__ESPFIX_SS, %ax
	jne	.Lno_fixup_\@
	/* switch to normal stack */
	FIXUP_ESPFIX_STACK
.Lno_fixup_\@:
#endif
.endm

/*
 * Build the entry stubs with some assembler magic.
 * We pack 1 stub into every 8-byte block.
 */
	.align 8
SYM_CODE_START(irq_entries_start)
    vector=FIRST_EXTERNAL_VECTOR
    .rept (FIRST_SYSTEM_VECTOR - FIRST_EXTERNAL_VECTOR)
	pushl	$(~vector+0x80)			/* Note: always in signed byte range */
    vector=vector+1
	jmp	common_interrupt
	.align	8
    .endr
SYM_CODE_END(irq_entries_start)

#ifdef CONFIG_X86_LOCAL_APIC
	.align 8
SYM_CODE_START(spurious_entries_start)
    vector=FIRST_SYSTEM_VECTOR
    .rept (NR_VECTORS - FIRST_SYSTEM_VECTOR)
	pushl	$(~vector+0x80)			/* Note: always in signed byte range */
    vector=vector+1
	jmp	common_spurious
	.align	8
    .endr
SYM_CODE_END(spurious_entries_start)

SYM_CODE_START_LOCAL(common_spurious)
	ASM_CLAC
	addl	$-0x80, (%esp)			/* Adjust vector into the [-256, -1] range */
	SAVE_ALL switch_stacks=1
	ENCODE_FRAME_POINTER
	TRACE_IRQS_OFF
	movl	%esp, %eax
	call	smp_spurious_interrupt
	jmp	ret_from_intr
SYM_CODE_END(common_spurious)
#endif

/*
 * the CPU automatically disables interrupts when executing an IRQ vector,
 * so IRQ-flags tracing has to follow that:
 */
	.p2align CONFIG_X86_L1_CACHE_SHIFT
SYM_CODE_START_LOCAL(common_interrupt)
	ASM_CLAC
	addl	$-0x80, (%esp)			/* Adjust vector into the [-256, -1] range */

	SAVE_ALL switch_stacks=1
	ENCODE_FRAME_POINTER
	TRACE_IRQS_OFF
	movl	%esp, %eax
	call	do_IRQ
	jmp	ret_from_intr
SYM_CODE_END(common_interrupt)

#define BUILD_INTERRUPT3(name, nr, fn)			\
SYM_FUNC_START(name)					\
	ASM_CLAC;					\
	pushl	$~(nr);					\
	SAVE_ALL switch_stacks=1;			\
	ENCODE_FRAME_POINTER;				\
	TRACE_IRQS_OFF					\
	movl	%esp, %eax;				\
	call	fn;					\
	jmp	ret_from_intr;				\
SYM_FUNC_END(name)

#define BUILD_INTERRUPT(name, nr)		\
	BUILD_INTERRUPT3(name, nr, smp_##name);	\

/* The include is where all of the SMP etc. interrupts come from */
#include <asm/entry_arch.h>

SYM_CODE_START(coprocessor_error)
	ASM_CLAC
	pushl	$0
	pushl	$do_coprocessor_error
	jmp	common_exception
SYM_CODE_END(coprocessor_error)

SYM_CODE_START(simd_coprocessor_error)
	ASM_CLAC
	pushl	$0
#ifdef CONFIG_X86_INVD_BUG
	/* AMD 486 bug: invd from userspace calls exception 19 instead of #GP */
	ALTERNATIVE "pushl	$do_general_protection",	\
		    "pushl	$do_simd_coprocessor_error",	\
		    X86_FEATURE_XMM
#else
	pushl	$do_simd_coprocessor_error
#endif
	jmp	common_exception
SYM_CODE_END(simd_coprocessor_error)

SYM_CODE_START(device_not_available)
	ASM_CLAC
	pushl	$-1				# mark this as an int
	pushl	$do_device_not_available
	jmp	common_exception
SYM_CODE_END(device_not_available)

#ifdef CONFIG_PARAVIRT
SYM_CODE_START(native_iret)
	iret
	_ASM_EXTABLE(native_iret, iret_exc)
SYM_CODE_END(native_iret)
#endif

SYM_CODE_START(overflow)
	ASM_CLAC
	pushl	$0
	pushl	$do_overflow
	jmp	common_exception
SYM_CODE_END(overflow)

SYM_CODE_START(bounds)
	ASM_CLAC
	pushl	$0
	pushl	$do_bounds
	jmp	common_exception
SYM_CODE_END(bounds)

SYM_CODE_START(invalid_op)
	ASM_CLAC
	pushl	$0
	pushl	$do_invalid_op
	jmp	common_exception
SYM_CODE_END(invalid_op)

SYM_CODE_START(coprocessor_segment_overrun)
	ASM_CLAC
	pushl	$0
	pushl	$do_coprocessor_segment_overrun
	jmp	common_exception
SYM_CODE_END(coprocessor_segment_overrun)

SYM_CODE_START(invalid_TSS)
	ASM_CLAC
	pushl	$do_invalid_TSS
	jmp	common_exception
SYM_CODE_END(invalid_TSS)

SYM_CODE_START(segment_not_present)
	ASM_CLAC
	pushl	$do_segment_not_present
	jmp	common_exception
SYM_CODE_END(segment_not_present)

SYM_CODE_START(stack_segment)
	ASM_CLAC
	pushl	$do_stack_segment
	jmp	common_exception
SYM_CODE_END(stack_segment)

SYM_CODE_START(alignment_check)
	ASM_CLAC
	pushl	$do_alignment_check
	jmp	common_exception
SYM_CODE_END(alignment_check)

SYM_CODE_START(divide_error)
	ASM_CLAC
	pushl	$0				# no error code
	pushl	$do_divide_error
	jmp	common_exception
SYM_CODE_END(divide_error)

#ifdef CONFIG_X86_MCE
SYM_CODE_START(machine_check)
	ASM_CLAC
	pushl	$0
	pushl	machine_check_vector
	jmp	common_exception
SYM_CODE_END(machine_check)
#endif

SYM_CODE_START(spurious_interrupt_bug)
	ASM_CLAC
	pushl	$0
	pushl	$do_spurious_interrupt_bug
	jmp	common_exception
SYM_CODE_END(spurious_interrupt_bug)

#ifdef CONFIG_XEN_PV
<<<<<<< HEAD
SYM_FUNC_START(xen_hypervisor_callback)
=======
>>>>>>> e445033e
	/*
	 * Check to see if we got the event in the critical
	 * region in xen_iret_direct, after we've reenabled
	 * events and checked for pending events.  This simulates
	 * iret instruction's behaviour where it delivers a
	 * pending interrupt when enabling interrupts:
	 */
	cmpl	$xen_iret_start_crit, (%esp)
	jb	1f
	cmpl	$xen_iret_end_crit, (%esp)
	jae	1f
	call	xen_iret_crit_fixup
1:
<<<<<<< HEAD
=======
SYM_FUNC_START(xen_hypervisor_callback)
>>>>>>> e445033e
	pushl	$-1				/* orig_ax = -1 => not a system call */
	SAVE_ALL
	ENCODE_FRAME_POINTER
	TRACE_IRQS_OFF
	mov	%esp, %eax
	call	xen_evtchn_do_upcall
#ifndef CONFIG_PREEMPTION
	call	xen_maybe_preempt_hcall
#endif
	jmp	ret_from_intr
SYM_FUNC_END(xen_hypervisor_callback)

/*
 * Hypervisor uses this for application faults while it executes.
 * We get here for two reasons:
 *  1. Fault while reloading DS, ES, FS or GS
 *  2. Fault while executing IRET
 * Category 1 we fix up by reattempting the load, and zeroing the segment
 * register if the load fails.
 * Category 2 we fix up by jumping to do_iret_error. We cannot use the
 * normal Linux return path in this case because if we use the IRET hypercall
 * to pop the stack frame we end up in an infinite loop of failsafe callbacks.
 * We distinguish between categories by maintaining a status value in EAX.
 */
SYM_FUNC_START(xen_failsafe_callback)
	pushl	%eax
	movl	$1, %eax
1:	mov	4(%esp), %ds
2:	mov	8(%esp), %es
3:	mov	12(%esp), %fs
4:	mov	16(%esp), %gs
	/* EAX == 0 => Category 1 (Bad segment)
	   EAX != 0 => Category 2 (Bad IRET) */
	testl	%eax, %eax
	popl	%eax
	lea	16(%esp), %esp
	jz	5f
	jmp	iret_exc
5:	pushl	$-1				/* orig_ax = -1 => not a system call */
	SAVE_ALL
	ENCODE_FRAME_POINTER
	jmp	ret_from_exception

.section .fixup, "ax"
6:	xorl	%eax, %eax
	movl	%eax, 4(%esp)
	jmp	1b
7:	xorl	%eax, %eax
	movl	%eax, 8(%esp)
	jmp	2b
8:	xorl	%eax, %eax
	movl	%eax, 12(%esp)
	jmp	3b
9:	xorl	%eax, %eax
	movl	%eax, 16(%esp)
	jmp	4b
.previous
	_ASM_EXTABLE(1b, 6b)
	_ASM_EXTABLE(2b, 7b)
	_ASM_EXTABLE(3b, 8b)
	_ASM_EXTABLE(4b, 9b)
SYM_FUNC_END(xen_failsafe_callback)
#endif /* CONFIG_XEN_PV */

#ifdef CONFIG_XEN_PVHVM
BUILD_INTERRUPT3(xen_hvm_callback_vector, HYPERVISOR_CALLBACK_VECTOR,
		 xen_evtchn_do_upcall)
#endif


#if IS_ENABLED(CONFIG_HYPERV)

BUILD_INTERRUPT3(hyperv_callback_vector, HYPERVISOR_CALLBACK_VECTOR,
		 hyperv_vector_handler)

BUILD_INTERRUPT3(hyperv_reenlightenment_vector, HYPERV_REENLIGHTENMENT_VECTOR,
		 hyperv_reenlightenment_intr)

BUILD_INTERRUPT3(hv_stimer0_callback_vector, HYPERV_STIMER0_VECTOR,
		 hv_stimer0_vector_handler)

#endif /* CONFIG_HYPERV */

SYM_CODE_START(page_fault)
	ASM_CLAC
	pushl	$do_page_fault
	jmp	common_exception_read_cr2
SYM_CODE_END(page_fault)

SYM_CODE_START_LOCAL_NOALIGN(common_exception_read_cr2)
	/* the function address is in %gs's slot on the stack */
	SAVE_ALL switch_stacks=1 skip_gs=1 unwind_espfix=1

	ENCODE_FRAME_POINTER

	/* fixup %gs */
	GS_TO_REG %ecx
	movl	PT_GS(%esp), %edi
	REG_TO_PTGS %ecx
	SET_KERNEL_GS %ecx

	GET_CR2_INTO(%ecx)			# might clobber %eax

	/* fixup orig %eax */
	movl	PT_ORIG_EAX(%esp), %edx		# get the error code
	movl	$-1, PT_ORIG_EAX(%esp)		# no syscall to restart

	TRACE_IRQS_OFF
	movl	%esp, %eax			# pt_regs pointer
	CALL_NOSPEC %edi
	jmp	ret_from_exception
SYM_CODE_END(common_exception_read_cr2)

SYM_CODE_START_LOCAL_NOALIGN(common_exception)
	/* the function address is in %gs's slot on the stack */
	SAVE_ALL switch_stacks=1 skip_gs=1 unwind_espfix=1
	ENCODE_FRAME_POINTER

	/* fixup %gs */
	GS_TO_REG %ecx
	movl	PT_GS(%esp), %edi		# get the function address
	REG_TO_PTGS %ecx
	SET_KERNEL_GS %ecx

	/* fixup orig %eax */
	movl	PT_ORIG_EAX(%esp), %edx		# get the error code
	movl	$-1, PT_ORIG_EAX(%esp)		# no syscall to restart

	TRACE_IRQS_OFF
	movl	%esp, %eax			# pt_regs pointer
	CALL_NOSPEC %edi
	jmp	ret_from_exception
SYM_CODE_END(common_exception)

SYM_CODE_START(debug)
	/*
	 * Entry from sysenter is now handled in common_exception
	 */
	ASM_CLAC
	pushl	$-1				# mark this as an int
	pushl	$do_debug
	jmp	common_exception
SYM_CODE_END(debug)
<<<<<<< HEAD

#ifdef CONFIG_DOUBLEFAULT
SYM_CODE_START(double_fault)
1:
	/*
	 * This is a task gate handler, not an interrupt gate handler.
	 * The error code is on the stack, but the stack is otherwise
	 * empty.  Interrupts are off.  Our state is sane with the following
	 * exceptions:
	 *
	 *  - CR0.TS is set.  "TS" literally means "task switched".
	 *  - EFLAGS.NT is set because we're a "nested task".
	 *  - The doublefault TSS has back_link set and has been marked busy.
	 *  - TR points to the doublefault TSS and the normal TSS is busy.
	 *  - CR3 is the normal kernel PGD.  This would be delightful, except
	 *    that the CPU didn't bother to save the old CR3 anywhere.  This
	 *    would make it very awkward to return back to the context we came
	 *    from.
	 *
	 * The rest of EFLAGS is sanitized for us, so we don't need to
	 * worry about AC or DF.
	 *
	 * Don't even bother popping the error code.  It's always zero,
	 * and ignoring it makes us a bit more robust against buggy
	 * hypervisor task gate implementations.
	 *
	 * We will manually undo the task switch instead of doing a
	 * task-switching IRET.
	 */

	clts				/* clear CR0.TS */
	pushl	$X86_EFLAGS_FIXED
	popfl				/* clear EFLAGS.NT */

	call	doublefault_shim

	/* We don't support returning, so we have no IRET here. */
1:
	hlt
	jmp 1b
SYM_CODE_END(double_fault)
#endif
=======
>>>>>>> e445033e

/*
 * NMI is doubly nasty.  It can happen on the first instruction of
 * entry_SYSENTER_32 (just like #DB), but it can also interrupt the beginning
 * of the #DB handler even if that #DB in turn hit before entry_SYSENTER_32
 * switched stacks.  We handle both conditions by simply checking whether we
 * interrupted kernel code running on the SYSENTER stack.
 */
SYM_CODE_START(nmi)
	ASM_CLAC

#ifdef CONFIG_X86_ESPFIX32
	/*
	 * ESPFIX_SS is only ever set on the return to user path
	 * after we've switched to the entry stack.
	 */
	pushl	%eax
	movl	%ss, %eax
	cmpw	$__ESPFIX_SS, %ax
	popl	%eax
	je	.Lnmi_espfix_stack
#endif

	pushl	%eax				# pt_regs->orig_ax
	SAVE_ALL_NMI cr3_reg=%edi
	ENCODE_FRAME_POINTER
	xorl	%edx, %edx			# zero error code
	movl	%esp, %eax			# pt_regs pointer

	/* Are we currently on the SYSENTER stack? */
	movl	PER_CPU_VAR(cpu_entry_area), %ecx
	addl	$CPU_ENTRY_AREA_entry_stack + SIZEOF_entry_stack, %ecx
	subl	%eax, %ecx	/* ecx = (end of entry_stack) - esp */
	cmpl	$SIZEOF_entry_stack, %ecx
	jb	.Lnmi_from_sysenter_stack

	/* Not on SYSENTER stack. */
	call	do_nmi
	jmp	.Lnmi_return

.Lnmi_from_sysenter_stack:
	/*
	 * We're on the SYSENTER stack.  Switch off.  No one (not even debug)
	 * is using the thread stack right now, so it's safe for us to use it.
	 */
	movl	%esp, %ebx
	movl	PER_CPU_VAR(cpu_current_top_of_stack), %esp
	call	do_nmi
	movl	%ebx, %esp

.Lnmi_return:
#ifdef CONFIG_X86_ESPFIX32
	testl	$CS_FROM_ESPFIX, PT_CS(%esp)
	jnz	.Lnmi_from_espfix
#endif

	CHECK_AND_APPLY_ESPFIX
	RESTORE_ALL_NMI cr3_reg=%edi pop=4
	jmp	.Lirq_return

#ifdef CONFIG_X86_ESPFIX32
.Lnmi_espfix_stack:
	/*
	 * Create the pointer to LSS back
	 */
	pushl	%ss
	pushl	%esp
	addl	$4, (%esp)

	/* Copy the (short) IRET frame */
	pushl	4*4(%esp)	# flags
	pushl	4*4(%esp)	# cs
	pushl	4*4(%esp)	# ip

	pushl	%eax		# orig_ax

	SAVE_ALL_NMI cr3_reg=%edi unwind_espfix=1
	ENCODE_FRAME_POINTER

	/* clear CS_FROM_KERNEL, set CS_FROM_ESPFIX */
	xorl	$(CS_FROM_ESPFIX | CS_FROM_KERNEL), PT_CS(%esp)

	xorl	%edx, %edx			# zero error code
	movl	%esp, %eax			# pt_regs pointer
	jmp	.Lnmi_from_sysenter_stack

.Lnmi_from_espfix:
	RESTORE_ALL_NMI cr3_reg=%edi
	/*
	 * Because we cleared CS_FROM_KERNEL, IRET_FRAME 'forgot' to
	 * fix up the gap and long frame:
	 *
	 *  3 - original frame	(exception)
	 *  2 - ESPFIX block	(above)
	 *  6 - gap		(FIXUP_FRAME)
	 *  5 - long frame	(FIXUP_FRAME)
	 *  1 - orig_ax
	 */
	lss	(1+5+6)*4(%esp), %esp			# back to espfix stack
	jmp	.Lirq_return
#endif
SYM_CODE_END(nmi)

SYM_CODE_START(int3)
	ASM_CLAC
	pushl	$-1				# mark this as an int

	SAVE_ALL switch_stacks=1
	ENCODE_FRAME_POINTER
	TRACE_IRQS_OFF
	xorl	%edx, %edx			# zero error code
	movl	%esp, %eax			# pt_regs pointer
	call	do_int3
	jmp	ret_from_exception
SYM_CODE_END(int3)

SYM_CODE_START(general_protection)
	pushl	$do_general_protection
	jmp	common_exception
SYM_CODE_END(general_protection)

#ifdef CONFIG_KVM_GUEST
SYM_CODE_START(async_page_fault)
	ASM_CLAC
	pushl	$do_async_page_fault
	jmp	common_exception_read_cr2
SYM_CODE_END(async_page_fault)
#endif

SYM_CODE_START(rewind_stack_do_exit)
	/* Prevent any naive code from trying to unwind to our caller. */
	xorl	%ebp, %ebp

	movl	PER_CPU_VAR(cpu_current_top_of_stack), %esi
	leal	-TOP_OF_KERNEL_STACK_PADDING-PTREGS_SIZE(%esi), %esp

	call	do_exit
1:	jmp 1b
SYM_CODE_END(rewind_stack_do_exit)<|MERGE_RESOLUTION|>--- conflicted
+++ resolved
@@ -1378,10 +1378,6 @@
 SYM_CODE_END(spurious_interrupt_bug)
 
 #ifdef CONFIG_XEN_PV
-<<<<<<< HEAD
-SYM_FUNC_START(xen_hypervisor_callback)
-=======
->>>>>>> e445033e
 	/*
 	 * Check to see if we got the event in the critical
 	 * region in xen_iret_direct, after we've reenabled
@@ -1395,10 +1391,7 @@
 	jae	1f
 	call	xen_iret_crit_fixup
 1:
-<<<<<<< HEAD
-=======
 SYM_FUNC_START(xen_hypervisor_callback)
->>>>>>> e445033e
 	pushl	$-1				/* orig_ax = -1 => not a system call */
 	SAVE_ALL
 	ENCODE_FRAME_POINTER
@@ -1542,7 +1535,6 @@
 	pushl	$do_debug
 	jmp	common_exception
 SYM_CODE_END(debug)
-<<<<<<< HEAD
 
 #ifdef CONFIG_DOUBLEFAULT
 SYM_CODE_START(double_fault)
@@ -1585,8 +1577,6 @@
 	jmp 1b
 SYM_CODE_END(double_fault)
 #endif
-=======
->>>>>>> e445033e
 
 /*
  * NMI is doubly nasty.  It can happen on the first instruction of

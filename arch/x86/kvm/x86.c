--- conflicted
+++ resolved
@@ -223,52 +223,6 @@
 u64 __read_mostly supported_xss;
 EXPORT_SYMBOL_GPL(supported_xss);
 
-<<<<<<< HEAD
-struct kvm_stats_debugfs_item debugfs_entries[] = {
-	VCPU_STAT("pf_fixed", pf_fixed),
-	VCPU_STAT("pf_guest", pf_guest),
-	VCPU_STAT("tlb_flush", tlb_flush),
-	VCPU_STAT("invlpg", invlpg),
-	VCPU_STAT("exits", exits),
-	VCPU_STAT("io_exits", io_exits),
-	VCPU_STAT("mmio_exits", mmio_exits),
-	VCPU_STAT("signal_exits", signal_exits),
-	VCPU_STAT("irq_window", irq_window_exits),
-	VCPU_STAT("nmi_window", nmi_window_exits),
-	VCPU_STAT("halt_exits", halt_exits),
-	VCPU_STAT("halt_successful_poll", halt_successful_poll),
-	VCPU_STAT("halt_attempted_poll", halt_attempted_poll),
-	VCPU_STAT("halt_poll_invalid", halt_poll_invalid),
-	VCPU_STAT("halt_wakeup", halt_wakeup),
-	VCPU_STAT("hypercalls", hypercalls),
-	VCPU_STAT("request_irq", request_irq_exits),
-	VCPU_STAT("irq_exits", irq_exits),
-	VCPU_STAT("host_state_reload", host_state_reload),
-	VCPU_STAT("fpu_reload", fpu_reload),
-	VCPU_STAT("insn_emulation", insn_emulation),
-	VCPU_STAT("insn_emulation_fail", insn_emulation_fail),
-	VCPU_STAT("irq_injections", irq_injections),
-	VCPU_STAT("nmi_injections", nmi_injections),
-	VCPU_STAT("req_event", req_event),
-	VCPU_STAT("l1d_flush", l1d_flush),
-	VCPU_STAT("halt_poll_success_ns", halt_poll_success_ns),
-	VCPU_STAT("halt_poll_fail_ns", halt_poll_fail_ns),
-	VCPU_STAT("nested_run", nested_run),
-	VCPU_STAT("directed_yield_attempted", directed_yield_attempted),
-	VCPU_STAT("directed_yield_successful", directed_yield_successful),
-	VM_STAT("mmu_shadow_zapped", mmu_shadow_zapped),
-	VM_STAT("mmu_pte_write", mmu_pte_write),
-	VM_STAT("mmu_pde_zapped", mmu_pde_zapped),
-	VM_STAT("mmu_flooded", mmu_flooded),
-	VM_STAT("mmu_recycled", mmu_recycled),
-	VM_STAT("mmu_cache_miss", mmu_cache_miss),
-	VM_STAT("mmu_unsync", mmu_unsync),
-	VM_STAT("remote_tlb_flush", remote_tlb_flush),
-	VM_STAT("largepages", lpages, .mode = 0444),
-	VM_STAT("nx_largepages_splitted", nx_lpage_splits, .mode = 0444),
-	VM_STAT("max_mmu_page_hash_collisions", max_mmu_page_hash_collisions),
-	{ NULL }
-=======
 const struct _kvm_stats_desc kvm_vm_stats_desc[] = {
 	KVM_GENERIC_VM_STATS(),
 	STATS_DESC_COUNTER(VM, mmu_shadow_zapped),
@@ -333,7 +287,6 @@
 	.desc_offset = sizeof(struct kvm_stats_header) + KVM_STATS_NAME_SIZE,
 	.data_offset = sizeof(struct kvm_stats_header) + KVM_STATS_NAME_SIZE +
 		       sizeof(kvm_vcpu_stats_desc),
->>>>>>> e48bf29c
 };
 
 u64 __read_mostly host_xcr0;
@@ -413,7 +366,6 @@
 }
 
 static int kvm_probe_user_return_msr(u32 msr)
-<<<<<<< HEAD
 {
 	u64 val;
 	int ret;
@@ -442,36 +394,6 @@
 
 int kvm_find_user_return_msr(u32 msr)
 {
-=======
-{
-	u64 val;
-	int ret;
-
-	preempt_disable();
-	ret = rdmsrl_safe(msr, &val);
-	if (ret)
-		goto out;
-	ret = wrmsrl_safe(msr, val);
-out:
-	preempt_enable();
-	return ret;
-}
-
-int kvm_add_user_return_msr(u32 msr)
-{
-	BUG_ON(kvm_nr_uret_msrs >= KVM_MAX_NR_USER_RETURN_MSRS);
-
-	if (kvm_probe_user_return_msr(msr))
-		return -1;
-
-	kvm_uret_msrs_list[kvm_nr_uret_msrs] = msr;
-	return kvm_nr_uret_msrs++;
-}
-EXPORT_SYMBOL_GPL(kvm_add_user_return_msr);
-
-int kvm_find_user_return_msr(u32 msr)
-{
->>>>>>> e48bf29c
 	int i;
 
 	for (i = 0; i < kvm_nr_uret_msrs; ++i) {
@@ -4087,10 +4009,6 @@
 	case KVM_CAP_SGX_ATTRIBUTE:
 #endif
 	case KVM_CAP_VM_COPY_ENC_CONTEXT_FROM:
-<<<<<<< HEAD
-		r = 1;
-		break;
-=======
 	case KVM_CAP_SREGS2:
 	case KVM_CAP_EXIT_ON_EMULATION_FAILURE:
 		r = 1;
@@ -4098,7 +4016,6 @@
 	case KVM_CAP_EXIT_HYPERCALL:
 		r = KVM_EXIT_HYPERCALL_VALID_MASK;
 		break;
->>>>>>> e48bf29c
 	case KVM_CAP_SET_GUEST_DEBUG2:
 		return KVM_GUESTDBG_VALID_MASK;
 #ifdef CONFIG_KVM_XEN
@@ -5725,8 +5642,6 @@
 		if (kvm_x86_ops.vm_copy_enc_context_from)
 			r = kvm_x86_ops.vm_copy_enc_context_from(kvm, cap->args[0]);
 		return r;
-<<<<<<< HEAD
-=======
 	case KVM_CAP_EXIT_HYPERCALL:
 		if (cap->args[0] & ~KVM_EXIT_HYPERCALL_VALID_MASK) {
 			r = -EINVAL;
@@ -5742,7 +5657,6 @@
 		kvm->arch.exit_on_emulation_error = cap->args[0];
 		r = 0;
 		break;
->>>>>>> e48bf29c
 	default:
 		r = -EINVAL;
 		break;
@@ -8691,8 +8605,6 @@
 
 no_yield:
 	return;
-<<<<<<< HEAD
-=======
 }
 
 static int complete_hypercall_exit(struct kvm_vcpu *vcpu)
@@ -8704,7 +8616,6 @@
 	kvm_rax_write(vcpu, ret);
 	++vcpu->stat.hypercalls;
 	return kvm_skip_emulated_instruction(vcpu);
->>>>>>> e48bf29c
 }
 
 int kvm_emulate_hypercall(struct kvm_vcpu *vcpu)
@@ -8877,12 +8788,6 @@
 
 int kvm_check_nested_events(struct kvm_vcpu *vcpu)
 {
-<<<<<<< HEAD
-	if (WARN_ON_ONCE(!is_guest_mode(vcpu)))
-		return -EIO;
-
-=======
->>>>>>> e48bf29c
 	if (kvm_check_request(KVM_REQ_TRIPLE_FAULT, vcpu)) {
 		kvm_x86_ops.nested_ops->triple_fault(vcpu);
 		return 1;
@@ -8898,11 +8803,7 @@
 	static_call(kvm_x86_queue_exception)(vcpu);
 }
 
-<<<<<<< HEAD
-static void inject_pending_event(struct kvm_vcpu *vcpu, bool *req_immediate_exit)
-=======
 static int inject_pending_event(struct kvm_vcpu *vcpu, bool *req_immediate_exit)
->>>>>>> e48bf29c
 {
 	int r;
 	bool can_inject = true;
@@ -12249,11 +12150,7 @@
 
 		fallthrough;
 	case INVPCID_TYPE_ALL_INCL_GLOBAL:
-<<<<<<< HEAD
-		kvm_make_request(KVM_REQ_MMU_RELOAD, vcpu);
-=======
 		kvm_make_request(KVM_REQ_TLB_FLUSH_GUEST, vcpu);
->>>>>>> e48bf29c
 		return kvm_skip_emulated_instruction(vcpu);
 
 	default:

// SPDX-License-Identifier: GPL-2.0-only
/*
 * Kernel-based Virtual Machine driver for Linux
 *
 * AMD SVM support
 *
 * Copyright (C) 2006 Qumranet, Inc.
 * Copyright 2010 Red Hat, Inc. and/or its affiliates.
 *
 * Authors:
 *   Yaniv Kamay  <yaniv@qumranet.com>
 *   Avi Kivity   <avi@qumranet.com>
 */

#define pr_fmt(fmt) KBUILD_MODNAME ": " fmt

#include <linux/kvm_types.h>
#include <linux/hashtable.h>
#include <linux/amd-iommu.h>
#include <linux/kvm_host.h>

#include <asm/irq_remapping.h>

#include "trace.h"
#include "lapic.h"
#include "x86.h"
#include "irq.h"
#include "svm.h"

/*
 * Encode the arbitrary VM ID and the vCPU's default APIC ID, i.e the vCPU ID,
 * into the GATag so that KVM can retrieve the correct vCPU from a GALog entry
 * if an interrupt can't be delivered, e.g. because the vCPU isn't running.
 *
 * For the vCPU ID, use however many bits are currently allowed for the max
 * guest physical APIC ID (limited by the size of the physical ID table), and
 * use whatever bits remain to assign arbitrary AVIC IDs to VMs.  Note, the
 * size of the GATag is defined by hardware (32 bits), but is an opaque value
 * as far as hardware is concerned.
 */
#define AVIC_VCPU_ID_MASK		AVIC_PHYSICAL_MAX_INDEX_MASK

#define AVIC_VM_ID_SHIFT		HWEIGHT32(AVIC_PHYSICAL_MAX_INDEX_MASK)
#define AVIC_VM_ID_MASK			(GENMASK(31, AVIC_VM_ID_SHIFT) >> AVIC_VM_ID_SHIFT)

#define AVIC_GATAG_TO_VMID(x)		((x >> AVIC_VM_ID_SHIFT) & AVIC_VM_ID_MASK)
#define AVIC_GATAG_TO_VCPUID(x)		(x & AVIC_VCPU_ID_MASK)

#define __AVIC_GATAG(vm_id, vcpu_id)	((((vm_id) & AVIC_VM_ID_MASK) << AVIC_VM_ID_SHIFT) | \
					 ((vcpu_id) & AVIC_VCPU_ID_MASK))
#define AVIC_GATAG(vm_id, vcpu_id)					\
({									\
	u32 ga_tag = __AVIC_GATAG(vm_id, vcpu_id);			\
									\
	WARN_ON_ONCE(AVIC_GATAG_TO_VCPUID(ga_tag) != (vcpu_id));	\
	WARN_ON_ONCE(AVIC_GATAG_TO_VMID(ga_tag) != (vm_id));		\
	ga_tag;								\
})

static_assert(__AVIC_GATAG(AVIC_VM_ID_MASK, AVIC_VCPU_ID_MASK) == -1u);

static bool force_avic;
module_param_unsafe(force_avic, bool, 0444);

/* Note:
 * This hash table is used to map VM_ID to a struct kvm_svm,
 * when handling AMD IOMMU GALOG notification to schedule in
 * a particular vCPU.
 */
#define SVM_VM_DATA_HASH_BITS	8
static DEFINE_HASHTABLE(svm_vm_data_hash, SVM_VM_DATA_HASH_BITS);
static u32 next_vm_id = 0;
static bool next_vm_id_wrapped = 0;
static DEFINE_SPINLOCK(svm_vm_data_hash_lock);
bool x2avic_enabled;

/*
 * This is a wrapper of struct amd_iommu_ir_data.
 */
struct amd_svm_iommu_ir {
	struct list_head node;	/* Used by SVM for per-vcpu ir_list */
	void *data;		/* Storing pointer to struct amd_ir_data */
};

static void avic_activate_vmcb(struct vcpu_svm *svm)
{
	struct vmcb *vmcb = svm->vmcb01.ptr;

	vmcb->control.int_ctl &= ~(AVIC_ENABLE_MASK | X2APIC_MODE_MASK);
	vmcb->control.avic_physical_id &= ~AVIC_PHYSICAL_MAX_INDEX_MASK;

	vmcb->control.int_ctl |= AVIC_ENABLE_MASK;

	/*
	 * Note: KVM supports hybrid-AVIC mode, where KVM emulates x2APIC MSR
	 * accesses, while interrupt injection to a running vCPU can be
	 * achieved using AVIC doorbell.  KVM disables the APIC access page
	 * (deletes the memslot) if any vCPU has x2APIC enabled, thus enabling
	 * AVIC in hybrid mode activates only the doorbell mechanism.
	 */
	if (x2avic_enabled && apic_x2apic_mode(svm->vcpu.arch.apic)) {
		vmcb->control.int_ctl |= X2APIC_MODE_MASK;
		vmcb->control.avic_physical_id |= X2AVIC_MAX_PHYSICAL_ID;
		/* Disabling MSR intercept for x2APIC registers */
		svm_set_x2apic_msr_interception(svm, false);
	} else {
		/*
		 * Flush the TLB, the guest may have inserted a non-APIC
		 * mapping into the TLB while AVIC was disabled.
		 */
		kvm_make_request(KVM_REQ_TLB_FLUSH_CURRENT, &svm->vcpu);

		/* For xAVIC and hybrid-xAVIC modes */
		vmcb->control.avic_physical_id |= AVIC_MAX_PHYSICAL_ID;
		/* Enabling MSR intercept for x2APIC registers */
		svm_set_x2apic_msr_interception(svm, true);
	}
}

static void avic_deactivate_vmcb(struct vcpu_svm *svm)
{
	struct vmcb *vmcb = svm->vmcb01.ptr;

	vmcb->control.int_ctl &= ~(AVIC_ENABLE_MASK | X2APIC_MODE_MASK);
	vmcb->control.avic_physical_id &= ~AVIC_PHYSICAL_MAX_INDEX_MASK;

	/*
	 * If running nested and the guest uses its own MSR bitmap, there
	 * is no need to update L0's msr bitmap
	 */
	if (is_guest_mode(&svm->vcpu) &&
	    vmcb12_is_intercept(&svm->nested.ctl, INTERCEPT_MSR_PROT))
		return;

	/* Enabling MSR intercept for x2APIC registers */
	svm_set_x2apic_msr_interception(svm, true);
}

/* Note:
 * This function is called from IOMMU driver to notify
 * SVM to schedule in a particular vCPU of a particular VM.
 */
int avic_ga_log_notifier(u32 ga_tag)
{
	unsigned long flags;
	struct kvm_svm *kvm_svm;
	struct kvm_vcpu *vcpu = NULL;
	u32 vm_id = AVIC_GATAG_TO_VMID(ga_tag);
	u32 vcpu_id = AVIC_GATAG_TO_VCPUID(ga_tag);

	pr_debug("SVM: %s: vm_id=%#x, vcpu_id=%#x\n", __func__, vm_id, vcpu_id);
	trace_kvm_avic_ga_log(vm_id, vcpu_id);

	spin_lock_irqsave(&svm_vm_data_hash_lock, flags);
	hash_for_each_possible(svm_vm_data_hash, kvm_svm, hnode, vm_id) {
		if (kvm_svm->avic_vm_id != vm_id)
			continue;
		vcpu = kvm_get_vcpu_by_id(&kvm_svm->kvm, vcpu_id);
		break;
	}
	spin_unlock_irqrestore(&svm_vm_data_hash_lock, flags);

	/* Note:
	 * At this point, the IOMMU should have already set the pending
	 * bit in the vAPIC backing page. So, we just need to schedule
	 * in the vcpu.
	 */
	if (vcpu)
		kvm_vcpu_wake_up(vcpu);

	return 0;
}

void avic_vm_destroy(struct kvm *kvm)
{
	unsigned long flags;
	struct kvm_svm *kvm_svm = to_kvm_svm(kvm);

	if (!enable_apicv)
		return;

	if (kvm_svm->avic_logical_id_table_page)
		__free_page(kvm_svm->avic_logical_id_table_page);
	if (kvm_svm->avic_physical_id_table_page)
		__free_page(kvm_svm->avic_physical_id_table_page);

	spin_lock_irqsave(&svm_vm_data_hash_lock, flags);
	hash_del(&kvm_svm->hnode);
	spin_unlock_irqrestore(&svm_vm_data_hash_lock, flags);
}

int avic_vm_init(struct kvm *kvm)
{
	unsigned long flags;
	int err = -ENOMEM;
	struct kvm_svm *kvm_svm = to_kvm_svm(kvm);
	struct kvm_svm *k2;
	struct page *p_page;
	struct page *l_page;
	u32 vm_id;

	if (!enable_apicv)
		return 0;

	/* Allocating physical APIC ID table (4KB) */
	p_page = alloc_page(GFP_KERNEL_ACCOUNT | __GFP_ZERO);
	if (!p_page)
		goto free_avic;

	kvm_svm->avic_physical_id_table_page = p_page;

	/* Allocating logical APIC ID table (4KB) */
	l_page = alloc_page(GFP_KERNEL_ACCOUNT | __GFP_ZERO);
	if (!l_page)
		goto free_avic;

	kvm_svm->avic_logical_id_table_page = l_page;

	spin_lock_irqsave(&svm_vm_data_hash_lock, flags);
 again:
	vm_id = next_vm_id = (next_vm_id + 1) & AVIC_VM_ID_MASK;
	if (vm_id == 0) { /* id is 1-based, zero is not okay */
		next_vm_id_wrapped = 1;
		goto again;
	}
	/* Is it still in use? Only possible if wrapped at least once */
	if (next_vm_id_wrapped) {
		hash_for_each_possible(svm_vm_data_hash, k2, hnode, vm_id) {
			if (k2->avic_vm_id == vm_id)
				goto again;
		}
	}
	kvm_svm->avic_vm_id = vm_id;
	hash_add(svm_vm_data_hash, &kvm_svm->hnode, kvm_svm->avic_vm_id);
	spin_unlock_irqrestore(&svm_vm_data_hash_lock, flags);

	return 0;

free_avic:
	avic_vm_destroy(kvm);
	return err;
}

void avic_init_vmcb(struct vcpu_svm *svm, struct vmcb *vmcb)
{
	struct kvm_svm *kvm_svm = to_kvm_svm(svm->vcpu.kvm);
	phys_addr_t bpa = __sme_set(page_to_phys(svm->avic_backing_page));
	phys_addr_t lpa = __sme_set(page_to_phys(kvm_svm->avic_logical_id_table_page));
	phys_addr_t ppa = __sme_set(page_to_phys(kvm_svm->avic_physical_id_table_page));

	vmcb->control.avic_backing_page = bpa & AVIC_HPA_MASK;
	vmcb->control.avic_logical_id = lpa & AVIC_HPA_MASK;
	vmcb->control.avic_physical_id = ppa & AVIC_HPA_MASK;
	vmcb->control.avic_vapic_bar = APIC_DEFAULT_PHYS_BASE & VMCB_AVIC_APIC_BAR_MASK;

	if (kvm_apicv_activated(svm->vcpu.kvm))
		avic_activate_vmcb(svm);
	else
		avic_deactivate_vmcb(svm);
}

static u64 *avic_get_physical_id_entry(struct kvm_vcpu *vcpu,
				       unsigned int index)
{
	u64 *avic_physical_id_table;
	struct kvm_svm *kvm_svm = to_kvm_svm(vcpu->kvm);

	if ((!x2avic_enabled && index > AVIC_MAX_PHYSICAL_ID) ||
	    (index > X2AVIC_MAX_PHYSICAL_ID))
		return NULL;

	avic_physical_id_table = page_address(kvm_svm->avic_physical_id_table_page);

	return &avic_physical_id_table[index];
}

static int avic_init_backing_page(struct kvm_vcpu *vcpu)
{
	u64 *entry, new_entry;
	int id = vcpu->vcpu_id;
	struct vcpu_svm *svm = to_svm(vcpu);

	if ((!x2avic_enabled && id > AVIC_MAX_PHYSICAL_ID) ||
	    (id > X2AVIC_MAX_PHYSICAL_ID))
		return -EINVAL;

	if (!vcpu->arch.apic->regs)
		return -EINVAL;

	if (kvm_apicv_activated(vcpu->kvm)) {
		int ret;

		/*
		 * Note, AVIC hardware walks the nested page table to check
		 * permissions, but does not use the SPA address specified in
		 * the leaf SPTE since it uses address in the AVIC_BACKING_PAGE
		 * pointer field of the VMCB.
		 */
		ret = kvm_alloc_apic_access_page(vcpu->kvm);
		if (ret)
			return ret;
	}

	svm->avic_backing_page = virt_to_page(vcpu->arch.apic->regs);

	/* Setting AVIC backing page address in the phy APIC ID table */
	entry = avic_get_physical_id_entry(vcpu, id);
	if (!entry)
		return -EINVAL;

	new_entry = __sme_set((page_to_phys(svm->avic_backing_page) &
			      AVIC_PHYSICAL_ID_ENTRY_BACKING_PAGE_MASK) |
			      AVIC_PHYSICAL_ID_ENTRY_VALID_MASK);
	WRITE_ONCE(*entry, new_entry);

	svm->avic_physical_id_cache = entry;

	return 0;
}

void avic_ring_doorbell(struct kvm_vcpu *vcpu)
{
	/*
	 * Note, the vCPU could get migrated to a different pCPU at any point,
	 * which could result in signalling the wrong/previous pCPU.  But if
	 * that happens the vCPU is guaranteed to do a VMRUN (after being
	 * migrated) and thus will process pending interrupts, i.e. a doorbell
	 * is not needed (and the spurious one is harmless).
	 */
	int cpu = READ_ONCE(vcpu->cpu);

	if (cpu != get_cpu()) {
		wrmsrl(MSR_AMD64_SVM_AVIC_DOORBELL, kvm_cpu_get_apicid(cpu));
		trace_kvm_avic_doorbell(vcpu->vcpu_id, kvm_cpu_get_apicid(cpu));
	}
	put_cpu();
}


static void avic_kick_vcpu(struct kvm_vcpu *vcpu, u32 icrl)
{
	vcpu->arch.apic->irr_pending = true;
	svm_complete_interrupt_delivery(vcpu,
					icrl & APIC_MODE_MASK,
					icrl & APIC_INT_LEVELTRIG,
					icrl & APIC_VECTOR_MASK);
}

static void avic_kick_vcpu_by_physical_id(struct kvm *kvm, u32 physical_id,
					  u32 icrl)
{
	/*
	 * KVM inhibits AVIC if any vCPU ID diverges from the vCPUs APIC ID,
	 * i.e. APIC ID == vCPU ID.
	 */
	struct kvm_vcpu *target_vcpu = kvm_get_vcpu_by_id(kvm, physical_id);

	/* Once again, nothing to do if the target vCPU doesn't exist. */
	if (unlikely(!target_vcpu))
		return;

	avic_kick_vcpu(target_vcpu, icrl);
}

static void avic_kick_vcpu_by_logical_id(struct kvm *kvm, u32 *avic_logical_id_table,
					 u32 logid_index, u32 icrl)
{
	u32 physical_id;

	if (avic_logical_id_table) {
		u32 logid_entry = avic_logical_id_table[logid_index];

		/* Nothing to do if the logical destination is invalid. */
		if (unlikely(!(logid_entry & AVIC_LOGICAL_ID_ENTRY_VALID_MASK)))
			return;

		physical_id = logid_entry &
			      AVIC_LOGICAL_ID_ENTRY_GUEST_PHYSICAL_ID_MASK;
	} else {
		/*
		 * For x2APIC, the logical APIC ID is a read-only value that is
		 * derived from the x2APIC ID, thus the x2APIC ID can be found
		 * by reversing the calculation (stored in logid_index).  Note,
		 * bits 31:20 of the x2APIC ID aren't propagated to the logical
		 * ID, but KVM limits the x2APIC ID limited to KVM_MAX_VCPU_IDS.
		 */
		physical_id = logid_index;
	}

	avic_kick_vcpu_by_physical_id(kvm, physical_id, icrl);
}

/*
 * A fast-path version of avic_kick_target_vcpus(), which attempts to match
 * destination APIC ID to vCPU without looping through all vCPUs.
 */
static int avic_kick_target_vcpus_fast(struct kvm *kvm, struct kvm_lapic *source,
				       u32 icrl, u32 icrh, u32 index)
{
	int dest_mode = icrl & APIC_DEST_MASK;
	int shorthand = icrl & APIC_SHORT_MASK;
	struct kvm_svm *kvm_svm = to_kvm_svm(kvm);
	u32 dest;

	if (shorthand != APIC_DEST_NOSHORT)
		return -EINVAL;

	if (apic_x2apic_mode(source))
		dest = icrh;
	else
		dest = GET_XAPIC_DEST_FIELD(icrh);

	if (dest_mode == APIC_DEST_PHYSICAL) {
		/* broadcast destination, use slow path */
		if (apic_x2apic_mode(source) && dest == X2APIC_BROADCAST)
			return -EINVAL;
		if (!apic_x2apic_mode(source) && dest == APIC_BROADCAST)
			return -EINVAL;

		if (WARN_ON_ONCE(dest != index))
			return -EINVAL;

		avic_kick_vcpu_by_physical_id(kvm, dest, icrl);
	} else {
		u32 *avic_logical_id_table;
		unsigned long bitmap, i;
		u32 cluster;

		if (apic_x2apic_mode(source)) {
			/* 16 bit dest mask, 16 bit cluster id */
			bitmap = dest & 0xFFFF;
			cluster = (dest >> 16) << 4;
		} else if (kvm_lapic_get_reg(source, APIC_DFR) == APIC_DFR_FLAT) {
			/* 8 bit dest mask*/
			bitmap = dest;
			cluster = 0;
		} else {
			/* 4 bit desk mask, 4 bit cluster id */
			bitmap = dest & 0xF;
			cluster = (dest >> 4) << 2;
		}

		/* Nothing to do if there are no destinations in the cluster. */
		if (unlikely(!bitmap))
			return 0;

		if (apic_x2apic_mode(source))
			avic_logical_id_table = NULL;
		else
			avic_logical_id_table = page_address(kvm_svm->avic_logical_id_table_page);

		/*
		 * AVIC is inhibited if vCPUs aren't mapped 1:1 with logical
		 * IDs, thus each bit in the destination is guaranteed to map
		 * to at most one vCPU.
		 */
		for_each_set_bit(i, &bitmap, 16)
			avic_kick_vcpu_by_logical_id(kvm, avic_logical_id_table,
						     cluster + i, icrl);
	}

	return 0;
}

static void avic_kick_target_vcpus(struct kvm *kvm, struct kvm_lapic *source,
				   u32 icrl, u32 icrh, u32 index)
{
	u32 dest = apic_x2apic_mode(source) ? icrh : GET_XAPIC_DEST_FIELD(icrh);
	unsigned long i;
	struct kvm_vcpu *vcpu;

	if (!avic_kick_target_vcpus_fast(kvm, source, icrl, icrh, index))
		return;

	trace_kvm_avic_kick_vcpu_slowpath(icrh, icrl, index);

	/*
	 * Wake any target vCPUs that are blocking, i.e. waiting for a wake
	 * event.  There's no need to signal doorbells, as hardware has handled
	 * vCPUs that were in guest at the time of the IPI, and vCPUs that have
	 * since entered the guest will have processed pending IRQs at VMRUN.
	 */
	kvm_for_each_vcpu(i, vcpu, kvm) {
		if (kvm_apic_match_dest(vcpu, source, icrl & APIC_SHORT_MASK,
					dest, icrl & APIC_DEST_MASK))
			avic_kick_vcpu(vcpu, icrl);
	}
}

int avic_incomplete_ipi_interception(struct kvm_vcpu *vcpu)
{
	struct vcpu_svm *svm = to_svm(vcpu);
	u32 icrh = svm->vmcb->control.exit_info_1 >> 32;
	u32 icrl = svm->vmcb->control.exit_info_1;
	u32 id = svm->vmcb->control.exit_info_2 >> 32;
	u32 index = svm->vmcb->control.exit_info_2 & 0x1FF;
	struct kvm_lapic *apic = vcpu->arch.apic;

	trace_kvm_avic_incomplete_ipi(vcpu->vcpu_id, icrh, icrl, id, index);

	switch (id) {
	case AVIC_IPI_FAILURE_INVALID_TARGET:
	case AVIC_IPI_FAILURE_INVALID_INT_TYPE:
		/*
		 * Emulate IPIs that are not handled by AVIC hardware, which
		 * only virtualizes Fixed, Edge-Triggered INTRs, and falls over
		 * if _any_ targets are invalid, e.g. if the logical mode mask
		 * is a superset of running vCPUs.
		 *
		 * The exit is a trap, e.g. ICR holds the correct value and RIP
		 * has been advanced, KVM is responsible only for emulating the
		 * IPI.  Sadly, hardware may sometimes leave the BUSY flag set,
		 * in which case KVM needs to emulate the ICR write as well in
		 * order to clear the BUSY flag.
		 */
		if (icrl & APIC_ICR_BUSY)
			kvm_apic_write_nodecode(vcpu, APIC_ICR);
		else
			kvm_apic_send_ipi(apic, icrl, icrh);
		break;
	case AVIC_IPI_FAILURE_TARGET_NOT_RUNNING:
		/*
		 * At this point, we expect that the AVIC HW has already
		 * set the appropriate IRR bits on the valid target
		 * vcpus. So, we just need to kick the appropriate vcpu.
		 */
		avic_kick_target_vcpus(vcpu->kvm, apic, icrl, icrh, index);
		break;
	case AVIC_IPI_FAILURE_INVALID_BACKING_PAGE:
		WARN_ONCE(1, "Invalid backing page\n");
		break;
	default:
		pr_err("Unknown IPI interception\n");
	}

	return 1;
}

unsigned long avic_vcpu_get_apicv_inhibit_reasons(struct kvm_vcpu *vcpu)
{
	if (is_guest_mode(vcpu))
		return APICV_INHIBIT_REASON_NESTED;
	return 0;
}

static u32 *avic_get_logical_id_entry(struct kvm_vcpu *vcpu, u32 ldr, bool flat)
{
	struct kvm_svm *kvm_svm = to_kvm_svm(vcpu->kvm);
	u32 *logical_apic_id_table;
	u32 cluster, index;
<<<<<<< HEAD

	ldr = GET_APIC_LOGICAL_ID(ldr);

=======

	ldr = GET_APIC_LOGICAL_ID(ldr);

>>>>>>> 8455cbb2
	if (flat) {
		cluster = 0;
	} else {
		cluster = (ldr >> 4);
		if (cluster >= 0xf)
			return NULL;
		ldr &= 0xf;
	}
	if (!ldr || !is_power_of_2(ldr))
		return NULL;

	index = __ffs(ldr);
	if (WARN_ON_ONCE(index > 7))
		return NULL;
	index += (cluster << 2);

	logical_apic_id_table = (u32 *) page_address(kvm_svm->avic_logical_id_table_page);

	return &logical_apic_id_table[index];
}

static void avic_ldr_write(struct kvm_vcpu *vcpu, u8 g_physical_id, u32 ldr)
{
	bool flat;
	u32 *entry, new_entry;

	flat = kvm_lapic_get_reg(vcpu->arch.apic, APIC_DFR) == APIC_DFR_FLAT;
	entry = avic_get_logical_id_entry(vcpu, ldr, flat);
	if (!entry)
		return;

	new_entry = READ_ONCE(*entry);
	new_entry &= ~AVIC_LOGICAL_ID_ENTRY_GUEST_PHYSICAL_ID_MASK;
	new_entry |= (g_physical_id & AVIC_LOGICAL_ID_ENTRY_GUEST_PHYSICAL_ID_MASK);
	new_entry |= AVIC_LOGICAL_ID_ENTRY_VALID_MASK;
	WRITE_ONCE(*entry, new_entry);
}

static void avic_invalidate_logical_id_entry(struct kvm_vcpu *vcpu)
{
	struct vcpu_svm *svm = to_svm(vcpu);
	bool flat = svm->dfr_reg == APIC_DFR_FLAT;
	u32 *entry;

	/* Note: x2AVIC does not use logical APIC ID table */
	if (apic_x2apic_mode(vcpu->arch.apic))
		return;

	entry = avic_get_logical_id_entry(vcpu, svm->ldr_reg, flat);
	if (entry)
		clear_bit(AVIC_LOGICAL_ID_ENTRY_VALID_BIT, (unsigned long *)entry);
}

static void avic_handle_ldr_update(struct kvm_vcpu *vcpu)
{
	struct vcpu_svm *svm = to_svm(vcpu);
	u32 ldr = kvm_lapic_get_reg(vcpu->arch.apic, APIC_LDR);
	u32 id = kvm_xapic_id(vcpu->arch.apic);

	/* AVIC does not support LDR update for x2APIC */
	if (apic_x2apic_mode(vcpu->arch.apic))
		return;

	if (ldr == svm->ldr_reg)
		return;

	avic_invalidate_logical_id_entry(vcpu);

	svm->ldr_reg = ldr;
	avic_ldr_write(vcpu, id, ldr);
}

static void avic_handle_dfr_update(struct kvm_vcpu *vcpu)
{
	struct vcpu_svm *svm = to_svm(vcpu);
	u32 dfr = kvm_lapic_get_reg(vcpu->arch.apic, APIC_DFR);

	if (svm->dfr_reg == dfr)
		return;

	avic_invalidate_logical_id_entry(vcpu);
	svm->dfr_reg = dfr;
}

static int avic_unaccel_trap_write(struct kvm_vcpu *vcpu)
{
	u32 offset = to_svm(vcpu)->vmcb->control.exit_info_1 &
				AVIC_UNACCEL_ACCESS_OFFSET_MASK;

	switch (offset) {
	case APIC_LDR:
		avic_handle_ldr_update(vcpu);
		break;
	case APIC_DFR:
		avic_handle_dfr_update(vcpu);
		break;
	case APIC_RRR:
		/* Ignore writes to Read Remote Data, it's read-only. */
		return 1;
	default:
		break;
	}

	kvm_apic_write_nodecode(vcpu, offset);
	return 1;
}

static bool is_avic_unaccelerated_access_trap(u32 offset)
{
	bool ret = false;

	switch (offset) {
	case APIC_ID:
	case APIC_EOI:
	case APIC_RRR:
	case APIC_LDR:
	case APIC_DFR:
	case APIC_SPIV:
	case APIC_ESR:
	case APIC_ICR:
	case APIC_LVTT:
	case APIC_LVTTHMR:
	case APIC_LVTPC:
	case APIC_LVT0:
	case APIC_LVT1:
	case APIC_LVTERR:
	case APIC_TMICT:
	case APIC_TDCR:
		ret = true;
		break;
	default:
		break;
	}
	return ret;
}

int avic_unaccelerated_access_interception(struct kvm_vcpu *vcpu)
{
	struct vcpu_svm *svm = to_svm(vcpu);
	int ret = 0;
	u32 offset = svm->vmcb->control.exit_info_1 &
		     AVIC_UNACCEL_ACCESS_OFFSET_MASK;
	u32 vector = svm->vmcb->control.exit_info_2 &
		     AVIC_UNACCEL_ACCESS_VECTOR_MASK;
	bool write = (svm->vmcb->control.exit_info_1 >> 32) &
		     AVIC_UNACCEL_ACCESS_WRITE_MASK;
	bool trap = is_avic_unaccelerated_access_trap(offset);

	trace_kvm_avic_unaccelerated_access(vcpu->vcpu_id, offset,
					    trap, write, vector);
	if (trap) {
		/* Handling Trap */
		WARN_ONCE(!write, "svm: Handling trap read.\n");
		ret = avic_unaccel_trap_write(vcpu);
	} else {
		/* Handling Fault */
		ret = kvm_emulate_instruction(vcpu, 0);
	}

	return ret;
}

int avic_init_vcpu(struct vcpu_svm *svm)
{
	int ret;
	struct kvm_vcpu *vcpu = &svm->vcpu;

	if (!enable_apicv || !irqchip_in_kernel(vcpu->kvm))
		return 0;

	ret = avic_init_backing_page(vcpu);
	if (ret)
		return ret;

	INIT_LIST_HEAD(&svm->ir_list);
	spin_lock_init(&svm->ir_list_lock);
	svm->dfr_reg = APIC_DFR_FLAT;

	return ret;
}

void avic_apicv_post_state_restore(struct kvm_vcpu *vcpu)
{
	avic_handle_dfr_update(vcpu);
	avic_handle_ldr_update(vcpu);
}

static int avic_set_pi_irte_mode(struct kvm_vcpu *vcpu, bool activate)
{
	int ret = 0;
	unsigned long flags;
	struct amd_svm_iommu_ir *ir;
	struct vcpu_svm *svm = to_svm(vcpu);

	if (!kvm_arch_has_assigned_device(vcpu->kvm))
		return 0;

	/*
	 * Here, we go through the per-vcpu ir_list to update all existing
	 * interrupt remapping table entry targeting this vcpu.
	 */
	spin_lock_irqsave(&svm->ir_list_lock, flags);

	if (list_empty(&svm->ir_list))
		goto out;

	list_for_each_entry(ir, &svm->ir_list, node) {
		if (activate)
			ret = amd_iommu_activate_guest_mode(ir->data);
		else
			ret = amd_iommu_deactivate_guest_mode(ir->data);
		if (ret)
			break;
	}
out:
	spin_unlock_irqrestore(&svm->ir_list_lock, flags);
	return ret;
}

static void svm_ir_list_del(struct vcpu_svm *svm, struct amd_iommu_pi_data *pi)
{
	unsigned long flags;
	struct amd_svm_iommu_ir *cur;

	spin_lock_irqsave(&svm->ir_list_lock, flags);
	list_for_each_entry(cur, &svm->ir_list, node) {
		if (cur->data != pi->ir_data)
			continue;
		list_del(&cur->node);
		kfree(cur);
		break;
	}
	spin_unlock_irqrestore(&svm->ir_list_lock, flags);
}

static int svm_ir_list_add(struct vcpu_svm *svm, struct amd_iommu_pi_data *pi)
{
	int ret = 0;
	unsigned long flags;
	struct amd_svm_iommu_ir *ir;

	/**
	 * In some cases, the existing irte is updated and re-set,
	 * so we need to check here if it's already been * added
	 * to the ir_list.
	 */
	if (pi->ir_data && (pi->prev_ga_tag != 0)) {
		struct kvm *kvm = svm->vcpu.kvm;
		u32 vcpu_id = AVIC_GATAG_TO_VCPUID(pi->prev_ga_tag);
		struct kvm_vcpu *prev_vcpu = kvm_get_vcpu_by_id(kvm, vcpu_id);
		struct vcpu_svm *prev_svm;

		if (!prev_vcpu) {
			ret = -EINVAL;
			goto out;
		}

		prev_svm = to_svm(prev_vcpu);
		svm_ir_list_del(prev_svm, pi);
	}

	/**
	 * Allocating new amd_iommu_pi_data, which will get
	 * add to the per-vcpu ir_list.
	 */
	ir = kzalloc(sizeof(struct amd_svm_iommu_ir), GFP_KERNEL_ACCOUNT);
	if (!ir) {
		ret = -ENOMEM;
		goto out;
	}
	ir->data = pi->ir_data;

	spin_lock_irqsave(&svm->ir_list_lock, flags);
	list_add(&ir->node, &svm->ir_list);
	spin_unlock_irqrestore(&svm->ir_list_lock, flags);
out:
	return ret;
}

/*
 * Note:
 * The HW cannot support posting multicast/broadcast
 * interrupts to a vCPU. So, we still use legacy interrupt
 * remapping for these kind of interrupts.
 *
 * For lowest-priority interrupts, we only support
 * those with single CPU as the destination, e.g. user
 * configures the interrupts via /proc/irq or uses
 * irqbalance to make the interrupts single-CPU.
 */
static int
get_pi_vcpu_info(struct kvm *kvm, struct kvm_kernel_irq_routing_entry *e,
		 struct vcpu_data *vcpu_info, struct vcpu_svm **svm)
{
	struct kvm_lapic_irq irq;
	struct kvm_vcpu *vcpu = NULL;

	kvm_set_msi_irq(kvm, e, &irq);

	if (!kvm_intr_is_single_vcpu(kvm, &irq, &vcpu) ||
	    !kvm_irq_is_postable(&irq)) {
		pr_debug("SVM: %s: use legacy intr remap mode for irq %u\n",
			 __func__, irq.vector);
		return -1;
	}

	pr_debug("SVM: %s: use GA mode for irq %u\n", __func__,
		 irq.vector);
	*svm = to_svm(vcpu);
	vcpu_info->pi_desc_addr = __sme_set(page_to_phys((*svm)->avic_backing_page));
	vcpu_info->vector = irq.vector;

	return 0;
}

/*
 * avic_pi_update_irte - set IRTE for Posted-Interrupts
 *
 * @kvm: kvm
 * @host_irq: host irq of the interrupt
 * @guest_irq: gsi of the interrupt
 * @set: set or unset PI
 * returns 0 on success, < 0 on failure
 */
int avic_pi_update_irte(struct kvm *kvm, unsigned int host_irq,
			uint32_t guest_irq, bool set)
{
	struct kvm_kernel_irq_routing_entry *e;
	struct kvm_irq_routing_table *irq_rt;
	int idx, ret = 0;

	if (!kvm_arch_has_assigned_device(kvm) ||
	    !irq_remapping_cap(IRQ_POSTING_CAP))
		return 0;

	pr_debug("SVM: %s: host_irq=%#x, guest_irq=%#x, set=%#x\n",
		 __func__, host_irq, guest_irq, set);

	idx = srcu_read_lock(&kvm->irq_srcu);
	irq_rt = srcu_dereference(kvm->irq_routing, &kvm->irq_srcu);

	if (guest_irq >= irq_rt->nr_rt_entries ||
		hlist_empty(&irq_rt->map[guest_irq])) {
		pr_warn_once("no route for guest_irq %u/%u (broken user space?)\n",
			     guest_irq, irq_rt->nr_rt_entries);
		goto out;
	}

	hlist_for_each_entry(e, &irq_rt->map[guest_irq], link) {
		struct vcpu_data vcpu_info;
		struct vcpu_svm *svm = NULL;

		if (e->type != KVM_IRQ_ROUTING_MSI)
			continue;

		/**
		 * Here, we setup with legacy mode in the following cases:
		 * 1. When cannot target interrupt to a specific vcpu.
		 * 2. Unsetting posted interrupt.
		 * 3. APIC virtualization is disabled for the vcpu.
		 * 4. IRQ has incompatible delivery mode (SMI, INIT, etc)
		 */
		if (!get_pi_vcpu_info(kvm, e, &vcpu_info, &svm) && set &&
		    kvm_vcpu_apicv_active(&svm->vcpu)) {
			struct amd_iommu_pi_data pi;

			/* Try to enable guest_mode in IRTE */
			pi.base = __sme_set(page_to_phys(svm->avic_backing_page) &
					    AVIC_HPA_MASK);
			pi.ga_tag = AVIC_GATAG(to_kvm_svm(kvm)->avic_vm_id,
						     svm->vcpu.vcpu_id);
			pi.is_guest_mode = true;
			pi.vcpu_data = &vcpu_info;
			ret = irq_set_vcpu_affinity(host_irq, &pi);

			/**
			 * Here, we successfully setting up vcpu affinity in
			 * IOMMU guest mode. Now, we need to store the posted
			 * interrupt information in a per-vcpu ir_list so that
			 * we can reference to them directly when we update vcpu
			 * scheduling information in IOMMU irte.
			 */
			if (!ret && pi.is_guest_mode)
				svm_ir_list_add(svm, &pi);
		} else {
			/* Use legacy mode in IRTE */
			struct amd_iommu_pi_data pi;

			/**
			 * Here, pi is used to:
			 * - Tell IOMMU to use legacy mode for this interrupt.
			 * - Retrieve ga_tag of prior interrupt remapping data.
			 */
			pi.prev_ga_tag = 0;
			pi.is_guest_mode = false;
			ret = irq_set_vcpu_affinity(host_irq, &pi);

			/**
			 * Check if the posted interrupt was previously
			 * setup with the guest_mode by checking if the ga_tag
			 * was cached. If so, we need to clean up the per-vcpu
			 * ir_list.
			 */
			if (!ret && pi.prev_ga_tag) {
				int id = AVIC_GATAG_TO_VCPUID(pi.prev_ga_tag);
				struct kvm_vcpu *vcpu;

				vcpu = kvm_get_vcpu_by_id(kvm, id);
				if (vcpu)
					svm_ir_list_del(to_svm(vcpu), &pi);
			}
		}

		if (!ret && svm) {
			trace_kvm_pi_irte_update(host_irq, svm->vcpu.vcpu_id,
						 e->gsi, vcpu_info.vector,
						 vcpu_info.pi_desc_addr, set);
		}

		if (ret < 0) {
			pr_err("%s: failed to update PI IRTE\n", __func__);
			goto out;
		}
	}

	ret = 0;
out:
	srcu_read_unlock(&kvm->irq_srcu, idx);
	return ret;
}

static inline int
avic_update_iommu_vcpu_affinity(struct kvm_vcpu *vcpu, int cpu, bool r)
{
	int ret = 0;
	unsigned long flags;
	struct amd_svm_iommu_ir *ir;
	struct vcpu_svm *svm = to_svm(vcpu);

	if (!kvm_arch_has_assigned_device(vcpu->kvm))
		return 0;

	/*
	 * Here, we go through the per-vcpu ir_list to update all existing
	 * interrupt remapping table entry targeting this vcpu.
	 */
	spin_lock_irqsave(&svm->ir_list_lock, flags);

	if (list_empty(&svm->ir_list))
		goto out;

	list_for_each_entry(ir, &svm->ir_list, node) {
		ret = amd_iommu_update_ga(cpu, r, ir->data);
		if (ret)
			break;
	}
out:
	spin_unlock_irqrestore(&svm->ir_list_lock, flags);
	return ret;
}

void avic_vcpu_load(struct kvm_vcpu *vcpu, int cpu)
{
	u64 entry;
	int h_physical_id = kvm_cpu_get_apicid(cpu);
	struct vcpu_svm *svm = to_svm(vcpu);

	lockdep_assert_preemption_disabled();

	if (WARN_ON(h_physical_id & ~AVIC_PHYSICAL_ID_ENTRY_HOST_PHYSICAL_ID_MASK))
		return;

	/*
	 * No need to update anything if the vCPU is blocking, i.e. if the vCPU
	 * is being scheduled in after being preempted.  The CPU entries in the
	 * Physical APIC table and IRTE are consumed iff IsRun{ning} is '1'.
	 * If the vCPU was migrated, its new CPU value will be stuffed when the
	 * vCPU unblocks.
	 */
	if (kvm_vcpu_is_blocking(vcpu))
		return;

	entry = READ_ONCE(*(svm->avic_physical_id_cache));
	WARN_ON_ONCE(entry & AVIC_PHYSICAL_ID_ENTRY_IS_RUNNING_MASK);

	entry &= ~AVIC_PHYSICAL_ID_ENTRY_HOST_PHYSICAL_ID_MASK;
	entry |= (h_physical_id & AVIC_PHYSICAL_ID_ENTRY_HOST_PHYSICAL_ID_MASK);
	entry |= AVIC_PHYSICAL_ID_ENTRY_IS_RUNNING_MASK;

	WRITE_ONCE(*(svm->avic_physical_id_cache), entry);
	avic_update_iommu_vcpu_affinity(vcpu, h_physical_id, true);
}

void avic_vcpu_put(struct kvm_vcpu *vcpu)
{
	u64 entry;
	struct vcpu_svm *svm = to_svm(vcpu);

	lockdep_assert_preemption_disabled();

	entry = READ_ONCE(*(svm->avic_physical_id_cache));

	/* Nothing to do if IsRunning == '0' due to vCPU blocking. */
	if (!(entry & AVIC_PHYSICAL_ID_ENTRY_IS_RUNNING_MASK))
		return;

	avic_update_iommu_vcpu_affinity(vcpu, -1, 0);

	entry &= ~AVIC_PHYSICAL_ID_ENTRY_IS_RUNNING_MASK;
	WRITE_ONCE(*(svm->avic_physical_id_cache), entry);
}

void avic_refresh_virtual_apic_mode(struct kvm_vcpu *vcpu)
{
	struct vcpu_svm *svm = to_svm(vcpu);
	struct vmcb *vmcb = svm->vmcb01.ptr;

	if (!lapic_in_kernel(vcpu) || !enable_apicv)
		return;

	if (kvm_vcpu_apicv_active(vcpu)) {
		/**
		 * During AVIC temporary deactivation, guest could update
		 * APIC ID, DFR and LDR registers, which would not be trapped
		 * by avic_unaccelerated_access_interception(). In this case,
		 * we need to check and update the AVIC logical APIC ID table
		 * accordingly before re-activating.
		 */
		avic_apicv_post_state_restore(vcpu);
		avic_activate_vmcb(svm);
	} else {
		avic_deactivate_vmcb(svm);
	}
	vmcb_mark_dirty(vmcb, VMCB_AVIC);
}

void avic_refresh_apicv_exec_ctrl(struct kvm_vcpu *vcpu)
{
	bool activated = kvm_vcpu_apicv_active(vcpu);

	if (!enable_apicv)
		return;

	avic_refresh_virtual_apic_mode(vcpu);

	if (activated)
		avic_vcpu_load(vcpu, vcpu->cpu);
	else
		avic_vcpu_put(vcpu);

	avic_set_pi_irte_mode(vcpu, activated);
}

void avic_vcpu_blocking(struct kvm_vcpu *vcpu)
{
	if (!kvm_vcpu_apicv_active(vcpu))
		return;

       /*
        * Unload the AVIC when the vCPU is about to block, _before_
        * the vCPU actually blocks.
        *
        * Any IRQs that arrive before IsRunning=0 will not cause an
        * incomplete IPI vmexit on the source, therefore vIRR will also
        * be checked by kvm_vcpu_check_block() before blocking.  The
        * memory barrier implicit in set_current_state orders writing
        * IsRunning=0 before reading the vIRR.  The processor needs a
        * matching memory barrier on interrupt delivery between writing
        * IRR and reading IsRunning; the lack of this barrier might be
        * the cause of errata #1235).
        */
	avic_vcpu_put(vcpu);
}

void avic_vcpu_unblocking(struct kvm_vcpu *vcpu)
{
	if (!kvm_vcpu_apicv_active(vcpu))
		return;

	avic_vcpu_load(vcpu, vcpu->cpu);
}

/*
 * Note:
 * - The module param avic enable both xAPIC and x2APIC mode.
 * - Hypervisor can support both xAVIC and x2AVIC in the same guest.
 * - The mode can be switched at run-time.
 */
bool avic_hardware_setup(void)
{
	if (!npt_enabled)
		return false;

	/* AVIC is a prerequisite for x2AVIC. */
	if (!boot_cpu_has(X86_FEATURE_AVIC) && !force_avic) {
		if (boot_cpu_has(X86_FEATURE_X2AVIC)) {
			pr_warn(FW_BUG "Cannot support x2AVIC due to AVIC is disabled");
			pr_warn(FW_BUG "Try enable AVIC using force_avic option");
		}
		return false;
	}

	if (boot_cpu_has(X86_FEATURE_AVIC)) {
		pr_info("AVIC enabled\n");
	} else if (force_avic) {
		/*
		 * Some older systems does not advertise AVIC support.
		 * See Revision Guide for specific AMD processor for more detail.
		 */
		pr_warn("AVIC is not supported in CPUID but force enabled");
		pr_warn("Your system might crash and burn");
	}

	/* AVIC is a prerequisite for x2AVIC. */
	x2avic_enabled = boot_cpu_has(X86_FEATURE_X2AVIC);
	if (x2avic_enabled)
		pr_info("x2AVIC enabled\n");

	amd_iommu_register_ga_log_notifier(&avic_ga_log_notifier);

	return true;
}<|MERGE_RESOLUTION|>--- conflicted
+++ resolved
@@ -548,15 +548,9 @@
 	struct kvm_svm *kvm_svm = to_kvm_svm(vcpu->kvm);
 	u32 *logical_apic_id_table;
 	u32 cluster, index;
-<<<<<<< HEAD
 
 	ldr = GET_APIC_LOGICAL_ID(ldr);
 
-=======
-
-	ldr = GET_APIC_LOGICAL_ID(ldr);
-
->>>>>>> 8455cbb2
 	if (flat) {
 		cluster = 0;
 	} else {

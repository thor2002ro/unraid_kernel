--- conflicted
+++ resolved
@@ -98,15 +98,12 @@
 	WARN_ON(mmu_is_nested(vcpu));
 
 	vcpu->arch.mmu = &vcpu->arch.guest_mmu;
-<<<<<<< HEAD
-=======
 
 	/*
 	 * The NPT format depends on L1's CR4 and EFER, which is in vmcb01.  Note,
 	 * when called via KVM_SET_NESTED_STATE, that state may _not_ match current
 	 * vCPU state.  CR0.WP is explicitly ignored, while CR0.PG is required.
 	 */
->>>>>>> e48bf29c
 	kvm_init_shadow_npt_mmu(vcpu, X86_CR0_PG, svm->vmcb01.ptr->save.cr4,
 				svm->vmcb01.ptr->save.efer,
 				svm->nested.ctl.nested_cr3);
@@ -270,7 +267,6 @@
 		    CC(kvm_vcpu_is_illegal_gpa(vcpu, save->cr3)))
 			return false;
 	}
-<<<<<<< HEAD
 
 	if (CC(!kvm_is_valid_cr4(vcpu, save->cr4)))
 		return false;
@@ -278,15 +274,6 @@
 	return true;
 }
 
-=======
-
-	if (CC(!kvm_is_valid_cr4(vcpu, save->cr4)))
-		return false;
-
-	return true;
-}
-
->>>>>>> e48bf29c
 /* Common checks that apply to both L1 and L2 state.  */
 static bool nested_vmcb_valid_sregs(struct kvm_vcpu *vcpu,
 				    struct vmcb_save_area *save)
@@ -427,17 +414,9 @@
 	if (CC(kvm_vcpu_is_illegal_gpa(vcpu, cr3)))
 		return -EINVAL;
 
-<<<<<<< HEAD
-	if (!nested_npt && is_pae_paging(vcpu) &&
-	    (cr3 != kvm_read_cr3(vcpu) || pdptrs_changed(vcpu))) {
-		if (CC(!load_pdptrs(vcpu, vcpu->arch.walk_mmu, cr3)))
-			return -EINVAL;
-	}
-=======
 	if (reload_pdptrs && !nested_npt && is_pae_paging(vcpu) &&
 	    CC(!load_pdptrs(vcpu, vcpu->arch.walk_mmu, cr3)))
 		return -EINVAL;
->>>>>>> e48bf29c
 
 	if (!nested_npt)
 		kvm_mmu_new_pgd(vcpu, cr3);
@@ -452,7 +431,6 @@
 }
 
 void nested_vmcb02_compute_g_pat(struct vcpu_svm *svm)
-<<<<<<< HEAD
 {
 	if (!svm->nested.vmcb02.ptr)
 		return;
@@ -463,18 +441,6 @@
 
 static void nested_vmcb02_prepare_save(struct vcpu_svm *svm, struct vmcb *vmcb12)
 {
-=======
-{
-	if (!svm->nested.vmcb02.ptr)
-		return;
-
-	/* FIXME: merge g_pat from vmcb01 and vmcb12.  */
-	svm->nested.vmcb02.ptr->save.g_pat = svm->vmcb01.ptr->save.g_pat;
-}
-
-static void nested_vmcb02_prepare_save(struct vcpu_svm *svm, struct vmcb *vmcb12)
-{
->>>>>>> e48bf29c
 	bool new_vmcb12 = false;
 
 	nested_vmcb02_compute_g_pat(svm);
@@ -554,27 +520,6 @@
 
 	/* Done at vmrun: asid.  */
 
-<<<<<<< HEAD
-	/*
-	 * Filled at exit: exit_code, exit_code_hi, exit_info_1, exit_info_2,
-	 * exit_int_info, exit_int_info_err, next_rip, insn_len, insn_bytes.
-	 */
-
-	/*
-	 * Also covers avic_vapic_bar, avic_backing_page, avic_logical_id,
-	 * avic_physical_id.
-	 */
-	WARN_ON(svm->vmcb01.ptr->control.int_ctl & AVIC_ENABLE_MASK);
-
-	/* Copied from vmcb01.  msrpm_base can be overwritten later.  */
-	svm->vmcb->control.nested_ctl = svm->vmcb01.ptr->control.nested_ctl;
-	svm->vmcb->control.iopm_base_pa = svm->vmcb01.ptr->control.iopm_base_pa;
-	svm->vmcb->control.msrpm_base_pa = svm->vmcb01.ptr->control.msrpm_base_pa;
-
-	/* Done at vmrun: asid.  */
-
-=======
->>>>>>> e48bf29c
 	/* Also overwritten later if necessary.  */
 	svm->vmcb->control.tlb_ctl = TLB_CONTROL_DO_NOTHING;
 
@@ -673,11 +618,6 @@
 	struct kvm_host_map map;
 	u64 vmcb12_gpa;
 
-<<<<<<< HEAD
-	++vcpu->stat.nested_run;
-
-=======
->>>>>>> e48bf29c
 	if (is_smm(vcpu)) {
 		kvm_queue_exception(vcpu, UD_VECTOR);
 		return 1;
@@ -842,15 +782,9 @@
 		svm->vmcb->control.pause_filter_thresh;
 
 	nested_svm_copy_common_state(svm->nested.vmcb02.ptr, svm->vmcb01.ptr);
-<<<<<<< HEAD
 
 	svm_switch_vmcb(svm, &svm->vmcb01);
 
-=======
-
-	svm_switch_vmcb(svm, &svm->vmcb01);
-
->>>>>>> e48bf29c
 	/*
 	 * On vmexit the  GIF is set to false and
 	 * no event can be injected in L1.
@@ -888,19 +822,12 @@
 				       KVM_ISA_SVM);
 
 	kvm_vcpu_unmap(vcpu, &map, true);
-<<<<<<< HEAD
+
+	nested_svm_transition_tlb_flush(vcpu);
 
 	nested_svm_uninit_mmu_context(vcpu);
 
-	rc = nested_svm_load_cr3(vcpu, svm->vmcb->save.cr3, false);
-=======
-
-	nested_svm_transition_tlb_flush(vcpu);
-
-	nested_svm_uninit_mmu_context(vcpu);
-
 	rc = nested_svm_load_cr3(vcpu, svm->vmcb->save.cr3, false, true);
->>>>>>> e48bf29c
 	if (rc)
 		return 1;
 
@@ -1394,8 +1321,6 @@
 	    !(save->cr0 & X86_CR0_PE) ||
 	    (save->rflags & X86_EFLAGS_VM) ||
 	    !nested_vmcb_valid_sregs(vcpu, save))
-<<<<<<< HEAD
-=======
 		goto out_free;
 
 	/*
@@ -1408,7 +1333,6 @@
 	ret = nested_svm_load_cr3(&svm->vcpu, vcpu->arch.cr3,
 				  nested_npt_enabled(svm), false);
 	if (WARN_ON_ONCE(ret))
->>>>>>> e48bf29c
 		goto out_free;
 
 
@@ -1469,11 +1393,6 @@
 	if (WARN_ON(!is_guest_mode(vcpu)))
 		return true;
 
-<<<<<<< HEAD
-	if (nested_svm_load_cr3(&svm->vcpu, vcpu->arch.cr3,
-				nested_npt_enabled(svm)))
-		return false;
-=======
 	if (!vcpu->arch.pdptrs_from_userspace &&
 	    !nested_npt_enabled(svm) && is_pae_paging(vcpu))
 		/*
@@ -1483,7 +1402,6 @@
 		 */
 		if (CC(!load_pdptrs(vcpu, vcpu->arch.walk_mmu, vcpu->arch.cr3)))
 			return false;
->>>>>>> e48bf29c
 
 	if (!nested_svm_vmrun_msrpm(svm)) {
 		vcpu->run->exit_reason = KVM_EXIT_INTERNAL_ERROR;

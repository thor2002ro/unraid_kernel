--- conflicted
+++ resolved
@@ -79,32 +79,6 @@
 
 #endif
 
-<<<<<<< HEAD
-extern bool __ia32_enabled;
-
-static __always_inline bool ia32_enabled(void)
-{
-	return __ia32_enabled;
-}
-
-static inline void ia32_disable(void)
-{
-	__ia32_enabled = false;
-}
-
-#else /* !CONFIG_IA32_EMULATION */
-
-static __always_inline bool ia32_enabled(void)
-{
-	return IS_ENABLED(CONFIG_X86_32);
-}
-
-static inline void ia32_disable(void) {}
-
-#endif
-
-=======
->>>>>>> 0c383648
 static inline bool ia32_enabled_verbose(void)
 {
 	bool enabled = ia32_enabled();

// SPDX-License-Identifier: GPL-2.0
/*
 * linux/arch/sh/kernel/irq.c
 *
 *	Copyright (C) 1992, 1998 Linus Torvalds, Ingo Molnar
 *
 *
 * SuperH version:  Copyright (C) 1999  Niibe Yutaka
 */
#include <linux/irq.h>
#include <linux/interrupt.h>
#include <linux/module.h>
#include <linux/kernel_stat.h>
#include <linux/seq_file.h>
#include <linux/ftrace.h>
#include <linux/delay.h>
#include <linux/ratelimit.h>
#include <asm/processor.h>
#include <asm/machvec.h>
#include <linux/uaccess.h>
#include <asm/thread_info.h>
#include <cpu/mmu_context.h>
#include <asm/softirq_stack.h>

atomic_t irq_err_count;

/*
 * 'what should we do if we get a hw irq event on an illegal vector'.
 * each architecture has to answer this themselves, it doesn't deserve
 * a generic callback i think.
 */
void ack_bad_irq(unsigned int irq)
{
	atomic_inc(&irq_err_count);
	printk("unexpected IRQ trap at vector %02x\n", irq);
}

#if defined(CONFIG_PROC_FS)
/*
 * /proc/interrupts printing for arch specific interrupts
 */
int arch_show_interrupts(struct seq_file *p, int prec)
{
	int j;

	seq_printf(p, "%*s: ", prec, "NMI");
	for_each_online_cpu(j)
		seq_printf(p, "%10u ", per_cpu(irq_stat.__nmi_count, j));
	seq_printf(p, "  Non-maskable interrupts\n");

	seq_printf(p, "%*s: %10u\n", prec, "ERR", atomic_read(&irq_err_count));

	return 0;
}
#endif

#ifdef CONFIG_IRQSTACKS
/*
 * per-CPU IRQ handling contexts (thread information and stack)
 */
union irq_ctx {
	struct thread_info	tinfo;
	u32			stack[THREAD_SIZE/sizeof(u32)];
};

static union irq_ctx *hardirq_ctx[NR_CPUS] __read_mostly;
static union irq_ctx *softirq_ctx[NR_CPUS] __read_mostly;

static char softirq_stack[NR_CPUS * THREAD_SIZE] __page_aligned_bss;
static char hardirq_stack[NR_CPUS * THREAD_SIZE] __page_aligned_bss;

static inline void handle_one_irq(unsigned int irq)
{
	union irq_ctx *curctx, *irqctx;

	curctx = (union irq_ctx *)current_thread_info();
	irqctx = hardirq_ctx[smp_processor_id()];

	/*
	 * this is where we switch to the IRQ stack. However, if we are
	 * already using the IRQ stack (because we interrupted a hardirq
	 * handler) we can't do that and just have to keep using the
	 * current stack (which is the irq stack already after all)
	 */
	if (curctx != irqctx) {
		u32 *isp;

		isp = (u32 *)((char *)irqctx + sizeof(*irqctx));
		irqctx->tinfo.task = curctx->tinfo.task;
		irqctx->tinfo.previous_sp = current_stack_pointer;

		/*
		 * Copy the softirq bits in preempt_count so that the
		 * softirq checks work in the hardirq context.
		 */
		irqctx->tinfo.preempt_count =
			(irqctx->tinfo.preempt_count & ~SOFTIRQ_MASK) |
			(curctx->tinfo.preempt_count & SOFTIRQ_MASK);

		__asm__ __volatile__ (
			"mov	%0, r4		\n"
			"mov	r15, r8		\n"
			"jsr	@%1		\n"
			/* switch to the irq stack */
			" mov	%2, r15		\n"
			/* restore the stack (ring zero) */
			"mov	r8, r15		\n"
			: /* no outputs */
			: "r" (irq), "r" (generic_handle_irq), "r" (isp)
			: "memory", "r0", "r1", "r2", "r3", "r4",
			  "r5", "r6", "r7", "r8", "t", "pr"
		);
	} else
		generic_handle_irq(irq);
}

/*
 * allocate per-cpu stacks for hardirq and for softirq processing
 */
void irq_ctx_init(int cpu)
{
	union irq_ctx *irqctx;

	if (hardirq_ctx[cpu])
		return;

	irqctx = (union irq_ctx *)&hardirq_stack[cpu * THREAD_SIZE];
	irqctx->tinfo.task		= NULL;
	irqctx->tinfo.cpu		= cpu;
	irqctx->tinfo.preempt_count	= HARDIRQ_OFFSET;
	irqctx->tinfo.addr_limit	= MAKE_MM_SEG(0);

	hardirq_ctx[cpu] = irqctx;

	irqctx = (union irq_ctx *)&softirq_stack[cpu * THREAD_SIZE];
	irqctx->tinfo.task		= NULL;
	irqctx->tinfo.cpu		= cpu;
	irqctx->tinfo.preempt_count	= 0;
	irqctx->tinfo.addr_limit	= MAKE_MM_SEG(0);

	softirq_ctx[cpu] = irqctx;

	printk("CPU %u irqstacks, hard=%p soft=%p\n",
		cpu, hardirq_ctx[cpu], softirq_ctx[cpu]);
}

void irq_ctx_exit(int cpu)
{
	hardirq_ctx[cpu] = NULL;
}

<<<<<<< HEAD
#ifndef CONFIG_PREEMPT_RT
=======
#ifdef CONFIG_SOFTIRQ_ON_OWN_STACK
>>>>>>> 9fecab24
void do_softirq_own_stack(void)
{
	struct thread_info *curctx;
	union irq_ctx *irqctx;
	u32 *isp;

	curctx = current_thread_info();
	irqctx = softirq_ctx[smp_processor_id()];
	irqctx->tinfo.task = curctx->task;
	irqctx->tinfo.previous_sp = current_stack_pointer;

	/* build the stack frame on the softirq stack */
	isp = (u32 *)((char *)irqctx + sizeof(*irqctx));

	__asm__ __volatile__ (
		"mov	r15, r9		\n"
		"jsr	@%0		\n"
		/* switch to the softirq stack */
		" mov	%1, r15		\n"
		/* restore the thread stack */
		"mov	r9, r15		\n"
		: /* no outputs */
		: "r" (__do_softirq), "r" (isp)
		: "memory", "r0", "r1", "r2", "r3", "r4",
		  "r5", "r6", "r7", "r8", "r9", "r15", "t", "pr"
	);
}
#endif
#else
static inline void handle_one_irq(unsigned int irq)
{
	generic_handle_irq(irq);
}
#endif

asmlinkage __irq_entry int do_IRQ(unsigned int irq, struct pt_regs *regs)
{
	struct pt_regs *old_regs = set_irq_regs(regs);

	irq_enter();

	irq = irq_demux(irq_lookup(irq));

	if (irq != NO_IRQ_IGNORE) {
		handle_one_irq(irq);
		irq_finish(irq);
	}

	irq_exit();

	set_irq_regs(old_regs);

	return IRQ_HANDLED;
}

void __init init_IRQ(void)
{
	plat_irq_setup();

	/* Perform the machine specific initialisation */
	if (sh_mv.mv_init_irq)
		sh_mv.mv_init_irq();

	intc_finalize();

	irq_ctx_init(smp_processor_id());
}

#ifdef CONFIG_HOTPLUG_CPU
/*
 * The CPU has been marked offline.  Migrate IRQs off this CPU.  If
 * the affinity settings do not allow other CPUs, force them onto any
 * available CPU.
 */
void migrate_irqs(void)
{
	unsigned int irq, cpu = smp_processor_id();

	for_each_active_irq(irq) {
		struct irq_data *data = irq_get_irq_data(irq);

		if (irq_data_get_node(data) == cpu) {
			const struct cpumask *mask = irq_data_get_affinity_mask(data);
			unsigned int newcpu = cpumask_any_and(mask,
							      cpu_online_mask);
			if (newcpu >= nr_cpu_ids) {
				pr_info_ratelimited("IRQ%u no longer affine to CPU%u\n",
						    irq, cpu);

				irq_set_affinity(irq, cpu_all_mask);
			} else {
				irq_set_affinity(irq, mask);
			}
		}
	}
}
#endif<|MERGE_RESOLUTION|>--- conflicted
+++ resolved
@@ -149,11 +149,7 @@
 	hardirq_ctx[cpu] = NULL;
 }
 
-<<<<<<< HEAD
-#ifndef CONFIG_PREEMPT_RT
-=======
 #ifdef CONFIG_SOFTIRQ_ON_OWN_STACK
->>>>>>> 9fecab24
 void do_softirq_own_stack(void)
 {
 	struct thread_info *curctx;

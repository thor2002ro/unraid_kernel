--- conflicted
+++ resolved
@@ -13,13 +13,8 @@
 #include <linux/compiler.h>
 #include <linux/uaccess.h>
 
-<<<<<<< HEAD
-#define get_user_space() (mfsp(3))
-#define get_kernel_space() (0)
-=======
 #define get_user_space()	mfsp(SR_USER)
 #define get_kernel_space()	SR_KERNEL
->>>>>>> 0433401d
 
 /* Returns 0 for success, otherwise, returns number of bytes not transferred. */
 extern unsigned long pa_memcpy(void *dst, const void *src,

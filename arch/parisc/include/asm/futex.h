/* SPDX-License-Identifier: GPL-2.0 */
#ifndef _ASM_PARISC_FUTEX_H
#define _ASM_PARISC_FUTEX_H

#include <linux/futex.h>
#include <linux/uaccess.h>
#include <asm/atomic.h>
#include <asm/errno.h>

/* The following has to match the LWS code in syscall.S.  We have
 * 256 four-word locks. We use bits 20-27 of the futex virtual
 * address for the hash index.
 */

static inline unsigned long _futex_hash_index(unsigned long ua)
{
	return (ua >> 2) & 0x3fc;
}

static inline void
_futex_spin_lock_irqsave(arch_spinlock_t *s, unsigned long *flags)
{
<<<<<<< HEAD
	extern u32 lws_lock_start[];
	long index = ((long)uaddr & 0x7f8) >> 1;
	arch_spinlock_t *s = (arch_spinlock_t *)&lws_lock_start[index];
	preempt_disable();
=======
	local_irq_save(*flags);
>>>>>>> d068eebb
	arch_spin_lock(s);
}

static inline void
_futex_spin_unlock_irqrestore(arch_spinlock_t *s, unsigned long *flags)
{
<<<<<<< HEAD
	extern u32 lws_lock_start[];
	long index = ((long)uaddr & 0x7f8) >> 1;
	arch_spinlock_t *s = (arch_spinlock_t *)&lws_lock_start[index];
=======
>>>>>>> d068eebb
	arch_spin_unlock(s);
	local_irq_restore(*flags);
}

static inline int
arch_futex_atomic_op_inuser(int op, int oparg, int *oval, u32 __user *uaddr)
{
	extern u32 lws_lock_start[];
	unsigned long ua = (unsigned long)uaddr;
	arch_spinlock_t *s;
	unsigned long flags;
	int oldval, ret;
	u32 tmp;

	s = (arch_spinlock_t *)&lws_lock_start[_futex_hash_index(ua)];
	_futex_spin_lock_irqsave(s, &flags);

	/* Return -EFAULT if we encounter a page fault or COW break */
	if (unlikely(get_user(oldval, uaddr) != 0)) {
		ret = -EFAULT;
		goto out_pagefault_enable;
	}

	ret = 0;
	tmp = oldval;

	switch (op) {
	case FUTEX_OP_SET:
		tmp = oparg;
		break;
	case FUTEX_OP_ADD:
		tmp += oparg;
		break;
	case FUTEX_OP_OR:
		tmp |= oparg;
		break;
	case FUTEX_OP_ANDN:
		tmp &= ~oparg;
		break;
	case FUTEX_OP_XOR:
		tmp ^= oparg;
		break;
	default:
		ret = -ENOSYS;
		goto out_pagefault_enable;
	}

	if (unlikely(put_user(tmp, uaddr) != 0))
		ret = -EFAULT;

out_pagefault_enable:
	_futex_spin_unlock_irqrestore(s, &flags);

	if (!ret)
		*oval = oldval;

	return ret;
}

static inline int
futex_atomic_cmpxchg_inatomic(u32 *uval, u32 __user *uaddr,
			      u32 oldval, u32 newval)
{
	extern u32 lws_lock_start[];
	unsigned long ua = (unsigned long)uaddr;
	arch_spinlock_t *s;
	u32 val;
	unsigned long flags;

	/* futex.c wants to do a cmpxchg_inatomic on kernel NULL, which is
	 * our gateway page, and causes no end of trouble...
	 */
	if (uaccess_kernel() && !uaddr)
		return -EFAULT;

	if (!access_ok(uaddr, sizeof(u32)))
		return -EFAULT;

	/* HPPA has no cmpxchg in hardware and therefore the
	 * best we can do here is use an array of locks. The
	 * lock selected is based on a hash of the virtual
	 * address of the futex. This should scale to a couple
	 * of CPUs.
	 */

	s = (arch_spinlock_t *)&lws_lock_start[_futex_hash_index(ua)];
	_futex_spin_lock_irqsave(s, &flags);
	if (unlikely(get_user(val, uaddr) != 0)) {
		_futex_spin_unlock_irqrestore(s, &flags);
		return -EFAULT;
	}

	if (val == oldval && unlikely(put_user(newval, uaddr) != 0)) {
		_futex_spin_unlock_irqrestore(s, &flags);
		return -EFAULT;
	}

	*uval = val;
	_futex_spin_unlock_irqrestore(s, &flags);

	return 0;
}

#endif /*_ASM_PARISC_FUTEX_H*/<|MERGE_RESOLUTION|>--- conflicted
+++ resolved
@@ -20,26 +20,13 @@
 static inline void
 _futex_spin_lock_irqsave(arch_spinlock_t *s, unsigned long *flags)
 {
-<<<<<<< HEAD
-	extern u32 lws_lock_start[];
-	long index = ((long)uaddr & 0x7f8) >> 1;
-	arch_spinlock_t *s = (arch_spinlock_t *)&lws_lock_start[index];
-	preempt_disable();
-=======
 	local_irq_save(*flags);
->>>>>>> d068eebb
 	arch_spin_lock(s);
 }
 
 static inline void
 _futex_spin_unlock_irqrestore(arch_spinlock_t *s, unsigned long *flags)
 {
-<<<<<<< HEAD
-	extern u32 lws_lock_start[];
-	long index = ((long)uaddr & 0x7f8) >> 1;
-	arch_spinlock_t *s = (arch_spinlock_t *)&lws_lock_start[index];
-=======
->>>>>>> d068eebb
 	arch_spin_unlock(s);
 	local_irq_restore(*flags);
 }

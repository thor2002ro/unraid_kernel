--- conflicted
+++ resolved
@@ -5,11 +5,7 @@
 #
 
 config NDS32
-<<<<<<< HEAD
-        def_bool y
-=======
 	def_bool y
->>>>>>> 0ecfebd2
 	select ARCH_32BIT_OFF_T
 	select ARCH_HAS_SYNC_DMA_FOR_CPU
 	select ARCH_HAS_SYNC_DMA_FOR_DEVICE

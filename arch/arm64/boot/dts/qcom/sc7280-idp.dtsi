// SPDX-License-Identifier: BSD-3-Clause
/*
 * sc7280 IDP board device tree source (common between SKU1 and SKU2)
 *
 * Copyright (c) 2021, The Linux Foundation. All rights reserved.
 */

#include <dt-bindings/iio/qcom,spmi-adc7-pmk8350.h>
#include <dt-bindings/input/linux-event-codes.h>
#include "sc7280.dtsi"
#include "pm7325.dtsi"
#include "pm8350c.dtsi"
#include "pmk8350.dtsi"

#include "sc7280-chrome-common.dtsi"

/ {
	aliases {
		bluetooth0 = &bluetooth;
		serial1 = &uart7;
	};

	max98360a: audio-codec-0 {
		compatible = "maxim,max98360a";
		pinctrl-names = "default";
		pinctrl-0 = <&amp_en>;
		sdmode-gpios = <&tlmm 63 GPIO_ACTIVE_HIGH>;
		#sound-dai-cells = <0>;
	};

	wcd9385: audio-codec-1 {
		compatible = "qcom,wcd9385-codec";
		pinctrl-names = "default", "sleep";
		pinctrl-0 = <&wcd_reset_n>;
		pinctrl-1 = <&wcd_reset_n_sleep>;

		reset-gpios = <&tlmm 83 GPIO_ACTIVE_HIGH>;

		qcom,rx-device = <&wcd_rx>;
		qcom,tx-device = <&wcd_tx>;

		vdd-rxtx-supply = <&vreg_l18b_1p8>;
		vdd-io-supply = <&vreg_l18b_1p8>;
		vdd-buck-supply = <&vreg_l17b_1p8>;
		vdd-mic-bias-supply = <&vreg_bob>;

		qcom,micbias1-microvolt = <1800000>;
		qcom,micbias2-microvolt = <1800000>;
		qcom,micbias3-microvolt = <1800000>;
		qcom,micbias4-microvolt = <1800000>;

		qcom,mbhc-buttons-vthreshold-microvolt = <75000 150000 237000 500000 500000
							  500000 500000 500000>;
		qcom,mbhc-headset-vthreshold-microvolt = <1700000>;
		qcom,mbhc-headphone-vthreshold-microvolt = <50000>;
		#sound-dai-cells = <1>;
	};

	gpio-keys {
		compatible = "gpio-keys";
		label = "gpio-keys";

		pinctrl-names = "default";
		pinctrl-0 = <&key_vol_up_default>;

		key-volume-up {
			label = "volume_up";
			gpios = <&pm7325_gpios 6 GPIO_ACTIVE_LOW>;
			linux,input-type = <1>;
			linux,code = <KEY_VOLUMEUP>;
			gpio-key,wakeup;
			debounce-interval = <15>;
			linux,can-disable;
		};
	};

	nvme_3v3_regulator: nvme-3v3-regulator {
		compatible = "regulator-fixed";
		regulator-name = "VLDO_3V3";

		regulator-min-microvolt = <3300000>;
		regulator-max-microvolt = <3300000>;

		enable-active-high;
		pinctrl-names = "default";
		pinctrl-0 = <&nvme_pwren>;
	};

	sound: sound {
		compatible = "google,sc7280-herobrine";
		model = "sc7280-wcd938x-max98360a-1mic";

		audio-routing =
			"IN1_HPHL", "HPHL_OUT",
			"IN2_HPHR", "HPHR_OUT",
			"AMIC1", "MIC BIAS1",
			"AMIC2", "MIC BIAS2",
			"VA DMIC0", "MIC BIAS3",
			"VA DMIC1", "MIC BIAS3",
			"VA DMIC2", "MIC BIAS1",
			"VA DMIC3", "MIC BIAS1",
			"TX SWR_ADC0", "ADC1_OUTPUT",
			"TX SWR_ADC1", "ADC2_OUTPUT",
			"TX SWR_ADC2", "ADC3_OUTPUT",
			"TX SWR_DMIC0", "DMIC1_OUTPUT",
			"TX SWR_DMIC1", "DMIC2_OUTPUT",
			"TX SWR_DMIC2", "DMIC3_OUTPUT",
			"TX SWR_DMIC3", "DMIC4_OUTPUT",
			"TX SWR_DMIC4", "DMIC5_OUTPUT",
			"TX SWR_DMIC5", "DMIC6_OUTPUT",
			"TX SWR_DMIC6", "DMIC7_OUTPUT",
			"TX SWR_DMIC7", "DMIC8_OUTPUT";

		qcom,msm-mbhc-hphl-swh = <1>;
		qcom,msm-mbhc-gnd-swh = <1>;

		#address-cells = <1>;
		#size-cells = <0>;
		#sound-dai-cells = <0>;

		dai-link@0 {
			link-name = "MAX98360A";
			reg = <0>;

			cpu {
				sound-dai = <&lpass_cpu MI2S_SECONDARY>;
			};

			codec {
				sound-dai = <&max98360a>;
			};
		};

		dai-link@1 {
			link-name = "DisplayPort";
			reg = <1>;

			cpu {
				sound-dai = <&lpass_cpu LPASS_DP_RX>;
			};

			codec {
				sound-dai = <&mdss_dp>;
			};
		};

		dai-link@2 {
			link-name = "WCD9385 Playback";
			reg = <2>;

			cpu {
				sound-dai = <&lpass_cpu LPASS_CDC_DMA_RX0>;
			};

			codec {
				sound-dai = <&wcd9385 0>, <&swr0 0>, <&lpass_rx_macro 0>;
			};
		};

		dai-link@3 {
			link-name = "WCD9385 Capture";
			reg = <3>;

			cpu {
				sound-dai = <&lpass_cpu LPASS_CDC_DMA_TX3>;
			};

			codec {
				sound-dai = <&wcd9385 1>, <&swr1 0>, <&lpass_tx_macro 0>;
			};
		};

		dai-link@4 {
			link-name = "DMIC";
			reg = <4>;

			cpu {
				sound-dai = <&lpass_cpu LPASS_CDC_DMA_VA_TX0>;
			};

			codec {
				sound-dai = <&lpass_va_macro 0>;
			};
		};
	};
};

&apps_rsc {
	pm7325-regulators {
		compatible = "qcom,pm7325-rpmh-regulators";
		qcom,pmic-id = "b";

		vreg_s1b_1p8: smps1 {
			regulator-min-microvolt = <1856000>;
			regulator-max-microvolt = <2040000>;
		};

		vreg_s7b_0p9: smps7 {
			regulator-min-microvolt = <535000>;
			regulator-max-microvolt = <1120000>;
		};

		vreg_s8b_1p2: smps8 {
			regulator-min-microvolt = <1256000>;
			regulator-max-microvolt = <1500000>;
		};

		vreg_l1b_0p8: ldo1 {
			regulator-min-microvolt = <825000>;
			regulator-max-microvolt = <925000>;
		};

		vreg_l2b_3p0: ldo2 {
			regulator-min-microvolt = <2700000>;
			regulator-max-microvolt = <3544000>;
		};

		vreg_l6b_1p2: ldo6 {
			regulator-min-microvolt = <1140000>;
			regulator-max-microvolt = <1260000>;
		};

		vreg_l7b_2p9: ldo7 {
			regulator-min-microvolt = <2960000>;
			regulator-max-microvolt = <2960000>;
		};

		vreg_l8b_0p9: ldo8 {
			regulator-min-microvolt = <870000>;
			regulator-max-microvolt = <970000>;
		};

		vreg_l9b_1p2: ldo9 {
			regulator-min-microvolt = <1080000>;
			regulator-max-microvolt = <1304000>;
		};

		vreg_l11b_1p7: ldo11 {
			regulator-min-microvolt = <1504000>;
			regulator-max-microvolt = <2000000>;
		};

		vreg_l12b_0p8: ldo12 {
			regulator-min-microvolt = <751000>;
			regulator-max-microvolt = <824000>;
		};

		vreg_l13b_0p8: ldo13 {
			regulator-min-microvolt = <530000>;
			regulator-max-microvolt = <824000>;
		};

		vreg_l14b_1p2: ldo14 {
			regulator-min-microvolt = <1080000>;
			regulator-max-microvolt = <1304000>;
		};

		vreg_l15b_0p8: ldo15 {
			regulator-min-microvolt = <765000>;
			regulator-max-microvolt = <1020000>;
		};

		vreg_l16b_1p2: ldo16 {
			regulator-min-microvolt = <1100000>;
			regulator-max-microvolt = <1300000>;
		};

		vreg_l17b_1p8: ldo17 {
			regulator-min-microvolt = <1700000>;
			regulator-max-microvolt = <1900000>;
		};

		vreg_l18b_1p8: ldo18 {
			regulator-min-microvolt = <1800000>;
			regulator-max-microvolt = <2000000>;
		};

		vreg_l19b_1p8: ldo19 {
			regulator-min-microvolt = <1800000>;
			regulator-max-microvolt = <1800000>;
		};
	};

	pm8350c-regulators {
		compatible = "qcom,pm8350c-rpmh-regulators";
		qcom,pmic-id = "c";

		vreg_s1c_2p2: smps1 {
			regulator-min-microvolt = <2190000>;
			regulator-max-microvolt = <2210000>;
		};

		vreg_s9c_1p0: smps9 {
			regulator-min-microvolt = <1010000>;
			regulator-max-microvolt = <1170000>;
		};

		vreg_l1c_1p8: ldo1 {
			regulator-min-microvolt = <1800000>;
			regulator-max-microvolt = <1980000>;
		};

		vreg_l2c_1p8: ldo2 {
			regulator-min-microvolt = <1620000>;
			regulator-max-microvolt = <1980000>;
		};

		vreg_l3c_3p0: ldo3 {
			regulator-min-microvolt = <2800000>;
			regulator-max-microvolt = <3540000>;
		};

		vreg_l4c_1p8: ldo4 {
			regulator-min-microvolt = <1620000>;
			regulator-max-microvolt = <3300000>;
		};

		vreg_l5c_1p8: ldo5 {
			regulator-min-microvolt = <1620000>;
			regulator-max-microvolt = <3300000>;
		};

		vreg_l6c_2p9: ldo6 {
			regulator-min-microvolt = <1800000>;
			regulator-max-microvolt = <2950000>;
		};

		vreg_l7c_3p0: ldo7 {
			regulator-min-microvolt = <3000000>;
			regulator-max-microvolt = <3544000>;
		};

		vreg_l8c_1p8: ldo8 {
			regulator-min-microvolt = <1620000>;
			regulator-max-microvolt = <2000000>;
		};

		vreg_l9c_2p9: ldo9 {
			regulator-min-microvolt = <2960000>;
			regulator-max-microvolt = <2960000>;
		};

		vreg_l10c_0p8: ldo10 {
			regulator-min-microvolt = <720000>;
			regulator-max-microvolt = <1050000>;
		};

		vreg_l11c_2p8: ldo11 {
			regulator-min-microvolt = <2800000>;
			regulator-max-microvolt = <3544000>;
		};

		vreg_l12c_1p8: ldo12 {
			regulator-min-microvolt = <1650000>;
			regulator-max-microvolt = <2000000>;
		};

		vreg_l13c_3p0: ldo13 {
			regulator-min-microvolt = <2700000>;
			regulator-max-microvolt = <3544000>;
		};

		vreg_bob: bob {
			regulator-min-microvolt = <3008000>;
			regulator-max-microvolt = <3960000>;
		};
	};
};

&gpi_dma0 {
	status = "okay";
};

&gpi_dma1 {
	status = "okay";
};

&ipa {
	status = "okay";
	modem-init;
};

&lpass_cpu {
	status = "okay";

	pinctrl-names = "default";
	pinctrl-0 = <&mi2s1_data0>, <&mi2s1_sclk>, <&mi2s1_ws>;

	dai-link@1 {
		reg = <MI2S_SECONDARY>;
		qcom,playback-sd-lines = <0>;
	};

	dai-link@5 {
		reg = <LPASS_DP_RX>;
	};

	dai-link@6 {
		reg = <LPASS_CDC_DMA_RX0>;
	};

	dai-link@19 {
		reg = <LPASS_CDC_DMA_TX3>;
	};

	dai-link@25 {
		reg = <LPASS_CDC_DMA_VA_TX0>;
	};
};

&lpass_rx_macro {
	status = "okay";
};

&lpass_tx_macro {
	status = "okay";
};

&lpass_va_macro {
	status = "okay";
	vdd-micb-supply = <&vreg_bob>;
};

&pcie1 {
	status = "okay";
	perst-gpios = <&tlmm 2 GPIO_ACTIVE_LOW>;

	vddpe-3v3-supply = <&nvme_3v3_regulator>;

	pinctrl-names = "default";
	pinctrl-0 = <&pcie1_reset_n>, <&pcie1_wake_n>;
};

&pcie1_phy {
	status = "okay";

	vdda-phy-supply = <&vreg_l10c_0p8>;
	vdda-pll-supply = <&vreg_l6b_1p2>;
};

&pmk8350_vadc {
	pmk8350-die-temp@3 {
		reg = <PMK8350_ADC7_DIE_TEMP>;
		label = "pmk8350_die_temp";
		qcom,pre-scaling = <1 1>;
	};
};

&qfprom {
	vcc-supply = <&vreg_l1c_1p8>;
};

&qupv3_id_0 {
	status = "okay";
};

&qupv3_id_1 {
	status = "okay";
};

&sdhc_1 {
	status = "okay";

	non-removable;
	no-sd;
	no-sdio;

	vmmc-supply = <&vreg_l7b_2p9>;
	vqmmc-supply = <&vreg_l19b_1p8>;
};

&sdhc_2 {
	status = "okay";

	pinctrl-0 = <&sdc2_clk>, <&sdc2_cmd>, <&sdc2_data>, <&sd_cd>;
	pinctrl-1 = <&sdc2_clk_sleep>, <&sdc2_cmd_sleep>, <&sdc2_data_sleep>, <&sd_cd>;

	vmmc-supply = <&vreg_l9c_2p9>;
	vqmmc-supply = <&vreg_l6c_2p9>;

	cd-gpios = <&tlmm 91 GPIO_ACTIVE_LOW>;
};

&swr0 {
	status = "okay";

	wcd_rx: codec@0,4 {
		compatible = "sdw20217010d00";
		reg = <0 4>;
		#sound-dai-cells = <1>;
		qcom,rx-port-mapping = <1 2 3 4 5>;
	};
};

&swr1 {
	status = "okay";

	wcd_tx: codec@0,3 {
		compatible = "sdw20217010d00";
		reg = <0 3>;
		#sound-dai-cells = <1>;
		qcom,tx-port-mapping = <1 2 3 4>;
	};
};

&uart5 {
	compatible = "qcom,geni-debug-uart";
	status = "okay";
};

&usb_1 {
	status = "okay";
};

&usb_1_dwc3 {
	dr_mode = "host";
};

&usb_1_hsphy {
	status = "okay";

	vdda-pll-supply = <&vreg_l10c_0p8>;
	vdda33-supply = <&vreg_l2b_3p0>;
	vdda18-supply = <&vreg_l1c_1p8>;
};

&usb_1_qmpphy {
	status = "okay";

	vdda-phy-supply = <&vreg_l6b_1p2>;
	vdda-pll-supply = <&vreg_l1b_0p8>;
};

&uart7 {
	status = "okay";

	/delete-property/interrupts;
	interrupts-extended = <&intc GIC_SPI 608 IRQ_TYPE_LEVEL_HIGH>,
				<&tlmm 31 IRQ_TYPE_EDGE_FALLING>;
	pinctrl-names = "default", "sleep";
	pinctrl-1 = <&qup_uart7_sleep_cts>, <&qup_uart7_sleep_rts>, <&qup_uart7_sleep_tx>, <&qup_uart7_sleep_rx>;

	bluetooth: bluetooth {
		compatible = "qcom,wcn6750-bt";
		pinctrl-names = "default";
		pinctrl-0 = <&bt_en>, <&sw_ctrl>;
		enable-gpios = <&tlmm 85 GPIO_ACTIVE_HIGH>;
		swctrl-gpios = <&tlmm 86 GPIO_ACTIVE_HIGH>;
		vddaon-supply = <&vreg_s7b_0p9>;
		vddbtcxmx-supply = <&vreg_s7b_0p9>;
		vddrfacmn-supply = <&vreg_s7b_0p9>;
		vddrfa0p8-supply = <&vreg_s7b_0p9>;
		vddrfa1p7-supply = <&vreg_s1b_1p8>;
		vddrfa1p2-supply = <&vreg_s8b_1p2>;
		vddrfa2p2-supply = <&vreg_s1c_2p2>;
		vddasd-supply = <&vreg_l11c_2p8>;
		max-speed = <3200000>;
	};
};

/* PINCTRL - additions to nodes defined in sc7280.dtsi */

&dp_hot_plug_det {
	bias-disable;
};

&lpass_dmic01_clk {
	drive-strength = <8>;
	bias-disable;
};

&lpass_dmic01_clk_sleep {
	drive-strength = <2>;
};

&lpass_dmic01_data {
	bias-pull-down;
};

&lpass_dmic23_clk {
	drive-strength = <8>;
	bias-disable;
};

&lpass_dmic23_clk_sleep {
	drive-strength = <2>;
};

&lpass_dmic23_data {
	bias-pull-down;
};

&lpass_rx_swr_clk {
	drive-strength = <2>;
	slew-rate = <1>;
	bias-disable;
};

&lpass_rx_swr_clk_sleep {
	bias-pull-down;
};

&lpass_rx_swr_data {
	drive-strength = <2>;
	slew-rate = <1>;
	bias-bus-hold;
};

&lpass_rx_swr_data_sleep {
	bias-pull-down;
};

&lpass_tx_swr_clk {
	drive-strength = <2>;
	slew-rate = <1>;
	bias-disable;
};

&lpass_tx_swr_clk_sleep {
	bias-pull-down;
};

&lpass_tx_swr_data {
	drive-strength = <2>;
	slew-rate = <1>;
	bias-bus-hold;
};

&mi2s1_data0 {
	drive-strength = <6>;
	bias-disable;
};

&mi2s1_sclk {
	drive-strength = <6>;
	bias-disable;
};

&mi2s1_ws {
	drive-strength = <6>;
};

&pm7325_gpios {
	key_vol_up_default: key-vol-up-state {
		pins = "gpio6";
		function = "normal";
		input-enable;
		bias-pull-up;
		power-source = <0>;
		qcom,drive-strength = <3>;
	};
};

&pcie1_clkreq_n {
	bias-pull-up;
	drive-strength = <2>;
};

&qspi_cs0 {
	bias-disable;
};

&qspi_clk {
	bias-disable;
};

&qspi_data01 {
	/* High-Z when no transfers; nice to park the lines */
	bias-pull-up;
};

&qup_uart5_tx {
	drive-strength = <2>;
	bias-disable;
};

&qup_uart5_rx {
	drive-strength = <2>;
	bias-pull-up;
};

&qup_uart7_cts {
	/*
	 * Configure a bias-bus-hold on CTS to lower power
	 * usage when Bluetooth is turned off. Bus hold will
	 * maintain a low power state regardless of whether
	 * the Bluetooth module drives the pin in either
	 * direction or leaves the pin fully unpowered.
	 */
	bias-bus-hold;
};

&qup_uart7_rts {
	/* We'll drive RTS, so no pull */
	drive-strength = <2>;
	bias-disable;
};

&qup_uart7_tx {
	/* We'll drive TX, so no pull */
	drive-strength = <2>;
	bias-disable;
};

&qup_uart7_rx {
	/*
	 * Configure a pull-up on RX. This is needed to avoid
	 * garbage data when the TX pin of the Bluetooth module is
	 * in tri-state (module powered off or not driving the
	 * signal yet).
	 */
	bias-pull-up;
};

&sdc1_clk {
	bias-disable;
	drive-strength = <16>;
};

&sdc1_cmd {
	bias-pull-up;
	drive-strength = <10>;
};

&sdc1_data {
	bias-pull-up;
	drive-strength = <10>;
};

&sdc1_rclk {
	bias-pull-down;
};

&sdc2_clk {
	bias-disable;
	drive-strength = <16>;
};

&sdc2_cmd {
	bias-pull-up;
	drive-strength = <10>;
};

&sdc2_data {
	bias-pull-up;
	drive-strength = <10>;
};

&tlmm {
	amp_en: amp-en {
		pins = "gpio63";
		bias-pull-down;
		drive-strength = <2>;
	};

	bt_en: bt-en-pins {
		pins = "gpio85";
		function = "gpio";
		output-low;
		bias-disable;
	};

	nvme_pwren: nvme-pwren-pins {
		function = "gpio";
	};

	pcie1_reset_n: pcie1-reset-n-pins {
		pins = "gpio2";
		function = "gpio";

		drive-strength = <16>;
		output-low;
		bias-disable;
	};

	pcie1_wake_n: pcie1-wake-n-pins {
		pins = "gpio3";
		function = "gpio";

		drive-strength = <2>;
		bias-pull-up;
	};

	qup_uart7_sleep_cts: qup-uart7-sleep-cts-pins {
		pins = "gpio28";
		function = "gpio";
		/*
		 * Configure a bias-bus-hold on CTS to lower power
		 * usage when Bluetooth is turned off. Bus hold will
		 * maintain a low power state regardless of whether
		 * the Bluetooth module drives the pin in either
		 * direction or leaves the pin fully unpowered.
		 */
		bias-bus-hold;
	};

	qup_uart7_sleep_rts: qup-uart7-sleep-rts-pins {
		pins = "gpio29";
		function = "gpio";
		/*
		 * Configure pull-down on RTS. As RTS is active low
		 * signal, pull it low to indicate the BT SoC that it
		 * can wakeup the system anytime from suspend state by
		 * pulling RX low (by sending wakeup bytes).
		 */
		bias-pull-down;
	};

	qup_uart7_sleep_tx: qup-uart7-sleep-tx-pins {
		pins = "gpio30";
		function = "gpio";
		/*
		 * Configure pull-up on TX when it isn't actively driven
		 * to prevent BT SoC from receiving garbage during sleep.
		 */
		bias-pull-up;
	};

	qup_uart7_sleep_rx: qup-uart7-sleep-rx-pins {
		pins = "gpio31";
		function = "gpio";
		/*
		 * Configure a pull-up on RX. This is needed to avoid
		 * garbage data when the TX pin of the Bluetooth module
		 * is floating which may cause spurious wakeups.
		 */
		bias-pull-up;
	};

	sd_cd: sd-cd-pins {
		pins = "gpio91";
		function = "gpio";
		bias-pull-up;
	};

	sw_ctrl: sw-ctrl-pins {
		pins = "gpio86";
		function = "gpio";
		bias-pull-down;
	};
<<<<<<< HEAD
=======

	wcd_reset_n: wcd-reset-n {
		pins = "gpio83";
		function = "gpio";
		drive-strength = <8>;
	};

	wcd_reset_n_sleep: wcd-reset-n-sleep {
		pins = "gpio83";
		function = "gpio";
		drive-strength = <8>;
		bias-disable;
	};
>>>>>>> 7365df19
};<|MERGE_RESOLUTION|>--- conflicted
+++ resolved
@@ -838,8 +838,6 @@
 		function = "gpio";
 		bias-pull-down;
 	};
-<<<<<<< HEAD
-=======
 
 	wcd_reset_n: wcd-reset-n {
 		pins = "gpio83";
@@ -853,5 +851,4 @@
 		drive-strength = <8>;
 		bias-disable;
 	};
->>>>>>> 7365df19
 };
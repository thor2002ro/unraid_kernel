// SPDX-License-Identifier: BSD-3-Clause
/*
 * sc7280 IDP board device tree source
 *
 * Copyright (c) 2021, The Linux Foundation. All rights reserved.
 */

/dts-v1/;

#include <dt-bindings/iio/qcom,spmi-adc7-pmr735a.h>
#include "sc7280-idp.dtsi"
#include "pmr735a.dtsi"

/ {
	model = "Qualcomm Technologies, Inc. sc7280 IDP SKU1 platform";
	compatible = "qcom,sc7280-idp", "google,senor", "qcom,sc7280";

	aliases {
		serial0 = &uart5;
	};

	chosen {
		stdout-path = "serial0:115200n8";
	};
};

&apps_rsc {
	pmr735a-regulators {
		compatible = "qcom,pmr735a-rpmh-regulators";
		qcom,pmic-id = "e";

		vreg_l2e_1p2: ldo2 {
			regulator-min-microvolt = <1200000>;
			regulator-max-microvolt = <1200000>;
		};

		vreg_l3e_0p9: ldo3 {
			regulator-min-microvolt = <912000>;
			regulator-max-microvolt = <1020000>;
		};

		vreg_l4e_1p7: ldo4 {
			regulator-min-microvolt = <1776000>;
			regulator-max-microvolt = <1890000>;
		};

		vreg_l5e_0p8: ldo5 {
			regulator-min-microvolt = <800000>;
			regulator-max-microvolt = <800000>;
		};

		vreg_l6e_0p8: ldo6 {
			regulator-min-microvolt = <480000>;
			regulator-max-microvolt = <904000>;
		};
	};
};

&ipa {
	status = "okay";
	modem-init;
};

<<<<<<< HEAD
&pmk8350_vadc {
	pmr735a_die_temp {
		reg = <PMR735A_ADC7_DIE_TEMP>;
		label = "pmr735a_die_temp";
		qcom,pre-scaling = <1 1>;
=======
&uart5 {
	status = "okay";
};

&usb_1 {
	status = "okay";
};

&usb_1_dwc3 {
	dr_mode = "host";
};

&usb_1_hsphy {
	status = "okay";

	vdda-pll-supply = <&vreg_l10c_0p8>;
	vdda33-supply = <&vreg_l2b_3p0>;
	vdda18-supply = <&vreg_l1c_1p8>;
};

&usb_1_qmpphy {
	status = "okay";

	vdda-phy-supply = <&vreg_l6b_1p2>;
	vdda-pll-supply = <&vreg_l1b_0p8>;
};

&usb_2 {
	status = "okay";
};

&usb_2_dwc3 {
	dr_mode = "peripheral";
};

&usb_2_hsphy {
	status = "okay";

	vdda-pll-supply = <&vreg_l10c_0p8>;
	vdda33-supply = <&vreg_l2b_3p0>;
	vdda18-supply = <&vreg_l1c_1p8>;
};

/* PINCTRL - additions to nodes defined in sc7280.dtsi */

&qup_uart5_default {
	tx {
		pins = "gpio46";
		drive-strength = <2>;
		bias-disable;
	};

	rx {
		pins = "gpio47";
		drive-strength = <2>;
		bias-pull-up;
>>>>>>> 64cd4271
	};
};<|MERGE_RESOLUTION|>--- conflicted
+++ resolved
@@ -61,13 +61,14 @@
 	modem-init;
 };
 
-<<<<<<< HEAD
 &pmk8350_vadc {
 	pmr735a_die_temp {
 		reg = <PMR735A_ADC7_DIE_TEMP>;
 		label = "pmr735a_die_temp";
 		qcom,pre-scaling = <1 1>;
-=======
+	};
+};
+
 &uart5 {
 	status = "okay";
 };
@@ -124,6 +125,5 @@
 		pins = "gpio47";
 		drive-strength = <2>;
 		bias-pull-up;
->>>>>>> 64cd4271
 	};
 };
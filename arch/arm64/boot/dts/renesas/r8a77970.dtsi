--- conflicted
+++ resolved
@@ -1121,10 +1121,7 @@
 			clock-names = "du.0";
 			power-domains = <&sysc R8A77970_PD_ALWAYS_ON>;
 			resets = <&cpg 724>;
-<<<<<<< HEAD
-=======
 			reset-names = "du.0";
->>>>>>> 721b7619
 			renesas,vsps = <&vspd0 0>;
 
 			status = "disabled";

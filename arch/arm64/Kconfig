# SPDX-License-Identifier: GPL-2.0-only
config ARM64
	def_bool y
	select ACPI_CCA_REQUIRED if ACPI
	select ACPI_GENERIC_GSI if ACPI
	select ACPI_GTDT if ACPI
	select ACPI_IORT if ACPI
	select ACPI_REDUCED_HARDWARE_ONLY if ACPI
	select ACPI_MCFG if (ACPI && PCI)
	select ACPI_SPCR_TABLE if ACPI
	select ACPI_PPTT if ACPI
<<<<<<< HEAD
	select ARCH_BINFMT_ELF_STATE
=======
	select ARCH_HAS_DEBUG_WX
>>>>>>> 165d3ee0
	select ARCH_HAS_DEBUG_VIRTUAL
	select ARCH_HAS_DEBUG_VM_PGTABLE
	select ARCH_HAS_DEVMEM_IS_ALLOWED
	select ARCH_HAS_DMA_PREP_COHERENT
	select ARCH_HAS_ACPI_TABLE_UPGRADE if ACPI
	select ARCH_HAS_FAST_MULTIPLIER
	select ARCH_HAS_FORTIFY_SOURCE
	select ARCH_HAS_GCOV_PROFILE_ALL
	select ARCH_HAS_GIGANTIC_PAGE
	select ARCH_HAS_KCOV
	select ARCH_HAS_KEEPINITRD
	select ARCH_HAS_MEMBARRIER_SYNC_CORE
	select ARCH_HAS_PTE_DEVMAP
	select ARCH_HAS_PTE_SPECIAL
	select ARCH_HAS_SETUP_DMA_OPS
	select ARCH_HAS_SET_DIRECT_MAP
	select ARCH_HAS_SET_MEMORY
	select ARCH_HAS_STRICT_KERNEL_RWX
	select ARCH_HAS_STRICT_MODULE_RWX
	select ARCH_HAS_SYNC_DMA_FOR_DEVICE
	select ARCH_HAS_SYNC_DMA_FOR_CPU
	select ARCH_HAS_SYSCALL_WRAPPER
	select ARCH_HAS_TEARDOWN_DMA_OPS if IOMMU_SUPPORT
	select ARCH_HAS_TICK_BROADCAST if GENERIC_CLOCKEVENTS_BROADCAST
	select ARCH_HAVE_ELF_PROT
	select ARCH_HAVE_NMI_SAFE_CMPXCHG
	select ARCH_INLINE_READ_LOCK if !PREEMPTION
	select ARCH_INLINE_READ_LOCK_BH if !PREEMPTION
	select ARCH_INLINE_READ_LOCK_IRQ if !PREEMPTION
	select ARCH_INLINE_READ_LOCK_IRQSAVE if !PREEMPTION
	select ARCH_INLINE_READ_UNLOCK if !PREEMPTION
	select ARCH_INLINE_READ_UNLOCK_BH if !PREEMPTION
	select ARCH_INLINE_READ_UNLOCK_IRQ if !PREEMPTION
	select ARCH_INLINE_READ_UNLOCK_IRQRESTORE if !PREEMPTION
	select ARCH_INLINE_WRITE_LOCK if !PREEMPTION
	select ARCH_INLINE_WRITE_LOCK_BH if !PREEMPTION
	select ARCH_INLINE_WRITE_LOCK_IRQ if !PREEMPTION
	select ARCH_INLINE_WRITE_LOCK_IRQSAVE if !PREEMPTION
	select ARCH_INLINE_WRITE_UNLOCK if !PREEMPTION
	select ARCH_INLINE_WRITE_UNLOCK_BH if !PREEMPTION
	select ARCH_INLINE_WRITE_UNLOCK_IRQ if !PREEMPTION
	select ARCH_INLINE_WRITE_UNLOCK_IRQRESTORE if !PREEMPTION
	select ARCH_INLINE_SPIN_TRYLOCK if !PREEMPTION
	select ARCH_INLINE_SPIN_TRYLOCK_BH if !PREEMPTION
	select ARCH_INLINE_SPIN_LOCK if !PREEMPTION
	select ARCH_INLINE_SPIN_LOCK_BH if !PREEMPTION
	select ARCH_INLINE_SPIN_LOCK_IRQ if !PREEMPTION
	select ARCH_INLINE_SPIN_LOCK_IRQSAVE if !PREEMPTION
	select ARCH_INLINE_SPIN_UNLOCK if !PREEMPTION
	select ARCH_INLINE_SPIN_UNLOCK_BH if !PREEMPTION
	select ARCH_INLINE_SPIN_UNLOCK_IRQ if !PREEMPTION
	select ARCH_INLINE_SPIN_UNLOCK_IRQRESTORE if !PREEMPTION
	select ARCH_KEEP_MEMBLOCK
	select ARCH_USE_CMPXCHG_LOCKREF
	select ARCH_USE_GNU_PROPERTY
	select ARCH_USE_QUEUED_RWLOCKS
	select ARCH_USE_QUEUED_SPINLOCKS
	select ARCH_SUPPORTS_MEMORY_FAILURE
	select ARCH_SUPPORTS_ATOMIC_RMW
	select ARCH_SUPPORTS_INT128 if CC_HAS_INT128 && (GCC_VERSION >= 50000 || CC_IS_CLANG)
	select ARCH_SUPPORTS_NUMA_BALANCING
	select ARCH_WANT_COMPAT_IPC_PARSE_VERSION if COMPAT
	select ARCH_WANT_DEFAULT_BPF_JIT
	select ARCH_WANT_DEFAULT_TOPDOWN_MMAP_LAYOUT
	select ARCH_WANT_FRAME_POINTERS
	select ARCH_WANT_HUGE_PMD_SHARE if ARM64_4K_PAGES || (ARM64_16K_PAGES && !ARM64_VA_BITS_36)
	select ARCH_HAS_UBSAN_SANITIZE_ALL
	select ARM_AMBA
	select ARM_ARCH_TIMER
	select ARM_GIC
	select AUDIT_ARCH_COMPAT_GENERIC
	select ARM_GIC_V2M if PCI
	select ARM_GIC_V3
	select ARM_GIC_V3_ITS if PCI
	select ARM_PSCI_FW
	select BUILDTIME_TABLE_SORT
	select CLONE_BACKWARDS
	select COMMON_CLK
	select CPU_PM if (SUSPEND || CPU_IDLE)
	select CRC32
	select DCACHE_WORD_ACCESS
	select DMA_DIRECT_REMAP
	select EDAC_SUPPORT
	select FRAME_POINTER
	select GENERIC_ALLOCATOR
	select GENERIC_ARCH_TOPOLOGY
	select GENERIC_CLOCKEVENTS
	select GENERIC_CLOCKEVENTS_BROADCAST
	select GENERIC_CPU_AUTOPROBE
	select GENERIC_CPU_VULNERABILITIES
	select GENERIC_EARLY_IOREMAP
	select GENERIC_IDLE_POLL_SETUP
	select GENERIC_IRQ_MULTI_HANDLER
	select GENERIC_IRQ_PROBE
	select GENERIC_IRQ_SHOW
	select GENERIC_IRQ_SHOW_LEVEL
	select GENERIC_PCI_IOMAP
	select GENERIC_PTDUMP
	select GENERIC_SCHED_CLOCK
	select GENERIC_SMP_IDLE_THREAD
	select GENERIC_STRNCPY_FROM_USER
	select GENERIC_STRNLEN_USER
	select GENERIC_TIME_VSYSCALL
	select GENERIC_GETTIMEOFDAY
	select HANDLE_DOMAIN_IRQ
	select HARDIRQS_SW_RESEND
	select HAVE_PCI
	select HAVE_ACPI_APEI if (ACPI && EFI)
	select HAVE_ALIGNED_STRUCT_PAGE if SLUB
	select HAVE_ARCH_AUDITSYSCALL
	select HAVE_ARCH_BITREVERSE
	select HAVE_ARCH_COMPILER_H
	select HAVE_ARCH_HUGE_VMAP
	select HAVE_ARCH_JUMP_LABEL
	select HAVE_ARCH_JUMP_LABEL_RELATIVE
	select HAVE_ARCH_KASAN if !(ARM64_16K_PAGES && ARM64_VA_BITS_48)
	select HAVE_ARCH_KASAN_SW_TAGS if HAVE_ARCH_KASAN
	select HAVE_ARCH_KGDB
	select HAVE_ARCH_MMAP_RND_BITS
	select HAVE_ARCH_MMAP_RND_COMPAT_BITS if COMPAT
	select HAVE_ARCH_PREL32_RELOCATIONS
	select HAVE_ARCH_SECCOMP_FILTER
	select HAVE_ARCH_STACKLEAK
	select HAVE_ARCH_THREAD_STRUCT_WHITELIST
	select HAVE_ARCH_TRACEHOOK
	select HAVE_ARCH_TRANSPARENT_HUGEPAGE
	select HAVE_ARCH_VMAP_STACK
	select HAVE_ARM_SMCCC
	select HAVE_ASM_MODVERSIONS
	select HAVE_EBPF_JIT
	select HAVE_C_RECORDMCOUNT
	select HAVE_CMPXCHG_DOUBLE
	select HAVE_CMPXCHG_LOCAL
	select HAVE_CONTEXT_TRACKING
	select HAVE_COPY_THREAD_TLS
	select HAVE_DEBUG_BUGVERBOSE
	select HAVE_DEBUG_KMEMLEAK
	select HAVE_DMA_CONTIGUOUS
	select HAVE_DYNAMIC_FTRACE
	select HAVE_DYNAMIC_FTRACE_WITH_REGS \
		if $(cc-option,-fpatchable-function-entry=2)
	select HAVE_EFFICIENT_UNALIGNED_ACCESS
	select HAVE_FAST_GUP
	select HAVE_FTRACE_MCOUNT_RECORD
	select HAVE_FUNCTION_TRACER
	select HAVE_FUNCTION_ERROR_INJECTION
	select HAVE_FUNCTION_GRAPH_TRACER
	select HAVE_GCC_PLUGINS
	select HAVE_HW_BREAKPOINT if PERF_EVENTS
	select HAVE_IRQ_TIME_ACCOUNTING
	select HAVE_NMI
	select HAVE_PATA_PLATFORM
	select HAVE_PERF_EVENTS
	select HAVE_PERF_REGS
	select HAVE_PERF_USER_STACK_DUMP
	select HAVE_REGS_AND_STACK_ACCESS_API
	select HAVE_FUNCTION_ARG_ACCESS_API
	select HAVE_FUTEX_CMPXCHG if FUTEX
	select MMU_GATHER_RCU_TABLE_FREE
	select HAVE_RSEQ
	select HAVE_STACKPROTECTOR
	select HAVE_SYSCALL_TRACEPOINTS
	select HAVE_KPROBES
	select HAVE_KRETPROBES
	select HAVE_GENERIC_VDSO
	select IOMMU_DMA if IOMMU_SUPPORT
	select IRQ_DOMAIN
	select IRQ_FORCED_THREADING
	select MODULES_USE_ELF_RELA
	select NEED_DMA_MAP_STATE
	select NEED_SG_DMA_LENGTH
	select OF
	select OF_EARLY_FLATTREE
	select PCI_DOMAINS_GENERIC if PCI
	select PCI_ECAM if (ACPI && PCI)
	select PCI_SYSCALL if PCI
	select POWER_RESET
	select POWER_SUPPLY
	select SPARSE_IRQ
	select SWIOTLB
	select SYSCTL_EXCEPTION_TRACE
	select THREAD_INFO_IN_TASK
	help
	  ARM 64-bit (AArch64) Linux support.

config 64BIT
	def_bool y

config MMU
	def_bool y

config ARM64_PAGE_SHIFT
	int
	default 16 if ARM64_64K_PAGES
	default 14 if ARM64_16K_PAGES
	default 12

config ARM64_CONT_SHIFT
	int
	default 5 if ARM64_64K_PAGES
	default 7 if ARM64_16K_PAGES
	default 4

config ARCH_MMAP_RND_BITS_MIN
       default 14 if ARM64_64K_PAGES
       default 16 if ARM64_16K_PAGES
       default 18

# max bits determined by the following formula:
#  VA_BITS - PAGE_SHIFT - 3
config ARCH_MMAP_RND_BITS_MAX
       default 19 if ARM64_VA_BITS=36
       default 24 if ARM64_VA_BITS=39
       default 27 if ARM64_VA_BITS=42
       default 30 if ARM64_VA_BITS=47
       default 29 if ARM64_VA_BITS=48 && ARM64_64K_PAGES
       default 31 if ARM64_VA_BITS=48 && ARM64_16K_PAGES
       default 33 if ARM64_VA_BITS=48
       default 14 if ARM64_64K_PAGES
       default 16 if ARM64_16K_PAGES
       default 18

config ARCH_MMAP_RND_COMPAT_BITS_MIN
       default 7 if ARM64_64K_PAGES
       default 9 if ARM64_16K_PAGES
       default 11

config ARCH_MMAP_RND_COMPAT_BITS_MAX
       default 16

config NO_IOPORT_MAP
	def_bool y if !PCI

config STACKTRACE_SUPPORT
	def_bool y

config ILLEGAL_POINTER_VALUE
	hex
	default 0xdead000000000000

config LOCKDEP_SUPPORT
	def_bool y

config TRACE_IRQFLAGS_SUPPORT
	def_bool y

config GENERIC_BUG
	def_bool y
	depends on BUG

config GENERIC_BUG_RELATIVE_POINTERS
	def_bool y
	depends on GENERIC_BUG

config GENERIC_HWEIGHT
	def_bool y

config GENERIC_CSUM
        def_bool y

config GENERIC_CALIBRATE_DELAY
	def_bool y

config ZONE_DMA
	bool "Support DMA zone" if EXPERT
	default y

config ZONE_DMA32
	bool "Support DMA32 zone" if EXPERT
	default y

config ARCH_ENABLE_MEMORY_HOTPLUG
	def_bool y

config ARCH_ENABLE_MEMORY_HOTREMOVE
	def_bool y

config SMP
	def_bool y

config KERNEL_MODE_NEON
	def_bool y

config FIX_EARLYCON_MEM
	def_bool y

config PGTABLE_LEVELS
	int
	default 2 if ARM64_16K_PAGES && ARM64_VA_BITS_36
	default 2 if ARM64_64K_PAGES && ARM64_VA_BITS_42
	default 3 if ARM64_64K_PAGES && (ARM64_VA_BITS_48 || ARM64_VA_BITS_52)
	default 3 if ARM64_4K_PAGES && ARM64_VA_BITS_39
	default 3 if ARM64_16K_PAGES && ARM64_VA_BITS_47
	default 4 if !ARM64_64K_PAGES && ARM64_VA_BITS_48

config ARCH_SUPPORTS_UPROBES
	def_bool y

config ARCH_PROC_KCORE_TEXT
	def_bool y

config BROKEN_GAS_INST
	def_bool !$(as-instr,1:\n.inst 0\n.rept . - 1b\n\nnop\n.endr\n)

config KASAN_SHADOW_OFFSET
	hex
	depends on KASAN
	default 0xdfffa00000000000 if (ARM64_VA_BITS_48 || ARM64_VA_BITS_52) && !KASAN_SW_TAGS
	default 0xdfffd00000000000 if ARM64_VA_BITS_47 && !KASAN_SW_TAGS
	default 0xdffffe8000000000 if ARM64_VA_BITS_42 && !KASAN_SW_TAGS
	default 0xdfffffd000000000 if ARM64_VA_BITS_39 && !KASAN_SW_TAGS
	default 0xdffffffa00000000 if ARM64_VA_BITS_36 && !KASAN_SW_TAGS
	default 0xefff900000000000 if (ARM64_VA_BITS_48 || ARM64_VA_BITS_52) && KASAN_SW_TAGS
	default 0xefffc80000000000 if ARM64_VA_BITS_47 && KASAN_SW_TAGS
	default 0xeffffe4000000000 if ARM64_VA_BITS_42 && KASAN_SW_TAGS
	default 0xefffffc800000000 if ARM64_VA_BITS_39 && KASAN_SW_TAGS
	default 0xeffffff900000000 if ARM64_VA_BITS_36 && KASAN_SW_TAGS
	default 0xffffffffffffffff

source "arch/arm64/Kconfig.platforms"

menu "Kernel Features"

menu "ARM errata workarounds via the alternatives framework"

config ARM64_WORKAROUND_CLEAN_CACHE
	bool

config ARM64_ERRATUM_826319
	bool "Cortex-A53: 826319: System might deadlock if a write cannot complete until read data is accepted"
	default y
	select ARM64_WORKAROUND_CLEAN_CACHE
	help
	  This option adds an alternative code sequence to work around ARM
	  erratum 826319 on Cortex-A53 parts up to r0p2 with an AMBA 4 ACE or
	  AXI master interface and an L2 cache.

	  If a Cortex-A53 uses an AMBA AXI4 ACE interface to other processors
	  and is unable to accept a certain write via this interface, it will
	  not progress on read data presented on the read data channel and the
	  system can deadlock.

	  The workaround promotes data cache clean instructions to
	  data cache clean-and-invalidate.
	  Please note that this does not necessarily enable the workaround,
	  as it depends on the alternative framework, which will only patch
	  the kernel if an affected CPU is detected.

	  If unsure, say Y.

config ARM64_ERRATUM_827319
	bool "Cortex-A53: 827319: Data cache clean instructions might cause overlapping transactions to the interconnect"
	default y
	select ARM64_WORKAROUND_CLEAN_CACHE
	help
	  This option adds an alternative code sequence to work around ARM
	  erratum 827319 on Cortex-A53 parts up to r0p2 with an AMBA 5 CHI
	  master interface and an L2 cache.

	  Under certain conditions this erratum can cause a clean line eviction
	  to occur at the same time as another transaction to the same address
	  on the AMBA 5 CHI interface, which can cause data corruption if the
	  interconnect reorders the two transactions.

	  The workaround promotes data cache clean instructions to
	  data cache clean-and-invalidate.
	  Please note that this does not necessarily enable the workaround,
	  as it depends on the alternative framework, which will only patch
	  the kernel if an affected CPU is detected.

	  If unsure, say Y.

config ARM64_ERRATUM_824069
	bool "Cortex-A53: 824069: Cache line might not be marked as clean after a CleanShared snoop"
	default y
	select ARM64_WORKAROUND_CLEAN_CACHE
	help
	  This option adds an alternative code sequence to work around ARM
	  erratum 824069 on Cortex-A53 parts up to r0p2 when it is connected
	  to a coherent interconnect.

	  If a Cortex-A53 processor is executing a store or prefetch for
	  write instruction at the same time as a processor in another
	  cluster is executing a cache maintenance operation to the same
	  address, then this erratum might cause a clean cache line to be
	  incorrectly marked as dirty.

	  The workaround promotes data cache clean instructions to
	  data cache clean-and-invalidate.
	  Please note that this option does not necessarily enable the
	  workaround, as it depends on the alternative framework, which will
	  only patch the kernel if an affected CPU is detected.

	  If unsure, say Y.

config ARM64_ERRATUM_819472
	bool "Cortex-A53: 819472: Store exclusive instructions might cause data corruption"
	default y
	select ARM64_WORKAROUND_CLEAN_CACHE
	help
	  This option adds an alternative code sequence to work around ARM
	  erratum 819472 on Cortex-A53 parts up to r0p1 with an L2 cache
	  present when it is connected to a coherent interconnect.

	  If the processor is executing a load and store exclusive sequence at
	  the same time as a processor in another cluster is executing a cache
	  maintenance operation to the same address, then this erratum might
	  cause data corruption.

	  The workaround promotes data cache clean instructions to
	  data cache clean-and-invalidate.
	  Please note that this does not necessarily enable the workaround,
	  as it depends on the alternative framework, which will only patch
	  the kernel if an affected CPU is detected.

	  If unsure, say Y.

config ARM64_ERRATUM_832075
	bool "Cortex-A57: 832075: possible deadlock on mixing exclusive memory accesses with device loads"
	default y
	help
	  This option adds an alternative code sequence to work around ARM
	  erratum 832075 on Cortex-A57 parts up to r1p2.

	  Affected Cortex-A57 parts might deadlock when exclusive load/store
	  instructions to Write-Back memory are mixed with Device loads.

	  The workaround is to promote device loads to use Load-Acquire
	  semantics.
	  Please note that this does not necessarily enable the workaround,
	  as it depends on the alternative framework, which will only patch
	  the kernel if an affected CPU is detected.

	  If unsure, say Y.

config ARM64_ERRATUM_834220
	bool "Cortex-A57: 834220: Stage 2 translation fault might be incorrectly reported in presence of a Stage 1 fault"
	depends on KVM
	default y
	help
	  This option adds an alternative code sequence to work around ARM
	  erratum 834220 on Cortex-A57 parts up to r1p2.

	  Affected Cortex-A57 parts might report a Stage 2 translation
	  fault as the result of a Stage 1 fault for load crossing a
	  page boundary when there is a permission or device memory
	  alignment fault at Stage 1 and a translation fault at Stage 2.

	  The workaround is to verify that the Stage 1 translation
	  doesn't generate a fault before handling the Stage 2 fault.
	  Please note that this does not necessarily enable the workaround,
	  as it depends on the alternative framework, which will only patch
	  the kernel if an affected CPU is detected.

	  If unsure, say Y.

config ARM64_ERRATUM_845719
	bool "Cortex-A53: 845719: a load might read incorrect data"
	depends on COMPAT
	default y
	help
	  This option adds an alternative code sequence to work around ARM
	  erratum 845719 on Cortex-A53 parts up to r0p4.

	  When running a compat (AArch32) userspace on an affected Cortex-A53
	  part, a load at EL0 from a virtual address that matches the bottom 32
	  bits of the virtual address used by a recent load at (AArch64) EL1
	  might return incorrect data.

	  The workaround is to write the contextidr_el1 register on exception
	  return to a 32-bit task.
	  Please note that this does not necessarily enable the workaround,
	  as it depends on the alternative framework, which will only patch
	  the kernel if an affected CPU is detected.

	  If unsure, say Y.

config ARM64_ERRATUM_843419
	bool "Cortex-A53: 843419: A load or store might access an incorrect address"
	default y
	select ARM64_MODULE_PLTS if MODULES
	help
	  This option links the kernel with '--fix-cortex-a53-843419' and
	  enables PLT support to replace certain ADRP instructions, which can
	  cause subsequent memory accesses to use an incorrect address on
	  Cortex-A53 parts up to r0p4.

	  If unsure, say Y.

config ARM64_ERRATUM_1024718
	bool "Cortex-A55: 1024718: Update of DBM/AP bits without break before make might result in incorrect update"
	default y
	help
	  This option adds a workaround for ARM Cortex-A55 Erratum 1024718.

	  Affected Cortex-A55 cores (r0p0, r0p1, r1p0) could cause incorrect
	  update of the hardware dirty bit when the DBM/AP bits are updated
	  without a break-before-make. The workaround is to disable the usage
	  of hardware DBM locally on the affected cores. CPUs not affected by
	  this erratum will continue to use the feature.

	  If unsure, say Y.

config ARM64_ERRATUM_1418040
	bool "Cortex-A76/Neoverse-N1: MRC read following MRRC read of specific Generic Timer in AArch32 might give incorrect result"
	default y
	depends on COMPAT
	help
	  This option adds a workaround for ARM Cortex-A76/Neoverse-N1
	  errata 1188873 and 1418040.

	  Affected Cortex-A76/Neoverse-N1 cores (r0p0 to r3p1) could
	  cause register corruption when accessing the timer registers
	  from AArch32 userspace.

	  If unsure, say Y.

config ARM64_WORKAROUND_SPECULATIVE_AT_VHE
	bool

config ARM64_ERRATUM_1165522
	bool "Cortex-A76: Speculative AT instruction using out-of-context translation regime could cause subsequent request to generate an incorrect translation"
	default y
	select ARM64_WORKAROUND_SPECULATIVE_AT_VHE
	help
	  This option adds a workaround for ARM Cortex-A76 erratum 1165522.

	  Affected Cortex-A76 cores (r0p0, r1p0, r2p0) could end-up with
	  corrupted TLBs by speculating an AT instruction during a guest
	  context switch.

	  If unsure, say Y.

config ARM64_ERRATUM_1530923
	bool "Cortex-A55: Speculative AT instruction using out-of-context translation regime could cause subsequent request to generate an incorrect translation"
	default y
	select ARM64_WORKAROUND_SPECULATIVE_AT_VHE
	help
	  This option adds a workaround for ARM Cortex-A55 erratum 1530923.

	  Affected Cortex-A55 cores (r0p0, r0p1, r1p0, r2p0) could end-up with
	  corrupted TLBs by speculating an AT instruction during a guest
	  context switch.

	  If unsure, say Y.

config ARM64_ERRATUM_1286807
	bool "Cortex-A76: Modification of the translation table for a virtual address might lead to read-after-read ordering violation"
	default y
	select ARM64_WORKAROUND_REPEAT_TLBI
	help
	  This option adds a workaround for ARM Cortex-A76 erratum 1286807.

	  On the affected Cortex-A76 cores (r0p0 to r3p0), if a virtual
	  address for a cacheable mapping of a location is being
	  accessed by a core while another core is remapping the virtual
	  address to a new physical page using the recommended
	  break-before-make sequence, then under very rare circumstances
	  TLBI+DSB completes before a read using the translation being
	  invalidated has been observed by other observers. The
	  workaround repeats the TLBI+DSB operation.

config ARM64_WORKAROUND_SPECULATIVE_AT_NVHE
	bool

config ARM64_ERRATUM_1319367
	bool "Cortex-A57/A72: Speculative AT instruction using out-of-context translation regime could cause subsequent request to generate an incorrect translation"
	default y
	select ARM64_WORKAROUND_SPECULATIVE_AT_NVHE
	help
	  This option adds work arounds for ARM Cortex-A57 erratum 1319537
	  and A72 erratum 1319367

	  Cortex-A57 and A72 cores could end-up with corrupted TLBs by
	  speculating an AT instruction during a guest context switch.

	  If unsure, say Y.

config ARM64_ERRATUM_1463225
	bool "Cortex-A76: Software Step might prevent interrupt recognition"
	default y
	help
	  This option adds a workaround for Arm Cortex-A76 erratum 1463225.

	  On the affected Cortex-A76 cores (r0p0 to r3p1), software stepping
	  of a system call instruction (SVC) can prevent recognition of
	  subsequent interrupts when software stepping is disabled in the
	  exception handler of the system call and either kernel debugging
	  is enabled or VHE is in use.

	  Work around the erratum by triggering a dummy step exception
	  when handling a system call from a task that is being stepped
	  in a VHE configuration of the kernel.

	  If unsure, say Y.

config ARM64_ERRATUM_1542419
	bool "Neoverse-N1: workaround mis-ordering of instruction fetches"
	default y
	help
	  This option adds a workaround for ARM Neoverse-N1 erratum
	  1542419.

	  Affected Neoverse-N1 cores could execute a stale instruction when
	  modified by another CPU. The workaround depends on a firmware
	  counterpart.

	  Workaround the issue by hiding the DIC feature from EL0. This
	  forces user-space to perform cache maintenance.

	  If unsure, say Y.

config CAVIUM_ERRATUM_22375
	bool "Cavium erratum 22375, 24313"
	default y
	help
	  Enable workaround for errata 22375 and 24313.

	  This implements two gicv3-its errata workarounds for ThunderX. Both
	  with a small impact affecting only ITS table allocation.

	    erratum 22375: only alloc 8MB table size
	    erratum 24313: ignore memory access type

	  The fixes are in ITS initialization and basically ignore memory access
	  type and table size provided by the TYPER and BASER registers.

	  If unsure, say Y.

config CAVIUM_ERRATUM_23144
	bool "Cavium erratum 23144: ITS SYNC hang on dual socket system"
	depends on NUMA
	default y
	help
	  ITS SYNC command hang for cross node io and collections/cpu mapping.

	  If unsure, say Y.

config CAVIUM_ERRATUM_23154
	bool "Cavium erratum 23154: Access to ICC_IAR1_EL1 is not sync'ed"
	default y
	help
	  The gicv3 of ThunderX requires a modified version for
	  reading the IAR status to ensure data synchronization
	  (access to icc_iar1_el1 is not sync'ed before and after).

	  If unsure, say Y.

config CAVIUM_ERRATUM_27456
	bool "Cavium erratum 27456: Broadcast TLBI instructions may cause icache corruption"
	default y
	help
	  On ThunderX T88 pass 1.x through 2.1 parts, broadcast TLBI
	  instructions may cause the icache to become corrupted if it
	  contains data for a non-current ASID.  The fix is to
	  invalidate the icache when changing the mm context.

	  If unsure, say Y.

config CAVIUM_ERRATUM_30115
	bool "Cavium erratum 30115: Guest may disable interrupts in host"
	default y
	help
	  On ThunderX T88 pass 1.x through 2.2, T81 pass 1.0 through
	  1.2, and T83 Pass 1.0, KVM guest execution may disable
	  interrupts in host. Trapping both GICv3 group-0 and group-1
	  accesses sidesteps the issue.

	  If unsure, say Y.

config CAVIUM_TX2_ERRATUM_219
	bool "Cavium ThunderX2 erratum 219: PRFM between TTBR change and ISB fails"
	default y
	help
	  On Cavium ThunderX2, a load, store or prefetch instruction between a
	  TTBR update and the corresponding context synchronizing operation can
	  cause a spurious Data Abort to be delivered to any hardware thread in
	  the CPU core.

	  Work around the issue by avoiding the problematic code sequence and
	  trapping KVM guest TTBRx_EL1 writes to EL2 when SMT is enabled. The
	  trap handler performs the corresponding register access, skips the
	  instruction and ensures context synchronization by virtue of the
	  exception return.

	  If unsure, say Y.

config QCOM_FALKOR_ERRATUM_1003
	bool "Falkor E1003: Incorrect translation due to ASID change"
	default y
	help
	  On Falkor v1, an incorrect ASID may be cached in the TLB when ASID
	  and BADDR are changed together in TTBRx_EL1. Since we keep the ASID
	  in TTBR1_EL1, this situation only occurs in the entry trampoline and
	  then only for entries in the walk cache, since the leaf translation
	  is unchanged. Work around the erratum by invalidating the walk cache
	  entries for the trampoline before entering the kernel proper.

config ARM64_WORKAROUND_REPEAT_TLBI
	bool

config QCOM_FALKOR_ERRATUM_1009
	bool "Falkor E1009: Prematurely complete a DSB after a TLBI"
	default y
	select ARM64_WORKAROUND_REPEAT_TLBI
	help
	  On Falkor v1, the CPU may prematurely complete a DSB following a
	  TLBI xxIS invalidate maintenance operation. Repeat the TLBI operation
	  one more time to fix the issue.

	  If unsure, say Y.

config QCOM_QDF2400_ERRATUM_0065
	bool "QDF2400 E0065: Incorrect GITS_TYPER.ITT_Entry_size"
	default y
	help
	  On Qualcomm Datacenter Technologies QDF2400 SoC, ITS hardware reports
	  ITE size incorrectly. The GITS_TYPER.ITT_Entry_size field should have
	  been indicated as 16Bytes (0xf), not 8Bytes (0x7).

	  If unsure, say Y.

config SOCIONEXT_SYNQUACER_PREITS
	bool "Socionext Synquacer: Workaround for GICv3 pre-ITS"
	default y
	help
	  Socionext Synquacer SoCs implement a separate h/w block to generate
	  MSI doorbell writes with non-zero values for the device ID.

	  If unsure, say Y.

config HISILICON_ERRATUM_161600802
	bool "Hip07 161600802: Erroneous redistributor VLPI base"
	default y
	help
	  The HiSilicon Hip07 SoC uses the wrong redistributor base
	  when issued ITS commands such as VMOVP and VMAPP, and requires
	  a 128kB offset to be applied to the target address in this commands.

	  If unsure, say Y.

config QCOM_FALKOR_ERRATUM_E1041
	bool "Falkor E1041: Speculative instruction fetches might cause errant memory access"
	default y
	help
	  Falkor CPU may speculatively fetch instructions from an improper
	  memory location when MMU translation is changed from SCTLR_ELn[M]=1
	  to SCTLR_ELn[M]=0. Prefix an ISB instruction to fix the problem.

	  If unsure, say Y.

config FUJITSU_ERRATUM_010001
	bool "Fujitsu-A64FX erratum E#010001: Undefined fault may occur wrongly"
	default y
	help
	  This option adds a workaround for Fujitsu-A64FX erratum E#010001.
	  On some variants of the Fujitsu-A64FX cores ver(1.0, 1.1), memory
	  accesses may cause undefined fault (Data abort, DFSC=0b111111).
	  This fault occurs under a specific hardware condition when a
	  load/store instruction performs an address translation using:
	  case-1  TTBR0_EL1 with TCR_EL1.NFD0 == 1.
	  case-2  TTBR0_EL2 with TCR_EL2.NFD0 == 1.
	  case-3  TTBR1_EL1 with TCR_EL1.NFD1 == 1.
	  case-4  TTBR1_EL2 with TCR_EL2.NFD1 == 1.

	  The workaround is to ensure these bits are clear in TCR_ELx.
	  The workaround only affects the Fujitsu-A64FX.

	  If unsure, say Y.

endmenu


choice
	prompt "Page size"
	default ARM64_4K_PAGES
	help
	  Page size (translation granule) configuration.

config ARM64_4K_PAGES
	bool "4KB"
	help
	  This feature enables 4KB pages support.

config ARM64_16K_PAGES
	bool "16KB"
	help
	  The system will use 16KB pages support. AArch32 emulation
	  requires applications compiled with 16K (or a multiple of 16K)
	  aligned segments.

config ARM64_64K_PAGES
	bool "64KB"
	help
	  This feature enables 64KB pages support (4KB by default)
	  allowing only two levels of page tables and faster TLB
	  look-up. AArch32 emulation requires applications compiled
	  with 64K aligned segments.

endchoice

choice
	prompt "Virtual address space size"
	default ARM64_VA_BITS_39 if ARM64_4K_PAGES
	default ARM64_VA_BITS_47 if ARM64_16K_PAGES
	default ARM64_VA_BITS_42 if ARM64_64K_PAGES
	help
	  Allows choosing one of multiple possible virtual address
	  space sizes. The level of translation table is determined by
	  a combination of page size and virtual address space size.

config ARM64_VA_BITS_36
	bool "36-bit" if EXPERT
	depends on ARM64_16K_PAGES

config ARM64_VA_BITS_39
	bool "39-bit"
	depends on ARM64_4K_PAGES

config ARM64_VA_BITS_42
	bool "42-bit"
	depends on ARM64_64K_PAGES

config ARM64_VA_BITS_47
	bool "47-bit"
	depends on ARM64_16K_PAGES

config ARM64_VA_BITS_48
	bool "48-bit"

config ARM64_VA_BITS_52
	bool "52-bit"
	depends on ARM64_64K_PAGES && (ARM64_PAN || !ARM64_SW_TTBR0_PAN)
	help
	  Enable 52-bit virtual addressing for userspace when explicitly
	  requested via a hint to mmap(). The kernel will also use 52-bit
	  virtual addresses for its own mappings (provided HW support for
	  this feature is available, otherwise it reverts to 48-bit).

	  NOTE: Enabling 52-bit virtual addressing in conjunction with
	  ARMv8.3 Pointer Authentication will result in the PAC being
	  reduced from 7 bits to 3 bits, which may have a significant
	  impact on its susceptibility to brute-force attacks.

	  If unsure, select 48-bit virtual addressing instead.

endchoice

config ARM64_FORCE_52BIT
	bool "Force 52-bit virtual addresses for userspace"
	depends on ARM64_VA_BITS_52 && EXPERT
	help
	  For systems with 52-bit userspace VAs enabled, the kernel will attempt
	  to maintain compatibility with older software by providing 48-bit VAs
	  unless a hint is supplied to mmap.

	  This configuration option disables the 48-bit compatibility logic, and
	  forces all userspace addresses to be 52-bit on HW that supports it. One
	  should only enable this configuration option for stress testing userspace
	  memory management code. If unsure say N here.

config ARM64_VA_BITS
	int
	default 36 if ARM64_VA_BITS_36
	default 39 if ARM64_VA_BITS_39
	default 42 if ARM64_VA_BITS_42
	default 47 if ARM64_VA_BITS_47
	default 48 if ARM64_VA_BITS_48
	default 52 if ARM64_VA_BITS_52

choice
	prompt "Physical address space size"
	default ARM64_PA_BITS_48
	help
	  Choose the maximum physical address range that the kernel will
	  support.

config ARM64_PA_BITS_48
	bool "48-bit"

config ARM64_PA_BITS_52
	bool "52-bit (ARMv8.2)"
	depends on ARM64_64K_PAGES
	depends on ARM64_PAN || !ARM64_SW_TTBR0_PAN
	help
	  Enable support for a 52-bit physical address space, introduced as
	  part of the ARMv8.2-LPA extension.

	  With this enabled, the kernel will also continue to work on CPUs that
	  do not support ARMv8.2-LPA, but with some added memory overhead (and
	  minor performance overhead).

endchoice

config ARM64_PA_BITS
	int
	default 48 if ARM64_PA_BITS_48
	default 52 if ARM64_PA_BITS_52

choice
	prompt "Endianness"
	default CPU_LITTLE_ENDIAN
	help
	  Select the endianness of data accesses performed by the CPU. Userspace
	  applications will need to be compiled and linked for the endianness
	  that is selected here.

config CPU_BIG_ENDIAN
       bool "Build big-endian kernel"
       help
	  Say Y if you plan on running a kernel with a big-endian userspace.

config CPU_LITTLE_ENDIAN
	bool "Build little-endian kernel"
	help
	  Say Y if you plan on running a kernel with a little-endian userspace.
	  This is usually the case for distributions targeting arm64.

endchoice

config SCHED_MC
	bool "Multi-core scheduler support"
	help
	  Multi-core scheduler support improves the CPU scheduler's decision
	  making when dealing with multi-core CPU chips at a cost of slightly
	  increased overhead in some places. If unsure say N here.

config SCHED_SMT
	bool "SMT scheduler support"
	help
	  Improves the CPU scheduler's decision making when dealing with
	  MultiThreading at a cost of slightly increased overhead in some
	  places. If unsure say N here.

config NR_CPUS
	int "Maximum number of CPUs (2-4096)"
	range 2 4096
	default "256"

config HOTPLUG_CPU
	bool "Support for hot-pluggable CPUs"
	select GENERIC_IRQ_MIGRATION
	help
	  Say Y here to experiment with turning CPUs off and on.  CPUs
	  can be controlled through /sys/devices/system/cpu.

# Common NUMA Features
config NUMA
	bool "NUMA Memory Allocation and Scheduler Support"
	select ACPI_NUMA if ACPI
	select OF_NUMA
	help
	  Enable NUMA (Non-Uniform Memory Access) support.

	  The kernel will try to allocate memory used by a CPU on the
	  local memory of the CPU and add some more
	  NUMA awareness to the kernel.

config NODES_SHIFT
	int "Maximum NUMA Nodes (as a power of 2)"
	range 1 10
	default "2"
	depends on NEED_MULTIPLE_NODES
	help
	  Specify the maximum number of NUMA Nodes available on the target
	  system.  Increases memory reserved to accommodate various tables.

config USE_PERCPU_NUMA_NODE_ID
	def_bool y
	depends on NUMA

config HAVE_SETUP_PER_CPU_AREA
	def_bool y
	depends on NUMA

config NEED_PER_CPU_EMBED_FIRST_CHUNK
	def_bool y
	depends on NUMA

config HOLES_IN_ZONE
	def_bool y

source "kernel/Kconfig.hz"

config ARCH_SUPPORTS_DEBUG_PAGEALLOC
	def_bool y

config ARCH_SPARSEMEM_ENABLE
	def_bool y
	select SPARSEMEM_VMEMMAP_ENABLE

config ARCH_SPARSEMEM_DEFAULT
	def_bool ARCH_SPARSEMEM_ENABLE

config ARCH_SELECT_MEMORY_MODEL
	def_bool ARCH_SPARSEMEM_ENABLE

config ARCH_FLATMEM_ENABLE
	def_bool !NUMA

config HAVE_ARCH_PFN_VALID
	def_bool y

config HW_PERF_EVENTS
	def_bool y
	depends on ARM_PMU

config SYS_SUPPORTS_HUGETLBFS
	def_bool y

config ARCH_WANT_HUGE_PMD_SHARE

config ARCH_HAS_CACHE_LINE_SIZE
	def_bool y

config ARCH_ENABLE_SPLIT_PMD_PTLOCK
	def_bool y if PGTABLE_LEVELS > 2

config SECCOMP
	bool "Enable seccomp to safely compute untrusted bytecode"
	---help---
	  This kernel feature is useful for number crunching applications
	  that may need to compute untrusted bytecode during their
	  execution. By using pipes or other transports made available to
	  the process as file descriptors supporting the read/write
	  syscalls, it's possible to isolate those applications in
	  their own address space using seccomp. Once seccomp is
	  enabled via prctl(PR_SET_SECCOMP), it cannot be disabled
	  and the task is only allowed to execute a few safe syscalls
	  defined by each seccomp mode.

config PARAVIRT
	bool "Enable paravirtualization code"
	help
	  This changes the kernel so it can modify itself when it is run
	  under a hypervisor, potentially improving performance significantly
	  over full virtualization.

config PARAVIRT_TIME_ACCOUNTING
	bool "Paravirtual steal time accounting"
	select PARAVIRT
	help
	  Select this option to enable fine granularity task steal time
	  accounting. Time spent executing other tasks in parallel with
	  the current vCPU is discounted from the vCPU power. To account for
	  that, there can be a small performance impact.

	  If in doubt, say N here.

config KEXEC
	depends on PM_SLEEP_SMP
	select KEXEC_CORE
	bool "kexec system call"
	---help---
	  kexec is a system call that implements the ability to shutdown your
	  current kernel, and to start another kernel.  It is like a reboot
	  but it is independent of the system firmware.   And like a reboot
	  you can start any kernel with it, not just Linux.

config KEXEC_FILE
	bool "kexec file based system call"
	select KEXEC_CORE
	help
	  This is new version of kexec system call. This system call is
	  file based and takes file descriptors as system call argument
	  for kernel and initramfs as opposed to list of segments as
	  accepted by previous system call.

config KEXEC_SIG
	bool "Verify kernel signature during kexec_file_load() syscall"
	depends on KEXEC_FILE
	help
	  Select this option to verify a signature with loaded kernel
	  image. If configured, any attempt of loading a image without
	  valid signature will fail.

	  In addition to that option, you need to enable signature
	  verification for the corresponding kernel image type being
	  loaded in order for this to work.

config KEXEC_IMAGE_VERIFY_SIG
	bool "Enable Image signature verification support"
	default y
	depends on KEXEC_SIG
	depends on EFI && SIGNED_PE_FILE_VERIFICATION
	help
	  Enable Image signature verification support.

comment "Support for PE file signature verification disabled"
	depends on KEXEC_SIG
	depends on !EFI || !SIGNED_PE_FILE_VERIFICATION

config CRASH_DUMP
	bool "Build kdump crash kernel"
	help
	  Generate crash dump after being started by kexec. This should
	  be normally only set in special crash dump kernels which are
	  loaded in the main kernel with kexec-tools into a specially
	  reserved region and then later executed after a crash by
	  kdump/kexec.

	  For more details see Documentation/admin-guide/kdump/kdump.rst

config XEN_DOM0
	def_bool y
	depends on XEN

config XEN
	bool "Xen guest support on ARM64"
	depends on ARM64 && OF
	select SWIOTLB_XEN
	select PARAVIRT
	help
	  Say Y if you want to run Linux in a Virtual Machine on Xen on ARM64.

config FORCE_MAX_ZONEORDER
	int
	default "14" if (ARM64_64K_PAGES && TRANSPARENT_HUGEPAGE)
	default "12" if (ARM64_16K_PAGES && TRANSPARENT_HUGEPAGE)
	default "11"
	help
	  The kernel memory allocator divides physically contiguous memory
	  blocks into "zones", where each zone is a power of two number of
	  pages.  This option selects the largest power of two that the kernel
	  keeps in the memory allocator.  If you need to allocate very large
	  blocks of physically contiguous memory, then you may need to
	  increase this value.

	  This config option is actually maximum order plus one. For example,
	  a value of 11 means that the largest free memory block is 2^10 pages.

	  We make sure that we can allocate upto a HugePage size for each configuration.
	  Hence we have :
		MAX_ORDER = (PMD_SHIFT - PAGE_SHIFT) + 1 => PAGE_SHIFT - 2

	  However for 4K, we choose a higher default value, 11 as opposed to 10, giving us
	  4M allocations matching the default size used by generic code.

config UNMAP_KERNEL_AT_EL0
	bool "Unmap kernel when running in userspace (aka \"KAISER\")" if EXPERT
	default y
	help
	  Speculation attacks against some high-performance processors can
	  be used to bypass MMU permission checks and leak kernel data to
	  userspace. This can be defended against by unmapping the kernel
	  when running in userspace, mapping it back in on exception entry
	  via a trampoline page in the vector table.

	  If unsure, say Y.

config HARDEN_BRANCH_PREDICTOR
	bool "Harden the branch predictor against aliasing attacks" if EXPERT
	default y
	help
	  Speculation attacks against some high-performance processors rely on
	  being able to manipulate the branch predictor for a victim context by
	  executing aliasing branches in the attacker context.  Such attacks
	  can be partially mitigated against by clearing internal branch
	  predictor state and limiting the prediction logic in some situations.

	  This config option will take CPU-specific actions to harden the
	  branch predictor against aliasing attacks and may rely on specific
	  instruction sequences or control bits being set by the system
	  firmware.

	  If unsure, say Y.

config HARDEN_EL2_VECTORS
	bool "Harden EL2 vector mapping against system register leak" if EXPERT
	default y
	help
	  Speculation attacks against some high-performance processors can
	  be used to leak privileged information such as the vector base
	  register, resulting in a potential defeat of the EL2 layout
	  randomization.

	  This config option will map the vectors to a fixed location,
	  independent of the EL2 code mapping, so that revealing VBAR_EL2
	  to an attacker does not give away any extra information. This
	  only gets enabled on affected CPUs.

	  If unsure, say Y.

config ARM64_SSBD
	bool "Speculative Store Bypass Disable" if EXPERT
	default y
	help
	  This enables mitigation of the bypassing of previous stores
	  by speculative loads.

	  If unsure, say Y.

config RODATA_FULL_DEFAULT_ENABLED
	bool "Apply r/o permissions of VM areas also to their linear aliases"
	default y
	help
	  Apply read-only attributes of VM areas to the linear alias of
	  the backing pages as well. This prevents code or read-only data
	  from being modified (inadvertently or intentionally) via another
	  mapping of the same memory page. This additional enhancement can
	  be turned off at runtime by passing rodata=[off|on] (and turned on
	  with rodata=full if this option is set to 'n')

	  This requires the linear region to be mapped down to pages,
	  which may adversely affect performance in some cases.

config ARM64_SW_TTBR0_PAN
	bool "Emulate Privileged Access Never using TTBR0_EL1 switching"
	help
	  Enabling this option prevents the kernel from accessing
	  user-space memory directly by pointing TTBR0_EL1 to a reserved
	  zeroed area and reserved ASID. The user access routines
	  restore the valid TTBR0_EL1 temporarily.

config ARM64_TAGGED_ADDR_ABI
	bool "Enable the tagged user addresses syscall ABI"
	default y
	help
	  When this option is enabled, user applications can opt in to a
	  relaxed ABI via prctl() allowing tagged addresses to be passed
	  to system calls as pointer arguments. For details, see
	  Documentation/arm64/tagged-address-abi.rst.

menuconfig COMPAT
	bool "Kernel support for 32-bit EL0"
	depends on ARM64_4K_PAGES || EXPERT
	select COMPAT_BINFMT_ELF if BINFMT_ELF
	select HAVE_UID16
	select OLD_SIGSUSPEND3
	select COMPAT_OLD_SIGACTION
	help
	  This option enables support for a 32-bit EL0 running under a 64-bit
	  kernel at EL1. AArch32-specific components such as system calls,
	  the user helper functions, VFP support and the ptrace interface are
	  handled appropriately by the kernel.

	  If you use a page size other than 4KB (i.e, 16KB or 64KB), please be aware
	  that you will only be able to execute AArch32 binaries that were compiled
	  with page size aligned segments.

	  If you want to execute 32-bit userspace applications, say Y.

if COMPAT

config KUSER_HELPERS
	bool "Enable kuser helpers page for 32-bit applications"
	default y
	help
	  Warning: disabling this option may break 32-bit user programs.

	  Provide kuser helpers to compat tasks. The kernel provides
	  helper code to userspace in read only form at a fixed location
	  to allow userspace to be independent of the CPU type fitted to
	  the system. This permits binaries to be run on ARMv4 through
	  to ARMv8 without modification.

	  See Documentation/arm/kernel_user_helpers.rst for details.

	  However, the fixed address nature of these helpers can be used
	  by ROP (return orientated programming) authors when creating
	  exploits.

	  If all of the binaries and libraries which run on your platform
	  are built specifically for your platform, and make no use of
	  these helpers, then you can turn this option off to hinder
	  such exploits. However, in that case, if a binary or library
	  relying on those helpers is run, it will not function correctly.

	  Say N here only if you are absolutely certain that you do not
	  need these helpers; otherwise, the safe option is to say Y.

config COMPAT_VDSO
	bool "Enable vDSO for 32-bit applications"
	depends on !CPU_BIG_ENDIAN && "$(CROSS_COMPILE_COMPAT)" != ""
	select GENERIC_COMPAT_VDSO
	default y
	help
	  Place in the process address space of 32-bit applications an
	  ELF shared object providing fast implementations of gettimeofday
	  and clock_gettime.

	  You must have a 32-bit build of glibc 2.22 or later for programs
	  to seamlessly take advantage of this.

menuconfig ARMV8_DEPRECATED
	bool "Emulate deprecated/obsolete ARMv8 instructions"
	depends on SYSCTL
	help
	  Legacy software support may require certain instructions
	  that have been deprecated or obsoleted in the architecture.

	  Enable this config to enable selective emulation of these
	  features.

	  If unsure, say Y

if ARMV8_DEPRECATED

config SWP_EMULATION
	bool "Emulate SWP/SWPB instructions"
	help
	  ARMv8 obsoletes the use of A32 SWP/SWPB instructions such that
	  they are always undefined. Say Y here to enable software
	  emulation of these instructions for userspace using LDXR/STXR.

	  In some older versions of glibc [<=2.8] SWP is used during futex
	  trylock() operations with the assumption that the code will not
	  be preempted. This invalid assumption may be more likely to fail
	  with SWP emulation enabled, leading to deadlock of the user
	  application.

	  NOTE: when accessing uncached shared regions, LDXR/STXR rely
	  on an external transaction monitoring block called a global
	  monitor to maintain update atomicity. If your system does not
	  implement a global monitor, this option can cause programs that
	  perform SWP operations to uncached memory to deadlock.

	  If unsure, say Y

config CP15_BARRIER_EMULATION
	bool "Emulate CP15 Barrier instructions"
	help
	  The CP15 barrier instructions - CP15ISB, CP15DSB, and
	  CP15DMB - are deprecated in ARMv8 (and ARMv7). It is
	  strongly recommended to use the ISB, DSB, and DMB
	  instructions instead.

	  Say Y here to enable software emulation of these
	  instructions for AArch32 userspace code. When this option is
	  enabled, CP15 barrier usage is traced which can help
	  identify software that needs updating.

	  If unsure, say Y

config SETEND_EMULATION
	bool "Emulate SETEND instruction"
	help
	  The SETEND instruction alters the data-endianness of the
	  AArch32 EL0, and is deprecated in ARMv8.

	  Say Y here to enable software emulation of the instruction
	  for AArch32 userspace code.

	  Note: All the cpus on the system must have mixed endian support at EL0
	  for this feature to be enabled. If a new CPU - which doesn't support mixed
	  endian - is hotplugged in after this feature has been enabled, there could
	  be unexpected results in the applications.

	  If unsure, say Y
endif

endif

menu "ARMv8.1 architectural features"

config ARM64_HW_AFDBM
	bool "Support for hardware updates of the Access and Dirty page flags"
	default y
	help
	  The ARMv8.1 architecture extensions introduce support for
	  hardware updates of the access and dirty information in page
	  table entries. When enabled in TCR_EL1 (HA and HD bits) on
	  capable processors, accesses to pages with PTE_AF cleared will
	  set this bit instead of raising an access flag fault.
	  Similarly, writes to read-only pages with the DBM bit set will
	  clear the read-only bit (AP[2]) instead of raising a
	  permission fault.

	  Kernels built with this configuration option enabled continue
	  to work on pre-ARMv8.1 hardware and the performance impact is
	  minimal. If unsure, say Y.

config ARM64_PAN
	bool "Enable support for Privileged Access Never (PAN)"
	default y
	help
	 Privileged Access Never (PAN; part of the ARMv8.1 Extensions)
	 prevents the kernel or hypervisor from accessing user-space (EL0)
	 memory directly.

	 Choosing this option will cause any unprotected (not using
	 copy_to_user et al) memory access to fail with a permission fault.

	 The feature is detected at runtime, and will remain as a 'nop'
	 instruction if the cpu does not implement the feature.

config ARM64_LSE_ATOMICS
	bool
	default ARM64_USE_LSE_ATOMICS
	depends on $(as-instr,.arch_extension lse)

config ARM64_USE_LSE_ATOMICS
	bool "Atomic instructions"
	depends on JUMP_LABEL
	default y
	help
	  As part of the Large System Extensions, ARMv8.1 introduces new
	  atomic instructions that are designed specifically to scale in
	  very large systems.

	  Say Y here to make use of these instructions for the in-kernel
	  atomic routines. This incurs a small overhead on CPUs that do
	  not support these instructions and requires the kernel to be
	  built with binutils >= 2.25 in order for the new instructions
	  to be used.

config ARM64_VHE
	bool "Enable support for Virtualization Host Extensions (VHE)"
	default y
	help
	  Virtualization Host Extensions (VHE) allow the kernel to run
	  directly at EL2 (instead of EL1) on processors that support
	  it. This leads to better performance for KVM, as they reduce
	  the cost of the world switch.

	  Selecting this option allows the VHE feature to be detected
	  at runtime, and does not affect processors that do not
	  implement this feature.

endmenu

menu "ARMv8.2 architectural features"

config ARM64_UAO
	bool "Enable support for User Access Override (UAO)"
	default y
	help
	  User Access Override (UAO; part of the ARMv8.2 Extensions)
	  causes the 'unprivileged' variant of the load/store instructions to
	  be overridden to be privileged.

	  This option changes get_user() and friends to use the 'unprivileged'
	  variant of the load/store instructions. This ensures that user-space
	  really did have access to the supplied memory. When addr_limit is
	  set to kernel memory the UAO bit will be set, allowing privileged
	  access to kernel memory.

	  Choosing this option will cause copy_to_user() et al to use user-space
	  memory permissions.

	  The feature is detected at runtime, the kernel will use the
	  regular load/store instructions if the cpu does not implement the
	  feature.

config ARM64_PMEM
	bool "Enable support for persistent memory"
	select ARCH_HAS_PMEM_API
	select ARCH_HAS_UACCESS_FLUSHCACHE
	help
	  Say Y to enable support for the persistent memory API based on the
	  ARMv8.2 DCPoP feature.

	  The feature is detected at runtime, and the kernel will use DC CVAC
	  operations if DC CVAP is not supported (following the behaviour of
	  DC CVAP itself if the system does not define a point of persistence).

config ARM64_RAS_EXTN
	bool "Enable support for RAS CPU Extensions"
	default y
	help
	  CPUs that support the Reliability, Availability and Serviceability
	  (RAS) Extensions, part of ARMv8.2 are able to track faults and
	  errors, classify them and report them to software.

	  On CPUs with these extensions system software can use additional
	  barriers to determine if faults are pending and read the
	  classification from a new set of registers.

	  Selecting this feature will allow the kernel to use these barriers
	  and access the new registers if the system supports the extension.
	  Platform RAS features may additionally depend on firmware support.

config ARM64_CNP
	bool "Enable support for Common Not Private (CNP) translations"
	default y
	depends on ARM64_PAN || !ARM64_SW_TTBR0_PAN
	help
	  Common Not Private (CNP) allows translation table entries to
	  be shared between different PEs in the same inner shareable
	  domain, so the hardware can use this fact to optimise the
	  caching of such entries in the TLB.

	  Selecting this option allows the CNP feature to be detected
	  at runtime, and does not affect PEs that do not implement
	  this feature.

endmenu

menu "ARMv8.3 architectural features"

config ARM64_PTR_AUTH
	bool "Enable support for pointer authentication"
	default y
	depends on !KVM || ARM64_VHE
	depends on (CC_HAS_SIGN_RETURN_ADDRESS || CC_HAS_BRANCH_PROT_PAC_RET) && AS_HAS_PAC
	# GCC 9.1 and later inserts a .note.gnu.property section note for PAC
	# which is only understood by binutils starting with version 2.33.1.
	depends on !CC_IS_GCC || GCC_VERSION < 90100 || LD_VERSION >= 233010000
	depends on !CC_IS_CLANG || AS_HAS_CFI_NEGATE_RA_STATE
	depends on (!FUNCTION_GRAPH_TRACER || DYNAMIC_FTRACE_WITH_REGS)
	help
	  Pointer authentication (part of the ARMv8.3 Extensions) provides
	  instructions for signing and authenticating pointers against secret
	  keys, which can be used to mitigate Return Oriented Programming (ROP)
	  and other attacks.

	  This option enables these instructions at EL0 (i.e. for userspace).
	  Choosing this option will cause the kernel to initialise secret keys
	  for each process at exec() time, with these keys being
	  context-switched along with the process.

	  If the compiler supports the -mbranch-protection or
	  -msign-return-address flag (e.g. GCC 7 or later), then this option
	  will also cause the kernel itself to be compiled with return address
	  protection. In this case, and if the target hardware is known to
	  support pointer authentication, then CONFIG_STACKPROTECTOR can be
	  disabled with minimal loss of protection.

	  The feature is detected at runtime. If the feature is not present in
	  hardware it will not be advertised to userspace/KVM guest nor will it
	  be enabled. However, KVM guest also require VHE mode and hence
	  CONFIG_ARM64_VHE=y option to use this feature.

	  If the feature is present on the boot CPU but not on a late CPU, then
	  the late CPU will be parked. Also, if the boot CPU does not have
	  address auth and the late CPU has then the late CPU will still boot
	  but with the feature disabled. On such a system, this option should
	  not be selected.

	  This feature works with FUNCTION_GRAPH_TRACER option only if
	  DYNAMIC_FTRACE_WITH_REGS is enabled.

config CC_HAS_BRANCH_PROT_PAC_RET
	# GCC 9 or later, clang 8 or later
	def_bool $(cc-option,-mbranch-protection=pac-ret+leaf)

config CC_HAS_SIGN_RETURN_ADDRESS
	# GCC 7, 8
	def_bool $(cc-option,-msign-return-address=all)

config AS_HAS_PAC
	def_bool $(as-option,-Wa$(comma)-march=armv8.3-a)

config AS_HAS_CFI_NEGATE_RA_STATE
	def_bool $(as-instr,.cfi_startproc\n.cfi_negate_ra_state\n.cfi_endproc\n)

endmenu

menu "ARMv8.4 architectural features"

config ARM64_AMU_EXTN
	bool "Enable support for the Activity Monitors Unit CPU extension"
	default y
	help
	  The activity monitors extension is an optional extension introduced
	  by the ARMv8.4 CPU architecture. This enables support for version 1
	  of the activity monitors architecture, AMUv1.

	  To enable the use of this extension on CPUs that implement it, say Y.

	  Note that for architectural reasons, firmware _must_ implement AMU
	  support when running on CPUs that present the activity monitors
	  extension. The required support is present in:
	    * Version 1.5 and later of the ARM Trusted Firmware

	  For kernels that have this configuration enabled but boot with broken
	  firmware, you may need to say N here until the firmware is fixed.
	  Otherwise you may experience firmware panics or lockups when
	  accessing the counter registers. Even if you are not observing these
	  symptoms, the values returned by the register reads might not
	  correctly reflect reality. Most commonly, the value read will be 0,
	  indicating that the counter is not enabled.

endmenu

menu "ARMv8.5 architectural features"

config ARM64_BTI
	bool "Branch Target Identification support"
	default y
	help
	  Branch Target Identification (part of the ARMv8.5 Extensions)
	  provides a mechanism to limit the set of locations to which computed
	  branch instructions such as BR or BLR can jump.

	  To make use of BTI on CPUs that support it, say Y.

	  BTI is intended to provide complementary protection to other control
	  flow integrity protection mechanisms, such as the Pointer
	  authentication mechanism provided as part of the ARMv8.3 Extensions.
	  For this reason, it does not make sense to enable this option without
	  also enabling support for pointer authentication.  Thus, when
	  enabling this option you should also select ARM64_PTR_AUTH=y.

	  Userspace binaries must also be specifically compiled to make use of
	  this mechanism.  If you say N here or the hardware does not support
	  BTI, such binaries can still run, but you get no additional
	  enforcement of branch destinations.

config ARM64_E0PD
	bool "Enable support for E0PD"
	default y
	help
	  E0PD (part of the ARMv8.5 extensions) allows us to ensure
	  that EL0 accesses made via TTBR1 always fault in constant time,
	  providing similar benefits to KASLR as those provided by KPTI, but
	  with lower overhead and without disrupting legitimate access to
	  kernel memory such as SPE.

	  This option enables E0PD for TTBR1 where available.

config ARCH_RANDOM
	bool "Enable support for random number generation"
	default y
	help
	  Random number generation (part of the ARMv8.5 Extensions)
	  provides a high bandwidth, cryptographically secure
	  hardware random number generator.

endmenu

config ARM64_SVE
	bool "ARM Scalable Vector Extension support"
	default y
	depends on !KVM || ARM64_VHE
	help
	  The Scalable Vector Extension (SVE) is an extension to the AArch64
	  execution state which complements and extends the SIMD functionality
	  of the base architecture to support much larger vectors and to enable
	  additional vectorisation opportunities.

	  To enable use of this extension on CPUs that implement it, say Y.

	  On CPUs that support the SVE2 extensions, this option will enable
	  those too.

	  Note that for architectural reasons, firmware _must_ implement SVE
	  support when running on SVE capable hardware.  The required support
	  is present in:

	    * version 1.5 and later of the ARM Trusted Firmware
	    * the AArch64 boot wrapper since commit 5e1261e08abf
	      ("bootwrapper: SVE: Enable SVE for EL2 and below").

	  For other firmware implementations, consult the firmware documentation
	  or vendor.

	  If you need the kernel to boot on SVE-capable hardware with broken
	  firmware, you may need to say N here until you get your firmware
	  fixed.  Otherwise, you may experience firmware panics or lockups when
	  booting the kernel.  If unsure and you are not observing these
	  symptoms, you should assume that it is safe to say Y.

	  CPUs that support SVE are architecturally required to support the
	  Virtualization Host Extensions (VHE), so the kernel makes no
	  provision for supporting SVE alongside KVM without VHE enabled.
	  Thus, you will need to enable CONFIG_ARM64_VHE if you want to support
	  KVM in the same kernel image.

config ARM64_MODULE_PLTS
	bool "Use PLTs to allow module memory to spill over into vmalloc area"
	depends on MODULES
	select HAVE_MOD_ARCH_SPECIFIC
	help
	  Allocate PLTs when loading modules so that jumps and calls whose
	  targets are too far away for their relative offsets to be encoded
	  in the instructions themselves can be bounced via veneers in the
	  module's PLT. This allows modules to be allocated in the generic
	  vmalloc area after the dedicated module memory area has been
	  exhausted.

	  When running with address space randomization (KASLR), the module
	  region itself may be too far away for ordinary relative jumps and
	  calls, and so in that case, module PLTs are required and cannot be
	  disabled.

	  Specific errata workaround(s) might also force module PLTs to be
	  enabled (ARM64_ERRATUM_843419).

config ARM64_PSEUDO_NMI
	bool "Support for NMI-like interrupts"
	select ARM_GIC_V3
	help
	  Adds support for mimicking Non-Maskable Interrupts through the use of
	  GIC interrupt priority. This support requires version 3 or later of
	  ARM GIC.

	  This high priority configuration for interrupts needs to be
	  explicitly enabled by setting the kernel parameter
	  "irqchip.gicv3_pseudo_nmi" to 1.

	  If unsure, say N

if ARM64_PSEUDO_NMI
config ARM64_DEBUG_PRIORITY_MASKING
	bool "Debug interrupt priority masking"
	help
	  This adds runtime checks to functions enabling/disabling
	  interrupts when using priority masking. The additional checks verify
	  the validity of ICC_PMR_EL1 when calling concerned functions.

	  If unsure, say N
endif

config RELOCATABLE
	bool
	select ARCH_HAS_RELR
	help
	  This builds the kernel as a Position Independent Executable (PIE),
	  which retains all relocation metadata required to relocate the
	  kernel binary at runtime to a different virtual address than the
	  address it was linked at.
	  Since AArch64 uses the RELA relocation format, this requires a
	  relocation pass at runtime even if the kernel is loaded at the
	  same address it was linked at.

config RANDOMIZE_BASE
	bool "Randomize the address of the kernel image"
	select ARM64_MODULE_PLTS if MODULES
	select RELOCATABLE
	help
	  Randomizes the virtual address at which the kernel image is
	  loaded, as a security feature that deters exploit attempts
	  relying on knowledge of the location of kernel internals.

	  It is the bootloader's job to provide entropy, by passing a
	  random u64 value in /chosen/kaslr-seed at kernel entry.

	  When booting via the UEFI stub, it will invoke the firmware's
	  EFI_RNG_PROTOCOL implementation (if available) to supply entropy
	  to the kernel proper. In addition, it will randomise the physical
	  location of the kernel Image as well.

	  If unsure, say N.

config RANDOMIZE_MODULE_REGION_FULL
	bool "Randomize the module region over a 4 GB range"
	depends on RANDOMIZE_BASE
	default y
	help
	  Randomizes the location of the module region inside a 4 GB window
	  covering the core kernel. This way, it is less likely for modules
	  to leak information about the location of core kernel data structures
	  but it does imply that function calls between modules and the core
	  kernel will need to be resolved via veneers in the module PLT.

	  When this option is not set, the module region will be randomized over
	  a limited range that contains the [_stext, _etext] interval of the
	  core kernel, so branch relocations are always in range.

config CC_HAVE_STACKPROTECTOR_SYSREG
	def_bool $(cc-option,-mstack-protector-guard=sysreg -mstack-protector-guard-reg=sp_el0 -mstack-protector-guard-offset=0)

config STACKPROTECTOR_PER_TASK
	def_bool y
	depends on STACKPROTECTOR && CC_HAVE_STACKPROTECTOR_SYSREG

endmenu

menu "Boot options"

config ARM64_ACPI_PARKING_PROTOCOL
	bool "Enable support for the ARM64 ACPI parking protocol"
	depends on ACPI
	help
	  Enable support for the ARM64 ACPI parking protocol. If disabled
	  the kernel will not allow booting through the ARM64 ACPI parking
	  protocol even if the corresponding data is present in the ACPI
	  MADT table.

config CMDLINE
	string "Default kernel command string"
	default ""
	help
	  Provide a set of default command-line options at build time by
	  entering them here. As a minimum, you should specify the the
	  root device (e.g. root=/dev/nfs).

config CMDLINE_FORCE
	bool "Always use the default kernel command string"
	depends on CMDLINE != ""
	help
	  Always use the default kernel command string, even if the boot
	  loader passes other arguments to the kernel.
	  This is useful if you cannot or don't want to change the
	  command-line options your boot loader passes to the kernel.

config EFI_STUB
	bool

config EFI
	bool "UEFI runtime support"
	depends on OF && !CPU_BIG_ENDIAN
	depends on KERNEL_MODE_NEON
	select ARCH_SUPPORTS_ACPI
	select LIBFDT
	select UCS2_STRING
	select EFI_PARAMS_FROM_FDT
	select EFI_RUNTIME_WRAPPERS
	select EFI_STUB
	select EFI_GENERIC_STUB
	default y
	help
	  This option provides support for runtime services provided
	  by UEFI firmware (such as non-volatile variables, realtime
          clock, and platform reset). A UEFI stub is also provided to
	  allow the kernel to be booted as an EFI application. This
	  is only useful on systems that have UEFI firmware.

config DMI
	bool "Enable support for SMBIOS (DMI) tables"
	depends on EFI
	default y
	help
	  This enables SMBIOS/DMI feature for systems.

	  This option is only useful on systems that have UEFI firmware.
	  However, even with this option, the resultant kernel should
	  continue to boot on existing non-UEFI platforms.

endmenu

config SYSVIPC_COMPAT
	def_bool y
	depends on COMPAT && SYSVIPC

config ARCH_ENABLE_HUGEPAGE_MIGRATION
	def_bool y
	depends on HUGETLB_PAGE && MIGRATION

menu "Power management options"

source "kernel/power/Kconfig"

config ARCH_HIBERNATION_POSSIBLE
	def_bool y
	depends on CPU_PM

config ARCH_HIBERNATION_HEADER
	def_bool y
	depends on HIBERNATION

config ARCH_SUSPEND_POSSIBLE
	def_bool y

endmenu

menu "CPU Power Management"

source "drivers/cpuidle/Kconfig"

source "drivers/cpufreq/Kconfig"

endmenu

source "drivers/firmware/Kconfig"

source "drivers/acpi/Kconfig"

source "arch/arm64/kvm/Kconfig"

if CRYPTO
source "arch/arm64/crypto/Kconfig"
endif<|MERGE_RESOLUTION|>--- conflicted
+++ resolved
@@ -9,11 +9,8 @@
 	select ACPI_MCFG if (ACPI && PCI)
 	select ACPI_SPCR_TABLE if ACPI
 	select ACPI_PPTT if ACPI
-<<<<<<< HEAD
 	select ARCH_BINFMT_ELF_STATE
-=======
 	select ARCH_HAS_DEBUG_WX
->>>>>>> 165d3ee0
 	select ARCH_HAS_DEBUG_VIRTUAL
 	select ARCH_HAS_DEBUG_VM_PGTABLE
 	select ARCH_HAS_DEVMEM_IS_ALLOWED

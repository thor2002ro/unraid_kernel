// SPDX-License-Identifier: GPL-2.0-only
/*
 * Record and handle CPU attributes.
 *
 * Copyright (C) 2014 ARM Ltd.
 */
#include <asm/arch_timer.h>
#include <asm/cache.h>
#include <asm/cpu.h>
#include <asm/cputype.h>
#include <asm/cpufeature.h>
#include <asm/fpsimd.h>

#include <linux/bitops.h>
#include <linux/bug.h>
#include <linux/compat.h>
#include <linux/elf.h>
#include <linux/init.h>
#include <linux/kernel.h>
#include <linux/personality.h>
#include <linux/preempt.h>
#include <linux/printk.h>
#include <linux/seq_file.h>
#include <linux/sched.h>
#include <linux/smp.h>
#include <linux/delay.h>

/*
 * In case the boot CPU is hotpluggable, we record its initial state and
 * current state separately. Certain system registers may contain different
 * values depending on configuration at or after reset.
 */
DEFINE_PER_CPU(struct cpuinfo_arm64, cpu_data);
static struct cpuinfo_arm64 boot_cpu_data;

static inline const char *icache_policy_str(int l1ip)
{
	switch (l1ip) {
	case CTR_EL0_L1Ip_VPIPT:
		return "VPIPT";
	case CTR_EL0_L1Ip_VIPT:
		return "VIPT";
	case CTR_EL0_L1Ip_PIPT:
		return "PIPT";
	default:
		return "RESERVED/UNKNOWN";
	}
}

unsigned long __icache_flags;

static const char *const hwcap_str[] = {
	[KERNEL_HWCAP_FP]		= "fp",
	[KERNEL_HWCAP_ASIMD]		= "asimd",
	[KERNEL_HWCAP_EVTSTRM]		= "evtstrm",
	[KERNEL_HWCAP_AES]		= "aes",
	[KERNEL_HWCAP_PMULL]		= "pmull",
	[KERNEL_HWCAP_SHA1]		= "sha1",
	[KERNEL_HWCAP_SHA2]		= "sha2",
	[KERNEL_HWCAP_CRC32]		= "crc32",
	[KERNEL_HWCAP_ATOMICS]		= "atomics",
	[KERNEL_HWCAP_FPHP]		= "fphp",
	[KERNEL_HWCAP_ASIMDHP]		= "asimdhp",
	[KERNEL_HWCAP_CPUID]		= "cpuid",
	[KERNEL_HWCAP_ASIMDRDM]		= "asimdrdm",
	[KERNEL_HWCAP_JSCVT]		= "jscvt",
	[KERNEL_HWCAP_FCMA]		= "fcma",
	[KERNEL_HWCAP_LRCPC]		= "lrcpc",
	[KERNEL_HWCAP_DCPOP]		= "dcpop",
	[KERNEL_HWCAP_SHA3]		= "sha3",
	[KERNEL_HWCAP_SM3]		= "sm3",
	[KERNEL_HWCAP_SM4]		= "sm4",
	[KERNEL_HWCAP_ASIMDDP]		= "asimddp",
	[KERNEL_HWCAP_SHA512]		= "sha512",
	[KERNEL_HWCAP_SVE]		= "sve",
	[KERNEL_HWCAP_ASIMDFHM]		= "asimdfhm",
	[KERNEL_HWCAP_DIT]		= "dit",
	[KERNEL_HWCAP_USCAT]		= "uscat",
	[KERNEL_HWCAP_ILRCPC]		= "ilrcpc",
	[KERNEL_HWCAP_FLAGM]		= "flagm",
	[KERNEL_HWCAP_SSBS]		= "ssbs",
	[KERNEL_HWCAP_SB]		= "sb",
	[KERNEL_HWCAP_PACA]		= "paca",
	[KERNEL_HWCAP_PACG]		= "pacg",
	[KERNEL_HWCAP_DCPODP]		= "dcpodp",
	[KERNEL_HWCAP_SVE2]		= "sve2",
	[KERNEL_HWCAP_SVEAES]		= "sveaes",
	[KERNEL_HWCAP_SVEPMULL]		= "svepmull",
	[KERNEL_HWCAP_SVEBITPERM]	= "svebitperm",
	[KERNEL_HWCAP_SVESHA3]		= "svesha3",
	[KERNEL_HWCAP_SVESM4]		= "svesm4",
	[KERNEL_HWCAP_FLAGM2]		= "flagm2",
	[KERNEL_HWCAP_FRINT]		= "frint",
	[KERNEL_HWCAP_SVEI8MM]		= "svei8mm",
	[KERNEL_HWCAP_SVEF32MM]		= "svef32mm",
	[KERNEL_HWCAP_SVEF64MM]		= "svef64mm",
	[KERNEL_HWCAP_SVEBF16]		= "svebf16",
	[KERNEL_HWCAP_I8MM]		= "i8mm",
	[KERNEL_HWCAP_BF16]		= "bf16",
	[KERNEL_HWCAP_DGH]		= "dgh",
	[KERNEL_HWCAP_RNG]		= "rng",
	[KERNEL_HWCAP_BTI]		= "bti",
	[KERNEL_HWCAP_MTE]		= "mte",
	[KERNEL_HWCAP_ECV]		= "ecv",
	[KERNEL_HWCAP_AFP]		= "afp",
	[KERNEL_HWCAP_RPRES]		= "rpres",
	[KERNEL_HWCAP_MTE3]		= "mte3",
	[KERNEL_HWCAP_SME]		= "sme",
	[KERNEL_HWCAP_SME_I16I64]	= "smei16i64",
	[KERNEL_HWCAP_SME_F64F64]	= "smef64f64",
	[KERNEL_HWCAP_SME_I8I32]	= "smei8i32",
	[KERNEL_HWCAP_SME_F16F32]	= "smef16f32",
	[KERNEL_HWCAP_SME_B16F32]	= "smeb16f32",
	[KERNEL_HWCAP_SME_F32F32]	= "smef32f32",
	[KERNEL_HWCAP_SME_FA64]		= "smefa64",
	[KERNEL_HWCAP_WFXT]		= "wfxt",
	[KERNEL_HWCAP_EBF16]		= "ebf16",
<<<<<<< HEAD
=======
	[KERNEL_HWCAP_SVE_EBF16]	= "sveebf16",
>>>>>>> 66283a8f
};

#ifdef CONFIG_COMPAT
#define COMPAT_KERNEL_HWCAP(x)	const_ilog2(COMPAT_HWCAP_ ## x)
static const char *const compat_hwcap_str[] = {
	[COMPAT_KERNEL_HWCAP(SWP)]	= "swp",
	[COMPAT_KERNEL_HWCAP(HALF)]	= "half",
	[COMPAT_KERNEL_HWCAP(THUMB)]	= "thumb",
	[COMPAT_KERNEL_HWCAP(26BIT)]	= NULL,	/* Not possible on arm64 */
	[COMPAT_KERNEL_HWCAP(FAST_MULT)] = "fastmult",
	[COMPAT_KERNEL_HWCAP(FPA)]	= NULL,	/* Not possible on arm64 */
	[COMPAT_KERNEL_HWCAP(VFP)]	= "vfp",
	[COMPAT_KERNEL_HWCAP(EDSP)]	= "edsp",
	[COMPAT_KERNEL_HWCAP(JAVA)]	= NULL,	/* Not possible on arm64 */
	[COMPAT_KERNEL_HWCAP(IWMMXT)]	= NULL,	/* Not possible on arm64 */
	[COMPAT_KERNEL_HWCAP(CRUNCH)]	= NULL,	/* Not possible on arm64 */
	[COMPAT_KERNEL_HWCAP(THUMBEE)]	= NULL,	/* Not possible on arm64 */
	[COMPAT_KERNEL_HWCAP(NEON)]	= "neon",
	[COMPAT_KERNEL_HWCAP(VFPv3)]	= "vfpv3",
	[COMPAT_KERNEL_HWCAP(VFPV3D16)]	= NULL,	/* Not possible on arm64 */
	[COMPAT_KERNEL_HWCAP(TLS)]	= "tls",
	[COMPAT_KERNEL_HWCAP(VFPv4)]	= "vfpv4",
	[COMPAT_KERNEL_HWCAP(IDIVA)]	= "idiva",
	[COMPAT_KERNEL_HWCAP(IDIVT)]	= "idivt",
	[COMPAT_KERNEL_HWCAP(VFPD32)]	= NULL,	/* Not possible on arm64 */
	[COMPAT_KERNEL_HWCAP(LPAE)]	= "lpae",
	[COMPAT_KERNEL_HWCAP(EVTSTRM)]	= "evtstrm",
};

#define COMPAT_KERNEL_HWCAP2(x)	const_ilog2(COMPAT_HWCAP2_ ## x)
static const char *const compat_hwcap2_str[] = {
	[COMPAT_KERNEL_HWCAP2(AES)]	= "aes",
	[COMPAT_KERNEL_HWCAP2(PMULL)]	= "pmull",
	[COMPAT_KERNEL_HWCAP2(SHA1)]	= "sha1",
	[COMPAT_KERNEL_HWCAP2(SHA2)]	= "sha2",
	[COMPAT_KERNEL_HWCAP2(CRC32)]	= "crc32",
};
#endif /* CONFIG_COMPAT */

static int c_show(struct seq_file *m, void *v)
{
	int i, j;
	bool compat = personality(current->personality) == PER_LINUX32;

	for_each_online_cpu(i) {
		struct cpuinfo_arm64 *cpuinfo = &per_cpu(cpu_data, i);
		u32 midr = cpuinfo->reg_midr;

		/*
		 * glibc reads /proc/cpuinfo to determine the number of
		 * online processors, looking for lines beginning with
		 * "processor".  Give glibc what it expects.
		 */
		seq_printf(m, "processor\t: %d\n", i);
		if (compat)
			seq_printf(m, "model name\t: ARMv8 Processor rev %d (%s)\n",
				   MIDR_REVISION(midr), COMPAT_ELF_PLATFORM);

		seq_printf(m, "BogoMIPS\t: %lu.%02lu\n",
			   loops_per_jiffy / (500000UL/HZ),
			   loops_per_jiffy / (5000UL/HZ) % 100);

		/*
		 * Dump out the common processor features in a single line.
		 * Userspace should read the hwcaps with getauxval(AT_HWCAP)
		 * rather than attempting to parse this, but there's a body of
		 * software which does already (at least for 32-bit).
		 */
		seq_puts(m, "Features\t:");
		if (compat) {
#ifdef CONFIG_COMPAT
			for (j = 0; j < ARRAY_SIZE(compat_hwcap_str); j++) {
				if (compat_elf_hwcap & (1 << j)) {
					/*
					 * Warn once if any feature should not
					 * have been present on arm64 platform.
					 */
					if (WARN_ON_ONCE(!compat_hwcap_str[j]))
						continue;

					seq_printf(m, " %s", compat_hwcap_str[j]);
				}
			}

			for (j = 0; j < ARRAY_SIZE(compat_hwcap2_str); j++)
				if (compat_elf_hwcap2 & (1 << j))
					seq_printf(m, " %s", compat_hwcap2_str[j]);
#endif /* CONFIG_COMPAT */
		} else {
			for (j = 0; j < ARRAY_SIZE(hwcap_str); j++)
				if (cpu_have_feature(j))
					seq_printf(m, " %s", hwcap_str[j]);
		}
		seq_puts(m, "\n");

		seq_printf(m, "CPU implementer\t: 0x%02x\n",
			   MIDR_IMPLEMENTOR(midr));
		seq_printf(m, "CPU architecture: 8\n");
		seq_printf(m, "CPU variant\t: 0x%x\n", MIDR_VARIANT(midr));
		seq_printf(m, "CPU part\t: 0x%03x\n", MIDR_PARTNUM(midr));
		seq_printf(m, "CPU revision\t: %d\n\n", MIDR_REVISION(midr));
	}

	return 0;
}

static void *c_start(struct seq_file *m, loff_t *pos)
{
	return *pos < 1 ? (void *)1 : NULL;
}

static void *c_next(struct seq_file *m, void *v, loff_t *pos)
{
	++*pos;
	return NULL;
}

static void c_stop(struct seq_file *m, void *v)
{
}

const struct seq_operations cpuinfo_op = {
	.start	= c_start,
	.next	= c_next,
	.stop	= c_stop,
	.show	= c_show
};


static struct kobj_type cpuregs_kobj_type = {
	.sysfs_ops = &kobj_sysfs_ops,
};

/*
 * The ARM ARM uses the phrase "32-bit register" to describe a register
 * whose upper 32 bits are RES0 (per C5.1.1, ARM DDI 0487A.i), however
 * no statement is made as to whether the upper 32 bits will or will not
 * be made use of in future, and between ARM DDI 0487A.c and ARM DDI
 * 0487A.d CLIDR_EL1 was expanded from 32-bit to 64-bit.
 *
 * Thus, while both MIDR_EL1 and REVIDR_EL1 are described as 32-bit
 * registers, we expose them both as 64 bit values to cater for possible
 * future expansion without an ABI break.
 */
#define kobj_to_cpuinfo(kobj)	container_of(kobj, struct cpuinfo_arm64, kobj)
#define CPUREGS_ATTR_RO(_name, _field)						\
	static ssize_t _name##_show(struct kobject *kobj,			\
			struct kobj_attribute *attr, char *buf)			\
	{									\
		struct cpuinfo_arm64 *info = kobj_to_cpuinfo(kobj);		\
										\
		if (info->reg_midr)						\
			return sprintf(buf, "0x%016llx\n", info->reg_##_field);	\
		else								\
			return 0;						\
	}									\
	static struct kobj_attribute cpuregs_attr_##_name = __ATTR_RO(_name)

CPUREGS_ATTR_RO(midr_el1, midr);
CPUREGS_ATTR_RO(revidr_el1, revidr);
CPUREGS_ATTR_RO(smidr_el1, smidr);

static struct attribute *cpuregs_id_attrs[] = {
	&cpuregs_attr_midr_el1.attr,
	&cpuregs_attr_revidr_el1.attr,
	NULL
};

static const struct attribute_group cpuregs_attr_group = {
	.attrs = cpuregs_id_attrs,
	.name = "identification"
};

static struct attribute *sme_cpuregs_id_attrs[] = {
	&cpuregs_attr_smidr_el1.attr,
	NULL
};

static const struct attribute_group sme_cpuregs_attr_group = {
	.attrs = sme_cpuregs_id_attrs,
	.name = "identification"
};

static int cpuid_cpu_online(unsigned int cpu)
{
	int rc;
	struct device *dev;
	struct cpuinfo_arm64 *info = &per_cpu(cpu_data, cpu);

	dev = get_cpu_device(cpu);
	if (!dev) {
		rc = -ENODEV;
		goto out;
	}
	rc = kobject_add(&info->kobj, &dev->kobj, "regs");
	if (rc)
		goto out;
	rc = sysfs_create_group(&info->kobj, &cpuregs_attr_group);
	if (rc)
		kobject_del(&info->kobj);
	if (system_supports_sme())
		rc = sysfs_merge_group(&info->kobj, &sme_cpuregs_attr_group);
out:
	return rc;
}

static int cpuid_cpu_offline(unsigned int cpu)
{
	struct device *dev;
	struct cpuinfo_arm64 *info = &per_cpu(cpu_data, cpu);

	dev = get_cpu_device(cpu);
	if (!dev)
		return -ENODEV;
	if (info->kobj.parent) {
		sysfs_remove_group(&info->kobj, &cpuregs_attr_group);
		kobject_del(&info->kobj);
	}

	return 0;
}

static int __init cpuinfo_regs_init(void)
{
	int cpu, ret;

	for_each_possible_cpu(cpu) {
		struct cpuinfo_arm64 *info = &per_cpu(cpu_data, cpu);

		kobject_init(&info->kobj, &cpuregs_kobj_type);
	}

	ret = cpuhp_setup_state(CPUHP_AP_ONLINE_DYN, "arm64/cpuinfo:online",
				cpuid_cpu_online, cpuid_cpu_offline);
	if (ret < 0) {
		pr_err("cpuinfo: failed to register hotplug callbacks.\n");
		return ret;
	}
	return 0;
}
device_initcall(cpuinfo_regs_init);

static void cpuinfo_detect_icache_policy(struct cpuinfo_arm64 *info)
{
	unsigned int cpu = smp_processor_id();
	u32 l1ip = CTR_L1IP(info->reg_ctr);

	switch (l1ip) {
	case CTR_EL0_L1Ip_PIPT:
		break;
	case CTR_EL0_L1Ip_VPIPT:
		set_bit(ICACHEF_VPIPT, &__icache_flags);
		break;
	case CTR_EL0_L1Ip_VIPT:
	default:
		/* Assume aliasing */
		set_bit(ICACHEF_ALIASING, &__icache_flags);
		break;
	}

	pr_info("Detected %s I-cache on CPU%d\n", icache_policy_str(l1ip), cpu);
}

static void __cpuinfo_store_cpu_32bit(struct cpuinfo_32bit *info)
{
	info->reg_id_dfr0 = read_cpuid(ID_DFR0_EL1);
	info->reg_id_dfr1 = read_cpuid(ID_DFR1_EL1);
	info->reg_id_isar0 = read_cpuid(ID_ISAR0_EL1);
	info->reg_id_isar1 = read_cpuid(ID_ISAR1_EL1);
	info->reg_id_isar2 = read_cpuid(ID_ISAR2_EL1);
	info->reg_id_isar3 = read_cpuid(ID_ISAR3_EL1);
	info->reg_id_isar4 = read_cpuid(ID_ISAR4_EL1);
	info->reg_id_isar5 = read_cpuid(ID_ISAR5_EL1);
	info->reg_id_isar6 = read_cpuid(ID_ISAR6_EL1);
	info->reg_id_mmfr0 = read_cpuid(ID_MMFR0_EL1);
	info->reg_id_mmfr1 = read_cpuid(ID_MMFR1_EL1);
	info->reg_id_mmfr2 = read_cpuid(ID_MMFR2_EL1);
	info->reg_id_mmfr3 = read_cpuid(ID_MMFR3_EL1);
	info->reg_id_mmfr4 = read_cpuid(ID_MMFR4_EL1);
	info->reg_id_mmfr5 = read_cpuid(ID_MMFR5_EL1);
	info->reg_id_pfr0 = read_cpuid(ID_PFR0_EL1);
	info->reg_id_pfr1 = read_cpuid(ID_PFR1_EL1);
	info->reg_id_pfr2 = read_cpuid(ID_PFR2_EL1);

	info->reg_mvfr0 = read_cpuid(MVFR0_EL1);
	info->reg_mvfr1 = read_cpuid(MVFR1_EL1);
	info->reg_mvfr2 = read_cpuid(MVFR2_EL1);
}

static void __cpuinfo_store_cpu(struct cpuinfo_arm64 *info)
{
	info->reg_cntfrq = arch_timer_get_cntfrq();
	/*
	 * Use the effective value of the CTR_EL0 than the raw value
	 * exposed by the CPU. CTR_EL0.IDC field value must be interpreted
	 * with the CLIDR_EL1 fields to avoid triggering false warnings
	 * when there is a mismatch across the CPUs. Keep track of the
	 * effective value of the CTR_EL0 in our internal records for
	 * accurate sanity check and feature enablement.
	 */
	info->reg_ctr = read_cpuid_effective_cachetype();
	info->reg_dczid = read_cpuid(DCZID_EL0);
	info->reg_midr = read_cpuid_id();
	info->reg_revidr = read_cpuid(REVIDR_EL1);

	info->reg_id_aa64dfr0 = read_cpuid(ID_AA64DFR0_EL1);
	info->reg_id_aa64dfr1 = read_cpuid(ID_AA64DFR1_EL1);
	info->reg_id_aa64isar0 = read_cpuid(ID_AA64ISAR0_EL1);
	info->reg_id_aa64isar1 = read_cpuid(ID_AA64ISAR1_EL1);
	info->reg_id_aa64isar2 = read_cpuid(ID_AA64ISAR2_EL1);
	info->reg_id_aa64mmfr0 = read_cpuid(ID_AA64MMFR0_EL1);
	info->reg_id_aa64mmfr1 = read_cpuid(ID_AA64MMFR1_EL1);
	info->reg_id_aa64mmfr2 = read_cpuid(ID_AA64MMFR2_EL1);
	info->reg_id_aa64pfr0 = read_cpuid(ID_AA64PFR0_EL1);
	info->reg_id_aa64pfr1 = read_cpuid(ID_AA64PFR1_EL1);
	info->reg_id_aa64zfr0 = read_cpuid(ID_AA64ZFR0_EL1);
	info->reg_id_aa64smfr0 = read_cpuid(ID_AA64SMFR0_EL1);

	if (id_aa64pfr1_mte(info->reg_id_aa64pfr1))
		info->reg_gmid = read_cpuid(GMID_EL1);

	if (id_aa64pfr0_32bit_el0(info->reg_id_aa64pfr0))
		__cpuinfo_store_cpu_32bit(&info->aarch32);

	cpuinfo_detect_icache_policy(info);
}

void cpuinfo_store_cpu(void)
{
	struct cpuinfo_arm64 *info = this_cpu_ptr(&cpu_data);
	__cpuinfo_store_cpu(info);
	update_cpu_features(smp_processor_id(), info, &boot_cpu_data);
}

void __init cpuinfo_store_boot_cpu(void)
{
	struct cpuinfo_arm64 *info = &per_cpu(cpu_data, 0);
	__cpuinfo_store_cpu(info);

	boot_cpu_data = *info;
	init_cpu_features(&boot_cpu_data);
}<|MERGE_RESOLUTION|>--- conflicted
+++ resolved
@@ -115,10 +115,7 @@
 	[KERNEL_HWCAP_SME_FA64]		= "smefa64",
 	[KERNEL_HWCAP_WFXT]		= "wfxt",
 	[KERNEL_HWCAP_EBF16]		= "ebf16",
-<<<<<<< HEAD
-=======
 	[KERNEL_HWCAP_SVE_EBF16]	= "sveebf16",
->>>>>>> 66283a8f
 };
 
 #ifdef CONFIG_COMPAT

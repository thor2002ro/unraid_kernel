--- conflicted
+++ resolved
@@ -24,12 +24,6 @@
  */
 PROVIDE(__efistub_memcmp		= __pi_memcmp);
 PROVIDE(__efistub_memchr		= __pi_memchr);
-<<<<<<< HEAD
-PROVIDE(__efistub_memcpy		= __pi_memcpy);
-PROVIDE(__efistub_memmove		= __pi_memmove);
-PROVIDE(__efistub_memset		= __pi_memset);
-=======
->>>>>>> 7365df19
 PROVIDE(__efistub_strlen		= __pi_strlen);
 PROVIDE(__efistub_strnlen		= __pi_strnlen);
 PROVIDE(__efistub_strcmp		= __pi_strcmp);
@@ -43,19 +37,6 @@
 PROVIDE(__efistub_screen_info		= screen_info);
 PROVIDE(__efistub__ctype		= _ctype);
 
-<<<<<<< HEAD
-/*
- * The __ prefixed memcpy/memset/memmove symbols are provided by KASAN, which
- * instruments the conventional ones. Therefore, any references from the EFI
- * stub or other position independent, low level C code should be redirected to
- * the non-instrumented versions as well.
- */
-PROVIDE(__efistub___memcpy		= __pi_memcpy);
-PROVIDE(__efistub___memmove		= __pi_memmove);
-PROVIDE(__efistub___memset		= __pi_memset);
-
-=======
->>>>>>> 7365df19
 PROVIDE(__pi___memcpy			= __pi_memcpy);
 PROVIDE(__pi___memmove			= __pi_memmove);
 PROVIDE(__pi___memset			= __pi_memset);

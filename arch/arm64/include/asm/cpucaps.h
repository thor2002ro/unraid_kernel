--- conflicted
+++ resolved
@@ -58,17 +58,12 @@
 #define ARM64_WORKAROUND_SPECULATIVE_AT_NVHE	48
 #define ARM64_HAS_E0PD				49
 #define ARM64_HAS_RNG				50
-<<<<<<< HEAD
 #define ARM64_HAS_AMU_EXTN			51
 #define ARM64_HAS_ADDRESS_AUTH			52
 #define ARM64_HAS_GENERIC_AUTH			53
 #define ARM64_HAS_32BIT_EL1			54
+#define ARM64_BTI				55
 
-#define ARM64_NCAPS				55
-=======
-#define ARM64_BTI				51
-
-#define ARM64_NCAPS				52
->>>>>>> 5d1b631c
+#define ARM64_NCAPS				56
 
 #endif /* __ASM_CPUCAPS_H */
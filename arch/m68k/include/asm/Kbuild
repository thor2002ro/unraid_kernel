# SPDX-License-Identifier: GPL-2.0
generated-y += syscall_table.h
generic-y += extable.h
<<<<<<< HEAD
generic-y += futex.h
generic-y += hardirq.h
generic-y += hw_irq.h
generic-y += irq_regs.h
generic-y += irq_work.h
generic-y += kdebug.h
generic-y += kmap_types.h
generic-y += kprobes.h
=======
>>>>>>> ed2d96bf
generic-y += kvm_para.h
generic-y += local64.h
generic-y += mcs_spinlock.h
generic-y += spinlock.h<|MERGE_RESOLUTION|>--- conflicted
+++ resolved
@@ -1,17 +1,7 @@
 # SPDX-License-Identifier: GPL-2.0
 generated-y += syscall_table.h
 generic-y += extable.h
-<<<<<<< HEAD
-generic-y += futex.h
 generic-y += hardirq.h
-generic-y += hw_irq.h
-generic-y += irq_regs.h
-generic-y += irq_work.h
-generic-y += kdebug.h
-generic-y += kmap_types.h
-generic-y += kprobes.h
-=======
->>>>>>> ed2d96bf
 generic-y += kvm_para.h
 generic-y += local64.h
 generic-y += mcs_spinlock.h

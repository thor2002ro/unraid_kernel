// SPDX-License-Identifier: GPL-2.0+
//
// soc-pcm.c  --  ALSA SoC PCM
//
// Copyright 2005 Wolfson Microelectronics PLC.
// Copyright 2005 Openedhand Ltd.
// Copyright (C) 2010 Slimlogic Ltd.
// Copyright (C) 2010 Texas Instruments Inc.
//
// Authors: Liam Girdwood <lrg@ti.com>
//          Mark Brown <broonie@opensource.wolfsonmicro.com>

#include <linux/kernel.h>
#include <linux/init.h>
#include <linux/delay.h>
#include <linux/pinctrl/consumer.h>
#include <linux/pm_runtime.h>
#include <linux/slab.h>
#include <linux/workqueue.h>
#include <linux/export.h>
#include <linux/debugfs.h>
#include <sound/core.h>
#include <sound/pcm.h>
#include <sound/pcm_params.h>
#include <sound/soc.h>
#include <sound/soc-dpcm.h>
#include <sound/soc-link.h>
#include <sound/initval.h>

#define soc_pcm_ret(rtd, ret) _soc_pcm_ret(rtd, __func__, ret)
static inline int _soc_pcm_ret(struct snd_soc_pcm_runtime *rtd,
			       const char *func, int ret)
{
	/* Positive, Zero values are not errors */
	if (ret >= 0)
		return ret;

	/* Negative values might be errors */
	switch (ret) {
	case -EPROBE_DEFER:
	case -ENOTSUPP:
		break;
	default:
		dev_err(rtd->dev,
			"ASoC: error at %s on %s: %d\n",
			func, rtd->dai_link->name, ret);
	}

	return ret;
}

static inline void snd_soc_dpcm_mutex_lock(struct snd_soc_pcm_runtime *rtd)
{
	mutex_lock_nested(&rtd->card->pcm_mutex, rtd->card->pcm_subclass);
}

static inline void snd_soc_dpcm_mutex_unlock(struct snd_soc_pcm_runtime *rtd)
{
	mutex_unlock(&rtd->card->pcm_mutex);
}

#define snd_soc_dpcm_mutex_assert_held(rtd) \
	lockdep_assert_held(&(rtd)->card->pcm_mutex)

static inline void snd_soc_dpcm_stream_lock_irq(struct snd_soc_pcm_runtime *rtd,
						int stream)
{
	snd_pcm_stream_lock_irq(snd_soc_dpcm_get_substream(rtd, stream));
}

#define snd_soc_dpcm_stream_lock_irqsave_nested(rtd, stream, flags) \
	snd_pcm_stream_lock_irqsave_nested(snd_soc_dpcm_get_substream(rtd, stream), flags)

static inline void snd_soc_dpcm_stream_unlock_irq(struct snd_soc_pcm_runtime *rtd,
						  int stream)
{
	snd_pcm_stream_unlock_irq(snd_soc_dpcm_get_substream(rtd, stream));
}

#define snd_soc_dpcm_stream_unlock_irqrestore(rtd, stream, flags) \
	snd_pcm_stream_unlock_irqrestore(snd_soc_dpcm_get_substream(rtd, stream), flags)

#define DPCM_MAX_BE_USERS	8

static inline const char *soc_cpu_dai_name(struct snd_soc_pcm_runtime *rtd)
{
	return (rtd)->dai_link->num_cpus == 1 ? asoc_rtd_to_cpu(rtd, 0)->name : "multicpu";
}
static inline const char *soc_codec_dai_name(struct snd_soc_pcm_runtime *rtd)
{
	return (rtd)->dai_link->num_codecs == 1 ? asoc_rtd_to_codec(rtd, 0)->name : "multicodec";
}

#ifdef CONFIG_DEBUG_FS
static const char *dpcm_state_string(enum snd_soc_dpcm_state state)
{
	switch (state) {
	case SND_SOC_DPCM_STATE_NEW:
		return "new";
	case SND_SOC_DPCM_STATE_OPEN:
		return "open";
	case SND_SOC_DPCM_STATE_HW_PARAMS:
		return "hw_params";
	case SND_SOC_DPCM_STATE_PREPARE:
		return "prepare";
	case SND_SOC_DPCM_STATE_START:
		return "start";
	case SND_SOC_DPCM_STATE_STOP:
		return "stop";
	case SND_SOC_DPCM_STATE_SUSPEND:
		return "suspend";
	case SND_SOC_DPCM_STATE_PAUSED:
		return "paused";
	case SND_SOC_DPCM_STATE_HW_FREE:
		return "hw_free";
	case SND_SOC_DPCM_STATE_CLOSE:
		return "close";
	}

	return "unknown";
}

static ssize_t dpcm_show_state(struct snd_soc_pcm_runtime *fe,
			       int stream, char *buf, size_t size)
{
	struct snd_pcm_hw_params *params = &fe->dpcm[stream].hw_params;
	struct snd_soc_dpcm *dpcm;
	ssize_t offset = 0;

	/* FE state */
	offset += scnprintf(buf + offset, size - offset,
			   "[%s - %s]\n", fe->dai_link->name,
			   stream ? "Capture" : "Playback");

	offset += scnprintf(buf + offset, size - offset, "State: %s\n",
			   dpcm_state_string(fe->dpcm[stream].state));

	if ((fe->dpcm[stream].state >= SND_SOC_DPCM_STATE_HW_PARAMS) &&
	    (fe->dpcm[stream].state <= SND_SOC_DPCM_STATE_STOP))
		offset += scnprintf(buf + offset, size - offset,
				   "Hardware Params: "
				   "Format = %s, Channels = %d, Rate = %d\n",
				   snd_pcm_format_name(params_format(params)),
				   params_channels(params),
				   params_rate(params));

	/* BEs state */
	offset += scnprintf(buf + offset, size - offset, "Backends:\n");

	if (list_empty(&fe->dpcm[stream].be_clients)) {
		offset += scnprintf(buf + offset, size - offset,
				   " No active DSP links\n");
		goto out;
	}

	for_each_dpcm_be(fe, stream, dpcm) {
		struct snd_soc_pcm_runtime *be = dpcm->be;
		params = &be->dpcm[stream].hw_params;

		offset += scnprintf(buf + offset, size - offset,
				   "- %s\n", be->dai_link->name);

		offset += scnprintf(buf + offset, size - offset,
				   "   State: %s\n",
				   dpcm_state_string(be->dpcm[stream].state));

		if ((be->dpcm[stream].state >= SND_SOC_DPCM_STATE_HW_PARAMS) &&
		    (be->dpcm[stream].state <= SND_SOC_DPCM_STATE_STOP))
			offset += scnprintf(buf + offset, size - offset,
					   "   Hardware Params: "
					   "Format = %s, Channels = %d, Rate = %d\n",
					   snd_pcm_format_name(params_format(params)),
					   params_channels(params),
					   params_rate(params));
	}
out:
	return offset;
}

static ssize_t dpcm_state_read_file(struct file *file, char __user *user_buf,
				    size_t count, loff_t *ppos)
{
	struct snd_soc_pcm_runtime *fe = file->private_data;
	ssize_t out_count = PAGE_SIZE, offset = 0, ret = 0;
	int stream;
	char *buf;

	if (fe->dai_link->num_cpus > 1) {
		dev_err(fe->dev,
			"%s doesn't support Multi CPU yet\n", __func__);
		return -EINVAL;
	}

	buf = kmalloc(out_count, GFP_KERNEL);
	if (!buf)
		return -ENOMEM;

	snd_soc_dpcm_mutex_lock(fe);
	for_each_pcm_streams(stream)
		if (snd_soc_dai_stream_valid(asoc_rtd_to_cpu(fe, 0), stream))
			offset += dpcm_show_state(fe, stream,
						  buf + offset,
						  out_count - offset);
	snd_soc_dpcm_mutex_unlock(fe);

	ret = simple_read_from_buffer(user_buf, count, ppos, buf, offset);

	kfree(buf);
	return ret;
}

static const struct file_operations dpcm_state_fops = {
	.open = simple_open,
	.read = dpcm_state_read_file,
	.llseek = default_llseek,
};

void soc_dpcm_debugfs_add(struct snd_soc_pcm_runtime *rtd)
{
	if (!rtd->dai_link->dynamic)
		return;

	if (!rtd->card->debugfs_card_root)
		return;

	rtd->debugfs_dpcm_root = debugfs_create_dir(rtd->dai_link->name,
						    rtd->card->debugfs_card_root);

	debugfs_create_file("state", 0444, rtd->debugfs_dpcm_root,
			    rtd, &dpcm_state_fops);
}

static void dpcm_create_debugfs_state(struct snd_soc_dpcm *dpcm, int stream)
{
	char *name;

	name = kasprintf(GFP_KERNEL, "%s:%s", dpcm->be->dai_link->name,
			 stream ? "capture" : "playback");
	if (name) {
		dpcm->debugfs_state = debugfs_create_dir(
			name, dpcm->fe->debugfs_dpcm_root);
		debugfs_create_u32("state", 0644, dpcm->debugfs_state,
				   &dpcm->state);
		kfree(name);
	}
}

static void dpcm_remove_debugfs_state(struct snd_soc_dpcm *dpcm)
{
	debugfs_remove_recursive(dpcm->debugfs_state);
}

#else
static inline void dpcm_create_debugfs_state(struct snd_soc_dpcm *dpcm,
					     int stream)
{
}

static inline void dpcm_remove_debugfs_state(struct snd_soc_dpcm *dpcm)
{
}
#endif

/* Set FE's runtime_update state; the state is protected via PCM stream lock
 * for avoiding the race with trigger callback.
 * If the state is unset and a trigger is pending while the previous operation,
 * process the pending trigger action here.
 */
static int dpcm_fe_dai_do_trigger(struct snd_pcm_substream *substream, int cmd);
static void dpcm_set_fe_update_state(struct snd_soc_pcm_runtime *fe,
				     int stream, enum snd_soc_dpcm_update state)
{
	struct snd_pcm_substream *substream =
		snd_soc_dpcm_get_substream(fe, stream);

	snd_soc_dpcm_stream_lock_irq(fe, stream);
	if (state == SND_SOC_DPCM_UPDATE_NO && fe->dpcm[stream].trigger_pending) {
		dpcm_fe_dai_do_trigger(substream,
				       fe->dpcm[stream].trigger_pending - 1);
		fe->dpcm[stream].trigger_pending = 0;
	}
	fe->dpcm[stream].runtime_update = state;
	snd_soc_dpcm_stream_unlock_irq(fe, stream);
}

static void dpcm_set_be_update_state(struct snd_soc_pcm_runtime *be,
				     int stream, enum snd_soc_dpcm_update state)
{
	be->dpcm[stream].runtime_update = state;
}

/**
 * snd_soc_runtime_action() - Increment/Decrement active count for
 * PCM runtime components
 * @rtd: ASoC PCM runtime that is activated
 * @stream: Direction of the PCM stream
 * @action: Activate stream if 1. Deactivate if -1.
 *
 * Increments/Decrements the active count for all the DAIs and components
 * attached to a PCM runtime.
 * Should typically be called when a stream is opened.
 *
 * Must be called with the rtd->card->pcm_mutex being held
 */
void snd_soc_runtime_action(struct snd_soc_pcm_runtime *rtd,
			    int stream, int action)
{
	struct snd_soc_dai *dai;
	int i;

	snd_soc_dpcm_mutex_assert_held(rtd);

	for_each_rtd_dais(rtd, i, dai)
		snd_soc_dai_action(dai, stream, action);
}
EXPORT_SYMBOL_GPL(snd_soc_runtime_action);

/**
 * snd_soc_runtime_ignore_pmdown_time() - Check whether to ignore the power down delay
 * @rtd: The ASoC PCM runtime that should be checked.
 *
 * This function checks whether the power down delay should be ignored for a
 * specific PCM runtime. Returns true if the delay is 0, if it the DAI link has
 * been configured to ignore the delay, or if none of the components benefits
 * from having the delay.
 */
bool snd_soc_runtime_ignore_pmdown_time(struct snd_soc_pcm_runtime *rtd)
{
	struct snd_soc_component *component;
	bool ignore = true;
	int i;

	if (!rtd->pmdown_time || rtd->dai_link->ignore_pmdown_time)
		return true;

	for_each_rtd_components(rtd, i, component)
		ignore &= !component->driver->use_pmdown_time;

	return ignore;
}

/**
 * snd_soc_set_runtime_hwparams - set the runtime hardware parameters
 * @substream: the pcm substream
 * @hw: the hardware parameters
 *
 * Sets the substream runtime hardware parameters.
 */
int snd_soc_set_runtime_hwparams(struct snd_pcm_substream *substream,
	const struct snd_pcm_hardware *hw)
{
	substream->runtime->hw = *hw;

	return 0;
}
EXPORT_SYMBOL_GPL(snd_soc_set_runtime_hwparams);

/* DPCM stream event, send event to FE and all active BEs. */
int dpcm_dapm_stream_event(struct snd_soc_pcm_runtime *fe, int dir,
	int event)
{
	struct snd_soc_dpcm *dpcm;

	snd_soc_dpcm_mutex_assert_held(fe);

	for_each_dpcm_be(fe, dir, dpcm) {

		struct snd_soc_pcm_runtime *be = dpcm->be;

		dev_dbg(be->dev, "ASoC: BE %s event %d dir %d\n",
				be->dai_link->name, event, dir);

		if ((event == SND_SOC_DAPM_STREAM_STOP) &&
		    (be->dpcm[dir].users >= 1))
			continue;

		snd_soc_dapm_stream_event(be, dir, event);
	}

	snd_soc_dapm_stream_event(fe, dir, event);

	return 0;
}

static void soc_pcm_set_dai_params(struct snd_soc_dai *dai,
				   struct snd_pcm_hw_params *params)
{
	if (params) {
		dai->rate	 = params_rate(params);
		dai->channels	 = params_channels(params);
		dai->sample_bits = snd_pcm_format_physical_width(params_format(params));
	} else {
		dai->rate	 = 0;
		dai->channels	 = 0;
		dai->sample_bits = 0;
	}
}

static int soc_pcm_apply_symmetry(struct snd_pcm_substream *substream,
					struct snd_soc_dai *soc_dai)
{
	struct snd_soc_pcm_runtime *rtd = asoc_substream_to_rtd(substream);
	int ret;

	if (!snd_soc_dai_active(soc_dai))
		return 0;

#define __soc_pcm_apply_symmetry(name, NAME)				\
	if (soc_dai->name && (soc_dai->driver->symmetric_##name ||	\
			      rtd->dai_link->symmetric_##name)) {	\
		dev_dbg(soc_dai->dev, "ASoC: Symmetry forces %s to %d\n",\
			#name, soc_dai->name);				\
									\
		ret = snd_pcm_hw_constraint_single(substream->runtime,	\
						   SNDRV_PCM_HW_PARAM_##NAME,\
						   soc_dai->name);	\
		if (ret < 0) {						\
			dev_err(soc_dai->dev,				\
				"ASoC: Unable to apply %s constraint: %d\n",\
				#name, ret);				\
			return ret;					\
		}							\
	}

	__soc_pcm_apply_symmetry(rate,		RATE);
	__soc_pcm_apply_symmetry(channels,	CHANNELS);
	__soc_pcm_apply_symmetry(sample_bits,	SAMPLE_BITS);

	return 0;
}

static int soc_pcm_params_symmetry(struct snd_pcm_substream *substream,
				struct snd_pcm_hw_params *params)
{
	struct snd_soc_pcm_runtime *rtd = asoc_substream_to_rtd(substream);
	struct snd_soc_dai d;
	struct snd_soc_dai *dai;
	struct snd_soc_dai *cpu_dai;
	unsigned int symmetry, i;

	d.name = __func__;
	soc_pcm_set_dai_params(&d, params);

#define __soc_pcm_params_symmetry(xxx)					\
	symmetry = rtd->dai_link->symmetric_##xxx;			\
	for_each_rtd_dais(rtd, i, dai)					\
		symmetry |= dai->driver->symmetric_##xxx;		\
									\
	if (symmetry)							\
		for_each_rtd_cpu_dais(rtd, i, cpu_dai)			\
			if (!snd_soc_dai_is_dummy(cpu_dai) &&		\
			    cpu_dai->xxx && cpu_dai->xxx != d.xxx) {	\
				dev_err(rtd->dev, "ASoC: unmatched %s symmetry: %s:%d - %s:%d\n", \
					#xxx, cpu_dai->name, cpu_dai->xxx, d.name, d.xxx); \
				return -EINVAL;				\
			}

	/* reject unmatched parameters when applying symmetry */
	__soc_pcm_params_symmetry(rate);
	__soc_pcm_params_symmetry(channels);
	__soc_pcm_params_symmetry(sample_bits);

	return 0;
}

static void soc_pcm_update_symmetry(struct snd_pcm_substream *substream)
{
	struct snd_soc_pcm_runtime *rtd = asoc_substream_to_rtd(substream);
	struct snd_soc_dai_link *link = rtd->dai_link;
	struct snd_soc_dai *dai;
	unsigned int symmetry, i;

	symmetry = link->symmetric_rate ||
		link->symmetric_channels ||
		link->symmetric_sample_bits;

	for_each_rtd_dais(rtd, i, dai)
		symmetry = symmetry ||
			dai->driver->symmetric_rate ||
			dai->driver->symmetric_channels ||
			dai->driver->symmetric_sample_bits;

	if (symmetry)
		substream->runtime->hw.info |= SNDRV_PCM_INFO_JOINT_DUPLEX;
}

static void soc_pcm_set_msb(struct snd_pcm_substream *substream, int bits)
{
	struct snd_soc_pcm_runtime *rtd = asoc_substream_to_rtd(substream);
	int ret;

	if (!bits)
		return;

	ret = snd_pcm_hw_constraint_msbits(substream->runtime, 0, 0, bits);
	if (ret != 0)
		dev_warn(rtd->dev, "ASoC: Failed to set MSB %d: %d\n",
				 bits, ret);
}

static void soc_pcm_apply_msb(struct snd_pcm_substream *substream)
{
	struct snd_soc_pcm_runtime *rtd = asoc_substream_to_rtd(substream);
	struct snd_soc_dai *cpu_dai;
	struct snd_soc_dai *codec_dai;
	int stream = substream->stream;
	int i;
	unsigned int bits = 0, cpu_bits = 0;

	for_each_rtd_codec_dais(rtd, i, codec_dai) {
		struct snd_soc_pcm_stream *pcm_codec = snd_soc_dai_get_pcm_stream(codec_dai, stream);

		if (pcm_codec->sig_bits == 0) {
			bits = 0;
			break;
		}
		bits = max(pcm_codec->sig_bits, bits);
	}

	for_each_rtd_cpu_dais(rtd, i, cpu_dai) {
		struct snd_soc_pcm_stream *pcm_cpu = snd_soc_dai_get_pcm_stream(cpu_dai, stream);

		if (pcm_cpu->sig_bits == 0) {
			cpu_bits = 0;
			break;
		}
		cpu_bits = max(pcm_cpu->sig_bits, cpu_bits);
	}

	soc_pcm_set_msb(substream, bits);
	soc_pcm_set_msb(substream, cpu_bits);
}

static void soc_pcm_hw_init(struct snd_pcm_hardware *hw)
{
	hw->rates		= UINT_MAX;
	hw->rate_min		= 0;
	hw->rate_max		= UINT_MAX;
	hw->channels_min	= 0;
	hw->channels_max	= UINT_MAX;
	hw->formats		= ULLONG_MAX;
}

static void soc_pcm_hw_update_rate(struct snd_pcm_hardware *hw,
				   struct snd_soc_pcm_stream *p)
{
	hw->rates = snd_pcm_rate_mask_intersect(hw->rates, p->rates);

	/* setup hw->rate_min/max via hw->rates first */
	snd_pcm_hw_limit_rates(hw);

	/* update hw->rate_min/max by snd_soc_pcm_stream */
	hw->rate_min = max(hw->rate_min, p->rate_min);
	hw->rate_max = min_not_zero(hw->rate_max, p->rate_max);
}

static void soc_pcm_hw_update_chan(struct snd_pcm_hardware *hw,
				   struct snd_soc_pcm_stream *p)
{
	hw->channels_min = max(hw->channels_min, p->channels_min);
	hw->channels_max = min(hw->channels_max, p->channels_max);
}

static void soc_pcm_hw_update_format(struct snd_pcm_hardware *hw,
				     struct snd_soc_pcm_stream *p)
{
	hw->formats &= p->formats;
}

/**
 * snd_soc_runtime_calc_hw() - Calculate hw limits for a PCM stream
 * @rtd: ASoC PCM runtime
 * @hw: PCM hardware parameters (output)
 * @stream: Direction of the PCM stream
 *
 * Calculates the subset of stream parameters supported by all DAIs
 * associated with the PCM stream.
 */
int snd_soc_runtime_calc_hw(struct snd_soc_pcm_runtime *rtd,
			    struct snd_pcm_hardware *hw, int stream)
{
	struct snd_soc_dai *codec_dai;
	struct snd_soc_dai *cpu_dai;
	struct snd_soc_pcm_stream *codec_stream;
	struct snd_soc_pcm_stream *cpu_stream;
	unsigned int cpu_chan_min = 0, cpu_chan_max = UINT_MAX;
	int i;

	soc_pcm_hw_init(hw);

	/* first calculate min/max only for CPUs in the DAI link */
	for_each_rtd_cpu_dais(rtd, i, cpu_dai) {

		/*
		 * Skip CPUs which don't support the current stream type.
		 * Otherwise, since the rate, channel, and format values will
		 * zero in that case, we would have no usable settings left,
		 * causing the resulting setup to fail.
		 */
		if (!snd_soc_dai_stream_valid(cpu_dai, stream))
			continue;

		cpu_stream = snd_soc_dai_get_pcm_stream(cpu_dai, stream);

		soc_pcm_hw_update_chan(hw, cpu_stream);
		soc_pcm_hw_update_rate(hw, cpu_stream);
		soc_pcm_hw_update_format(hw, cpu_stream);
	}
	cpu_chan_min = hw->channels_min;
	cpu_chan_max = hw->channels_max;

	/* second calculate min/max only for CODECs in the DAI link */
	for_each_rtd_codec_dais(rtd, i, codec_dai) {

		/*
		 * Skip CODECs which don't support the current stream type.
		 * Otherwise, since the rate, channel, and format values will
		 * zero in that case, we would have no usable settings left,
		 * causing the resulting setup to fail.
		 */
		if (!snd_soc_dai_stream_valid(codec_dai, stream))
			continue;

		codec_stream = snd_soc_dai_get_pcm_stream(codec_dai, stream);

		soc_pcm_hw_update_chan(hw, codec_stream);
		soc_pcm_hw_update_rate(hw, codec_stream);
		soc_pcm_hw_update_format(hw, codec_stream);
	}

	/* Verify both a valid CPU DAI and a valid CODEC DAI were found */
	if (!hw->channels_min)
		return -EINVAL;

	/*
	 * chan min/max cannot be enforced if there are multiple CODEC DAIs
	 * connected to CPU DAI(s), use CPU DAI's directly and let
	 * channel allocation be fixed up later
	 */
	if (rtd->dai_link->num_codecs > 1) {
		hw->channels_min = cpu_chan_min;
		hw->channels_max = cpu_chan_max;
	}

	return 0;
}
EXPORT_SYMBOL_GPL(snd_soc_runtime_calc_hw);

static void soc_pcm_init_runtime_hw(struct snd_pcm_substream *substream)
{
	struct snd_pcm_hardware *hw = &substream->runtime->hw;
	struct snd_soc_pcm_runtime *rtd = asoc_substream_to_rtd(substream);
	u64 formats = hw->formats;

	/*
	 * At least one CPU and one CODEC should match. Otherwise, we should
	 * have bailed out on a higher level, since there would be no CPU or
	 * CODEC to support the transfer direction in that case.
	 */
	snd_soc_runtime_calc_hw(rtd, hw, substream->stream);

	if (formats)
		hw->formats &= formats;
}

static int soc_pcm_components_open(struct snd_pcm_substream *substream)
{
	struct snd_soc_pcm_runtime *rtd = asoc_substream_to_rtd(substream);
	struct snd_soc_component *component;
	int i, ret = 0;

	for_each_rtd_components(rtd, i, component) {
		ret = snd_soc_component_module_get_when_open(component, substream);
		if (ret < 0)
			break;

		ret = snd_soc_component_open(component, substream);
		if (ret < 0)
			break;
	}

	return ret;
}

static int soc_pcm_components_close(struct snd_pcm_substream *substream,
				    int rollback)
{
	struct snd_soc_pcm_runtime *rtd = asoc_substream_to_rtd(substream);
	struct snd_soc_component *component;
	int i, ret = 0;

	for_each_rtd_components(rtd, i, component) {
		int r = snd_soc_component_close(component, substream, rollback);
		if (r < 0)
			ret = r; /* use last ret */

		snd_soc_component_module_put_when_close(component, substream, rollback);
	}

	return ret;
}

static int soc_pcm_clean(struct snd_soc_pcm_runtime *rtd,
			 struct snd_pcm_substream *substream, int rollback)
{
	struct snd_soc_component *component;
	struct snd_soc_dai *dai;
	int i;

	snd_soc_dpcm_mutex_assert_held(rtd);

	if (!rollback) {
		snd_soc_runtime_deactivate(rtd, substream->stream);
		/* clear the corresponding DAIs parameters when going to be inactive */
		for_each_rtd_dais(rtd, i, dai) {
			if (snd_soc_dai_active(dai) == 0)
				soc_pcm_set_dai_params(dai, NULL);

			if (snd_soc_dai_stream_active(dai, substream->stream) == 0)
				snd_soc_dai_digital_mute(dai, 1, substream->stream);
		}
	}

	for_each_rtd_dais(rtd, i, dai)
		snd_soc_dai_shutdown(dai, substream, rollback);

	snd_soc_link_shutdown(substream, rollback);

	soc_pcm_components_close(substream, rollback);

	snd_soc_pcm_component_pm_runtime_put(rtd, substream, rollback);

	for_each_rtd_components(rtd, i, component)
		if (!snd_soc_component_active(component))
			pinctrl_pm_select_sleep_state(component->dev);

	return 0;
}

/*
 * Called by ALSA when a PCM substream is closed. Private data can be
 * freed here. The cpu DAI, codec DAI, machine and components are also
 * shutdown.
 */
static int __soc_pcm_close(struct snd_soc_pcm_runtime *rtd,
			   struct snd_pcm_substream *substream)
{
	return soc_pcm_clean(rtd, substream, 0);
}

/* PCM close ops for non-DPCM streams */
static int soc_pcm_close(struct snd_pcm_substream *substream)
{
	struct snd_soc_pcm_runtime *rtd = asoc_substream_to_rtd(substream);

	snd_soc_dpcm_mutex_lock(rtd);
	__soc_pcm_close(rtd, substream);
	snd_soc_dpcm_mutex_unlock(rtd);
	return 0;
}

static int soc_hw_sanity_check(struct snd_pcm_substream *substream)
{
	struct snd_soc_pcm_runtime *rtd = asoc_substream_to_rtd(substream);
	struct snd_pcm_hardware *hw = &substream->runtime->hw;
	const char *name_cpu = soc_cpu_dai_name(rtd);
	const char *name_codec = soc_codec_dai_name(rtd);
	const char *err_msg;
	struct device *dev = rtd->dev;

	err_msg = "rates";
	if (!hw->rates)
		goto config_err;

	err_msg = "formats";
	if (!hw->formats)
		goto config_err;

	err_msg = "channels";
	if (!hw->channels_min || !hw->channels_max ||
	     hw->channels_min  >  hw->channels_max)
		goto config_err;

	dev_dbg(dev, "ASoC: %s <-> %s info:\n",		name_codec,
							name_cpu);
	dev_dbg(dev, "ASoC: rate mask 0x%x\n",		hw->rates);
	dev_dbg(dev, "ASoC: ch   min %d max %d\n",	hw->channels_min,
							hw->channels_max);
	dev_dbg(dev, "ASoC: rate min %d max %d\n",	hw->rate_min,
							hw->rate_max);

	return 0;

config_err:
	dev_err(dev, "ASoC: %s <-> %s No matching %s\n",
		name_codec, name_cpu, err_msg);
	return -EINVAL;
}

/*
 * Called by ALSA when a PCM substream is opened, the runtime->hw record is
 * then initialized and any private data can be allocated. This also calls
 * startup for the cpu DAI, component, machine and codec DAI.
 */
static int __soc_pcm_open(struct snd_soc_pcm_runtime *rtd,
			  struct snd_pcm_substream *substream)
{
	struct snd_soc_component *component;
	struct snd_soc_dai *dai;
	int i, ret = 0;

	snd_soc_dpcm_mutex_assert_held(rtd);

	for_each_rtd_components(rtd, i, component)
		pinctrl_pm_select_default_state(component->dev);

	ret = snd_soc_pcm_component_pm_runtime_get(rtd, substream);
	if (ret < 0)
		goto err;

	ret = soc_pcm_components_open(substream);
	if (ret < 0)
		goto err;

	ret = snd_soc_link_startup(substream);
	if (ret < 0)
		goto err;

	/* startup the audio subsystem */
	for_each_rtd_dais(rtd, i, dai) {
		ret = snd_soc_dai_startup(dai, substream);
		if (ret < 0)
			goto err;
	}

	/* Dynamic PCM DAI links compat checks use dynamic capabilities */
	if (rtd->dai_link->dynamic || rtd->dai_link->no_pcm)
		goto dynamic;

	/* Check that the codec and cpu DAIs are compatible */
	soc_pcm_init_runtime_hw(substream);

	soc_pcm_update_symmetry(substream);

	ret = soc_hw_sanity_check(substream);
	if (ret < 0)
		goto err;

	soc_pcm_apply_msb(substream);

	/* Symmetry only applies if we've already got an active stream. */
	for_each_rtd_dais(rtd, i, dai) {
		ret = soc_pcm_apply_symmetry(substream, dai);
		if (ret != 0)
			goto err;
	}
dynamic:
	snd_soc_runtime_activate(rtd, substream->stream);
	ret = 0;
err:
	if (ret < 0)
		soc_pcm_clean(rtd, substream, 1);

	return soc_pcm_ret(rtd, ret);
}

/* PCM open ops for non-DPCM streams */
static int soc_pcm_open(struct snd_pcm_substream *substream)
{
	struct snd_soc_pcm_runtime *rtd = asoc_substream_to_rtd(substream);
	int ret;

	snd_soc_dpcm_mutex_lock(rtd);
	ret = __soc_pcm_open(rtd, substream);
	snd_soc_dpcm_mutex_unlock(rtd);
	return ret;
}

/*
 * Called by ALSA when the PCM substream is prepared, can set format, sample
 * rate, etc.  This function is non atomic and can be called multiple times,
 * it can refer to the runtime info.
 */
static int __soc_pcm_prepare(struct snd_soc_pcm_runtime *rtd,
			     struct snd_pcm_substream *substream)
{
	struct snd_soc_dai *dai;
	int i, ret = 0;

	snd_soc_dpcm_mutex_assert_held(rtd);

	ret = snd_soc_link_prepare(substream);
	if (ret < 0)
		goto out;

	ret = snd_soc_pcm_component_prepare(substream);
	if (ret < 0)
		goto out;

	ret = snd_soc_pcm_dai_prepare(substream);
	if (ret < 0)
		goto out;

	/* cancel any delayed stream shutdown that is pending */
	if (substream->stream == SNDRV_PCM_STREAM_PLAYBACK &&
	    rtd->pop_wait) {
		rtd->pop_wait = 0;
		cancel_delayed_work(&rtd->delayed_work);
	}

	snd_soc_dapm_stream_event(rtd, substream->stream,
			SND_SOC_DAPM_STREAM_START);

	for_each_rtd_dais(rtd, i, dai)
		snd_soc_dai_digital_mute(dai, 0, substream->stream);

out:
	return soc_pcm_ret(rtd, ret);
}

/* PCM prepare ops for non-DPCM streams */
static int soc_pcm_prepare(struct snd_pcm_substream *substream)
{
	struct snd_soc_pcm_runtime *rtd = asoc_substream_to_rtd(substream);
	int ret;

	snd_soc_dpcm_mutex_lock(rtd);
	ret = __soc_pcm_prepare(rtd, substream);
	snd_soc_dpcm_mutex_unlock(rtd);
	return ret;
}

static void soc_pcm_codec_params_fixup(struct snd_pcm_hw_params *params,
				       unsigned int mask)
{
	struct snd_interval *interval;
	int channels = hweight_long(mask);

	interval = hw_param_interval(params, SNDRV_PCM_HW_PARAM_CHANNELS);
	interval->min = channels;
	interval->max = channels;
}

static int soc_pcm_hw_clean(struct snd_soc_pcm_runtime *rtd,
			    struct snd_pcm_substream *substream, int rollback)
{
	struct snd_soc_dai *dai;
	int i;

	snd_soc_dpcm_mutex_assert_held(rtd);

	/* run the stream event */
	snd_soc_dapm_stream_stop(rtd, substream->stream);

	/* free any machine hw params */
	snd_soc_link_hw_free(substream, rollback);

	/* free any component resources */
	snd_soc_pcm_component_hw_free(substream, rollback);

	/* now free hw params for the DAIs  */
	for_each_rtd_dais(rtd, i, dai)
		if (snd_soc_dai_stream_valid(dai, substream->stream))
			snd_soc_dai_hw_free(dai, substream, rollback);

	return 0;
}

/*
 * Frees resources allocated by hw_params, can be called multiple times
 */
static int __soc_pcm_hw_free(struct snd_soc_pcm_runtime *rtd,
			     struct snd_pcm_substream *substream)
{
	return soc_pcm_hw_clean(rtd, substream, 0);
}

/* hw_free PCM ops for non-DPCM streams */
static int soc_pcm_hw_free(struct snd_pcm_substream *substream)
{
	struct snd_soc_pcm_runtime *rtd = asoc_substream_to_rtd(substream);
	int ret;

	snd_soc_dpcm_mutex_lock(rtd);
	ret = __soc_pcm_hw_free(rtd, substream);
	snd_soc_dpcm_mutex_unlock(rtd);
	return ret;
}

/*
 * Called by ALSA when the hardware params are set by application. This
 * function can also be called multiple times and can allocate buffers
 * (using snd_pcm_lib_* ). It's non-atomic.
 */
static int __soc_pcm_hw_params(struct snd_soc_pcm_runtime *rtd,
			       struct snd_pcm_substream *substream,
			       struct snd_pcm_hw_params *params)
{
	struct snd_soc_dai *cpu_dai;
	struct snd_soc_dai *codec_dai;
	int i, ret = 0;

	snd_soc_dpcm_mutex_assert_held(rtd);

	ret = soc_pcm_params_symmetry(substream, params);
	if (ret)
		goto out;

	ret = snd_soc_link_hw_params(substream, params);
	if (ret < 0)
		goto out;

	for_each_rtd_codec_dais(rtd, i, codec_dai) {
		struct snd_pcm_hw_params codec_params;
		unsigned int tdm_mask = snd_soc_dai_tdm_mask_get(codec_dai, substream->stream);

		/*
		 * Skip CODECs which don't support the current stream type,
		 * the idea being that if a CODEC is not used for the currently
		 * set up transfer direction, it should not need to be
		 * configured, especially since the configuration used might
		 * not even be supported by that CODEC. There may be cases
		 * however where a CODEC needs to be set up although it is
		 * actually not being used for the transfer, e.g. if a
		 * capture-only CODEC is acting as an LRCLK and/or BCLK master
		 * for the DAI link including a playback-only CODEC.
		 * If this becomes necessary, we will have to augment the
		 * machine driver setup with information on how to act, so
		 * we can do the right thing here.
		 */
		if (!snd_soc_dai_stream_valid(codec_dai, substream->stream))
			continue;

		/* copy params for each codec */
		codec_params = *params;

		/* fixup params based on TDM slot masks */
		if (tdm_mask)
			soc_pcm_codec_params_fixup(&codec_params, tdm_mask);

		ret = snd_soc_dai_hw_params(codec_dai, substream,
					    &codec_params);
		if(ret < 0)
			goto out;

		soc_pcm_set_dai_params(codec_dai, &codec_params);
		snd_soc_dapm_update_dai(substream, &codec_params, codec_dai);
	}

	for_each_rtd_cpu_dais(rtd, i, cpu_dai) {
		/*
		 * Skip CPUs which don't support the current stream
		 * type. See soc_pcm_init_runtime_hw() for more details
		 */
		if (!snd_soc_dai_stream_valid(cpu_dai, substream->stream))
			continue;

		ret = snd_soc_dai_hw_params(cpu_dai, substream, params);
		if (ret < 0)
			goto out;

		/* store the parameters for each DAI */
		soc_pcm_set_dai_params(cpu_dai, params);
		snd_soc_dapm_update_dai(substream, params, cpu_dai);
	}

	ret = snd_soc_pcm_component_hw_params(substream, params);
out:
	if (ret < 0)
		soc_pcm_hw_clean(rtd, substream, 1);

	return soc_pcm_ret(rtd, ret);
}

/* hw_params PCM ops for non-DPCM streams */
static int soc_pcm_hw_params(struct snd_pcm_substream *substream,
			     struct snd_pcm_hw_params *params)
{
	struct snd_soc_pcm_runtime *rtd = asoc_substream_to_rtd(substream);
	int ret;

	snd_soc_dpcm_mutex_lock(rtd);
	ret = __soc_pcm_hw_params(rtd, substream, params);
	snd_soc_dpcm_mutex_unlock(rtd);
	return ret;
}

static int soc_pcm_trigger(struct snd_pcm_substream *substream, int cmd)
{
	struct snd_soc_pcm_runtime *rtd = asoc_substream_to_rtd(substream);
	struct snd_soc_component *component;
	int ret = -EINVAL, _ret = 0, start_dma_last = 0, i;
	int rollback = 0;

	switch (cmd) {
	case SNDRV_PCM_TRIGGER_START:
	case SNDRV_PCM_TRIGGER_RESUME:
	case SNDRV_PCM_TRIGGER_PAUSE_RELEASE:
		/* Do we need to start dma last? */
		for_each_rtd_components(rtd, i, component) {
			if (component->driver->start_dma_last) {
				start_dma_last = 1;
				break;
			}
		}

		ret = snd_soc_link_trigger(substream, cmd, 0);
		if (ret < 0)
			goto start_err;

		if (start_dma_last) {
			ret = snd_soc_pcm_dai_trigger(substream, cmd, 0);
			if (ret < 0)
				goto start_err;
<<<<<<< HEAD

			ret = snd_soc_pcm_component_trigger(substream, cmd, 0);
		} else {
			ret = snd_soc_pcm_component_trigger(substream, cmd, 0);
			if (ret < 0)
				goto start_err;

=======

			ret = snd_soc_pcm_component_trigger(substream, cmd, 0);
		} else {
			ret = snd_soc_pcm_component_trigger(substream, cmd, 0);
			if (ret < 0)
				goto start_err;

>>>>>>> 8455cbb2
			ret = snd_soc_pcm_dai_trigger(substream, cmd, 0);
		}
start_err:
		if (ret < 0)
			rollback = 1;
	}

	if (rollback) {
		_ret = ret;
		switch (cmd) {
		case SNDRV_PCM_TRIGGER_START:
			cmd = SNDRV_PCM_TRIGGER_STOP;
			break;
		case SNDRV_PCM_TRIGGER_RESUME:
			cmd = SNDRV_PCM_TRIGGER_SUSPEND;
			break;
		case SNDRV_PCM_TRIGGER_PAUSE_RELEASE:
			cmd = SNDRV_PCM_TRIGGER_PAUSE_PUSH;
			break;
		}
	}

	switch (cmd) {
	case SNDRV_PCM_TRIGGER_STOP:
	case SNDRV_PCM_TRIGGER_SUSPEND:
	case SNDRV_PCM_TRIGGER_PAUSE_PUSH:
		if (rtd->dai_link->stop_dma_first) {
			ret = snd_soc_pcm_component_trigger(substream, cmd, rollback);
			if (ret < 0)
				break;

			ret = snd_soc_pcm_dai_trigger(substream, cmd, rollback);
			if (ret < 0)
				break;
		} else {
			ret = snd_soc_pcm_dai_trigger(substream, cmd, rollback);
			if (ret < 0)
				break;

			ret = snd_soc_pcm_component_trigger(substream, cmd, rollback);
			if (ret < 0)
				break;
		}
		ret = snd_soc_link_trigger(substream, cmd, rollback);
		break;
	}

	if (_ret)
		ret = _ret;

	return ret;
}

/*
 * soc level wrapper for pointer callback
 * If cpu_dai, codec_dai, component driver has the delay callback, then
 * the runtime->delay will be updated via snd_soc_pcm_component/dai_delay().
 */
static snd_pcm_uframes_t soc_pcm_pointer(struct snd_pcm_substream *substream)
{
	struct snd_pcm_runtime *runtime = substream->runtime;
	snd_pcm_uframes_t offset = 0;
	snd_pcm_sframes_t codec_delay = 0;
	snd_pcm_sframes_t cpu_delay = 0;

	offset = snd_soc_pcm_component_pointer(substream);

	/* should be called *after* snd_soc_pcm_component_pointer() */
	snd_soc_pcm_dai_delay(substream, &cpu_delay, &codec_delay);
	snd_soc_pcm_component_delay(substream, &cpu_delay, &codec_delay);

	runtime->delay = cpu_delay + codec_delay;

	return offset;
}

/* connect a FE and BE */
static int dpcm_be_connect(struct snd_soc_pcm_runtime *fe,
		struct snd_soc_pcm_runtime *be, int stream)
{
	struct snd_pcm_substream *fe_substream;
	struct snd_pcm_substream *be_substream;
	struct snd_soc_dpcm *dpcm;

	snd_soc_dpcm_mutex_assert_held(fe);

	/* only add new dpcms */
	for_each_dpcm_be(fe, stream, dpcm) {
		if (dpcm->be == be && dpcm->fe == fe)
			return 0;
	}

	fe_substream = snd_soc_dpcm_get_substream(fe, stream);
	be_substream = snd_soc_dpcm_get_substream(be, stream);

	if (!fe_substream->pcm->nonatomic && be_substream->pcm->nonatomic) {
		dev_err(be->dev, "%s: FE is atomic but BE is nonatomic, invalid configuration\n",
			__func__);
		return -EINVAL;
	}
	if (fe_substream->pcm->nonatomic && !be_substream->pcm->nonatomic) {
		dev_dbg(be->dev, "FE is nonatomic but BE is not, forcing BE as nonatomic\n");
		be_substream->pcm->nonatomic = 1;
	}

	dpcm = kzalloc(sizeof(struct snd_soc_dpcm), GFP_KERNEL);
	if (!dpcm)
		return -ENOMEM;

	dpcm->be = be;
	dpcm->fe = fe;
	be->dpcm[stream].runtime = fe->dpcm[stream].runtime;
	dpcm->state = SND_SOC_DPCM_LINK_STATE_NEW;
	snd_soc_dpcm_stream_lock_irq(fe, stream);
	list_add(&dpcm->list_be, &fe->dpcm[stream].be_clients);
	list_add(&dpcm->list_fe, &be->dpcm[stream].fe_clients);
	snd_soc_dpcm_stream_unlock_irq(fe, stream);

	dev_dbg(fe->dev, "connected new DPCM %s path %s %s %s\n",
			stream ? "capture" : "playback",  fe->dai_link->name,
			stream ? "<-" : "->", be->dai_link->name);

	dpcm_create_debugfs_state(dpcm, stream);

	return 1;
}

/* reparent a BE onto another FE */
static void dpcm_be_reparent(struct snd_soc_pcm_runtime *fe,
			struct snd_soc_pcm_runtime *be, int stream)
{
	struct snd_soc_dpcm *dpcm;
	struct snd_pcm_substream *fe_substream, *be_substream;

	/* reparent if BE is connected to other FEs */
	if (!be->dpcm[stream].users)
		return;

	be_substream = snd_soc_dpcm_get_substream(be, stream);
	if (!be_substream)
		return;

	for_each_dpcm_fe(be, stream, dpcm) {
		if (dpcm->fe == fe)
			continue;

		dev_dbg(fe->dev, "reparent %s path %s %s %s\n",
			stream ? "capture" : "playback",
			dpcm->fe->dai_link->name,
			stream ? "<-" : "->", dpcm->be->dai_link->name);

		fe_substream = snd_soc_dpcm_get_substream(dpcm->fe, stream);
		be_substream->runtime = fe_substream->runtime;
		break;
	}
}

/* disconnect a BE and FE */
void dpcm_be_disconnect(struct snd_soc_pcm_runtime *fe, int stream)
{
	struct snd_soc_dpcm *dpcm, *d;
	LIST_HEAD(deleted_dpcms);

	snd_soc_dpcm_mutex_assert_held(fe);

	snd_soc_dpcm_stream_lock_irq(fe, stream);
	for_each_dpcm_be_safe(fe, stream, dpcm, d) {
		dev_dbg(fe->dev, "ASoC: BE %s disconnect check for %s\n",
				stream ? "capture" : "playback",
				dpcm->be->dai_link->name);

		if (dpcm->state != SND_SOC_DPCM_LINK_STATE_FREE)
			continue;

		dev_dbg(fe->dev, "freed DSP %s path %s %s %s\n",
			stream ? "capture" : "playback", fe->dai_link->name,
			stream ? "<-" : "->", dpcm->be->dai_link->name);

		/* BEs still alive need new FE */
		dpcm_be_reparent(fe, dpcm->be, stream);

		list_del(&dpcm->list_be);
		list_move(&dpcm->list_fe, &deleted_dpcms);
	}
	snd_soc_dpcm_stream_unlock_irq(fe, stream);

	while (!list_empty(&deleted_dpcms)) {
		dpcm = list_first_entry(&deleted_dpcms, struct snd_soc_dpcm,
					list_fe);
		list_del(&dpcm->list_fe);
		dpcm_remove_debugfs_state(dpcm);
		kfree(dpcm);
	}
}

/* get BE for DAI widget and stream */
static struct snd_soc_pcm_runtime *dpcm_get_be(struct snd_soc_card *card,
		struct snd_soc_dapm_widget *widget, int stream)
{
	struct snd_soc_pcm_runtime *be;
	struct snd_soc_dapm_widget *w;
	struct snd_soc_dai *dai;
	int i;

	dev_dbg(card->dev, "ASoC: find BE for widget %s\n", widget->name);

	for_each_card_rtds(card, be) {

		if (!be->dai_link->no_pcm)
			continue;

		if (!snd_soc_dpcm_get_substream(be, stream))
			continue;

		for_each_rtd_dais(be, i, dai) {
			w = snd_soc_dai_get_widget(dai, stream);

			dev_dbg(card->dev, "ASoC: try BE : %s\n",
				w ? w->name : "(not set)");

			if (w == widget)
				return be;
		}
	}

	/* Widget provided is not a BE */
	return NULL;
}

int widget_in_list(struct snd_soc_dapm_widget_list *list,
		struct snd_soc_dapm_widget *widget)
{
	struct snd_soc_dapm_widget *w;
	int i;

	for_each_dapm_widgets(list, i, w)
		if (widget == w)
			return 1;

	return 0;
}
EXPORT_SYMBOL_GPL(widget_in_list);

bool dpcm_end_walk_at_be(struct snd_soc_dapm_widget *widget, enum snd_soc_dapm_direction dir)
{
	struct snd_soc_card *card = widget->dapm->card;
	struct snd_soc_pcm_runtime *rtd;
	int stream;

	/* adjust dir to stream */
	if (dir == SND_SOC_DAPM_DIR_OUT)
		stream = SNDRV_PCM_STREAM_PLAYBACK;
	else
		stream = SNDRV_PCM_STREAM_CAPTURE;

	rtd = dpcm_get_be(card, widget, stream);
	if (rtd)
		return true;

	return false;
}
EXPORT_SYMBOL_GPL(dpcm_end_walk_at_be);

int dpcm_path_get(struct snd_soc_pcm_runtime *fe,
	int stream, struct snd_soc_dapm_widget_list **list)
{
	struct snd_soc_dai *cpu_dai = asoc_rtd_to_cpu(fe, 0);
	int paths;

	if (fe->dai_link->num_cpus > 1) {
		dev_err(fe->dev,
			"%s doesn't support Multi CPU yet\n", __func__);
		return -EINVAL;
	}

	/* get number of valid DAI paths and their widgets */
	paths = snd_soc_dapm_dai_get_connected_widgets(cpu_dai, stream, list,
			fe->card->component_chaining ?
				NULL : dpcm_end_walk_at_be);

	if (paths > 0)
		dev_dbg(fe->dev, "ASoC: found %d audio %s paths\n", paths,
			stream ? "capture" : "playback");
	else if (paths == 0)
		dev_dbg(fe->dev, "ASoC: %s no valid %s path\n", fe->dai_link->name,
			 stream ? "capture" : "playback");

	return paths;
}

void dpcm_path_put(struct snd_soc_dapm_widget_list **list)
{
	snd_soc_dapm_dai_free_widgets(list);
}

static bool dpcm_be_is_active(struct snd_soc_dpcm *dpcm, int stream,
			      struct snd_soc_dapm_widget_list *list)
{
	struct snd_soc_dai *dai;
	unsigned int i;

	/* is there a valid DAI widget for this BE */
	for_each_rtd_dais(dpcm->be, i, dai) {
		struct snd_soc_dapm_widget *widget = snd_soc_dai_get_widget(dai, stream);

		/*
		 * The BE is pruned only if none of the dai
		 * widgets are in the active list.
		 */
		if (widget && widget_in_list(list, widget))
			return true;
	}

	return false;
}

static int dpcm_prune_paths(struct snd_soc_pcm_runtime *fe, int stream,
			    struct snd_soc_dapm_widget_list **list_)
{
	struct snd_soc_dpcm *dpcm;
	int prune = 0;

	/* Destroy any old FE <--> BE connections */
	for_each_dpcm_be(fe, stream, dpcm) {
		if (dpcm_be_is_active(dpcm, stream, *list_))
			continue;

		dev_dbg(fe->dev, "ASoC: pruning %s BE %s for %s\n",
			stream ? "capture" : "playback",
			dpcm->be->dai_link->name, fe->dai_link->name);
		dpcm->state = SND_SOC_DPCM_LINK_STATE_FREE;
		dpcm_set_be_update_state(dpcm->be, stream, SND_SOC_DPCM_UPDATE_BE);
		prune++;
	}

	dev_dbg(fe->dev, "ASoC: found %d old BE paths for pruning\n", prune);
	return prune;
}

static int dpcm_add_paths(struct snd_soc_pcm_runtime *fe, int stream,
	struct snd_soc_dapm_widget_list **list_)
{
	struct snd_soc_card *card = fe->card;
	struct snd_soc_dapm_widget_list *list = *list_;
	struct snd_soc_pcm_runtime *be;
	struct snd_soc_dapm_widget *widget;
	int i, new = 0, err;

	/* don't connect if FE is not running */
	if (!fe->dpcm[stream].runtime && !fe->fe_compr)
		return new;

	/* Create any new FE <--> BE connections */
	for_each_dapm_widgets(list, i, widget) {

		switch (widget->id) {
		case snd_soc_dapm_dai_in:
			if (stream != SNDRV_PCM_STREAM_PLAYBACK)
				continue;
			break;
		case snd_soc_dapm_dai_out:
			if (stream != SNDRV_PCM_STREAM_CAPTURE)
				continue;
			break;
		default:
			continue;
		}

		/* is there a valid BE rtd for this widget */
		be = dpcm_get_be(card, widget, stream);
		if (!be) {
			dev_dbg(fe->dev, "ASoC: no BE found for %s\n",
				widget->name);
			continue;
		}

		/*
		 * Filter for systems with 'component_chaining' enabled.
		 * This helps to avoid unnecessary re-configuration of an
		 * already active BE on such systems.
		 */
		if (fe->card->component_chaining &&
		    (be->dpcm[stream].state != SND_SOC_DPCM_STATE_NEW) &&
		    (be->dpcm[stream].state != SND_SOC_DPCM_STATE_CLOSE))
			continue;

		/* newly connected FE and BE */
		err = dpcm_be_connect(fe, be, stream);
		if (err < 0) {
			dev_err(fe->dev, "ASoC: can't connect %s\n",
				widget->name);
			break;
		} else if (err == 0) /* already connected */
			continue;

		/* new */
		dpcm_set_be_update_state(be, stream, SND_SOC_DPCM_UPDATE_BE);
		new++;
	}

	dev_dbg(fe->dev, "ASoC: found %d new BE paths\n", new);
	return new;
}

/*
 * Find the corresponding BE DAIs that source or sink audio to this
 * FE substream.
 */
int dpcm_process_paths(struct snd_soc_pcm_runtime *fe,
	int stream, struct snd_soc_dapm_widget_list **list, int new)
{
	if (new)
		return dpcm_add_paths(fe, stream, list);
	else
		return dpcm_prune_paths(fe, stream, list);
}

void dpcm_clear_pending_state(struct snd_soc_pcm_runtime *fe, int stream)
{
	struct snd_soc_dpcm *dpcm;

	for_each_dpcm_be(fe, stream, dpcm)
		dpcm_set_be_update_state(dpcm->be, stream, SND_SOC_DPCM_UPDATE_NO);
}

void dpcm_be_dai_stop(struct snd_soc_pcm_runtime *fe, int stream,
		      int do_hw_free, struct snd_soc_dpcm *last)
{
	struct snd_soc_dpcm *dpcm;

	/* disable any enabled and non active backends */
	for_each_dpcm_be(fe, stream, dpcm) {
		struct snd_soc_pcm_runtime *be = dpcm->be;
		struct snd_pcm_substream *be_substream =
			snd_soc_dpcm_get_substream(be, stream);

		if (dpcm == last)
			return;

		/* is this op for this BE ? */
		if (!snd_soc_dpcm_be_can_update(fe, be, stream))
			continue;

		if (be->dpcm[stream].users == 0) {
			dev_err(be->dev, "ASoC: no users %s at close - state %d\n",
				stream ? "capture" : "playback",
				be->dpcm[stream].state);
			continue;
		}

		if (--be->dpcm[stream].users != 0)
			continue;

		if (be->dpcm[stream].state != SND_SOC_DPCM_STATE_OPEN) {
			if (!do_hw_free)
				continue;

			if (be->dpcm[stream].state != SND_SOC_DPCM_STATE_HW_FREE) {
				__soc_pcm_hw_free(be, be_substream);
				be->dpcm[stream].state = SND_SOC_DPCM_STATE_HW_FREE;
			}
		}

		__soc_pcm_close(be, be_substream);
		be_substream->runtime = NULL;
		be->dpcm[stream].state = SND_SOC_DPCM_STATE_CLOSE;
	}
}

int dpcm_be_dai_startup(struct snd_soc_pcm_runtime *fe, int stream)
{
	struct snd_soc_pcm_runtime *be;
	struct snd_soc_dpcm *dpcm;
	int err, count = 0;

	/* only startup BE DAIs that are either sinks or sources to this FE DAI */
	for_each_dpcm_be(fe, stream, dpcm) {
		struct snd_pcm_substream *be_substream;

		be = dpcm->be;
		be_substream = snd_soc_dpcm_get_substream(be, stream);

		if (!be_substream) {
			dev_err(be->dev, "ASoC: no backend %s stream\n",
				stream ? "capture" : "playback");
			continue;
		}

		/* is this op for this BE ? */
		if (!snd_soc_dpcm_be_can_update(fe, be, stream))
			continue;

		/* first time the dpcm is open ? */
		if (be->dpcm[stream].users == DPCM_MAX_BE_USERS) {
			dev_err(be->dev, "ASoC: too many users %s at open %d\n",
				stream ? "capture" : "playback",
				be->dpcm[stream].state);
			continue;
		}

		if (be->dpcm[stream].users++ != 0)
			continue;

		if ((be->dpcm[stream].state != SND_SOC_DPCM_STATE_NEW) &&
		    (be->dpcm[stream].state != SND_SOC_DPCM_STATE_CLOSE))
			continue;

		dev_dbg(be->dev, "ASoC: open %s BE %s\n",
			stream ? "capture" : "playback", be->dai_link->name);

		be_substream->runtime = be->dpcm[stream].runtime;
		err = __soc_pcm_open(be, be_substream);
		if (err < 0) {
			be->dpcm[stream].users--;
			if (be->dpcm[stream].users < 0)
				dev_err(be->dev, "ASoC: no users %s at unwind %d\n",
					stream ? "capture" : "playback",
					be->dpcm[stream].state);

			be->dpcm[stream].state = SND_SOC_DPCM_STATE_CLOSE;
			goto unwind;
		}
		be->dpcm[stream].be_start = 0;
		be->dpcm[stream].state = SND_SOC_DPCM_STATE_OPEN;
		count++;
	}

	return count;

unwind:
	dpcm_be_dai_startup_rollback(fe, stream, dpcm);

	return soc_pcm_ret(fe, err);
}

static void dpcm_runtime_setup_fe(struct snd_pcm_substream *substream)
{
	struct snd_soc_pcm_runtime *fe = asoc_substream_to_rtd(substream);
	struct snd_pcm_runtime *runtime = substream->runtime;
	struct snd_pcm_hardware *hw = &runtime->hw;
	struct snd_soc_dai *dai;
	int stream = substream->stream;
	u64 formats = hw->formats;
	int i;

	soc_pcm_hw_init(hw);

	if (formats)
		hw->formats &= formats;

	for_each_rtd_cpu_dais(fe, i, dai) {
		struct snd_soc_pcm_stream *cpu_stream;

		/*
		 * Skip CPUs which don't support the current stream
		 * type. See soc_pcm_init_runtime_hw() for more details
		 */
		if (!snd_soc_dai_stream_valid(dai, stream))
			continue;

		cpu_stream = snd_soc_dai_get_pcm_stream(dai, stream);

		soc_pcm_hw_update_rate(hw, cpu_stream);
		soc_pcm_hw_update_chan(hw, cpu_stream);
		soc_pcm_hw_update_format(hw, cpu_stream);
	}

}

static void dpcm_runtime_setup_be_format(struct snd_pcm_substream *substream)
{
	struct snd_soc_pcm_runtime *fe = asoc_substream_to_rtd(substream);
	struct snd_pcm_runtime *runtime = substream->runtime;
	struct snd_pcm_hardware *hw = &runtime->hw;
	struct snd_soc_dpcm *dpcm;
	struct snd_soc_dai *dai;
	int stream = substream->stream;

	if (!fe->dai_link->dpcm_merged_format)
		return;

	/*
	 * It returns merged BE codec format
	 * if FE want to use it (= dpcm_merged_format)
	 */

	for_each_dpcm_be(fe, stream, dpcm) {
		struct snd_soc_pcm_runtime *be = dpcm->be;
		struct snd_soc_pcm_stream *codec_stream;
		int i;

		for_each_rtd_codec_dais(be, i, dai) {
			/*
			 * Skip CODECs which don't support the current stream
			 * type. See soc_pcm_init_runtime_hw() for more details
			 */
			if (!snd_soc_dai_stream_valid(dai, stream))
				continue;

			codec_stream = snd_soc_dai_get_pcm_stream(dai, stream);

			soc_pcm_hw_update_format(hw, codec_stream);
		}
	}
}

static void dpcm_runtime_setup_be_chan(struct snd_pcm_substream *substream)
{
	struct snd_soc_pcm_runtime *fe = asoc_substream_to_rtd(substream);
	struct snd_pcm_runtime *runtime = substream->runtime;
	struct snd_pcm_hardware *hw = &runtime->hw;
	struct snd_soc_dpcm *dpcm;
	int stream = substream->stream;

	if (!fe->dai_link->dpcm_merged_chan)
		return;

	/*
	 * It returns merged BE codec channel;
	 * if FE want to use it (= dpcm_merged_chan)
	 */

	for_each_dpcm_be(fe, stream, dpcm) {
		struct snd_soc_pcm_runtime *be = dpcm->be;
		struct snd_soc_pcm_stream *cpu_stream;
		struct snd_soc_dai *dai;
		int i;

		for_each_rtd_cpu_dais(be, i, dai) {
			/*
			 * Skip CPUs which don't support the current stream
			 * type. See soc_pcm_init_runtime_hw() for more details
			 */
			if (!snd_soc_dai_stream_valid(dai, stream))
				continue;

			cpu_stream = snd_soc_dai_get_pcm_stream(dai, stream);

			soc_pcm_hw_update_chan(hw, cpu_stream);
		}

		/*
		 * chan min/max cannot be enforced if there are multiple CODEC
		 * DAIs connected to a single CPU DAI, use CPU DAI's directly
		 */
		if (be->dai_link->num_codecs == 1) {
			struct snd_soc_pcm_stream *codec_stream = snd_soc_dai_get_pcm_stream(
				asoc_rtd_to_codec(be, 0), stream);

			soc_pcm_hw_update_chan(hw, codec_stream);
		}
	}
}

static void dpcm_runtime_setup_be_rate(struct snd_pcm_substream *substream)
{
	struct snd_soc_pcm_runtime *fe = asoc_substream_to_rtd(substream);
	struct snd_pcm_runtime *runtime = substream->runtime;
	struct snd_pcm_hardware *hw = &runtime->hw;
	struct snd_soc_dpcm *dpcm;
	int stream = substream->stream;

	if (!fe->dai_link->dpcm_merged_rate)
		return;

	/*
	 * It returns merged BE codec channel;
	 * if FE want to use it (= dpcm_merged_chan)
	 */

	for_each_dpcm_be(fe, stream, dpcm) {
		struct snd_soc_pcm_runtime *be = dpcm->be;
		struct snd_soc_pcm_stream *pcm;
		struct snd_soc_dai *dai;
		int i;

		for_each_rtd_dais(be, i, dai) {
			/*
			 * Skip DAIs which don't support the current stream
			 * type. See soc_pcm_init_runtime_hw() for more details
			 */
			if (!snd_soc_dai_stream_valid(dai, stream))
				continue;

			pcm = snd_soc_dai_get_pcm_stream(dai, stream);

			soc_pcm_hw_update_rate(hw, pcm);
		}
	}
}

static int dpcm_apply_symmetry(struct snd_pcm_substream *fe_substream,
			       int stream)
{
	struct snd_soc_dpcm *dpcm;
	struct snd_soc_pcm_runtime *fe = asoc_substream_to_rtd(fe_substream);
	struct snd_soc_dai *fe_cpu_dai;
	int err = 0;
	int i;

	/* apply symmetry for FE */
	soc_pcm_update_symmetry(fe_substream);

	for_each_rtd_cpu_dais (fe, i, fe_cpu_dai) {
		/* Symmetry only applies if we've got an active stream. */
		err = soc_pcm_apply_symmetry(fe_substream, fe_cpu_dai);
		if (err < 0)
			goto error;
	}

	/* apply symmetry for BE */
	for_each_dpcm_be(fe, stream, dpcm) {
		struct snd_soc_pcm_runtime *be = dpcm->be;
		struct snd_pcm_substream *be_substream =
			snd_soc_dpcm_get_substream(be, stream);
		struct snd_soc_pcm_runtime *rtd;
		struct snd_soc_dai *dai;

		/* A backend may not have the requested substream */
		if (!be_substream)
			continue;

		rtd = asoc_substream_to_rtd(be_substream);
		if (rtd->dai_link->be_hw_params_fixup)
			continue;

		soc_pcm_update_symmetry(be_substream);

		/* Symmetry only applies if we've got an active stream. */
		for_each_rtd_dais(rtd, i, dai) {
			err = soc_pcm_apply_symmetry(fe_substream, dai);
			if (err < 0)
				goto error;
		}
	}
error:
	return soc_pcm_ret(fe, err);
}

static int dpcm_fe_dai_startup(struct snd_pcm_substream *fe_substream)
{
	struct snd_soc_pcm_runtime *fe = asoc_substream_to_rtd(fe_substream);
	int stream = fe_substream->stream, ret = 0;

	dpcm_set_fe_update_state(fe, stream, SND_SOC_DPCM_UPDATE_FE);

	ret = dpcm_be_dai_startup(fe, stream);
	if (ret < 0)
		goto be_err;

	dev_dbg(fe->dev, "ASoC: open FE %s\n", fe->dai_link->name);

	/* start the DAI frontend */
	ret = __soc_pcm_open(fe, fe_substream);
	if (ret < 0)
		goto unwind;

	fe->dpcm[stream].state = SND_SOC_DPCM_STATE_OPEN;

	dpcm_runtime_setup_fe(fe_substream);

	dpcm_runtime_setup_be_format(fe_substream);
	dpcm_runtime_setup_be_chan(fe_substream);
	dpcm_runtime_setup_be_rate(fe_substream);

	ret = dpcm_apply_symmetry(fe_substream, stream);

unwind:
	if (ret < 0)
		dpcm_be_dai_startup_unwind(fe, stream);
be_err:
	dpcm_set_fe_update_state(fe, stream, SND_SOC_DPCM_UPDATE_NO);

	return soc_pcm_ret(fe, ret);
}

static int dpcm_fe_dai_shutdown(struct snd_pcm_substream *substream)
{
	struct snd_soc_pcm_runtime *fe = asoc_substream_to_rtd(substream);
	int stream = substream->stream;

	snd_soc_dpcm_mutex_assert_held(fe);

	dpcm_set_fe_update_state(fe, stream, SND_SOC_DPCM_UPDATE_FE);

	/* shutdown the BEs */
	dpcm_be_dai_shutdown(fe, stream);

	dev_dbg(fe->dev, "ASoC: close FE %s\n", fe->dai_link->name);

	/* now shutdown the frontend */
	__soc_pcm_close(fe, substream);

	/* run the stream stop event */
	dpcm_dapm_stream_event(fe, stream, SND_SOC_DAPM_STREAM_STOP);

	fe->dpcm[stream].state = SND_SOC_DPCM_STATE_CLOSE;
	dpcm_set_fe_update_state(fe, stream, SND_SOC_DPCM_UPDATE_NO);
	return 0;
}

void dpcm_be_dai_hw_free(struct snd_soc_pcm_runtime *fe, int stream)
{
	struct snd_soc_dpcm *dpcm;

	/* only hw_params backends that are either sinks or sources
	 * to this frontend DAI */
	for_each_dpcm_be(fe, stream, dpcm) {

		struct snd_soc_pcm_runtime *be = dpcm->be;
		struct snd_pcm_substream *be_substream =
			snd_soc_dpcm_get_substream(be, stream);

		/* is this op for this BE ? */
		if (!snd_soc_dpcm_be_can_update(fe, be, stream))
			continue;

		/* only free hw when no longer used - check all FEs */
		if (!snd_soc_dpcm_can_be_free_stop(fe, be, stream))
				continue;

		/* do not free hw if this BE is used by other FE */
		if (be->dpcm[stream].users > 1)
			continue;

		if ((be->dpcm[stream].state != SND_SOC_DPCM_STATE_HW_PARAMS) &&
		    (be->dpcm[stream].state != SND_SOC_DPCM_STATE_PREPARE) &&
		    (be->dpcm[stream].state != SND_SOC_DPCM_STATE_HW_FREE) &&
		    (be->dpcm[stream].state != SND_SOC_DPCM_STATE_PAUSED) &&
		    (be->dpcm[stream].state != SND_SOC_DPCM_STATE_STOP) &&
		    (be->dpcm[stream].state != SND_SOC_DPCM_STATE_SUSPEND))
			continue;

		dev_dbg(be->dev, "ASoC: hw_free BE %s\n",
			be->dai_link->name);

		__soc_pcm_hw_free(be, be_substream);

		be->dpcm[stream].state = SND_SOC_DPCM_STATE_HW_FREE;
	}
}

static int dpcm_fe_dai_hw_free(struct snd_pcm_substream *substream)
{
	struct snd_soc_pcm_runtime *fe = asoc_substream_to_rtd(substream);
	int stream = substream->stream;

	snd_soc_dpcm_mutex_lock(fe);
	dpcm_set_fe_update_state(fe, stream, SND_SOC_DPCM_UPDATE_FE);

	dev_dbg(fe->dev, "ASoC: hw_free FE %s\n", fe->dai_link->name);

	/* call hw_free on the frontend */
	soc_pcm_hw_clean(fe, substream, 0);

	/* only hw_params backends that are either sinks or sources
	 * to this frontend DAI */
	dpcm_be_dai_hw_free(fe, stream);

	fe->dpcm[stream].state = SND_SOC_DPCM_STATE_HW_FREE;
	dpcm_set_fe_update_state(fe, stream, SND_SOC_DPCM_UPDATE_NO);

	snd_soc_dpcm_mutex_unlock(fe);
	return 0;
}

int dpcm_be_dai_hw_params(struct snd_soc_pcm_runtime *fe, int stream)
{
	struct snd_soc_pcm_runtime *be;
	struct snd_pcm_substream *be_substream;
	struct snd_soc_dpcm *dpcm;
	int ret;

	for_each_dpcm_be(fe, stream, dpcm) {
		struct snd_pcm_hw_params hw_params;

		be = dpcm->be;
		be_substream = snd_soc_dpcm_get_substream(be, stream);

		/* is this op for this BE ? */
		if (!snd_soc_dpcm_be_can_update(fe, be, stream))
			continue;

		/* copy params for each dpcm */
		memcpy(&hw_params, &fe->dpcm[stream].hw_params,
				sizeof(struct snd_pcm_hw_params));

		/* perform any hw_params fixups */
		ret = snd_soc_link_be_hw_params_fixup(be, &hw_params);
		if (ret < 0)
			goto unwind;

		/* copy the fixed-up hw params for BE dai */
		memcpy(&be->dpcm[stream].hw_params, &hw_params,
		       sizeof(struct snd_pcm_hw_params));

		/* only allow hw_params() if no connected FEs are running */
		if (!snd_soc_dpcm_can_be_params(fe, be, stream))
			continue;

		if ((be->dpcm[stream].state != SND_SOC_DPCM_STATE_OPEN) &&
		    (be->dpcm[stream].state != SND_SOC_DPCM_STATE_HW_PARAMS) &&
		    (be->dpcm[stream].state != SND_SOC_DPCM_STATE_HW_FREE))
			continue;

		dev_dbg(be->dev, "ASoC: hw_params BE %s\n",
			be->dai_link->name);

		ret = __soc_pcm_hw_params(be, be_substream, &hw_params);
		if (ret < 0)
			goto unwind;

		be->dpcm[stream].state = SND_SOC_DPCM_STATE_HW_PARAMS;
	}
	return 0;

unwind:
	dev_dbg(fe->dev, "ASoC: %s() failed at %s (%d)\n",
		__func__, be->dai_link->name, ret);

	/* disable any enabled and non active backends */
	for_each_dpcm_be_rollback(fe, stream, dpcm) {
		be = dpcm->be;
		be_substream = snd_soc_dpcm_get_substream(be, stream);

		if (!snd_soc_dpcm_be_can_update(fe, be, stream))
			continue;

		/* only allow hw_free() if no connected FEs are running */
		if (!snd_soc_dpcm_can_be_free_stop(fe, be, stream))
			continue;

		if ((be->dpcm[stream].state != SND_SOC_DPCM_STATE_OPEN) &&
		   (be->dpcm[stream].state != SND_SOC_DPCM_STATE_HW_PARAMS) &&
		   (be->dpcm[stream].state != SND_SOC_DPCM_STATE_HW_FREE) &&
		   (be->dpcm[stream].state != SND_SOC_DPCM_STATE_STOP))
			continue;

		__soc_pcm_hw_free(be, be_substream);
	}

	return ret;
}

static int dpcm_fe_dai_hw_params(struct snd_pcm_substream *substream,
				 struct snd_pcm_hw_params *params)
{
	struct snd_soc_pcm_runtime *fe = asoc_substream_to_rtd(substream);
	int ret, stream = substream->stream;

	snd_soc_dpcm_mutex_lock(fe);
	dpcm_set_fe_update_state(fe, stream, SND_SOC_DPCM_UPDATE_FE);

	memcpy(&fe->dpcm[stream].hw_params, params,
			sizeof(struct snd_pcm_hw_params));
	ret = dpcm_be_dai_hw_params(fe, stream);
	if (ret < 0)
		goto out;

	dev_dbg(fe->dev, "ASoC: hw_params FE %s rate %d chan %x fmt %d\n",
			fe->dai_link->name, params_rate(params),
			params_channels(params), params_format(params));

	/* call hw_params on the frontend */
	ret = __soc_pcm_hw_params(fe, substream, params);
	if (ret < 0)
		dpcm_be_dai_hw_free(fe, stream);
	else
		fe->dpcm[stream].state = SND_SOC_DPCM_STATE_HW_PARAMS;

out:
	dpcm_set_fe_update_state(fe, stream, SND_SOC_DPCM_UPDATE_NO);
	snd_soc_dpcm_mutex_unlock(fe);

	return soc_pcm_ret(fe, ret);
}

int dpcm_be_dai_trigger(struct snd_soc_pcm_runtime *fe, int stream,
			       int cmd)
{
	struct snd_soc_pcm_runtime *be;
	bool pause_stop_transition;
	struct snd_soc_dpcm *dpcm;
	unsigned long flags;
	int ret = 0;

	for_each_dpcm_be(fe, stream, dpcm) {
		struct snd_pcm_substream *be_substream;

		be = dpcm->be;
		be_substream = snd_soc_dpcm_get_substream(be, stream);

		snd_soc_dpcm_stream_lock_irqsave_nested(be, stream, flags);

		/* is this op for this BE ? */
		if (!snd_soc_dpcm_be_can_update(fe, be, stream))
			goto next;

		dev_dbg(be->dev, "ASoC: trigger BE %s cmd %d\n",
			be->dai_link->name, cmd);

		switch (cmd) {
		case SNDRV_PCM_TRIGGER_START:
			if (!be->dpcm[stream].be_start &&
			    (be->dpcm[stream].state != SND_SOC_DPCM_STATE_PREPARE) &&
			    (be->dpcm[stream].state != SND_SOC_DPCM_STATE_STOP) &&
			    (be->dpcm[stream].state != SND_SOC_DPCM_STATE_PAUSED))
				goto next;

			be->dpcm[stream].be_start++;
			if (be->dpcm[stream].be_start != 1)
				goto next;

			if (be->dpcm[stream].state == SND_SOC_DPCM_STATE_PAUSED)
				ret = soc_pcm_trigger(be_substream,
						      SNDRV_PCM_TRIGGER_PAUSE_RELEASE);
			else
				ret = soc_pcm_trigger(be_substream,
						      SNDRV_PCM_TRIGGER_START);
			if (ret) {
				be->dpcm[stream].be_start--;
				goto next;
			}

			be->dpcm[stream].state = SND_SOC_DPCM_STATE_START;
			break;
		case SNDRV_PCM_TRIGGER_RESUME:
			if ((be->dpcm[stream].state != SND_SOC_DPCM_STATE_SUSPEND))
				goto next;

			be->dpcm[stream].be_start++;
			if (be->dpcm[stream].be_start != 1)
				goto next;

			ret = soc_pcm_trigger(be_substream, cmd);
			if (ret) {
				be->dpcm[stream].be_start--;
				goto next;
			}

			be->dpcm[stream].state = SND_SOC_DPCM_STATE_START;
			break;
		case SNDRV_PCM_TRIGGER_PAUSE_RELEASE:
			if (!be->dpcm[stream].be_start &&
			    (be->dpcm[stream].state != SND_SOC_DPCM_STATE_START) &&
			    (be->dpcm[stream].state != SND_SOC_DPCM_STATE_PAUSED))
				goto next;

			fe->dpcm[stream].fe_pause = false;
			be->dpcm[stream].be_pause--;

			be->dpcm[stream].be_start++;
			if (be->dpcm[stream].be_start != 1)
				goto next;

			ret = soc_pcm_trigger(be_substream, cmd);
			if (ret) {
				be->dpcm[stream].be_start--;
				goto next;
			}

			be->dpcm[stream].state = SND_SOC_DPCM_STATE_START;
			break;
		case SNDRV_PCM_TRIGGER_STOP:
			if ((be->dpcm[stream].state != SND_SOC_DPCM_STATE_START) &&
			    (be->dpcm[stream].state != SND_SOC_DPCM_STATE_PAUSED))
				goto next;

			if (be->dpcm[stream].state == SND_SOC_DPCM_STATE_START)
				be->dpcm[stream].be_start--;

			if (be->dpcm[stream].be_start != 0)
				goto next;

			pause_stop_transition = false;
			if (fe->dpcm[stream].fe_pause) {
				pause_stop_transition = true;
				fe->dpcm[stream].fe_pause = false;
				be->dpcm[stream].be_pause--;
			}

			if (be->dpcm[stream].be_pause != 0)
				ret = soc_pcm_trigger(be_substream, SNDRV_PCM_TRIGGER_PAUSE_PUSH);
			else
				ret = soc_pcm_trigger(be_substream, SNDRV_PCM_TRIGGER_STOP);

			if (ret) {
				if (be->dpcm[stream].state == SND_SOC_DPCM_STATE_START)
					be->dpcm[stream].be_start++;
				if (pause_stop_transition) {
					fe->dpcm[stream].fe_pause = true;
					be->dpcm[stream].be_pause++;
				}
				goto next;
			}

			if (be->dpcm[stream].be_pause != 0)
				be->dpcm[stream].state = SND_SOC_DPCM_STATE_PAUSED;
			else
				be->dpcm[stream].state = SND_SOC_DPCM_STATE_STOP;

			break;
		case SNDRV_PCM_TRIGGER_SUSPEND:
			if (be->dpcm[stream].state != SND_SOC_DPCM_STATE_START)
				goto next;

			be->dpcm[stream].be_start--;
			if (be->dpcm[stream].be_start != 0)
				goto next;

			ret = soc_pcm_trigger(be_substream, cmd);
			if (ret) {
				be->dpcm[stream].be_start++;
				goto next;
			}

			be->dpcm[stream].state = SND_SOC_DPCM_STATE_SUSPEND;
			break;
		case SNDRV_PCM_TRIGGER_PAUSE_PUSH:
			if (be->dpcm[stream].state != SND_SOC_DPCM_STATE_START)
				goto next;

			fe->dpcm[stream].fe_pause = true;
			be->dpcm[stream].be_pause++;

			be->dpcm[stream].be_start--;
			if (be->dpcm[stream].be_start != 0)
				goto next;

			ret = soc_pcm_trigger(be_substream, cmd);
			if (ret) {
				be->dpcm[stream].be_start++;
				goto next;
			}

			be->dpcm[stream].state = SND_SOC_DPCM_STATE_PAUSED;
			break;
		}
next:
		snd_soc_dpcm_stream_unlock_irqrestore(be, stream, flags);
		if (ret)
			break;
	}
	return soc_pcm_ret(fe, ret);
}
EXPORT_SYMBOL_GPL(dpcm_be_dai_trigger);

static int dpcm_dai_trigger_fe_be(struct snd_pcm_substream *substream,
				  int cmd, bool fe_first)
{
	struct snd_soc_pcm_runtime *fe = asoc_substream_to_rtd(substream);
	int ret;

	/* call trigger on the frontend before the backend. */
	if (fe_first) {
		dev_dbg(fe->dev, "ASoC: pre trigger FE %s cmd %d\n",
			fe->dai_link->name, cmd);

		ret = soc_pcm_trigger(substream, cmd);
		if (ret < 0)
			return ret;

		ret = dpcm_be_dai_trigger(fe, substream->stream, cmd);
		return ret;
	}

	/* call trigger on the frontend after the backend. */
	ret = dpcm_be_dai_trigger(fe, substream->stream, cmd);
	if (ret < 0)
		return ret;

	dev_dbg(fe->dev, "ASoC: post trigger FE %s cmd %d\n",
		fe->dai_link->name, cmd);

	ret = soc_pcm_trigger(substream, cmd);

	return ret;
}

static int dpcm_fe_dai_do_trigger(struct snd_pcm_substream *substream, int cmd)
{
	struct snd_soc_pcm_runtime *fe = asoc_substream_to_rtd(substream);
	int stream = substream->stream;
	int ret = 0;
	enum snd_soc_dpcm_trigger trigger = fe->dai_link->trigger[stream];

	fe->dpcm[stream].runtime_update = SND_SOC_DPCM_UPDATE_FE;

	switch (trigger) {
	case SND_SOC_DPCM_TRIGGER_PRE:
		switch (cmd) {
		case SNDRV_PCM_TRIGGER_START:
		case SNDRV_PCM_TRIGGER_RESUME:
		case SNDRV_PCM_TRIGGER_PAUSE_RELEASE:
		case SNDRV_PCM_TRIGGER_DRAIN:
			ret = dpcm_dai_trigger_fe_be(substream, cmd, true);
			break;
		case SNDRV_PCM_TRIGGER_STOP:
		case SNDRV_PCM_TRIGGER_SUSPEND:
		case SNDRV_PCM_TRIGGER_PAUSE_PUSH:
			ret = dpcm_dai_trigger_fe_be(substream, cmd, false);
			break;
		default:
			ret = -EINVAL;
			break;
		}
		break;
	case SND_SOC_DPCM_TRIGGER_POST:
		switch (cmd) {
		case SNDRV_PCM_TRIGGER_START:
		case SNDRV_PCM_TRIGGER_RESUME:
		case SNDRV_PCM_TRIGGER_PAUSE_RELEASE:
		case SNDRV_PCM_TRIGGER_DRAIN:
			ret = dpcm_dai_trigger_fe_be(substream, cmd, false);
			break;
		case SNDRV_PCM_TRIGGER_STOP:
		case SNDRV_PCM_TRIGGER_SUSPEND:
		case SNDRV_PCM_TRIGGER_PAUSE_PUSH:
			ret = dpcm_dai_trigger_fe_be(substream, cmd, true);
			break;
		default:
			ret = -EINVAL;
			break;
		}
		break;
	case SND_SOC_DPCM_TRIGGER_BESPOKE:
		/* bespoke trigger() - handles both FE and BEs */

		dev_dbg(fe->dev, "ASoC: bespoke trigger FE %s cmd %d\n",
				fe->dai_link->name, cmd);

		ret = snd_soc_pcm_dai_bespoke_trigger(substream, cmd);
		break;
	default:
		dev_err(fe->dev, "ASoC: invalid trigger cmd %d for %s\n", cmd,
				fe->dai_link->name);
		ret = -EINVAL;
		goto out;
	}

	if (ret < 0) {
		dev_err(fe->dev, "ASoC: trigger FE cmd: %d failed: %d\n",
			cmd, ret);
		goto out;
	}

	switch (cmd) {
	case SNDRV_PCM_TRIGGER_START:
	case SNDRV_PCM_TRIGGER_RESUME:
	case SNDRV_PCM_TRIGGER_PAUSE_RELEASE:
		fe->dpcm[stream].state = SND_SOC_DPCM_STATE_START;
		break;
	case SNDRV_PCM_TRIGGER_STOP:
	case SNDRV_PCM_TRIGGER_SUSPEND:
		fe->dpcm[stream].state = SND_SOC_DPCM_STATE_STOP;
		break;
	case SNDRV_PCM_TRIGGER_PAUSE_PUSH:
		fe->dpcm[stream].state = SND_SOC_DPCM_STATE_PAUSED;
		break;
	}

out:
	fe->dpcm[stream].runtime_update = SND_SOC_DPCM_UPDATE_NO;
	return ret;
}

static int dpcm_fe_dai_trigger(struct snd_pcm_substream *substream, int cmd)
{
	struct snd_soc_pcm_runtime *fe = asoc_substream_to_rtd(substream);
	int stream = substream->stream;

	/* if FE's runtime_update is already set, we're in race;
	 * process this trigger later at exit
	 */
	if (fe->dpcm[stream].runtime_update != SND_SOC_DPCM_UPDATE_NO) {
		fe->dpcm[stream].trigger_pending = cmd + 1;
		return 0; /* delayed, assuming it's successful */
	}

	/* we're alone, let's trigger */
	return dpcm_fe_dai_do_trigger(substream, cmd);
}

int dpcm_be_dai_prepare(struct snd_soc_pcm_runtime *fe, int stream)
{
	struct snd_soc_dpcm *dpcm;
	int ret = 0;

	for_each_dpcm_be(fe, stream, dpcm) {

		struct snd_soc_pcm_runtime *be = dpcm->be;
		struct snd_pcm_substream *be_substream =
			snd_soc_dpcm_get_substream(be, stream);

		/* is this op for this BE ? */
		if (!snd_soc_dpcm_be_can_update(fe, be, stream))
			continue;

		if ((be->dpcm[stream].state != SND_SOC_DPCM_STATE_HW_PARAMS) &&
		    (be->dpcm[stream].state != SND_SOC_DPCM_STATE_STOP) &&
		    (be->dpcm[stream].state != SND_SOC_DPCM_STATE_SUSPEND) &&
		    (be->dpcm[stream].state != SND_SOC_DPCM_STATE_PAUSED))
			continue;

		dev_dbg(be->dev, "ASoC: prepare BE %s\n",
			be->dai_link->name);

		ret = __soc_pcm_prepare(be, be_substream);
		if (ret < 0)
			break;

		be->dpcm[stream].state = SND_SOC_DPCM_STATE_PREPARE;
	}

	return soc_pcm_ret(fe, ret);
}

static int dpcm_fe_dai_prepare(struct snd_pcm_substream *substream)
{
	struct snd_soc_pcm_runtime *fe = asoc_substream_to_rtd(substream);
	int stream = substream->stream, ret = 0;

	snd_soc_dpcm_mutex_lock(fe);

	dev_dbg(fe->dev, "ASoC: prepare FE %s\n", fe->dai_link->name);

	dpcm_set_fe_update_state(fe, stream, SND_SOC_DPCM_UPDATE_FE);

	/* there is no point preparing this FE if there are no BEs */
	if (list_empty(&fe->dpcm[stream].be_clients)) {
		dev_err(fe->dev, "ASoC: no backend DAIs enabled for %s\n",
				fe->dai_link->name);
		ret = -EINVAL;
		goto out;
	}

	ret = dpcm_be_dai_prepare(fe, stream);
	if (ret < 0)
		goto out;

	/* call prepare on the frontend */
	ret = __soc_pcm_prepare(fe, substream);
	if (ret < 0)
		goto out;

	fe->dpcm[stream].state = SND_SOC_DPCM_STATE_PREPARE;

out:
	dpcm_set_fe_update_state(fe, stream, SND_SOC_DPCM_UPDATE_NO);
	snd_soc_dpcm_mutex_unlock(fe);

	return soc_pcm_ret(fe, ret);
}

static int dpcm_run_update_shutdown(struct snd_soc_pcm_runtime *fe, int stream)
{
	struct snd_pcm_substream *substream =
		snd_soc_dpcm_get_substream(fe, stream);
	enum snd_soc_dpcm_trigger trigger = fe->dai_link->trigger[stream];
	int err;

	dev_dbg(fe->dev, "ASoC: runtime %s close on FE %s\n",
			stream ? "capture" : "playback", fe->dai_link->name);

	if (trigger == SND_SOC_DPCM_TRIGGER_BESPOKE) {
		/* call bespoke trigger - FE takes care of all BE triggers */
		dev_dbg(fe->dev, "ASoC: bespoke trigger FE %s cmd stop\n",
				fe->dai_link->name);

		err = snd_soc_pcm_dai_bespoke_trigger(substream, SNDRV_PCM_TRIGGER_STOP);
	} else {
		dev_dbg(fe->dev, "ASoC: trigger FE %s cmd stop\n",
			fe->dai_link->name);

		err = dpcm_be_dai_trigger(fe, stream, SNDRV_PCM_TRIGGER_STOP);
	}

	dpcm_be_dai_hw_free(fe, stream);

	dpcm_be_dai_shutdown(fe, stream);

	/* run the stream event for each BE */
	dpcm_dapm_stream_event(fe, stream, SND_SOC_DAPM_STREAM_NOP);

	return soc_pcm_ret(fe, err);
}

static int dpcm_run_update_startup(struct snd_soc_pcm_runtime *fe, int stream)
{
	struct snd_pcm_substream *substream =
		snd_soc_dpcm_get_substream(fe, stream);
	struct snd_soc_dpcm *dpcm;
	enum snd_soc_dpcm_trigger trigger = fe->dai_link->trigger[stream];
	int ret = 0;

	dev_dbg(fe->dev, "ASoC: runtime %s open on FE %s\n",
			stream ? "capture" : "playback", fe->dai_link->name);

	/* Only start the BE if the FE is ready */
	if (fe->dpcm[stream].state == SND_SOC_DPCM_STATE_HW_FREE ||
		fe->dpcm[stream].state == SND_SOC_DPCM_STATE_CLOSE) {
		dev_err(fe->dev, "ASoC: FE %s is not ready %d\n",
			fe->dai_link->name, fe->dpcm[stream].state);
		ret = -EINVAL;
		goto disconnect;
	}

	/* startup must always be called for new BEs */
	ret = dpcm_be_dai_startup(fe, stream);
	if (ret < 0)
		goto disconnect;

	/* keep going if FE state is > open */
	if (fe->dpcm[stream].state == SND_SOC_DPCM_STATE_OPEN)
		return 0;

	ret = dpcm_be_dai_hw_params(fe, stream);
	if (ret < 0)
		goto close;

	/* keep going if FE state is > hw_params */
	if (fe->dpcm[stream].state == SND_SOC_DPCM_STATE_HW_PARAMS)
		return 0;

	ret = dpcm_be_dai_prepare(fe, stream);
	if (ret < 0)
		goto hw_free;

	/* run the stream event for each BE */
	dpcm_dapm_stream_event(fe, stream, SND_SOC_DAPM_STREAM_NOP);

	/* keep going if FE state is > prepare */
	if (fe->dpcm[stream].state == SND_SOC_DPCM_STATE_PREPARE ||
		fe->dpcm[stream].state == SND_SOC_DPCM_STATE_STOP)
		return 0;

	if (trigger == SND_SOC_DPCM_TRIGGER_BESPOKE) {
		/* call trigger on the frontend - FE takes care of all BE triggers */
		dev_dbg(fe->dev, "ASoC: bespoke trigger FE %s cmd start\n",
				fe->dai_link->name);

		ret = snd_soc_pcm_dai_bespoke_trigger(substream, SNDRV_PCM_TRIGGER_START);
		if (ret < 0)
			goto hw_free;
	} else {
		dev_dbg(fe->dev, "ASoC: trigger FE %s cmd start\n",
			fe->dai_link->name);

		ret = dpcm_be_dai_trigger(fe, stream,
					SNDRV_PCM_TRIGGER_START);
		if (ret < 0)
			goto hw_free;
	}

	return 0;

hw_free:
	dpcm_be_dai_hw_free(fe, stream);
close:
	dpcm_be_dai_shutdown(fe, stream);
disconnect:
	/* disconnect any pending BEs */
	for_each_dpcm_be(fe, stream, dpcm) {
		struct snd_soc_pcm_runtime *be = dpcm->be;

		/* is this op for this BE ? */
		if (!snd_soc_dpcm_be_can_update(fe, be, stream))
			continue;

		if (be->dpcm[stream].state == SND_SOC_DPCM_STATE_CLOSE ||
			be->dpcm[stream].state == SND_SOC_DPCM_STATE_NEW)
				dpcm->state = SND_SOC_DPCM_LINK_STATE_FREE;
	}

	return soc_pcm_ret(fe, ret);
}

static int soc_dpcm_fe_runtime_update(struct snd_soc_pcm_runtime *fe, int new)
{
	struct snd_soc_dapm_widget_list *list;
	int stream;
	int count, paths;

	if (!fe->dai_link->dynamic)
		return 0;

	if (fe->dai_link->num_cpus > 1) {
		dev_err(fe->dev,
			"%s doesn't support Multi CPU yet\n", __func__);
		return -EINVAL;
	}

	/* only check active links */
	if (!snd_soc_dai_active(asoc_rtd_to_cpu(fe, 0)))
		return 0;

	/* DAPM sync will call this to update DSP paths */
	dev_dbg(fe->dev, "ASoC: DPCM %s runtime update for FE %s\n",
		new ? "new" : "old", fe->dai_link->name);

	for_each_pcm_streams(stream) {

		/* skip if FE doesn't have playback/capture capability */
		if (!snd_soc_dai_stream_valid(asoc_rtd_to_cpu(fe, 0),   stream) ||
		    !snd_soc_dai_stream_valid(asoc_rtd_to_codec(fe, 0), stream))
			continue;

		/* skip if FE isn't currently playing/capturing */
		if (!snd_soc_dai_stream_active(asoc_rtd_to_cpu(fe, 0), stream) ||
		    !snd_soc_dai_stream_active(asoc_rtd_to_codec(fe, 0), stream))
			continue;

		paths = dpcm_path_get(fe, stream, &list);
		if (paths < 0)
			return paths;

		/* update any playback/capture paths */
		count = dpcm_process_paths(fe, stream, &list, new);
		if (count) {
			dpcm_set_fe_update_state(fe, stream, SND_SOC_DPCM_UPDATE_BE);
			if (new)
				dpcm_run_update_startup(fe, stream);
			else
				dpcm_run_update_shutdown(fe, stream);
			dpcm_set_fe_update_state(fe, stream, SND_SOC_DPCM_UPDATE_NO);

			dpcm_clear_pending_state(fe, stream);
			dpcm_be_disconnect(fe, stream);
		}

		dpcm_path_put(&list);
	}

	return 0;
}

/* Called by DAPM mixer/mux changes to update audio routing between PCMs and
 * any DAI links.
 */
int snd_soc_dpcm_runtime_update(struct snd_soc_card *card)
{
	struct snd_soc_pcm_runtime *fe;
	int ret = 0;

	mutex_lock_nested(&card->pcm_mutex, card->pcm_subclass);
	/* shutdown all old paths first */
	for_each_card_rtds(card, fe) {
		ret = soc_dpcm_fe_runtime_update(fe, 0);
		if (ret)
			goto out;
	}

	/* bring new paths up */
	for_each_card_rtds(card, fe) {
		ret = soc_dpcm_fe_runtime_update(fe, 1);
		if (ret)
			goto out;
	}

out:
	mutex_unlock(&card->pcm_mutex);
	return ret;
}
EXPORT_SYMBOL_GPL(snd_soc_dpcm_runtime_update);

static void dpcm_fe_dai_cleanup(struct snd_pcm_substream *fe_substream)
{
	struct snd_soc_pcm_runtime *fe = asoc_substream_to_rtd(fe_substream);
	struct snd_soc_dpcm *dpcm;
	int stream = fe_substream->stream;

	snd_soc_dpcm_mutex_assert_held(fe);

	/* mark FE's links ready to prune */
	for_each_dpcm_be(fe, stream, dpcm)
		dpcm->state = SND_SOC_DPCM_LINK_STATE_FREE;

	dpcm_be_disconnect(fe, stream);

	fe->dpcm[stream].runtime = NULL;
}

static int dpcm_fe_dai_close(struct snd_pcm_substream *fe_substream)
{
	struct snd_soc_pcm_runtime *fe = asoc_substream_to_rtd(fe_substream);
	int ret;

	snd_soc_dpcm_mutex_lock(fe);
	ret = dpcm_fe_dai_shutdown(fe_substream);

	dpcm_fe_dai_cleanup(fe_substream);

	snd_soc_dpcm_mutex_unlock(fe);
	return ret;
}

static int dpcm_fe_dai_open(struct snd_pcm_substream *fe_substream)
{
	struct snd_soc_pcm_runtime *fe = asoc_substream_to_rtd(fe_substream);
	struct snd_soc_dapm_widget_list *list;
	int ret;
	int stream = fe_substream->stream;

	snd_soc_dpcm_mutex_lock(fe);
	fe->dpcm[stream].runtime = fe_substream->runtime;

	ret = dpcm_path_get(fe, stream, &list);
	if (ret < 0)
		goto open_end;

	/* calculate valid and active FE <-> BE dpcms */
	dpcm_process_paths(fe, stream, &list, 1);

	ret = dpcm_fe_dai_startup(fe_substream);
	if (ret < 0)
		dpcm_fe_dai_cleanup(fe_substream);

	dpcm_clear_pending_state(fe, stream);
	dpcm_path_put(&list);
open_end:
	snd_soc_dpcm_mutex_unlock(fe);
	return ret;
}

static int soc_get_playback_capture(struct snd_soc_pcm_runtime *rtd,
				    int *playback, int *capture)
{
	struct snd_soc_dai *cpu_dai;
	int i;

	if (rtd->dai_link->dynamic && rtd->dai_link->num_cpus > 1) {
		dev_err(rtd->dev,
			"DPCM doesn't support Multi CPU for Front-Ends yet\n");
		return -EINVAL;
	}

	if (rtd->dai_link->dynamic || rtd->dai_link->no_pcm) {
		int stream;

		if (rtd->dai_link->dpcm_playback) {
			stream = SNDRV_PCM_STREAM_PLAYBACK;

			for_each_rtd_cpu_dais(rtd, i, cpu_dai) {
				if (snd_soc_dai_stream_valid(cpu_dai, stream)) {
					*playback = 1;
					break;
				}
			}
			if (!*playback) {
				dev_err(rtd->card->dev,
					"No CPU DAIs support playback for stream %s\n",
					rtd->dai_link->stream_name);
				return -EINVAL;
			}
		}
		if (rtd->dai_link->dpcm_capture) {
			stream = SNDRV_PCM_STREAM_CAPTURE;

			for_each_rtd_cpu_dais(rtd, i, cpu_dai) {
				if (snd_soc_dai_stream_valid(cpu_dai, stream)) {
					*capture = 1;
					break;
				}
			}

			if (!*capture) {
				dev_err(rtd->card->dev,
					"No CPU DAIs support capture for stream %s\n",
					rtd->dai_link->stream_name);
				return -EINVAL;
			}
		}
	} else {
		struct snd_soc_dai *codec_dai;

		/* Adapt stream for codec2codec links */
		int cpu_capture = rtd->dai_link->params ?
			SNDRV_PCM_STREAM_PLAYBACK : SNDRV_PCM_STREAM_CAPTURE;
		int cpu_playback = rtd->dai_link->params ?
			SNDRV_PCM_STREAM_CAPTURE : SNDRV_PCM_STREAM_PLAYBACK;

		for_each_rtd_codec_dais(rtd, i, codec_dai) {
			if (rtd->dai_link->num_cpus == 1) {
				cpu_dai = asoc_rtd_to_cpu(rtd, 0);
			} else if (rtd->dai_link->num_cpus == rtd->dai_link->num_codecs) {
				cpu_dai = asoc_rtd_to_cpu(rtd, i);
			} else {
				dev_err(rtd->card->dev,
					"N cpus to M codecs link is not supported yet\n");
				return -EINVAL;
			}

			if (snd_soc_dai_stream_valid(codec_dai, SNDRV_PCM_STREAM_PLAYBACK) &&
			    snd_soc_dai_stream_valid(cpu_dai,   cpu_playback))
				*playback = 1;
			if (snd_soc_dai_stream_valid(codec_dai, SNDRV_PCM_STREAM_CAPTURE) &&
			    snd_soc_dai_stream_valid(cpu_dai,   cpu_capture))
				*capture = 1;
		}
	}

	if (rtd->dai_link->playback_only) {
		*playback = 1;
		*capture = 0;
	}

	if (rtd->dai_link->capture_only) {
		*playback = 0;
		*capture = 1;
	}

	return 0;
}

static int soc_create_pcm(struct snd_pcm **pcm,
			  struct snd_soc_pcm_runtime *rtd,
			  int playback, int capture, int num)
{
	char new_name[64];
	int ret;

	/* create the PCM */
	if (rtd->dai_link->params) {
		snprintf(new_name, sizeof(new_name), "codec2codec(%s)",
			 rtd->dai_link->stream_name);

		ret = snd_pcm_new_internal(rtd->card->snd_card, new_name, num,
					   playback, capture, pcm);
	} else if (rtd->dai_link->no_pcm) {
		snprintf(new_name, sizeof(new_name), "(%s)",
			rtd->dai_link->stream_name);

		ret = snd_pcm_new_internal(rtd->card->snd_card, new_name, num,
				playback, capture, pcm);
	} else {
		if (rtd->dai_link->dynamic)
			snprintf(new_name, sizeof(new_name), "%s (*)",
				rtd->dai_link->stream_name);
		else
			snprintf(new_name, sizeof(new_name), "%s %s-%d",
				rtd->dai_link->stream_name,
				soc_codec_dai_name(rtd), num);

		ret = snd_pcm_new(rtd->card->snd_card, new_name, num, playback,
			capture, pcm);
	}
	if (ret < 0) {
		dev_err(rtd->card->dev, "ASoC: can't create pcm %s for dailink %s: %d\n",
			new_name, rtd->dai_link->name, ret);
		return ret;
	}
	dev_dbg(rtd->card->dev, "ASoC: registered pcm #%d %s\n",num, new_name);

	return 0;
}

/* create a new pcm */
int soc_new_pcm(struct snd_soc_pcm_runtime *rtd, int num)
{
	struct snd_soc_component *component;
	struct snd_pcm *pcm;
	int ret = 0, playback = 0, capture = 0;
	int i;

	ret = soc_get_playback_capture(rtd, &playback, &capture);
	if (ret < 0)
		return ret;

	ret = soc_create_pcm(&pcm, rtd, playback, capture, num);
	if (ret < 0)
		return ret;

	/* DAPM dai link stream work */
	/*
	 * Currently nothing to do for c2c links
	 * Since c2c links are internal nodes in the DAPM graph and
	 * don't interface with the outside world or application layer
	 * we don't have to do any special handling on close.
	 */
	if (!rtd->dai_link->params)
		rtd->close_delayed_work_func = snd_soc_close_delayed_work;

	rtd->pcm = pcm;
	pcm->nonatomic = rtd->dai_link->nonatomic;
	pcm->private_data = rtd;
	pcm->no_device_suspend = true;

	if (rtd->dai_link->no_pcm || rtd->dai_link->params) {
		if (playback)
			pcm->streams[SNDRV_PCM_STREAM_PLAYBACK].substream->private_data = rtd;
		if (capture)
			pcm->streams[SNDRV_PCM_STREAM_CAPTURE].substream->private_data = rtd;
		goto out;
	}

	/* ASoC PCM operations */
	if (rtd->dai_link->dynamic) {
		rtd->ops.open		= dpcm_fe_dai_open;
		rtd->ops.hw_params	= dpcm_fe_dai_hw_params;
		rtd->ops.prepare	= dpcm_fe_dai_prepare;
		rtd->ops.trigger	= dpcm_fe_dai_trigger;
		rtd->ops.hw_free	= dpcm_fe_dai_hw_free;
		rtd->ops.close		= dpcm_fe_dai_close;
		rtd->ops.pointer	= soc_pcm_pointer;
	} else {
		rtd->ops.open		= soc_pcm_open;
		rtd->ops.hw_params	= soc_pcm_hw_params;
		rtd->ops.prepare	= soc_pcm_prepare;
		rtd->ops.trigger	= soc_pcm_trigger;
		rtd->ops.hw_free	= soc_pcm_hw_free;
		rtd->ops.close		= soc_pcm_close;
		rtd->ops.pointer	= soc_pcm_pointer;
	}

	for_each_rtd_components(rtd, i, component) {
		const struct snd_soc_component_driver *drv = component->driver;

		if (drv->ioctl)
			rtd->ops.ioctl		= snd_soc_pcm_component_ioctl;
		if (drv->sync_stop)
			rtd->ops.sync_stop	= snd_soc_pcm_component_sync_stop;
		if (drv->copy_user)
			rtd->ops.copy_user	= snd_soc_pcm_component_copy_user;
		if (drv->page)
			rtd->ops.page		= snd_soc_pcm_component_page;
		if (drv->mmap)
			rtd->ops.mmap		= snd_soc_pcm_component_mmap;
		if (drv->ack)
			rtd->ops.ack            = snd_soc_pcm_component_ack;
	}

	if (playback)
		snd_pcm_set_ops(pcm, SNDRV_PCM_STREAM_PLAYBACK, &rtd->ops);

	if (capture)
		snd_pcm_set_ops(pcm, SNDRV_PCM_STREAM_CAPTURE, &rtd->ops);

	ret = snd_soc_pcm_component_new(rtd);
	if (ret < 0)
		return ret;
out:
	dev_dbg(rtd->card->dev, "%s <-> %s mapping ok\n",
		soc_codec_dai_name(rtd), soc_cpu_dai_name(rtd));
	return ret;
}

/* is the current PCM operation for this FE ? */
int snd_soc_dpcm_fe_can_update(struct snd_soc_pcm_runtime *fe, int stream)
{
	if (fe->dpcm[stream].runtime_update == SND_SOC_DPCM_UPDATE_FE)
		return 1;
	return 0;
}
EXPORT_SYMBOL_GPL(snd_soc_dpcm_fe_can_update);

/* is the current PCM operation for this BE ? */
int snd_soc_dpcm_be_can_update(struct snd_soc_pcm_runtime *fe,
		struct snd_soc_pcm_runtime *be, int stream)
{
	if ((fe->dpcm[stream].runtime_update == SND_SOC_DPCM_UPDATE_FE) ||
	   ((fe->dpcm[stream].runtime_update == SND_SOC_DPCM_UPDATE_BE) &&
		  be->dpcm[stream].runtime_update))
		return 1;
	return 0;
}
EXPORT_SYMBOL_GPL(snd_soc_dpcm_be_can_update);

/* get the substream for this BE */
struct snd_pcm_substream *
	snd_soc_dpcm_get_substream(struct snd_soc_pcm_runtime *be, int stream)
{
	return be->pcm->streams[stream].substream;
}
EXPORT_SYMBOL_GPL(snd_soc_dpcm_get_substream);

static int snd_soc_dpcm_check_state(struct snd_soc_pcm_runtime *fe,
				    struct snd_soc_pcm_runtime *be,
				    int stream,
				    const enum snd_soc_dpcm_state *states,
				    int num_states)
{
	struct snd_soc_dpcm *dpcm;
	int state;
	int ret = 1;
	int i;

	for_each_dpcm_fe(be, stream, dpcm) {

		if (dpcm->fe == fe)
			continue;

		state = dpcm->fe->dpcm[stream].state;
		for (i = 0; i < num_states; i++) {
			if (state == states[i]) {
				ret = 0;
				break;
			}
		}
	}

	/* it's safe to do this BE DAI */
	return ret;
}

/*
 * We can only hw_free, stop, pause or suspend a BE DAI if any of it's FE
 * are not running, paused or suspended for the specified stream direction.
 */
int snd_soc_dpcm_can_be_free_stop(struct snd_soc_pcm_runtime *fe,
		struct snd_soc_pcm_runtime *be, int stream)
{
	const enum snd_soc_dpcm_state state[] = {
		SND_SOC_DPCM_STATE_START,
		SND_SOC_DPCM_STATE_PAUSED,
		SND_SOC_DPCM_STATE_SUSPEND,
	};

	return snd_soc_dpcm_check_state(fe, be, stream, state, ARRAY_SIZE(state));
}
EXPORT_SYMBOL_GPL(snd_soc_dpcm_can_be_free_stop);

/*
 * We can only change hw params a BE DAI if any of it's FE are not prepared,
 * running, paused or suspended for the specified stream direction.
 */
int snd_soc_dpcm_can_be_params(struct snd_soc_pcm_runtime *fe,
		struct snd_soc_pcm_runtime *be, int stream)
{
	const enum snd_soc_dpcm_state state[] = {
		SND_SOC_DPCM_STATE_START,
		SND_SOC_DPCM_STATE_PAUSED,
		SND_SOC_DPCM_STATE_SUSPEND,
		SND_SOC_DPCM_STATE_PREPARE,
	};

	return snd_soc_dpcm_check_state(fe, be, stream, state, ARRAY_SIZE(state));
}
EXPORT_SYMBOL_GPL(snd_soc_dpcm_can_be_params);<|MERGE_RESOLUTION|>--- conflicted
+++ resolved
@@ -1112,7 +1112,6 @@
 			ret = snd_soc_pcm_dai_trigger(substream, cmd, 0);
 			if (ret < 0)
 				goto start_err;
-<<<<<<< HEAD
 
 			ret = snd_soc_pcm_component_trigger(substream, cmd, 0);
 		} else {
@@ -1120,15 +1119,6 @@
 			if (ret < 0)
 				goto start_err;
 
-=======
-
-			ret = snd_soc_pcm_component_trigger(substream, cmd, 0);
-		} else {
-			ret = snd_soc_pcm_component_trigger(substream, cmd, 0);
-			if (ret < 0)
-				goto start_err;
-
->>>>>>> 8455cbb2
 			ret = snd_soc_pcm_dai_trigger(substream, cmd, 0);
 		}
 start_err:

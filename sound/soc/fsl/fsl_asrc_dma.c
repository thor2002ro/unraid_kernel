--- conflicted
+++ resolved
@@ -139,11 +139,7 @@
 	struct dma_chan *tmp_chan = NULL, *be_chan = NULL;
 	struct snd_soc_component *component_be = NULL;
 	struct fsl_asrc *asrc = pair->asrc;
-<<<<<<< HEAD
-	struct dma_slave_config config_fe, config_be;
-=======
 	struct dma_slave_config config_fe = {}, config_be = {};
->>>>>>> 9fecab24
 	struct sdma_peripheral_config audio_config;
 	enum asrc_pair_index index = pair->index;
 	struct device *dev = component->dev;

--- conflicted
+++ resolved
@@ -41,11 +41,6 @@
 	struct cs35l45_private *cs35l45 = i2c_get_clientdata(client);
 
 	cs35l45_remove(cs35l45);
-<<<<<<< HEAD
-
-	return 0;
-=======
->>>>>>> 9fecab24
 }
 
 static const struct of_device_id cs35l45_of_match[] = {

// SPDX-License-Identifier: (GPL-2.0-only OR BSD-3-Clause)
//
// This file is provided under a dual BSD/GPLv2 license.  When using or
// redistributing this file, you may do so under either license.
//
// Copyright(c) 2018 Intel Corporation. All rights reserved.
//
// Authors: Liam Girdwood <liam.r.girdwood@linux.intel.com>
//	    Ranjani Sridharan <ranjani.sridharan@linux.intel.com>
//	    Rander Wang <rander.wang@intel.com>
//          Keyon Jie <yang.jie@linux.intel.com>
//

/*
 * Hardware interface for generic Intel audio DSP HDA IP
 */

#include <sound/hdaudio_ext.h>
#include <sound/hda_register.h>

#include <linux/acpi.h>
#include <linux/module.h>
#include <linux/soundwire/sdw.h>
#include <linux/soundwire/sdw_intel.h>
#include <sound/intel-dsp-config.h>
#include <sound/intel-nhlt.h>
#include <sound/sof.h>
#include <sound/sof/xtensa.h>
#include "../sof-audio.h"
#include "../sof-pci-dev.h"
#include "../ops.h"
#include "hda.h"

#define CREATE_TRACE_POINTS
#include <trace/events/sof_intel.h>

#if IS_ENABLED(CONFIG_SND_SOC_SOF_HDA)
#include <sound/soc-acpi-intel-match.h>
#endif

/* platform specific devices */
#include "shim.h"

#define EXCEPT_MAX_HDR_SIZE	0x400
#define HDA_EXT_ROM_STATUS_SIZE 8

int hda_ctrl_dai_widget_setup(struct snd_soc_dapm_widget *w, unsigned int quirk_flags,
			      struct snd_sof_dai_config_data *data)
{
	struct snd_sof_widget *swidget = w->dobj.private;
	struct snd_soc_component *component = swidget->scomp;
	struct snd_sof_dev *sdev = snd_soc_component_get_drvdata(component);
	const struct sof_ipc_tplg_ops *tplg_ops = sdev->ipc->ops->tplg;
	struct snd_sof_dai *sof_dai = swidget->private;
	int ret;

	if (!sof_dai) {
		dev_err(sdev->dev, "%s: No DAI for DAI widget %s\n", __func__, w->name);
		return -EINVAL;
	}

	if (tplg_ops->dai_config) {
		unsigned int flags;

		/* set HW_PARAMS flag along with quirks */
		flags = SOF_DAI_CONFIG_FLAGS_HW_PARAMS |
			quirk_flags << SOF_DAI_CONFIG_FLAGS_QUIRK_SHIFT;

		ret = tplg_ops->dai_config(sdev, swidget, flags, data);
		if (ret < 0) {
			dev_err(sdev->dev, "%s: DAI config failed for widget %s\n", __func__,
				w->name);
			return ret;
		}
	}

	return 0;
}

int hda_ctrl_dai_widget_free(struct snd_soc_dapm_widget *w, unsigned int quirk_flags,
			     struct snd_sof_dai_config_data *data)
{
	struct snd_sof_widget *swidget = w->dobj.private;
	struct snd_soc_component *component = swidget->scomp;
	struct snd_sof_dev *sdev = snd_soc_component_get_drvdata(component);
	const struct sof_ipc_tplg_ops *tplg_ops = sdev->ipc->ops->tplg;
	struct snd_sof_dai *sof_dai = swidget->private;

	if (!sof_dai) {
		dev_err(sdev->dev, "%s: No DAI for BE DAI widget %s\n", __func__, w->name);
		return -EINVAL;
	}

	if (tplg_ops->dai_config) {
		unsigned int flags;
		int ret;

		/* set HW_FREE flag along with any quirks */
		flags = SOF_DAI_CONFIG_FLAGS_HW_FREE |
			quirk_flags << SOF_DAI_CONFIG_FLAGS_QUIRK_SHIFT;

		ret = tplg_ops->dai_config(sdev, swidget, flags, data);
		if (ret < 0)
			dev_err(sdev->dev, "%s: DAI config failed for widget '%s'\n", __func__,
				w->name);
	}

	return 0;
}

#if IS_ENABLED(CONFIG_SND_SOC_SOF_INTEL_SOUNDWIRE)

/*
 * The default for SoundWire clock stop quirks is to power gate the IP
 * and do a Bus Reset, this will need to be modified when the DSP
 * needs to remain in D0i3 so that the Master does not lose context
 * and enumeration is not required on clock restart
 */
static int sdw_clock_stop_quirks = SDW_INTEL_CLK_STOP_BUS_RESET;
module_param(sdw_clock_stop_quirks, int, 0444);
MODULE_PARM_DESC(sdw_clock_stop_quirks, "SOF SoundWire clock stop quirks");

static int sdw_params_stream(struct device *dev,
			     struct sdw_intel_stream_params_data *params_data)
{
	struct snd_soc_dai *d = params_data->dai;
	struct snd_sof_dai_config_data data;
	struct snd_soc_dapm_widget *w;

	w = snd_soc_dai_get_widget(d, params_data->stream);
	data.dai_index = (params_data->link_id << 8) | d->id;
	data.dai_data = params_data->alh_stream_id;

	return hda_ctrl_dai_widget_setup(w, SOF_DAI_CONFIG_FLAGS_NONE, &data);
}

static int sdw_free_stream(struct device *dev,
			   struct sdw_intel_stream_free_data *free_data)
{
	struct snd_soc_dai *d = free_data->dai;
	struct snd_sof_dai_config_data data;
	struct snd_soc_dapm_widget *w;

	w = snd_soc_dai_get_widget(d, free_data->stream);
	data.dai_index = (free_data->link_id << 8) | d->id;

	/* send invalid stream_id */
	data.dai_data = 0xFFFF;

	return hda_ctrl_dai_widget_free(w, SOF_DAI_CONFIG_FLAGS_NONE, &data);
}

struct sdw_intel_ops sdw_callback = {
	.params_stream = sdw_params_stream,
	.free_stream = sdw_free_stream,
};

void hda_sdw_int_enable(struct snd_sof_dev *sdev, bool enable)
{
	sdw_intel_enable_irq(sdev->bar[HDA_DSP_BAR], enable);
}

static int hda_sdw_acpi_scan(struct snd_sof_dev *sdev)
{
	struct sof_intel_hda_dev *hdev;
	acpi_handle handle;
	int ret;

	handle = ACPI_HANDLE(sdev->dev);

	/* save ACPI info for the probe step */
	hdev = sdev->pdata->hw_pdata;

	ret = sdw_intel_acpi_scan(handle, &hdev->info);
	if (ret < 0)
		return -EINVAL;

	return 0;
}

static int hda_sdw_probe(struct snd_sof_dev *sdev)
{
	struct sof_intel_hda_dev *hdev;
	struct sdw_intel_res res;
	void *sdw;

	hdev = sdev->pdata->hw_pdata;

	memset(&res, 0, sizeof(res));

	res.mmio_base = sdev->bar[HDA_DSP_BAR];
	res.shim_base = hdev->desc->sdw_shim_base;
	res.alh_base = hdev->desc->sdw_alh_base;
	res.irq = sdev->ipc_irq;
	res.handle = hdev->info.handle;
	res.parent = sdev->dev;
	res.ops = &sdw_callback;
	res.dev = sdev->dev;
	res.clock_stop_quirks = sdw_clock_stop_quirks;

	/*
	 * ops and arg fields are not populated for now,
	 * they will be needed when the DAI callbacks are
	 * provided
	 */

	/* we could filter links here if needed, e.g for quirks */
	res.count = hdev->info.count;
	res.link_mask = hdev->info.link_mask;

	sdw = sdw_intel_probe(&res);
	if (!sdw) {
		dev_err(sdev->dev, "error: SoundWire probe failed\n");
		return -EINVAL;
	}

	/* save context */
	hdev->sdw = sdw;

	return 0;
}

int hda_sdw_startup(struct snd_sof_dev *sdev)
{
	struct sof_intel_hda_dev *hdev;
	struct snd_sof_pdata *pdata = sdev->pdata;

	hdev = sdev->pdata->hw_pdata;

	if (!hdev->sdw)
		return 0;

	if (pdata->machine && !pdata->machine->mach_params.link_mask)
		return 0;

	return sdw_intel_startup(hdev->sdw);
}

static int hda_sdw_exit(struct snd_sof_dev *sdev)
{
	struct sof_intel_hda_dev *hdev;

	hdev = sdev->pdata->hw_pdata;

	hda_sdw_int_enable(sdev, false);

	if (hdev->sdw)
		sdw_intel_exit(hdev->sdw);
	hdev->sdw = NULL;

	return 0;
}

bool hda_common_check_sdw_irq(struct snd_sof_dev *sdev)
{
	struct sof_intel_hda_dev *hdev;
	bool ret = false;
	u32 irq_status;

	hdev = sdev->pdata->hw_pdata;

	if (!hdev->sdw)
		return ret;

	/* store status */
	irq_status = snd_sof_dsp_read(sdev, HDA_DSP_BAR, HDA_DSP_REG_ADSPIS2);

	/* invalid message ? */
	if (irq_status == 0xffffffff)
		goto out;

	/* SDW message ? */
	if (irq_status & HDA_DSP_REG_ADSPIS2_SNDW)
		ret = true;

out:
	return ret;
}

static bool hda_dsp_check_sdw_irq(struct snd_sof_dev *sdev)
{
	const struct sof_intel_dsp_desc *chip;

	chip = get_chip_info(sdev->pdata);
	if (chip && chip->check_sdw_irq)
		return chip->check_sdw_irq(sdev);

	return false;
}

static irqreturn_t hda_dsp_sdw_thread(int irq, void *context)
{
	return sdw_intel_thread(irq, context);
}

static bool hda_sdw_check_wakeen_irq(struct snd_sof_dev *sdev)
{
	struct sof_intel_hda_dev *hdev;

	hdev = sdev->pdata->hw_pdata;
	if (hdev->sdw &&
	    snd_sof_dsp_read(sdev, HDA_DSP_BAR,
			     hdev->desc->sdw_shim_base + SDW_SHIM_WAKESTS))
		return true;

	return false;
}

void hda_sdw_process_wakeen(struct snd_sof_dev *sdev)
{
	struct sof_intel_hda_dev *hdev;

	hdev = sdev->pdata->hw_pdata;
	if (!hdev->sdw)
		return;

	sdw_intel_process_wakeen_event(hdev->sdw);
}

#else /* IS_ENABLED(CONFIG_SND_SOC_SOF_INTEL_SOUNDWIRE) */
static inline int hda_sdw_acpi_scan(struct snd_sof_dev *sdev)
{
	return 0;
}

static inline int hda_sdw_probe(struct snd_sof_dev *sdev)
{
	return 0;
}

static inline int hda_sdw_exit(struct snd_sof_dev *sdev)
{
	return 0;
}

static inline bool hda_dsp_check_sdw_irq(struct snd_sof_dev *sdev)
{
	return false;
}

static inline irqreturn_t hda_dsp_sdw_thread(int irq, void *context)
{
	return IRQ_HANDLED;
}

static inline bool hda_sdw_check_wakeen_irq(struct snd_sof_dev *sdev)
{
	return false;
}

#endif /* IS_ENABLED(CONFIG_SND_SOC_SOF_INTEL_SOUNDWIRE) */

/*
 * Debug
 */

struct hda_dsp_msg_code {
	u32 code;
	const char *text;
};

#if IS_ENABLED(CONFIG_SND_SOC_SOF_DEBUG)
static bool hda_use_msi = true;
module_param_named(use_msi, hda_use_msi, bool, 0444);
MODULE_PARM_DESC(use_msi, "SOF HDA use PCI MSI mode");
#else
#define hda_use_msi	(1)
#endif

int sof_hda_position_quirk = SOF_HDA_POSITION_QUIRK_USE_DPIB_REGISTERS;
module_param_named(position_quirk, sof_hda_position_quirk, int, 0444);
MODULE_PARM_DESC(position_quirk, "SOF HDaudio position quirk");

static char *hda_model;
module_param(hda_model, charp, 0444);
MODULE_PARM_DESC(hda_model, "Use the given HDA board model.");

static int dmic_num_override = -1;
module_param_named(dmic_num, dmic_num_override, int, 0444);
MODULE_PARM_DESC(dmic_num, "SOF HDA DMIC number");

static int mclk_id_override = -1;
module_param_named(mclk_id, mclk_id_override, int, 0444);
MODULE_PARM_DESC(mclk_id, "SOF SSP mclk_id");

#if IS_ENABLED(CONFIG_SND_SOC_SOF_HDA)
static bool hda_codec_use_common_hdmi = IS_ENABLED(CONFIG_SND_HDA_CODEC_HDMI);
module_param_named(use_common_hdmi, hda_codec_use_common_hdmi, bool, 0444);
MODULE_PARM_DESC(use_common_hdmi, "SOF HDA use common HDMI codec driver");
#endif

static const struct hda_dsp_msg_code hda_dsp_rom_fw_error_texts[] = {
	{HDA_DSP_ROM_CSE_ERROR, "error: cse error"},
	{HDA_DSP_ROM_CSE_WRONG_RESPONSE, "error: cse wrong response"},
	{HDA_DSP_ROM_IMR_TO_SMALL, "error: IMR too small"},
	{HDA_DSP_ROM_BASE_FW_NOT_FOUND, "error: base fw not found"},
	{HDA_DSP_ROM_CSE_VALIDATION_FAILED, "error: signature verification failed"},
	{HDA_DSP_ROM_IPC_FATAL_ERROR, "error: ipc fatal error"},
	{HDA_DSP_ROM_L2_CACHE_ERROR, "error: L2 cache error"},
	{HDA_DSP_ROM_LOAD_OFFSET_TO_SMALL, "error: load offset too small"},
	{HDA_DSP_ROM_API_PTR_INVALID, "error: API ptr invalid"},
	{HDA_DSP_ROM_BASEFW_INCOMPAT, "error: base fw incompatible"},
	{HDA_DSP_ROM_UNHANDLED_INTERRUPT, "error: unhandled interrupt"},
	{HDA_DSP_ROM_MEMORY_HOLE_ECC, "error: ECC memory hole"},
	{HDA_DSP_ROM_KERNEL_EXCEPTION, "error: kernel exception"},
	{HDA_DSP_ROM_USER_EXCEPTION, "error: user exception"},
	{HDA_DSP_ROM_UNEXPECTED_RESET, "error: unexpected reset"},
	{HDA_DSP_ROM_NULL_FW_ENTRY,	"error: null FW entry point"},
};

#define FSR_ROM_STATE_ENTRY(state)	{FSR_STATE_ROM_##state, #state}
static const struct hda_dsp_msg_code fsr_rom_state_names[] = {
	FSR_ROM_STATE_ENTRY(INIT),
	FSR_ROM_STATE_ENTRY(INIT_DONE),
	FSR_ROM_STATE_ENTRY(CSE_MANIFEST_LOADED),
	FSR_ROM_STATE_ENTRY(FW_MANIFEST_LOADED),
	FSR_ROM_STATE_ENTRY(FW_FW_LOADED),
	FSR_ROM_STATE_ENTRY(FW_ENTERED),
	FSR_ROM_STATE_ENTRY(VERIFY_FEATURE_MASK),
	FSR_ROM_STATE_ENTRY(GET_LOAD_OFFSET),
	FSR_ROM_STATE_ENTRY(FETCH_ROM_EXT),
	FSR_ROM_STATE_ENTRY(FETCH_ROM_EXT_DONE),
	/* CSE states */
	FSR_ROM_STATE_ENTRY(CSE_IMR_REQUEST),
	FSR_ROM_STATE_ENTRY(CSE_IMR_GRANTED),
	FSR_ROM_STATE_ENTRY(CSE_VALIDATE_IMAGE_REQUEST),
	FSR_ROM_STATE_ENTRY(CSE_IMAGE_VALIDATED),
	FSR_ROM_STATE_ENTRY(CSE_IPC_IFACE_INIT),
	FSR_ROM_STATE_ENTRY(CSE_IPC_RESET_PHASE_1),
	FSR_ROM_STATE_ENTRY(CSE_IPC_OPERATIONAL_ENTRY),
	FSR_ROM_STATE_ENTRY(CSE_IPC_OPERATIONAL),
	FSR_ROM_STATE_ENTRY(CSE_IPC_DOWN),
};

#define FSR_BRINGUP_STATE_ENTRY(state)	{FSR_STATE_BRINGUP_##state, #state}
static const struct hda_dsp_msg_code fsr_bringup_state_names[] = {
	FSR_BRINGUP_STATE_ENTRY(INIT),
	FSR_BRINGUP_STATE_ENTRY(INIT_DONE),
	FSR_BRINGUP_STATE_ENTRY(HPSRAM_LOAD),
	FSR_BRINGUP_STATE_ENTRY(UNPACK_START),
	FSR_BRINGUP_STATE_ENTRY(IMR_RESTORE),
	FSR_BRINGUP_STATE_ENTRY(FW_ENTERED),
};

#define FSR_WAIT_STATE_ENTRY(state)	{FSR_WAIT_FOR_##state, #state}
static const struct hda_dsp_msg_code fsr_wait_state_names[] = {
	FSR_WAIT_STATE_ENTRY(IPC_BUSY),
	FSR_WAIT_STATE_ENTRY(IPC_DONE),
	FSR_WAIT_STATE_ENTRY(CACHE_INVALIDATION),
	FSR_WAIT_STATE_ENTRY(LP_SRAM_OFF),
	FSR_WAIT_STATE_ENTRY(DMA_BUFFER_FULL),
	FSR_WAIT_STATE_ENTRY(CSE_CSR),
};

#define FSR_MODULE_NAME_ENTRY(mod)	[FSR_MOD_##mod] = #mod
static const char * const fsr_module_names[] = {
	FSR_MODULE_NAME_ENTRY(ROM),
	FSR_MODULE_NAME_ENTRY(ROM_BYP),
	FSR_MODULE_NAME_ENTRY(BASE_FW),
	FSR_MODULE_NAME_ENTRY(LP_BOOT),
	FSR_MODULE_NAME_ENTRY(BRNGUP),
	FSR_MODULE_NAME_ENTRY(ROM_EXT),
};

static const char *
hda_dsp_get_state_text(u32 code, const struct hda_dsp_msg_code *msg_code,
		       size_t array_size)
{
<<<<<<< HEAD
	const struct sof_intel_dsp_desc *chip;
	u32 status;
	int i;

	chip = get_chip_info(sdev->pdata);
	status = snd_sof_dsp_read(sdev, HDA_DSP_BAR,
				  chip->rom_status_reg);

	for (i = 0; i < ARRAY_SIZE(hda_dsp_rom_msg); i++) {
		if (status == hda_dsp_rom_msg[i].code) {
			dev_printk(level, sdev->dev, "%s - code %8.8x\n",
				   hda_dsp_rom_msg[i].msg, status);
			return;
		}
=======
	int i;

	for (i = 0; i < array_size; i++) {
		if (code == msg_code[i].code)
			return msg_code[i].text;
>>>>>>> 7365df19
	}

	return NULL;
}

static void hda_dsp_get_state(struct snd_sof_dev *sdev, const char *level)
{
	const struct sof_intel_dsp_desc *chip = get_chip_info(sdev->pdata);
	const char *state_text, *error_text, *module_text;
	u32 fsr, state, wait_state, module, error_code;

	fsr = snd_sof_dsp_read(sdev, HDA_DSP_BAR, chip->rom_status_reg);
	state = FSR_TO_STATE_CODE(fsr);
	wait_state = FSR_TO_WAIT_STATE_CODE(fsr);
	module = FSR_TO_MODULE_CODE(fsr);

	if (module > FSR_MOD_ROM_EXT)
		module_text = "unknown";
	else
		module_text = fsr_module_names[module];

	if (module == FSR_MOD_BRNGUP)
		state_text = hda_dsp_get_state_text(state, fsr_bringup_state_names,
						    ARRAY_SIZE(fsr_bringup_state_names));
	else
		state_text = hda_dsp_get_state_text(state, fsr_rom_state_names,
						    ARRAY_SIZE(fsr_rom_state_names));

	/* not for us, must be generic sof message */
	if (!state_text) {
		dev_printk(level, sdev->dev, "%#010x: unknown ROM status value\n", fsr);
		return;
	}

	if (wait_state) {
		const char *wait_state_text;

		wait_state_text = hda_dsp_get_state_text(wait_state, fsr_wait_state_names,
							 ARRAY_SIZE(fsr_wait_state_names));
		if (!wait_state_text)
			wait_state_text = "unknown";

		dev_printk(level, sdev->dev,
			   "%#010x: module: %s, state: %s, waiting for: %s, %s\n",
			   fsr, module_text, state_text, wait_state_text,
			   fsr & FSR_HALTED ? "not running" : "running");
	} else {
		dev_printk(level, sdev->dev, "%#010x: module: %s, state: %s, %s\n",
			   fsr, module_text, state_text,
			   fsr & FSR_HALTED ? "not running" : "running");
	}

	error_code = snd_sof_dsp_read(sdev, HDA_DSP_BAR, chip->rom_status_reg + 4);
	if (!error_code)
		return;

	error_text = hda_dsp_get_state_text(error_code, hda_dsp_rom_fw_error_texts,
					    ARRAY_SIZE(hda_dsp_rom_fw_error_texts));
	if (!error_text)
		error_text = "unknown";

	if (state == FSR_STATE_FW_ENTERED)
		dev_printk(level, sdev->dev, "status code: %#x (%s)\n", error_code,
			   error_text);
	else
		dev_printk(level, sdev->dev, "error code: %#x (%s)\n", error_code,
			   error_text);
}

static void hda_dsp_get_registers(struct snd_sof_dev *sdev,
				  struct sof_ipc_dsp_oops_xtensa *xoops,
				  struct sof_ipc_panic_info *panic_info,
				  u32 *stack, size_t stack_words)
{
	u32 offset = sdev->dsp_oops_offset;

	/* first read registers */
	sof_mailbox_read(sdev, offset, xoops, sizeof(*xoops));

	/* note: variable AR register array is not read */

	/* then get panic info */
	if (xoops->arch_hdr.totalsize > EXCEPT_MAX_HDR_SIZE) {
		dev_err(sdev->dev, "invalid header size 0x%x. FW oops is bogus\n",
			xoops->arch_hdr.totalsize);
		return;
	}
	offset += xoops->arch_hdr.totalsize;
	sof_block_read(sdev, sdev->mmio_bar, offset,
		       panic_info, sizeof(*panic_info));

	/* then get the stack */
	offset += sizeof(*panic_info);
	sof_block_read(sdev, sdev->mmio_bar, offset, stack,
		       stack_words * sizeof(u32));
}

/* dump the first 8 dwords representing the extended ROM status */
static void hda_dsp_dump_ext_rom_status(struct snd_sof_dev *sdev, const char *level,
					u32 flags)
{
	const struct sof_intel_dsp_desc *chip;
	char msg[128];
	int len = 0;
	u32 value;
	int i;

	chip = get_chip_info(sdev->pdata);
	for (i = 0; i < HDA_EXT_ROM_STATUS_SIZE; i++) {
		value = snd_sof_dsp_read(sdev, HDA_DSP_BAR, chip->rom_status_reg + i * 0x4);
<<<<<<< HEAD
		len += snprintf(msg + len, sizeof(msg) - len, " 0x%x", value);
=======
		len += scnprintf(msg + len, sizeof(msg) - len, " 0x%x", value);
>>>>>>> 7365df19
	}

	dev_printk(level, sdev->dev, "extended rom status: %s", msg);

}

void hda_dsp_dump(struct snd_sof_dev *sdev, u32 flags)
{
	char *level = (flags & SOF_DBG_DUMP_OPTIONAL) ? KERN_DEBUG : KERN_ERR;
	struct sof_ipc_dsp_oops_xtensa xoops;
	struct sof_ipc_panic_info panic_info;
	u32 stack[HDA_DSP_STACK_DUMP_SIZE];

	/* print ROM/FW status */
	hda_dsp_get_state(sdev, level);

	/* The firmware register dump only available with IPC3 */
	if (flags & SOF_DBG_DUMP_REGS && sdev->pdata->ipc_type == SOF_IPC) {
		u32 status = snd_sof_dsp_read(sdev, HDA_DSP_BAR, HDA_DSP_SRAM_REG_FW_STATUS);
		u32 panic = snd_sof_dsp_read(sdev, HDA_DSP_BAR, HDA_DSP_SRAM_REG_FW_TRACEP);

		hda_dsp_get_registers(sdev, &xoops, &panic_info, stack,
				      HDA_DSP_STACK_DUMP_SIZE);
		sof_print_oops_and_stack(sdev, level, status, panic, &xoops,
					 &panic_info, stack, HDA_DSP_STACK_DUMP_SIZE);
	} else {
		hda_dsp_dump_ext_rom_status(sdev, level, flags);
	}
}

static bool hda_check_ipc_irq(struct snd_sof_dev *sdev)
{
	const struct sof_intel_dsp_desc *chip;

	chip = get_chip_info(sdev->pdata);
	if (chip && chip->check_ipc_irq)
		return chip->check_ipc_irq(sdev);

	return false;
}

void hda_ipc_irq_dump(struct snd_sof_dev *sdev)
{
	struct hdac_bus *bus = sof_to_bus(sdev);
	u32 adspis;
	u32 intsts;
	u32 intctl;
	u32 ppsts;
	u8 rirbsts;

	/* read key IRQ stats and config registers */
	adspis = snd_sof_dsp_read(sdev, HDA_DSP_BAR, HDA_DSP_REG_ADSPIS);
	intsts = snd_sof_dsp_read(sdev, HDA_DSP_HDA_BAR, SOF_HDA_INTSTS);
	intctl = snd_sof_dsp_read(sdev, HDA_DSP_HDA_BAR, SOF_HDA_INTCTL);
	ppsts = snd_sof_dsp_read(sdev, HDA_DSP_PP_BAR, SOF_HDA_REG_PP_PPSTS);
	rirbsts = snd_hdac_chip_readb(bus, RIRBSTS);

	dev_err(sdev->dev, "hda irq intsts 0x%8.8x intlctl 0x%8.8x rirb %2.2x\n",
		intsts, intctl, rirbsts);
	dev_err(sdev->dev, "dsp irq ppsts 0x%8.8x adspis 0x%8.8x\n", ppsts, adspis);
}

void hda_ipc_dump(struct snd_sof_dev *sdev)
{
	u32 hipcie;
	u32 hipct;
	u32 hipcctl;

	hda_ipc_irq_dump(sdev);

	/* read IPC status */
	hipcie = snd_sof_dsp_read(sdev, HDA_DSP_BAR, HDA_DSP_REG_HIPCIE);
	hipct = snd_sof_dsp_read(sdev, HDA_DSP_BAR, HDA_DSP_REG_HIPCT);
	hipcctl = snd_sof_dsp_read(sdev, HDA_DSP_BAR, HDA_DSP_REG_HIPCCTL);

	/* dump the IPC regs */
	/* TODO: parse the raw msg */
	dev_err(sdev->dev, "host status 0x%8.8x dsp status 0x%8.8x mask 0x%8.8x\n",
		hipcie, hipct, hipcctl);
}

void hda_ipc4_dump(struct snd_sof_dev *sdev)
{
	u32 hipci, hipcie, hipct, hipcte, hipcctl;

	hda_ipc_irq_dump(sdev);

	hipci = snd_sof_dsp_read(sdev, HDA_DSP_BAR, HDA_DSP_REG_HIPCI);
	hipcie = snd_sof_dsp_read(sdev, HDA_DSP_BAR, HDA_DSP_REG_HIPCIE);
	hipct = snd_sof_dsp_read(sdev, HDA_DSP_BAR, HDA_DSP_REG_HIPCT);
	hipcte = snd_sof_dsp_read(sdev, HDA_DSP_BAR, HDA_DSP_REG_HIPCTE);
	hipcctl = snd_sof_dsp_read(sdev, HDA_DSP_BAR, HDA_DSP_REG_HIPCCTL);

	/* dump the IPC regs */
	/* TODO: parse the raw msg */
	dev_err(sdev->dev, "Host IPC initiator: %#x|%#x, target: %#x|%#x, ctl: %#x\n",
		hipci, hipcie, hipct, hipcte, hipcctl);
}

static int hda_init(struct snd_sof_dev *sdev)
{
	struct hda_bus *hbus;
	struct hdac_bus *bus;
	struct pci_dev *pci = to_pci_dev(sdev->dev);
	int ret;

	hbus = sof_to_hbus(sdev);
	bus = sof_to_bus(sdev);

	/* HDA bus init */
	sof_hda_bus_init(bus, &pci->dev);

	if (sof_hda_position_quirk == SOF_HDA_POSITION_QUIRK_USE_DPIB_REGISTERS)
		bus->use_posbuf = 0;
	else
		bus->use_posbuf = 1;
	bus->bdl_pos_adj = 0;
	bus->sync_write = 1;

	mutex_init(&hbus->prepare_mutex);
	hbus->pci = pci;
	hbus->mixer_assigned = -1;
	hbus->modelname = hda_model;

	/* initialise hdac bus */
	bus->addr = pci_resource_start(pci, 0);
	bus->remap_addr = pci_ioremap_bar(pci, 0);
	if (!bus->remap_addr) {
		dev_err(bus->dev, "error: ioremap error\n");
		return -ENXIO;
	}

	/* HDA base */
	sdev->bar[HDA_DSP_HDA_BAR] = bus->remap_addr;

	/* init i915 and HDMI codecs */
	ret = hda_codec_i915_init(sdev);
	if (ret < 0)
		dev_warn(sdev->dev, "init of i915 and HDMI codec failed\n");

	/* get controller capabilities */
	ret = hda_dsp_ctrl_get_caps(sdev);
	if (ret < 0)
		dev_err(sdev->dev, "error: get caps error\n");

	return ret;
}

static int check_dmic_num(struct snd_sof_dev *sdev)
{
	struct sof_intel_hda_dev *hdev = sdev->pdata->hw_pdata;
	struct nhlt_acpi_table *nhlt;
	int dmic_num = 0;

	nhlt = hdev->nhlt;
	if (nhlt)
		dmic_num = intel_nhlt_get_dmic_geo(sdev->dev, nhlt);

	/* allow for module parameter override */
	if (dmic_num_override != -1) {
		dev_dbg(sdev->dev,
			"overriding DMICs detected in NHLT tables %d by kernel param %d\n",
			dmic_num, dmic_num_override);
		dmic_num = dmic_num_override;
	}

	if (dmic_num < 0 || dmic_num > 4) {
		dev_dbg(sdev->dev, "invalid dmic_number %d\n", dmic_num);
		dmic_num = 0;
	}

	return dmic_num;
}

static int check_nhlt_ssp_mask(struct snd_sof_dev *sdev)
{
	struct sof_intel_hda_dev *hdev = sdev->pdata->hw_pdata;
	struct nhlt_acpi_table *nhlt;
	int ssp_mask = 0;

	nhlt = hdev->nhlt;
	if (!nhlt)
		return ssp_mask;

	if (intel_nhlt_has_endpoint_type(nhlt, NHLT_LINK_SSP)) {
		ssp_mask = intel_nhlt_ssp_endpoint_mask(nhlt, NHLT_DEVICE_I2S);
		if (ssp_mask)
			dev_info(sdev->dev, "NHLT_DEVICE_I2S detected, ssp_mask %#x\n", ssp_mask);
	}

	return ssp_mask;
}

static int check_nhlt_ssp_mclk_mask(struct snd_sof_dev *sdev, int ssp_num)
{
	struct sof_intel_hda_dev *hdev = sdev->pdata->hw_pdata;
	struct nhlt_acpi_table *nhlt;

	nhlt = hdev->nhlt;
	if (!nhlt)
		return 0;

	return intel_nhlt_ssp_mclk_mask(nhlt, ssp_num);
}

#if IS_ENABLED(CONFIG_SND_SOC_SOF_HDA) || IS_ENABLED(CONFIG_SND_SOC_SOF_INTEL_SOUNDWIRE)

static const char *fixup_tplg_name(struct snd_sof_dev *sdev,
				   const char *sof_tplg_filename,
				   const char *idisp_str,
				   const char *dmic_str)
{
	const char *tplg_filename = NULL;
	char *filename, *tmp;
	const char *split_ext;

	filename = kstrdup(sof_tplg_filename, GFP_KERNEL);
	if (!filename)
		return NULL;

	/* this assumes a .tplg extension */
	tmp = filename;
	split_ext = strsep(&tmp, ".");
	if (split_ext)
		tplg_filename = devm_kasprintf(sdev->dev, GFP_KERNEL,
					       "%s%s%s.tplg",
					       split_ext, idisp_str, dmic_str);
	kfree(filename);

	return tplg_filename;
}

static int dmic_detect_topology_fixup(struct snd_sof_dev *sdev,
				      const char **tplg_filename,
				      const char *idisp_str,
				      int *dmic_found,
				      bool tplg_fixup)
{
	const char *dmic_str;
	int dmic_num;

	/* first check for DMICs (using NHLT or module parameter) */
	dmic_num = check_dmic_num(sdev);

	switch (dmic_num) {
	case 1:
		dmic_str = "-1ch";
		break;
	case 2:
		dmic_str = "-2ch";
		break;
	case 3:
		dmic_str = "-3ch";
		break;
	case 4:
		dmic_str = "-4ch";
		break;
	default:
		dmic_num = 0;
		dmic_str = "";
		break;
	}

	if (tplg_fixup) {
		const char *default_tplg_filename = *tplg_filename;
		const char *fixed_tplg_filename;

		fixed_tplg_filename = fixup_tplg_name(sdev, default_tplg_filename,
						      idisp_str, dmic_str);
		if (!fixed_tplg_filename)
			return -ENOMEM;
		*tplg_filename = fixed_tplg_filename;
	}

	dev_info(sdev->dev, "DMICs detected in NHLT tables: %d\n", dmic_num);
	*dmic_found = dmic_num;

	return 0;
}
#endif

static int hda_init_caps(struct snd_sof_dev *sdev)
{
	struct hdac_bus *bus = sof_to_bus(sdev);
	struct snd_sof_pdata *pdata = sdev->pdata;
#if IS_ENABLED(CONFIG_SND_SOC_SOF_HDA)
	struct hdac_ext_link *hlink;
#endif
	struct sof_intel_hda_dev *hdev = pdata->hw_pdata;
	u32 link_mask;
	int ret = 0;

	/* check if dsp is there */
	if (bus->ppcap)
		dev_dbg(sdev->dev, "PP capability, will probe DSP later.\n");

	/* Init HDA controller after i915 init */
	ret = hda_dsp_ctrl_init_chip(sdev, true);
	if (ret < 0) {
		dev_err(bus->dev, "error: init chip failed with ret: %d\n",
			ret);
		return ret;
	}

	/* scan SoundWire capabilities exposed by DSDT */
	ret = hda_sdw_acpi_scan(sdev);
	if (ret < 0) {
		dev_dbg(sdev->dev, "skipping SoundWire, not detected with ACPI scan\n");
		goto skip_soundwire;
	}

	link_mask = hdev->info.link_mask;
	if (!link_mask) {
		dev_dbg(sdev->dev, "skipping SoundWire, no links enabled\n");
		goto skip_soundwire;
	}

	/*
	 * probe/allocate SoundWire resources.
	 * The hardware configuration takes place in hda_sdw_startup
	 * after power rails are enabled.
	 * It's entirely possible to have a mix of I2S/DMIC/SoundWire
	 * devices, so we allocate the resources in all cases.
	 */
	ret = hda_sdw_probe(sdev);
	if (ret < 0) {
		dev_err(sdev->dev, "error: SoundWire probe error\n");
		return ret;
	}

skip_soundwire:

#if IS_ENABLED(CONFIG_SND_SOC_SOF_HDA)
	if (bus->mlcap)
		snd_hdac_ext_bus_get_ml_capabilities(bus);

	/* create codec instances */
	hda_codec_probe_bus(sdev, hda_codec_use_common_hdmi);

	if (!HDA_IDISP_CODEC(bus->codec_mask))
		hda_codec_i915_display_power(sdev, false);

	/*
	 * we are done probing so decrement link counts
	 */
	list_for_each_entry(hlink, &bus->hlink_list, list)
		snd_hdac_ext_bus_link_put(bus, hlink);
#endif
	return 0;
}

static void hda_check_for_state_change(struct snd_sof_dev *sdev)
{
#if IS_ENABLED(CONFIG_SND_SOC_SOF_HDA)
	struct hdac_bus *bus = sof_to_bus(sdev);
	unsigned int codec_mask;

	codec_mask = snd_hdac_chip_readw(bus, STATESTS);
	if (codec_mask) {
		hda_codec_jack_check(sdev);
		snd_hdac_chip_writew(bus, STATESTS, codec_mask);
	}
#endif
}

static irqreturn_t hda_dsp_interrupt_handler(int irq, void *context)
{
	struct snd_sof_dev *sdev = context;

	/*
	 * Get global interrupt status. It includes all hardware interrupt
	 * sources in the Intel HD Audio controller.
	 */
	if (snd_sof_dsp_read(sdev, HDA_DSP_HDA_BAR, SOF_HDA_INTSTS) &
	    SOF_HDA_INTSTS_GIS) {

		/* disable GIE interrupt */
		snd_sof_dsp_update_bits(sdev, HDA_DSP_HDA_BAR,
					SOF_HDA_INTCTL,
					SOF_HDA_INT_GLOBAL_EN,
					0);

		return IRQ_WAKE_THREAD;
	}

	return IRQ_NONE;
}

static irqreturn_t hda_dsp_interrupt_thread(int irq, void *context)
{
	struct snd_sof_dev *sdev = context;
	struct sof_intel_hda_dev *hdev = sdev->pdata->hw_pdata;

	/* deal with streams and controller first */
	if (hda_dsp_check_stream_irq(sdev)) {
		trace_sof_intel_hda_irq(sdev, "stream");
		hda_dsp_stream_threaded_handler(irq, sdev);
	}

<<<<<<< HEAD
	if (hda_check_ipc_irq(sdev))
=======
	if (hda_check_ipc_irq(sdev)) {
		trace_sof_intel_hda_irq(sdev, "ipc");
>>>>>>> 7365df19
		sof_ops(sdev)->irq_thread(irq, sdev);
	}

	if (hda_dsp_check_sdw_irq(sdev)) {
		trace_sof_intel_hda_irq(sdev, "sdw");
		hda_dsp_sdw_thread(irq, hdev->sdw);
	}

	if (hda_sdw_check_wakeen_irq(sdev)) {
		trace_sof_intel_hda_irq(sdev, "wakeen");
		hda_sdw_process_wakeen(sdev);
	}

	hda_check_for_state_change(sdev);

	/* enable GIE interrupt */
	snd_sof_dsp_update_bits(sdev, HDA_DSP_HDA_BAR,
				SOF_HDA_INTCTL,
				SOF_HDA_INT_GLOBAL_EN,
				SOF_HDA_INT_GLOBAL_EN);

	return IRQ_HANDLED;
}

int hda_dsp_probe(struct snd_sof_dev *sdev)
{
	struct pci_dev *pci = to_pci_dev(sdev->dev);
	struct sof_intel_hda_dev *hdev;
	struct hdac_bus *bus;
	const struct sof_intel_dsp_desc *chip;
	int ret = 0;

	/*
	 * detect DSP by checking class/subclass/prog-id information
	 * class=04 subclass 03 prog-if 00: no DSP, legacy driver is required
	 * class=04 subclass 01 prog-if 00: DSP is present
	 *   (and may be required e.g. for DMIC or SSP support)
	 * class=04 subclass 03 prog-if 80: either of DSP or legacy mode works
	 */
	if (pci->class == 0x040300) {
		dev_err(sdev->dev, "error: the DSP is not enabled on this platform, aborting probe\n");
		return -ENODEV;
	} else if (pci->class != 0x040100 && pci->class != 0x040380) {
		dev_err(sdev->dev, "error: unknown PCI class/subclass/prog-if 0x%06x found, aborting probe\n", pci->class);
		return -ENODEV;
	}
	dev_info(sdev->dev, "DSP detected with PCI class/subclass/prog-if 0x%06x\n", pci->class);

	chip = get_chip_info(sdev->pdata);
	if (!chip) {
		dev_err(sdev->dev, "error: no such device supported, chip id:%x\n",
			pci->device);
		ret = -EIO;
		goto err;
	}

	sdev->num_cores = chip->cores_num;

	hdev = devm_kzalloc(sdev->dev, sizeof(*hdev), GFP_KERNEL);
	if (!hdev)
		return -ENOMEM;
	sdev->pdata->hw_pdata = hdev;
	hdev->desc = chip;

	hdev->dmic_dev = platform_device_register_data(sdev->dev, "dmic-codec",
						       PLATFORM_DEVID_NONE,
						       NULL, 0);
	if (IS_ERR(hdev->dmic_dev)) {
		dev_err(sdev->dev, "error: failed to create DMIC device\n");
		return PTR_ERR(hdev->dmic_dev);
	}

	/*
	 * use position update IPC if either it is forced
	 * or we don't have other choice
	 */
#if IS_ENABLED(CONFIG_SND_SOC_SOF_DEBUG_FORCE_IPC_POSITION)
	hdev->no_ipc_position = 0;
#else
	hdev->no_ipc_position = sof_ops(sdev)->pcm_pointer ? 1 : 0;
#endif

	/* set up HDA base */
	bus = sof_to_bus(sdev);
	ret = hda_init(sdev);
	if (ret < 0)
		goto hdac_bus_unmap;

	/* DSP base */
	sdev->bar[HDA_DSP_BAR] = pci_ioremap_bar(pci, HDA_DSP_BAR);
	if (!sdev->bar[HDA_DSP_BAR]) {
		dev_err(sdev->dev, "error: ioremap error\n");
		ret = -ENXIO;
		goto hdac_bus_unmap;
	}

	sdev->mmio_bar = HDA_DSP_BAR;
	sdev->mailbox_bar = HDA_DSP_BAR;

	/* allow 64bit DMA address if supported by H/W */
	if (dma_set_mask_and_coherent(&pci->dev, DMA_BIT_MASK(64))) {
		dev_dbg(sdev->dev, "DMA mask is 32 bit\n");
		dma_set_mask_and_coherent(&pci->dev, DMA_BIT_MASK(32));
	}
	dma_set_max_seg_size(&pci->dev, UINT_MAX);

	/* init streams */
	ret = hda_dsp_stream_init(sdev);
	if (ret < 0) {
		dev_err(sdev->dev, "error: failed to init streams\n");
		/*
		 * not all errors are due to memory issues, but trying
		 * to free everything does not harm
		 */
		goto free_streams;
	}

	/*
	 * register our IRQ
	 * let's try to enable msi firstly
	 * if it fails, use legacy interrupt mode
	 * TODO: support msi multiple vectors
	 */
	if (hda_use_msi && pci_alloc_irq_vectors(pci, 1, 1, PCI_IRQ_MSI) > 0) {
		dev_info(sdev->dev, "use msi interrupt mode\n");
		sdev->ipc_irq = pci_irq_vector(pci, 0);
		/* initialised to "false" by kzalloc() */
		sdev->msi_enabled = true;
	}

	if (!sdev->msi_enabled) {
		dev_info(sdev->dev, "use legacy interrupt mode\n");
		/*
		 * in IO-APIC mode, hda->irq and ipc_irq are using the same
		 * irq number of pci->irq
		 */
		sdev->ipc_irq = pci->irq;
	}

	dev_dbg(sdev->dev, "using IPC IRQ %d\n", sdev->ipc_irq);
	ret = request_threaded_irq(sdev->ipc_irq, hda_dsp_interrupt_handler,
				   hda_dsp_interrupt_thread,
				   IRQF_SHARED, "AudioDSP", sdev);
	if (ret < 0) {
		dev_err(sdev->dev, "error: failed to register IPC IRQ %d\n",
			sdev->ipc_irq);
		goto free_irq_vector;
	}

	pci_set_master(pci);
	synchronize_irq(pci->irq);

	/*
	 * clear TCSEL to clear playback on some HD Audio
	 * codecs. PCI TCSEL is defined in the Intel manuals.
	 */
	snd_sof_pci_update_bits(sdev, PCI_TCSEL, 0x07, 0);

	/* init HDA capabilities */
	ret = hda_init_caps(sdev);
	if (ret < 0)
		goto free_ipc_irq;

	/* enable ppcap interrupt */
	hda_dsp_ctrl_ppcap_enable(sdev, true);
	hda_dsp_ctrl_ppcap_int_enable(sdev, true);

	/* set default mailbox offset for FW ready message */
	sdev->dsp_box.offset = HDA_DSP_MBOX_UPLINK_OFFSET;

	INIT_DELAYED_WORK(&hdev->d0i3_work, hda_dsp_d0i3_work);

<<<<<<< HEAD
=======
	init_waitqueue_head(&hdev->waitq);

>>>>>>> 7365df19
	hdev->nhlt = intel_nhlt_init(sdev->dev);

	return 0;

free_ipc_irq:
	free_irq(sdev->ipc_irq, sdev);
free_irq_vector:
	if (sdev->msi_enabled)
		pci_free_irq_vectors(pci);
free_streams:
	hda_dsp_stream_free(sdev);
/* dsp_unmap: not currently used */
	iounmap(sdev->bar[HDA_DSP_BAR]);
hdac_bus_unmap:
	platform_device_unregister(hdev->dmic_dev);
	iounmap(bus->remap_addr);
	hda_codec_i915_exit(sdev);
err:
	return ret;
}

int hda_dsp_remove(struct snd_sof_dev *sdev)
{
	struct sof_intel_hda_dev *hda = sdev->pdata->hw_pdata;
	const struct sof_intel_dsp_desc *chip = hda->desc;
	struct hdac_bus *bus = sof_to_bus(sdev);
	struct pci_dev *pci = to_pci_dev(sdev->dev);
	struct nhlt_acpi_table *nhlt = hda->nhlt;

	if (nhlt)
		intel_nhlt_free(nhlt);

	/* cancel any attempt for DSP D0I3 */
	cancel_delayed_work_sync(&hda->d0i3_work);

#if IS_ENABLED(CONFIG_SND_SOC_SOF_HDA)
	/* codec removal, invoke bus_device_remove */
	snd_hdac_ext_bus_device_remove(bus);
#endif

	hda_sdw_exit(sdev);

	if (!IS_ERR_OR_NULL(hda->dmic_dev))
		platform_device_unregister(hda->dmic_dev);

	/* disable DSP IRQ */
	snd_sof_dsp_update_bits(sdev, HDA_DSP_PP_BAR, SOF_HDA_REG_PP_PPCTL,
				SOF_HDA_PPCTL_PIE, 0);

	/* disable CIE and GIE interrupts */
	snd_sof_dsp_update_bits(sdev, HDA_DSP_HDA_BAR, SOF_HDA_INTCTL,
				SOF_HDA_INT_CTRL_EN | SOF_HDA_INT_GLOBAL_EN, 0);

	/* no need to check for error as the DSP will be disabled anyway */
	if (chip && chip->power_down_dsp)
		chip->power_down_dsp(sdev);

	/* disable DSP */
	snd_sof_dsp_update_bits(sdev, HDA_DSP_PP_BAR, SOF_HDA_REG_PP_PPCTL,
				SOF_HDA_PPCTL_GPROCEN, 0);

	free_irq(sdev->ipc_irq, sdev);
	if (sdev->msi_enabled)
		pci_free_irq_vectors(pci);

	hda_dsp_stream_free(sdev);
#if IS_ENABLED(CONFIG_SND_SOC_SOF_HDA)
	snd_hdac_link_free_all(bus);
#endif

	iounmap(sdev->bar[HDA_DSP_BAR]);
	iounmap(bus->remap_addr);

#if IS_ENABLED(CONFIG_SND_SOC_SOF_HDA)
	snd_hdac_ext_bus_exit(bus);
#endif
	hda_codec_i915_exit(sdev);

	return 0;
}

int hda_power_down_dsp(struct snd_sof_dev *sdev)
{
	struct sof_intel_hda_dev *hda = sdev->pdata->hw_pdata;
	const struct sof_intel_dsp_desc *chip = hda->desc;

	return hda_dsp_core_reset_power_down(sdev, chip->host_managed_cores_mask);
}

#if IS_ENABLED(CONFIG_SND_SOC_SOF_HDA)
static void hda_generic_machine_select(struct snd_sof_dev *sdev,
				       struct snd_soc_acpi_mach **mach)
{
	struct hdac_bus *bus = sof_to_bus(sdev);
	struct snd_soc_acpi_mach_params *mach_params;
	struct snd_soc_acpi_mach *hda_mach;
	struct snd_sof_pdata *pdata = sdev->pdata;
	const char *tplg_filename;
	const char *idisp_str;
	int dmic_num = 0;
	int codec_num = 0;
	int ret;
	int i;

	/* codec detection */
	if (!bus->codec_mask) {
		dev_info(bus->dev, "no hda codecs found!\n");
	} else {
		dev_info(bus->dev, "hda codecs found, mask %lx\n",
			 bus->codec_mask);

		for (i = 0; i < HDA_MAX_CODECS; i++) {
			if (bus->codec_mask & (1 << i))
				codec_num++;
		}

		/*
		 * If no machine driver is found, then:
		 *
		 * generic hda machine driver can handle:
		 *  - one HDMI codec, and/or
		 *  - one external HDAudio codec
		 */
		if (!*mach && codec_num <= 2) {
			bool tplg_fixup;

			hda_mach = snd_soc_acpi_intel_hda_machines;

			dev_info(bus->dev, "using HDA machine driver %s now\n",
				 hda_mach->drv_name);

			if (codec_num == 1 && HDA_IDISP_CODEC(bus->codec_mask))
				idisp_str = "-idisp";
			else
				idisp_str = "";

			/* topology: use the info from hda_machines */
			if (pdata->tplg_filename) {
				tplg_fixup = false;
				tplg_filename = pdata->tplg_filename;
			} else {
				tplg_fixup = true;
				tplg_filename = hda_mach->sof_tplg_filename;
			}
			ret = dmic_detect_topology_fixup(sdev, &tplg_filename, idisp_str, &dmic_num,
							 tplg_fixup);
			if (ret < 0)
				return;

			hda_mach->mach_params.dmic_num = dmic_num;
			pdata->tplg_filename = tplg_filename;

			if (codec_num == 2) {
				/*
				 * Prevent SoundWire links from starting when an external
				 * HDaudio codec is used
				 */
				hda_mach->mach_params.link_mask = 0;
			}

			*mach = hda_mach;
		}
	}

	/* used by hda machine driver to create dai links */
	if (*mach) {
		mach_params = &(*mach)->mach_params;
		mach_params->codec_mask = bus->codec_mask;
		mach_params->common_hdmi_codec_drv = hda_codec_use_common_hdmi;
	}
}
#else
static void hda_generic_machine_select(struct snd_sof_dev *sdev,
				       struct snd_soc_acpi_mach **mach)
{
}
#endif

#if IS_ENABLED(CONFIG_SND_SOC_SOF_INTEL_SOUNDWIRE)

#define SDW_CODEC_ADR_MASK(_adr) ((_adr) & (SDW_DISCO_LINK_ID_MASK | SDW_VERSION_MASK | \
				  SDW_MFG_ID_MASK | SDW_PART_ID_MASK))

/* Check if all Slaves defined on the link can be found */
static bool link_slaves_found(struct snd_sof_dev *sdev,
			      const struct snd_soc_acpi_link_adr *link,
			      struct sdw_intel_ctx *sdw)
{
	struct hdac_bus *bus = sof_to_bus(sdev);
	struct sdw_intel_slave_id *ids = sdw->ids;
	int num_slaves = sdw->num_slaves;
	unsigned int part_id, link_id, unique_id, mfg_id, version;
	int i, j, k;

	for (i = 0; i < link->num_adr; i++) {
		u64 adr = link->adr_d[i].adr;
		int reported_part_count = 0;

		mfg_id = SDW_MFG_ID(adr);
		part_id = SDW_PART_ID(adr);
		link_id = SDW_DISCO_LINK_ID(adr);
		version = SDW_VERSION(adr);

		for (j = 0; j < num_slaves; j++) {
			/* find out how many identical parts were reported on that link */
			if (ids[j].link_id == link_id &&
			    ids[j].id.part_id == part_id &&
			    ids[j].id.mfg_id == mfg_id &&
			    ids[j].id.sdw_version == version)
				reported_part_count++;
		}

		for (j = 0; j < num_slaves; j++) {
			int expected_part_count = 0;

			if (ids[j].link_id != link_id ||
			    ids[j].id.part_id != part_id ||
			    ids[j].id.mfg_id != mfg_id ||
			    ids[j].id.sdw_version != version)
				continue;

			/* find out how many identical parts are expected */
			for (k = 0; k < link->num_adr; k++) {
				u64 adr2 = link->adr_d[k].adr;

				if (SDW_CODEC_ADR_MASK(adr2) == SDW_CODEC_ADR_MASK(adr))
					expected_part_count++;
			}

			if (reported_part_count == expected_part_count) {
				/*
				 * we have to check unique id
				 * if there is more than one
				 * Slave on the link
				 */
				unique_id = SDW_UNIQUE_ID(adr);
				if (reported_part_count == 1 ||
				    ids[j].id.unique_id == unique_id) {
					dev_dbg(bus->dev, "found %x at link %d\n",
						part_id, link_id);
					break;
				}
			} else {
				dev_dbg(bus->dev, "part %x reported %d expected %d on link %d, skipping\n",
					part_id, reported_part_count, expected_part_count, link_id);
			}
		}
		if (j == num_slaves) {
			dev_dbg(bus->dev,
				"Slave %x not found\n",
				part_id);
			return false;
		}
	}
	return true;
}

static struct snd_soc_acpi_mach *hda_sdw_machine_select(struct snd_sof_dev *sdev)
{
	struct snd_sof_pdata *pdata = sdev->pdata;
	const struct snd_soc_acpi_link_adr *link;
	struct snd_soc_acpi_mach *mach;
	struct sof_intel_hda_dev *hdev;
	u32 link_mask;
	int i;

	hdev = pdata->hw_pdata;
	link_mask = hdev->info.link_mask;

	/*
	 * Select SoundWire machine driver if needed using the
	 * alternate tables. This case deals with SoundWire-only
	 * machines, for mixed cases with I2C/I2S the detection relies
	 * on the HID list.
	 */
	if (link_mask) {
		for (mach = pdata->desc->alt_machines;
		     mach && mach->link_mask; mach++) {
			/*
			 * On some platforms such as Up Extreme all links
			 * are enabled but only one link can be used by
			 * external codec. Instead of exact match of two masks,
			 * first check whether link_mask of mach is subset of
			 * link_mask supported by hw and then go on searching
			 * link_adr
			 */
			if (~link_mask & mach->link_mask)
				continue;

			/* No need to match adr if there is no links defined */
			if (!mach->links)
				break;

			link = mach->links;
			for (i = 0; i < hdev->info.count && link->num_adr;
			     i++, link++) {
				/*
				 * Try next machine if any expected Slaves
				 * are not found on this link.
				 */
				if (!link_slaves_found(sdev, link, hdev->sdw))
					break;
			}
			/* Found if all Slaves are checked */
			if (i == hdev->info.count || !link->num_adr)
				break;
		}
		if (mach && mach->link_mask) {
			int dmic_num = 0;
			bool tplg_fixup;
			const char *tplg_filename;

			mach->mach_params.links = mach->links;
			mach->mach_params.link_mask = mach->link_mask;
			mach->mach_params.platform = dev_name(sdev->dev);
<<<<<<< HEAD
			pdata->fw_filename = pdata->desc->default_fw_filename[pdata->ipc_type];
			pdata->tplg_filename = mach->sof_tplg_filename;
=======

			if (pdata->tplg_filename) {
				tplg_fixup = false;
			} else {
				tplg_fixup = true;
				tplg_filename = mach->sof_tplg_filename;
			}
>>>>>>> 7365df19

			/*
			 * DMICs use up to 4 pins and are typically pin-muxed with SoundWire
			 * link 2 and 3, or link 1 and 2, thus we only try to enable dmics
			 * if all conditions are true:
			 * a) 2 or fewer links are used by SoundWire
			 * b) the NHLT table reports the presence of microphones
			 */
			if (hweight_long(mach->link_mask) <= 2) {
				int ret;

				ret = dmic_detect_topology_fixup(sdev, &tplg_filename, "",
								 &dmic_num, tplg_fixup);
				if (ret < 0)
					return NULL;
			}
			if (tplg_fixup)
				pdata->tplg_filename = tplg_filename;
			mach->mach_params.dmic_num = dmic_num;

			dev_dbg(sdev->dev,
				"SoundWire machine driver %s topology %s\n",
				mach->drv_name,
				pdata->tplg_filename);

			return mach;
		}

		dev_info(sdev->dev, "No SoundWire machine driver found\n");
	}

	return NULL;
}
#else
static struct snd_soc_acpi_mach *hda_sdw_machine_select(struct snd_sof_dev *sdev)
{
	return NULL;
}
#endif

void hda_set_mach_params(struct snd_soc_acpi_mach *mach,
			 struct snd_sof_dev *sdev)
{
	struct snd_sof_pdata *pdata = sdev->pdata;
	const struct sof_dev_desc *desc = pdata->desc;
	struct snd_soc_acpi_mach_params *mach_params;

	mach_params = &mach->mach_params;
	mach_params->platform = dev_name(sdev->dev);
	mach_params->num_dai_drivers = desc->ops->num_drv;
	mach_params->dai_drivers = desc->ops->drv;
}

struct snd_soc_acpi_mach *hda_machine_select(struct snd_sof_dev *sdev)
{
	struct snd_sof_pdata *sof_pdata = sdev->pdata;
	const struct sof_dev_desc *desc = sof_pdata->desc;
	struct snd_soc_acpi_mach *mach;
	const char *tplg_filename;

	mach = snd_soc_acpi_find_machine(desc->machines);
	if (mach) {
		bool add_extension = false;
		bool tplg_fixup = false;

		/*
		 * If tplg file name is overridden, use it instead of
		 * the one set in mach table
		 */
		if (!sof_pdata->tplg_filename) {
			sof_pdata->tplg_filename = mach->sof_tplg_filename;
			tplg_fixup = true;
		}

		/* report to machine driver if any DMICs are found */
		mach->mach_params.dmic_num = check_dmic_num(sdev);

		if (tplg_fixup &&
		    mach->tplg_quirk_mask & SND_SOC_ACPI_TPLG_INTEL_DMIC_NUMBER &&
		    mach->mach_params.dmic_num) {
			tplg_filename = devm_kasprintf(sdev->dev, GFP_KERNEL,
						       "%s%s%d%s",
						       sof_pdata->tplg_filename,
						       "-dmic",
						       mach->mach_params.dmic_num,
						       "ch");
			if (!tplg_filename)
				return NULL;

			sof_pdata->tplg_filename = tplg_filename;
			add_extension = true;
		}

		if (mach->link_mask) {
			mach->mach_params.links = mach->links;
			mach->mach_params.link_mask = mach->link_mask;
		}

		/* report SSP link mask to machine driver */
		mach->mach_params.i2s_link_mask = check_nhlt_ssp_mask(sdev);

		if (tplg_fixup &&
		    mach->tplg_quirk_mask & SND_SOC_ACPI_TPLG_INTEL_SSP_NUMBER &&
		    mach->mach_params.i2s_link_mask) {
			const struct sof_intel_dsp_desc *chip = get_chip_info(sdev->pdata);
			int ssp_num;
			int mclk_mask;

			if (hweight_long(mach->mach_params.i2s_link_mask) > 1 &&
			    !(mach->tplg_quirk_mask & SND_SOC_ACPI_TPLG_INTEL_SSP_MSB))
				dev_warn(sdev->dev, "More than one SSP exposed by NHLT, choosing MSB\n");

			/* fls returns 1-based results, SSPs indices are 0-based */
			ssp_num = fls(mach->mach_params.i2s_link_mask) - 1;

			if (ssp_num >= chip->ssp_count) {
				dev_err(sdev->dev, "Invalid SSP %d, max on this platform is %d\n",
					ssp_num, chip->ssp_count);
				return NULL;
			}

			tplg_filename = devm_kasprintf(sdev->dev, GFP_KERNEL,
						       "%s%s%d",
						       sof_pdata->tplg_filename,
						       "-ssp",
						       ssp_num);
			if (!tplg_filename)
				return NULL;

			sof_pdata->tplg_filename = tplg_filename;
			add_extension = true;

			mclk_mask = check_nhlt_ssp_mclk_mask(sdev, ssp_num);

			if (mclk_mask < 0) {
				dev_err(sdev->dev, "Invalid MCLK configuration\n");
				return NULL;
			}

			dev_dbg(sdev->dev, "MCLK mask %#x found in NHLT\n", mclk_mask);

			if (mclk_mask) {
				dev_info(sdev->dev, "Overriding topology with MCLK mask %#x from NHLT\n", mclk_mask);
				sdev->mclk_id_override = true;
				sdev->mclk_id_quirk = (mclk_mask & BIT(0)) ? 0 : 1;
			}
		}

		if (tplg_fixup && add_extension) {
			tplg_filename = devm_kasprintf(sdev->dev, GFP_KERNEL,
						       "%s%s",
						       sof_pdata->tplg_filename,
						       ".tplg");
			if (!tplg_filename)
				return NULL;

			sof_pdata->tplg_filename = tplg_filename;
		}

		/* check if mclk_id should be modified from topology defaults */
		if (mclk_id_override >= 0) {
			dev_info(sdev->dev, "Overriding topology with MCLK %d from kernel_parameter\n", mclk_id_override);
			sdev->mclk_id_override = true;
			sdev->mclk_id_quirk = mclk_id_override;
		}
	}

	/*
	 * If I2S fails, try SoundWire
	 */
	if (!mach)
		mach = hda_sdw_machine_select(sdev);

	/*
	 * Choose HDA generic machine driver if mach is NULL.
	 * Otherwise, set certain mach params.
	 */
	hda_generic_machine_select(sdev, &mach);
	if (!mach)
		dev_warn(sdev->dev, "warning: No matching ASoC machine driver found\n");

	return mach;
}

int hda_pci_intel_probe(struct pci_dev *pci, const struct pci_device_id *pci_id)
{
	int ret;

	ret = snd_intel_dsp_driver_probe(pci);
	if (ret != SND_INTEL_DSP_DRIVER_ANY && ret != SND_INTEL_DSP_DRIVER_SOF) {
		dev_dbg(&pci->dev, "SOF PCI driver not selected, aborting probe\n");
		return -ENODEV;
	}

	return sof_pci_probe(pci, pci_id);
}
EXPORT_SYMBOL_NS(hda_pci_intel_probe, SND_SOC_SOF_INTEL_HDA_COMMON);

int hda_register_clients(struct snd_sof_dev *sdev)
{
	return hda_probes_register(sdev);
}

void hda_unregister_clients(struct snd_sof_dev *sdev)
{
	hda_probes_unregister(sdev);
}

MODULE_LICENSE("Dual BSD/GPL");
MODULE_IMPORT_NS(SND_SOC_SOF_PCI_DEV);
MODULE_IMPORT_NS(SND_SOC_SOF_HDA_AUDIO_CODEC);
MODULE_IMPORT_NS(SND_SOC_SOF_HDA_AUDIO_CODEC_I915);
MODULE_IMPORT_NS(SND_SOC_SOF_XTENSA);
MODULE_IMPORT_NS(SND_INTEL_SOUNDWIRE_ACPI);
MODULE_IMPORT_NS(SOUNDWIRE_INTEL_INIT);<|MERGE_RESOLUTION|>--- conflicted
+++ resolved
@@ -466,28 +466,11 @@
 hda_dsp_get_state_text(u32 code, const struct hda_dsp_msg_code *msg_code,
 		       size_t array_size)
 {
-<<<<<<< HEAD
-	const struct sof_intel_dsp_desc *chip;
-	u32 status;
-	int i;
-
-	chip = get_chip_info(sdev->pdata);
-	status = snd_sof_dsp_read(sdev, HDA_DSP_BAR,
-				  chip->rom_status_reg);
-
-	for (i = 0; i < ARRAY_SIZE(hda_dsp_rom_msg); i++) {
-		if (status == hda_dsp_rom_msg[i].code) {
-			dev_printk(level, sdev->dev, "%s - code %8.8x\n",
-				   hda_dsp_rom_msg[i].msg, status);
-			return;
-		}
-=======
 	int i;
 
 	for (i = 0; i < array_size; i++) {
 		if (code == msg_code[i].code)
 			return msg_code[i].text;
->>>>>>> 7365df19
 	}
 
 	return NULL;
@@ -598,11 +581,7 @@
 	chip = get_chip_info(sdev->pdata);
 	for (i = 0; i < HDA_EXT_ROM_STATUS_SIZE; i++) {
 		value = snd_sof_dsp_read(sdev, HDA_DSP_BAR, chip->rom_status_reg + i * 0x4);
-<<<<<<< HEAD
-		len += snprintf(msg + len, sizeof(msg) - len, " 0x%x", value);
-=======
 		len += scnprintf(msg + len, sizeof(msg) - len, " 0x%x", value);
->>>>>>> 7365df19
 	}
 
 	dev_printk(level, sdev->dev, "extended rom status: %s", msg);
@@ -1002,12 +981,8 @@
 		hda_dsp_stream_threaded_handler(irq, sdev);
 	}
 
-<<<<<<< HEAD
-	if (hda_check_ipc_irq(sdev))
-=======
 	if (hda_check_ipc_irq(sdev)) {
 		trace_sof_intel_hda_irq(sdev, "ipc");
->>>>>>> 7365df19
 		sof_ops(sdev)->irq_thread(irq, sdev);
 	}
 
@@ -1180,11 +1155,8 @@
 
 	INIT_DELAYED_WORK(&hdev->d0i3_work, hda_dsp_d0i3_work);
 
-<<<<<<< HEAD
-=======
 	init_waitqueue_head(&hdev->waitq);
 
->>>>>>> 7365df19
 	hdev->nhlt = intel_nhlt_init(sdev->dev);
 
 	return 0;
@@ -1500,10 +1472,6 @@
 			mach->mach_params.links = mach->links;
 			mach->mach_params.link_mask = mach->link_mask;
 			mach->mach_params.platform = dev_name(sdev->dev);
-<<<<<<< HEAD
-			pdata->fw_filename = pdata->desc->default_fw_filename[pdata->ipc_type];
-			pdata->tplg_filename = mach->sof_tplg_filename;
-=======
 
 			if (pdata->tplg_filename) {
 				tplg_fixup = false;
@@ -1511,7 +1479,6 @@
 				tplg_fixup = true;
 				tplg_filename = mach->sof_tplg_filename;
 			}
->>>>>>> 7365df19
 
 			/*
 			 * DMICs use up to 4 pins and are typically pin-muxed with SoundWire

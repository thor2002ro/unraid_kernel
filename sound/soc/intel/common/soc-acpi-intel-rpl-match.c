// SPDX-License-Identifier: GPL-2.0-only
/*
 * soc-apci-intel-rpl-match.c - tables and support for RPL ACPI enumeration.
 *
 * Copyright (c) 2022 Intel Corporation.
 */

#include <sound/soc-acpi.h>
#include <sound/soc-acpi-intel-match.h>
#include <sound/soc-acpi-intel-ssp-common.h>

static const struct snd_soc_acpi_endpoint single_endpoint = {
	.num = 0,
	.aggregated = 0,
	.group_position = 0,
	.group_id = 0,
};

static const struct snd_soc_acpi_endpoint spk_l_endpoint = {
	.num = 0,
	.aggregated = 1,
	.group_position = 0,
	.group_id = 1,
};

static const struct snd_soc_acpi_endpoint spk_r_endpoint = {
	.num = 0,
	.aggregated = 1,
	.group_position = 1,
	.group_id = 1,
};

static const struct snd_soc_acpi_adr_device rt711_0_adr[] = {
	{
		.adr = 0x000020025D071100ull,
		.num_endpoints = 1,
		.endpoints = &single_endpoint,
		.name_prefix = "rt711"
	}
};

static const struct snd_soc_acpi_link_adr rpl_rvp[] = {
	{
		.mask = BIT(0),
		.num_adr = ARRAY_SIZE(rt711_0_adr),
		.adr_d = rt711_0_adr,
	},
	{}
};

static const struct snd_soc_acpi_adr_device rt711_sdca_0_adr[] = {
	{
		.adr = 0x000030025D071101ull,
		.num_endpoints = 1,
		.endpoints = &single_endpoint,
		.name_prefix = "rt711"
	}
};

static const struct snd_soc_acpi_adr_device rt711_sdca_2_adr[] = {
	{
		.adr = 0x000230025D071101ull,
		.num_endpoints = 1,
		.endpoints = &single_endpoint,
		.name_prefix = "rt711"
	}
};

static const struct snd_soc_acpi_adr_device rt1316_1_group1_adr[] = {
	{
		.adr = 0x000131025D131601ull, /* unique ID is set for some reason */
		.num_endpoints = 1,
		.endpoints = &spk_l_endpoint,
		.name_prefix = "rt1316-1"
	}
};

static const struct snd_soc_acpi_adr_device rt1316_2_group1_adr[] = {
	{
		.adr = 0x000230025D131601ull,
		.num_endpoints = 1,
		.endpoints = &spk_r_endpoint,
		.name_prefix = "rt1316-2"
	}
};

static const struct snd_soc_acpi_adr_device rt1316_3_group1_adr[] = {
	{
		.adr = 0x000330025D131601ull,
		.num_endpoints = 1,
		.endpoints = &spk_r_endpoint,
		.name_prefix = "rt1316-2"
	}
};

static const struct snd_soc_acpi_adr_device rt1316_0_group2_adr[] = {
	{
		.adr = 0x000030025D131601ull,
		.num_endpoints = 1,
		.endpoints = &spk_l_endpoint,
		.name_prefix = "rt1316-1"
	}
};

static const struct snd_soc_acpi_adr_device rt1316_1_group2_adr[] = {
	{
		.adr = 0x000131025D131601ull,
		.num_endpoints = 1,
		.endpoints = &spk_r_endpoint,
		.name_prefix = "rt1316-2"
	}
};

static const struct snd_soc_acpi_adr_device rt1318_1_group1_adr[] = {
	{
		.adr = 0x000132025D131801ull,
		.num_endpoints = 1,
		.endpoints = &spk_l_endpoint,
		.name_prefix = "rt1318-1"
	}
};

static const struct snd_soc_acpi_adr_device rt1318_2_group1_adr[] = {
	{
		.adr = 0x000230025D131801ull,
		.num_endpoints = 1,
		.endpoints = &spk_r_endpoint,
		.name_prefix = "rt1318-2"
	}
};

static const struct snd_soc_acpi_adr_device rt714_0_adr[] = {
	{
		.adr = 0x000030025D071401ull,
		.num_endpoints = 1,
		.endpoints = &single_endpoint,
		.name_prefix = "rt714"
	}
};

static const struct snd_soc_acpi_adr_device rt714_2_adr[] = {
	{
		.adr = 0x000230025D071401ull,
		.num_endpoints = 1,
		.endpoints = &single_endpoint,
		.name_prefix = "rt714"
	}
};

static const struct snd_soc_acpi_adr_device rt714_3_adr[] = {
	{
		.adr = 0x000330025D071401ull,
		.num_endpoints = 1,
		.endpoints = &single_endpoint,
		.name_prefix = "rt714"
	}
};

static const struct snd_soc_acpi_link_adr rpl_sdca_3_in_1[] = {
	{
		.mask = BIT(0),
		.num_adr = ARRAY_SIZE(rt711_sdca_0_adr),
		.adr_d = rt711_sdca_0_adr,
	},
	{
		.mask = BIT(1),
		.num_adr = ARRAY_SIZE(rt1316_1_group1_adr),
		.adr_d = rt1316_1_group1_adr,
	},
	{
		.mask = BIT(2),
		.num_adr = ARRAY_SIZE(rt714_2_adr),
		.adr_d = rt714_2_adr,
	},
	{
		.mask = BIT(3),
		.num_adr = ARRAY_SIZE(rt1316_3_group1_adr),
		.adr_d = rt1316_3_group1_adr,
	},
	{}
};

static const struct snd_soc_acpi_link_adr rpl_sdw_rt711_link0_rt1316_link12_rt714_link3[] = {
	{
		.mask = BIT(0),
		.num_adr = ARRAY_SIZE(rt711_sdca_0_adr),
		.adr_d = rt711_sdca_0_adr,
	},
	{
		.mask = BIT(1),
		.num_adr = ARRAY_SIZE(rt1316_1_group1_adr),
		.adr_d = rt1316_1_group1_adr,
	},
	{
		.mask = BIT(2),
		.num_adr = ARRAY_SIZE(rt1316_2_group1_adr),
		.adr_d = rt1316_2_group1_adr,
	},
	{
		.mask = BIT(3),
		.num_adr = ARRAY_SIZE(rt714_3_adr),
		.adr_d = rt714_3_adr,
	},
	{}
};

static const struct snd_soc_acpi_link_adr rpl_sdw_rt711_link2_rt1316_link01_rt714_link3[] = {
	{
		.mask = BIT(2),
		.num_adr = ARRAY_SIZE(rt711_sdca_2_adr),
		.adr_d = rt711_sdca_2_adr,
	},
	{
		.mask = BIT(0),
		.num_adr = ARRAY_SIZE(rt1316_0_group2_adr),
		.adr_d = rt1316_0_group2_adr,
	},
	{
		.mask = BIT(1),
		.num_adr = ARRAY_SIZE(rt1316_1_group2_adr),
		.adr_d = rt1316_1_group2_adr,
	},
	{
		.mask = BIT(3),
		.num_adr = ARRAY_SIZE(rt714_3_adr),
		.adr_d = rt714_3_adr,
	},
	{}
};

static const struct snd_soc_acpi_link_adr rpl_sdw_rt711_link2_rt1316_link01[] = {
	{
		.mask = BIT(2),
		.num_adr = ARRAY_SIZE(rt711_sdca_2_adr),
		.adr_d = rt711_sdca_2_adr,
	},
	{
		.mask = BIT(0),
		.num_adr = ARRAY_SIZE(rt1316_0_group2_adr),
		.adr_d = rt1316_0_group2_adr,
	},
	{
		.mask = BIT(1),
		.num_adr = ARRAY_SIZE(rt1316_1_group2_adr),
		.adr_d = rt1316_1_group2_adr,
	},
	{}
};

static const struct snd_soc_acpi_link_adr rpl_sdw_rt711_link0_rt1316_link12[] = {
	{
		.mask = BIT(0),
		.num_adr = ARRAY_SIZE(rt711_sdca_0_adr),
		.adr_d = rt711_sdca_0_adr,
	},
	{
		.mask = BIT(1),
		.num_adr = ARRAY_SIZE(rt1316_1_group1_adr),
		.adr_d = rt1316_1_group1_adr,
	},
	{
		.mask = BIT(2),
		.num_adr = ARRAY_SIZE(rt1316_2_group1_adr),
		.adr_d = rt1316_2_group1_adr,
	},
	{}
};

static const struct snd_soc_acpi_link_adr rpl_sdw_rt711_link0_rt1318_link12_rt714_link3[] = {
	{
		.mask = BIT(0),
		.num_adr = ARRAY_SIZE(rt711_sdca_0_adr),
		.adr_d = rt711_sdca_0_adr,
	},
	{
		.mask = BIT(1),
		.num_adr = ARRAY_SIZE(rt1318_1_group1_adr),
		.adr_d = rt1318_1_group1_adr,
	},
	{
		.mask = BIT(2),
		.num_adr = ARRAY_SIZE(rt1318_2_group1_adr),
		.adr_d = rt1318_2_group1_adr,
	},
	{
		.mask = BIT(3),
		.num_adr = ARRAY_SIZE(rt714_3_adr),
		.adr_d = rt714_3_adr,
	},
	{}
};

static const struct snd_soc_acpi_link_adr rpl_sdw_rt711_link0_rt1318_link12[] = {
	{
		.mask = BIT(0),
		.num_adr = ARRAY_SIZE(rt711_sdca_0_adr),
		.adr_d = rt711_sdca_0_adr,
	},
	{
		.mask = BIT(1),
		.num_adr = ARRAY_SIZE(rt1318_1_group1_adr),
		.adr_d = rt1318_1_group1_adr,
	},
	{
		.mask = BIT(2),
		.num_adr = ARRAY_SIZE(rt1318_2_group1_adr),
		.adr_d = rt1318_2_group1_adr,
	},
	{}
};

static const struct snd_soc_acpi_link_adr rpl_sdw_rt1316_link12_rt714_link0[] = {
	{
		.mask = BIT(1),
		.num_adr = ARRAY_SIZE(rt1316_1_group1_adr),
		.adr_d = rt1316_1_group1_adr,
	},
	{
		.mask = BIT(2),
		.num_adr = ARRAY_SIZE(rt1316_2_group1_adr),
		.adr_d = rt1316_2_group1_adr,
	},
	{
		.mask = BIT(0),
		.num_adr = ARRAY_SIZE(rt714_0_adr),
		.adr_d = rt714_0_adr,
	},
	{}
};

static const struct snd_soc_acpi_link_adr rpl_sdca_rvp[] = {
	{
		.mask = BIT(0),
		.num_adr = ARRAY_SIZE(rt711_sdca_0_adr),
		.adr_d = rt711_sdca_0_adr,
	},
	{}
};

static const struct snd_soc_acpi_link_adr rplp_crb[] = {
	{
		.mask = BIT(2),
		.num_adr = ARRAY_SIZE(rt711_sdca_2_adr),
		.adr_d = rt711_sdca_2_adr,
	},
	{}
};

static const struct snd_soc_acpi_codecs rpl_rt5682_hp = {
	.num_codecs = 2,
	.codecs = {RT5682_ACPI_HID, RT5682S_ACPI_HID},
};

static const struct snd_soc_acpi_codecs rpl_essx_83x6 = {
	.num_codecs = 3,
	.codecs = { "ESSX8316", "ESSX8326", "ESSX8336"},
<<<<<<< HEAD
};

static const struct snd_soc_acpi_codecs rpl_max98357a_amp = {
	.num_codecs = 1,
	.codecs = {"MX98357A"}
};

static const struct snd_soc_acpi_codecs rpl_max98360a_amp = {
	.num_codecs = 1,
	.codecs = {"MX98360A"},
=======
>>>>>>> 0c383648
};

static const struct snd_soc_acpi_codecs rpl_max98357a_amp = {
	.num_codecs = 1,
	.codecs = {"MX98357A"}
};

static const struct snd_soc_acpi_codecs rpl_lt6911_hdmi = {
<<<<<<< HEAD
	.num_codecs = 1,
	.codecs = {"INTC10B0"}
};

static const struct snd_soc_acpi_codecs rpl_nau8318_amp = {
	.num_codecs = 1,
	.codecs = {"NVTN2012"}
};

static const struct snd_soc_acpi_codecs rpl_rt1019p_amp = {
=======
>>>>>>> 0c383648
	.num_codecs = 1,
	.codecs = {"INTC10B0"}
};

struct snd_soc_acpi_mach snd_soc_acpi_intel_rpl_machines[] = {
	{
		.comp_ids = &rpl_rt5682_hp,
		.drv_name = "rpl_mx98357_rt5682",
<<<<<<< HEAD
		.machine_quirk = snd_soc_acpi_codec_list,
		.quirk_data = &rpl_max98357a_amp,
		.sof_tplg_filename = "sof-rpl-max98357a-rt5682.tplg",
	},
	{
		.comp_ids = &rpl_rt5682_hp,
		.drv_name = "rpl_rt5682_def",
=======
>>>>>>> 0c383648
		.machine_quirk = snd_soc_acpi_codec_list,
		.quirk_data = &rpl_max98357a_amp,
		.sof_tplg_filename = "sof-rpl-max98357a-rt5682.tplg",
	},
	{
<<<<<<< HEAD
		.id = "10508825",
		.drv_name = "rpl_nau8825_def",
=======
		.comp_ids = &rpl_rt5682_hp,
		.drv_name = "rpl_rt5682_c1_h02",
>>>>>>> 0c383648
		.machine_quirk = snd_soc_acpi_codec_list,
		.quirk_data = &rpl_lt6911_hdmi,
		.sof_tplg_filename = "sof-rpl-rt5682-ssp1-hdmi-ssp02.tplg",
	},
	{
<<<<<<< HEAD
		.id = "10508825",
		.drv_name = "rpl_nau8825_def",
		.machine_quirk = snd_soc_acpi_codec_list,
		.quirk_data = &rpl_max98360a_amp,
		.sof_tplg_filename = "sof-rpl-max98360a-nau8825.tplg",
	},
	{
		.id = "10508825",
		.drv_name = "rpl_nau8825_def",
		.machine_quirk = snd_soc_acpi_codec_list,
		.quirk_data = &rpl_nau8318_amp,
		.sof_tplg_filename = "sof-rpl-nau8318-nau8825.tplg",
	},
	{
		.comp_ids = &rpl_rt5682_hp,
		.drv_name = "rpl_rt5682_def",
=======
		.comp_ids = &rpl_essx_83x6,
		.drv_name = "rpl_es83x6_c1_h02",
>>>>>>> 0c383648
		.machine_quirk = snd_soc_acpi_codec_list,
		.quirk_data = &rpl_lt6911_hdmi,
		.sof_tplg_filename = "sof-rpl-es83x6-ssp1-hdmi-ssp02.tplg",
	},
	{
		.comp_ids = &rpl_essx_83x6,
		.drv_name = "sof-essx8336",
		.sof_tplg_filename = "sof-rpl-es83x6", /* the tplg suffix is added at run time */
		.tplg_quirk_mask = SND_SOC_ACPI_TPLG_INTEL_SSP_NUMBER |
					SND_SOC_ACPI_TPLG_INTEL_SSP_MSB |
					SND_SOC_ACPI_TPLG_INTEL_DMIC_NUMBER,
	},
	/* place boards for each headphone codec: sof driver will complete the
	 * tplg name and machine driver will detect the amp type
	 */
	{
		.id = CS42L42_ACPI_HID,
		.drv_name = "rpl_cs42l42_def",
		.sof_tplg_filename = "sof-rpl", /* the tplg suffix is added at run time */
		.tplg_quirk_mask = SND_SOC_ACPI_TPLG_INTEL_AMP_NAME |
					SND_SOC_ACPI_TPLG_INTEL_CODEC_NAME,
	},
	{
		.id = DA7219_ACPI_HID,
		.drv_name = "rpl_da7219_def",
		.sof_tplg_filename = "sof-rpl", /* the tplg suffix is added at run time */
		.tplg_quirk_mask = SND_SOC_ACPI_TPLG_INTEL_AMP_NAME |
					SND_SOC_ACPI_TPLG_INTEL_CODEC_NAME,
	},
	{
		.id = NAU8825_ACPI_HID,
		.drv_name = "rpl_nau8825_def",
		.sof_tplg_filename = "sof-rpl", /* the tplg suffix is added at run time */
		.tplg_quirk_mask = SND_SOC_ACPI_TPLG_INTEL_AMP_NAME |
					SND_SOC_ACPI_TPLG_INTEL_CODEC_NAME,
	},
	{
		.id = RT5650_ACPI_HID,
		.drv_name = "rpl_rt5682_def",
		.sof_tplg_filename = "sof-rpl", /* the tplg suffix is added at run time */
		.tplg_quirk_mask = SND_SOC_ACPI_TPLG_INTEL_AMP_NAME |
					SND_SOC_ACPI_TPLG_INTEL_CODEC_NAME,
	},
	{
		.comp_ids = &rpl_rt5682_hp,
		.drv_name = "rpl_rt5682_def",
		.sof_tplg_filename = "sof-rpl", /* the tplg suffix is added at run time */
		.tplg_quirk_mask = SND_SOC_ACPI_TPLG_INTEL_AMP_NAME |
					SND_SOC_ACPI_TPLG_INTEL_CODEC_NAME,
	},
	/* place amp-only boards in the end of table */
	{
		.id = "INTC10B0",
		.drv_name = "rpl_lt6911_hdmi_ssp",
		.sof_tplg_filename = "sof-rpl-nocodec-hdmi-ssp02.tplg"
	},
	{
		.comp_ids = &rpl_rt5682_hp,
		.drv_name = "rpl_rt5682_c1_h02",
		.machine_quirk = snd_soc_acpi_codec_list,
		.quirk_data = &rpl_lt6911_hdmi,
		.sof_tplg_filename = "sof-rpl-rt5682-ssp1-hdmi-ssp02.tplg",
	},
	{
		.comp_ids = &rpl_essx_83x6,
		.drv_name = "rpl_es83x6_c1_h02",
		.machine_quirk = snd_soc_acpi_codec_list,
		.quirk_data = &rpl_lt6911_hdmi,
		.sof_tplg_filename = "sof-rpl-es83x6-ssp1-hdmi-ssp02.tplg",
	},
	{
		.comp_ids = &rpl_essx_83x6,
		.drv_name = "sof-essx8336",
		.sof_tplg_filename = "sof-rpl-es83x6", /* the tplg suffix is added at run time */
		.tplg_quirk_mask = SND_SOC_ACPI_TPLG_INTEL_SSP_NUMBER |
					SND_SOC_ACPI_TPLG_INTEL_SSP_MSB |
					SND_SOC_ACPI_TPLG_INTEL_DMIC_NUMBER,
	},
	{
		.id = "INTC10B0",
		.drv_name = "rpl_lt6911_hdmi_ssp",
		.sof_tplg_filename = "sof-rpl-nocodec-hdmi-ssp02.tplg"
	},
	{},
};
EXPORT_SYMBOL_GPL(snd_soc_acpi_intel_rpl_machines);

/* this table is used when there is no I2S codec present */
struct snd_soc_acpi_mach snd_soc_acpi_intel_rpl_sdw_machines[] = {
	{
		.link_mask = 0xF, /* 4 active links required */
		.links = rpl_sdca_3_in_1,
		.drv_name = "sof_sdw",
		.sof_tplg_filename = "sof-rpl-rt711-l0-rt1316-l13-rt714-l2.tplg",
	},
	{
		.link_mask = 0xF, /* 4 active links required */
		.links = rpl_sdw_rt711_link2_rt1316_link01_rt714_link3,
		.drv_name = "sof_sdw",
		.sof_tplg_filename = "sof-rpl-rt711-l2-rt1316-l01-rt714-l3.tplg",
	},
	{
		.link_mask = 0xF, /* 4 active links required */
		.links = rpl_sdw_rt711_link0_rt1316_link12_rt714_link3,
		.drv_name = "sof_sdw",
		.sof_tplg_filename = "sof-rpl-rt711-l0-rt1316-l12-rt714-l3.tplg",
	},
	{
		.link_mask = 0xF, /* 4 active links required */
		.links = rpl_sdw_rt711_link0_rt1318_link12_rt714_link3,
		.drv_name = "sof_sdw",
		.sof_tplg_filename = "sof-rpl-rt711-l0-rt1318-l12-rt714-l3.tplg",
	},
	{
		.link_mask = 0x7, /* rt711 on link0 & two rt1316s on link1 and link2 */
		.links = rpl_sdw_rt711_link0_rt1316_link12,
		.drv_name = "sof_sdw",
		.sof_tplg_filename = "sof-rpl-rt711-l0-rt1316-l12.tplg",
	},
	{
		.link_mask = 0x7, /* rt711 on link0 & two rt1318s on link1 and link2 */
		.links = rpl_sdw_rt711_link0_rt1318_link12,
		.drv_name = "sof_sdw",
		.sof_tplg_filename = "sof-rpl-rt711-l0-rt1318-l12.tplg",
	},
	{
		.link_mask = 0x7, /* rt714 on link0 & two rt1316s on link1 and link2 */
		.links = rpl_sdw_rt1316_link12_rt714_link0,
		.drv_name = "sof_sdw",
		.sof_tplg_filename = "sof-rpl-rt1316-l12-rt714-l0.tplg",
	},
	{
		.link_mask = 0x7, /* rt711 on link2 & two rt1316s on link0 and link1 */
		.links = rpl_sdw_rt711_link2_rt1316_link01,
		.drv_name = "sof_sdw",
		.sof_tplg_filename = "sof-rpl-rt711-l2-rt1316-l01.tplg",
	},
	{
		.link_mask = 0x1, /* link0 required */
		.links = rpl_rvp,
		.drv_name = "sof_sdw",
		.sof_tplg_filename = "sof-rpl-rt711-l0.tplg",
	},
	{
		.link_mask = 0x1, /* link0 required */
		.links = rpl_sdca_rvp,
		.drv_name = "sof_sdw",
		.sof_tplg_filename = "sof-rpl-rt711-l0.tplg",
	},
	{
		.link_mask = 0x4, /* link2 required */
		.links = rplp_crb,
		.drv_name = "sof_sdw",
		.sof_tplg_filename = "sof-rpl-rt711-l2.tplg",
	},
	{},
};
EXPORT_SYMBOL_GPL(snd_soc_acpi_intel_rpl_sdw_machines);<|MERGE_RESOLUTION|>--- conflicted
+++ resolved
@@ -354,7 +354,6 @@
 static const struct snd_soc_acpi_codecs rpl_essx_83x6 = {
 	.num_codecs = 3,
 	.codecs = { "ESSX8316", "ESSX8326", "ESSX8336"},
-<<<<<<< HEAD
 };
 
 static const struct snd_soc_acpi_codecs rpl_max98357a_amp = {
@@ -362,88 +361,29 @@
 	.codecs = {"MX98357A"}
 };
 
-static const struct snd_soc_acpi_codecs rpl_max98360a_amp = {
-	.num_codecs = 1,
-	.codecs = {"MX98360A"},
-=======
->>>>>>> 0c383648
-};
-
-static const struct snd_soc_acpi_codecs rpl_max98357a_amp = {
-	.num_codecs = 1,
-	.codecs = {"MX98357A"}
-};
-
 static const struct snd_soc_acpi_codecs rpl_lt6911_hdmi = {
-<<<<<<< HEAD
 	.num_codecs = 1,
 	.codecs = {"INTC10B0"}
 };
 
-static const struct snd_soc_acpi_codecs rpl_nau8318_amp = {
-	.num_codecs = 1,
-	.codecs = {"NVTN2012"}
-};
-
-static const struct snd_soc_acpi_codecs rpl_rt1019p_amp = {
-=======
->>>>>>> 0c383648
-	.num_codecs = 1,
-	.codecs = {"INTC10B0"}
-};
-
 struct snd_soc_acpi_mach snd_soc_acpi_intel_rpl_machines[] = {
 	{
 		.comp_ids = &rpl_rt5682_hp,
 		.drv_name = "rpl_mx98357_rt5682",
-<<<<<<< HEAD
 		.machine_quirk = snd_soc_acpi_codec_list,
 		.quirk_data = &rpl_max98357a_amp,
 		.sof_tplg_filename = "sof-rpl-max98357a-rt5682.tplg",
 	},
 	{
 		.comp_ids = &rpl_rt5682_hp,
-		.drv_name = "rpl_rt5682_def",
-=======
->>>>>>> 0c383648
-		.machine_quirk = snd_soc_acpi_codec_list,
-		.quirk_data = &rpl_max98357a_amp,
-		.sof_tplg_filename = "sof-rpl-max98357a-rt5682.tplg",
-	},
-	{
-<<<<<<< HEAD
-		.id = "10508825",
-		.drv_name = "rpl_nau8825_def",
-=======
-		.comp_ids = &rpl_rt5682_hp,
 		.drv_name = "rpl_rt5682_c1_h02",
->>>>>>> 0c383648
 		.machine_quirk = snd_soc_acpi_codec_list,
 		.quirk_data = &rpl_lt6911_hdmi,
 		.sof_tplg_filename = "sof-rpl-rt5682-ssp1-hdmi-ssp02.tplg",
 	},
 	{
-<<<<<<< HEAD
-		.id = "10508825",
-		.drv_name = "rpl_nau8825_def",
-		.machine_quirk = snd_soc_acpi_codec_list,
-		.quirk_data = &rpl_max98360a_amp,
-		.sof_tplg_filename = "sof-rpl-max98360a-nau8825.tplg",
-	},
-	{
-		.id = "10508825",
-		.drv_name = "rpl_nau8825_def",
-		.machine_quirk = snd_soc_acpi_codec_list,
-		.quirk_data = &rpl_nau8318_amp,
-		.sof_tplg_filename = "sof-rpl-nau8318-nau8825.tplg",
-	},
-	{
-		.comp_ids = &rpl_rt5682_hp,
-		.drv_name = "rpl_rt5682_def",
-=======
 		.comp_ids = &rpl_essx_83x6,
 		.drv_name = "rpl_es83x6_c1_h02",
->>>>>>> 0c383648
 		.machine_quirk = snd_soc_acpi_codec_list,
 		.quirk_data = &rpl_lt6911_hdmi,
 		.sof_tplg_filename = "sof-rpl-es83x6-ssp1-hdmi-ssp02.tplg",
@@ -500,33 +440,6 @@
 		.drv_name = "rpl_lt6911_hdmi_ssp",
 		.sof_tplg_filename = "sof-rpl-nocodec-hdmi-ssp02.tplg"
 	},
-	{
-		.comp_ids = &rpl_rt5682_hp,
-		.drv_name = "rpl_rt5682_c1_h02",
-		.machine_quirk = snd_soc_acpi_codec_list,
-		.quirk_data = &rpl_lt6911_hdmi,
-		.sof_tplg_filename = "sof-rpl-rt5682-ssp1-hdmi-ssp02.tplg",
-	},
-	{
-		.comp_ids = &rpl_essx_83x6,
-		.drv_name = "rpl_es83x6_c1_h02",
-		.machine_quirk = snd_soc_acpi_codec_list,
-		.quirk_data = &rpl_lt6911_hdmi,
-		.sof_tplg_filename = "sof-rpl-es83x6-ssp1-hdmi-ssp02.tplg",
-	},
-	{
-		.comp_ids = &rpl_essx_83x6,
-		.drv_name = "sof-essx8336",
-		.sof_tplg_filename = "sof-rpl-es83x6", /* the tplg suffix is added at run time */
-		.tplg_quirk_mask = SND_SOC_ACPI_TPLG_INTEL_SSP_NUMBER |
-					SND_SOC_ACPI_TPLG_INTEL_SSP_MSB |
-					SND_SOC_ACPI_TPLG_INTEL_DMIC_NUMBER,
-	},
-	{
-		.id = "INTC10B0",
-		.drv_name = "rpl_lt6911_hdmi_ssp",
-		.sof_tplg_filename = "sof-rpl-nocodec-hdmi-ssp02.tplg"
-	},
 	{},
 };
 EXPORT_SYMBOL_GPL(snd_soc_acpi_intel_rpl_machines);

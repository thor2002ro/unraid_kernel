// SPDX-License-Identifier: GPL-2.0-or-later
/*
 *  Routines for driver control interface
 *  Copyright (c) by Jaroslav Kysela <perex@perex.cz>
 */

#include <linux/threads.h>
#include <linux/interrupt.h>
#include <linux/module.h>
#include <linux/moduleparam.h>
#include <linux/slab.h>
#include <linux/vmalloc.h>
#include <linux/time.h>
#include <linux/mm.h>
#include <linux/math64.h>
#include <linux/sched/signal.h>
#include <sound/core.h>
#include <sound/minors.h>
#include <sound/info.h>
#include <sound/control.h>

// Max allocation size for user controls.
static int max_user_ctl_alloc_size = 8 * 1024 * 1024;
module_param_named(max_user_ctl_alloc_size, max_user_ctl_alloc_size, int, 0444);
MODULE_PARM_DESC(max_user_ctl_alloc_size, "Max allocation size for user controls");

#define MAX_CONTROL_COUNT	1028

struct snd_kctl_ioctl {
	struct list_head list;		/* list of all ioctls */
	snd_kctl_ioctl_func_t fioctl;
};

static DECLARE_RWSEM(snd_ioctl_rwsem);
static DECLARE_RWSEM(snd_ctl_layer_rwsem);
static LIST_HEAD(snd_control_ioctls);
#ifdef CONFIG_COMPAT
static LIST_HEAD(snd_control_compat_ioctls);
#endif
static struct snd_ctl_layer_ops *snd_ctl_layer;

static int snd_ctl_open(struct inode *inode, struct file *file)
{
	unsigned long flags;
	struct snd_card *card;
	struct snd_ctl_file *ctl;
	int i, err;

	err = stream_open(inode, file);
	if (err < 0)
		return err;

	card = snd_lookup_minor_data(iminor(inode), SNDRV_DEVICE_TYPE_CONTROL);
	if (!card) {
		err = -ENODEV;
		goto __error1;
	}
	err = snd_card_file_add(card, file);
	if (err < 0) {
		err = -ENODEV;
		goto __error1;
	}
	if (!try_module_get(card->module)) {
		err = -EFAULT;
		goto __error2;
	}
	ctl = kzalloc(sizeof(*ctl), GFP_KERNEL);
	if (ctl == NULL) {
		err = -ENOMEM;
		goto __error;
	}
	INIT_LIST_HEAD(&ctl->events);
	init_waitqueue_head(&ctl->change_sleep);
	spin_lock_init(&ctl->read_lock);
	ctl->card = card;
	for (i = 0; i < SND_CTL_SUBDEV_ITEMS; i++)
		ctl->preferred_subdevice[i] = -1;
	ctl->pid = get_pid(task_pid(current));
	file->private_data = ctl;
	write_lock_irqsave(&card->ctl_files_rwlock, flags);
	list_add_tail(&ctl->list, &card->ctl_files);
	write_unlock_irqrestore(&card->ctl_files_rwlock, flags);
	snd_card_unref(card);
	return 0;

      __error:
	module_put(card->module);
      __error2:
	snd_card_file_remove(card, file);
      __error1:
	if (card)
		snd_card_unref(card);
      	return err;
}

static void snd_ctl_empty_read_queue(struct snd_ctl_file * ctl)
{
	unsigned long flags;
	struct snd_kctl_event *cread;

	spin_lock_irqsave(&ctl->read_lock, flags);
	while (!list_empty(&ctl->events)) {
		cread = snd_kctl_event(ctl->events.next);
		list_del(&cread->list);
		kfree(cread);
	}
	spin_unlock_irqrestore(&ctl->read_lock, flags);
}

static int snd_ctl_release(struct inode *inode, struct file *file)
{
	unsigned long flags;
	struct snd_card *card;
	struct snd_ctl_file *ctl;
	struct snd_kcontrol *control;
	unsigned int idx;

	ctl = file->private_data;
	file->private_data = NULL;
	card = ctl->card;
	write_lock_irqsave(&card->ctl_files_rwlock, flags);
	list_del(&ctl->list);
	write_unlock_irqrestore(&card->ctl_files_rwlock, flags);
	down_write(&card->controls_rwsem);
	list_for_each_entry(control, &card->controls, list)
		for (idx = 0; idx < control->count; idx++)
			if (control->vd[idx].owner == ctl)
				control->vd[idx].owner = NULL;
	up_write(&card->controls_rwsem);
	snd_fasync_free(ctl->fasync);
	snd_ctl_empty_read_queue(ctl);
	put_pid(ctl->pid);
	kfree(ctl);
	module_put(card->module);
	snd_card_file_remove(card, file);
	return 0;
}

/**
 * snd_ctl_notify - Send notification to user-space for a control change
 * @card: the card to send notification
 * @mask: the event mask, SNDRV_CTL_EVENT_*
 * @id: the ctl element id to send notification
 *
 * This function adds an event record with the given id and mask, appends
 * to the list and wakes up the user-space for notification.  This can be
 * called in the atomic context.
 */
void snd_ctl_notify(struct snd_card *card, unsigned int mask,
		    struct snd_ctl_elem_id *id)
{
	unsigned long flags;
	struct snd_ctl_file *ctl;
	struct snd_kctl_event *ev;

	if (snd_BUG_ON(!card || !id))
		return;
	if (card->shutdown)
		return;
	read_lock_irqsave(&card->ctl_files_rwlock, flags);
#if IS_ENABLED(CONFIG_SND_MIXER_OSS)
	card->mixer_oss_change_count++;
#endif
	list_for_each_entry(ctl, &card->ctl_files, list) {
		if (!ctl->subscribed)
			continue;
		spin_lock(&ctl->read_lock);
		list_for_each_entry(ev, &ctl->events, list) {
			if (ev->id.numid == id->numid) {
				ev->mask |= mask;
				goto _found;
			}
		}
		ev = kzalloc(sizeof(*ev), GFP_ATOMIC);
		if (ev) {
			ev->id = *id;
			ev->mask = mask;
			list_add_tail(&ev->list, &ctl->events);
		} else {
			dev_err(card->dev, "No memory available to allocate event\n");
		}
	_found:
		wake_up(&ctl->change_sleep);
		spin_unlock(&ctl->read_lock);
		snd_kill_fasync(ctl->fasync, SIGIO, POLL_IN);
	}
	read_unlock_irqrestore(&card->ctl_files_rwlock, flags);
}
EXPORT_SYMBOL(snd_ctl_notify);

/**
 * snd_ctl_notify_one - Send notification to user-space for a control change
 * @card: the card to send notification
 * @mask: the event mask, SNDRV_CTL_EVENT_*
 * @kctl: the pointer with the control instance
 * @ioff: the additional offset to the control index
 *
 * This function calls snd_ctl_notify() and does additional jobs
 * like LED state changes.
 */
void snd_ctl_notify_one(struct snd_card *card, unsigned int mask,
			struct snd_kcontrol *kctl, unsigned int ioff)
{
	struct snd_ctl_elem_id id = kctl->id;
	struct snd_ctl_layer_ops *lops;

	id.index += ioff;
	id.numid += ioff;
	snd_ctl_notify(card, mask, &id);
	down_read(&snd_ctl_layer_rwsem);
	for (lops = snd_ctl_layer; lops; lops = lops->next)
		lops->lnotify(card, mask, kctl, ioff);
	up_read(&snd_ctl_layer_rwsem);
}
EXPORT_SYMBOL(snd_ctl_notify_one);

/**
 * snd_ctl_new - create a new control instance with some elements
 * @kctl: the pointer to store new control instance
 * @count: the number of elements in this control
 * @access: the default access flags for elements in this control
 * @file: given when locking these elements
 *
 * Allocates a memory object for a new control instance. The instance has
 * elements as many as the given number (@count). Each element has given
 * access permissions (@access). Each element is locked when @file is given.
 *
 * Return: 0 on success, error code on failure
 */
static int snd_ctl_new(struct snd_kcontrol **kctl, unsigned int count,
		       unsigned int access, struct snd_ctl_file *file)
{
	unsigned int idx;

	if (count == 0 || count > MAX_CONTROL_COUNT)
		return -EINVAL;

	*kctl = kzalloc(struct_size(*kctl, vd, count), GFP_KERNEL);
	if (!*kctl)
		return -ENOMEM;

	for (idx = 0; idx < count; idx++) {
		(*kctl)->vd[idx].access = access;
		(*kctl)->vd[idx].owner = file;
	}
	(*kctl)->count = count;

	return 0;
}

/**
 * snd_ctl_new1 - create a control instance from the template
 * @ncontrol: the initialization record
 * @private_data: the private data to set
 *
 * Allocates a new struct snd_kcontrol instance and initialize from the given
 * template.  When the access field of ncontrol is 0, it's assumed as
 * READWRITE access. When the count field is 0, it's assumes as one.
 *
 * Return: The pointer of the newly generated instance, or %NULL on failure.
 */
struct snd_kcontrol *snd_ctl_new1(const struct snd_kcontrol_new *ncontrol,
				  void *private_data)
{
	struct snd_kcontrol *kctl;
	unsigned int count;
	unsigned int access;
	int err;

	if (snd_BUG_ON(!ncontrol || !ncontrol->info))
		return NULL;

	count = ncontrol->count;
	if (count == 0)
		count = 1;

	access = ncontrol->access;
	if (access == 0)
		access = SNDRV_CTL_ELEM_ACCESS_READWRITE;
	access &= (SNDRV_CTL_ELEM_ACCESS_READWRITE |
		   SNDRV_CTL_ELEM_ACCESS_VOLATILE |
		   SNDRV_CTL_ELEM_ACCESS_INACTIVE |
		   SNDRV_CTL_ELEM_ACCESS_TLV_READWRITE |
		   SNDRV_CTL_ELEM_ACCESS_TLV_COMMAND |
		   SNDRV_CTL_ELEM_ACCESS_TLV_CALLBACK |
		   SNDRV_CTL_ELEM_ACCESS_LED_MASK |
		   SNDRV_CTL_ELEM_ACCESS_SKIP_CHECK);

	err = snd_ctl_new(&kctl, count, access, NULL);
	if (err < 0)
		return NULL;

	/* The 'numid' member is decided when calling snd_ctl_add(). */
	kctl->id.iface = ncontrol->iface;
	kctl->id.device = ncontrol->device;
	kctl->id.subdevice = ncontrol->subdevice;
	if (ncontrol->name) {
		strscpy(kctl->id.name, ncontrol->name, sizeof(kctl->id.name));
		if (strcmp(ncontrol->name, kctl->id.name) != 0)
			pr_warn("ALSA: Control name '%s' truncated to '%s'\n",
				ncontrol->name, kctl->id.name);
	}
	kctl->id.index = ncontrol->index;

	kctl->info = ncontrol->info;
	kctl->get = ncontrol->get;
	kctl->put = ncontrol->put;
	kctl->tlv.p = ncontrol->tlv.p;

	kctl->private_value = ncontrol->private_value;
	kctl->private_data = private_data;

	return kctl;
}
EXPORT_SYMBOL(snd_ctl_new1);

/**
 * snd_ctl_free_one - release the control instance
 * @kcontrol: the control instance
 *
 * Releases the control instance created via snd_ctl_new()
 * or snd_ctl_new1().
 * Don't call this after the control was added to the card.
 */
void snd_ctl_free_one(struct snd_kcontrol *kcontrol)
{
	if (kcontrol) {
		if (kcontrol->private_free)
			kcontrol->private_free(kcontrol);
		kfree(kcontrol);
	}
}
EXPORT_SYMBOL(snd_ctl_free_one);

static bool snd_ctl_remove_numid_conflict(struct snd_card *card,
					  unsigned int count)
{
	struct snd_kcontrol *kctl;

	/* Make sure that the ids assigned to the control do not wrap around */
	if (card->last_numid >= UINT_MAX - count)
		card->last_numid = 0;

	list_for_each_entry(kctl, &card->controls, list) {
		if (kctl->id.numid < card->last_numid + 1 + count &&
		    kctl->id.numid + kctl->count > card->last_numid + 1) {
		    	card->last_numid = kctl->id.numid + kctl->count - 1;
			return true;
		}
	}
	return false;
}

static int snd_ctl_find_hole(struct snd_card *card, unsigned int count)
{
	unsigned int iter = 100000;

	while (snd_ctl_remove_numid_conflict(card, count)) {
		if (--iter == 0) {
			/* this situation is very unlikely */
			dev_err(card->dev, "unable to allocate new control numid\n");
			return -ENOMEM;
		}
	}
	return 0;
}

/* check whether the given id is contained in the given kctl */
static bool elem_id_matches(const struct snd_kcontrol *kctl,
			    const struct snd_ctl_elem_id *id)
{
	return kctl->id.iface == id->iface &&
		kctl->id.device == id->device &&
		kctl->id.subdevice == id->subdevice &&
		!strncmp(kctl->id.name, id->name, sizeof(kctl->id.name)) &&
		kctl->id.index <= id->index &&
		kctl->id.index + kctl->count > id->index;
}

#ifdef CONFIG_SND_CTL_FAST_LOOKUP
/* Compute a hash key for the corresponding ctl id
 * It's for the name lookup, hence the numid is excluded.
 * The hash key is bound in LONG_MAX to be used for Xarray key.
 */
#define MULTIPLIER	37
static unsigned long get_ctl_id_hash(const struct snd_ctl_elem_id *id)
{
<<<<<<< HEAD
	unsigned long h;
	const unsigned char *p;
=======
	int i;
	unsigned long h;
>>>>>>> 9fecab24

	h = id->iface;
	h = MULTIPLIER * h + id->device;
	h = MULTIPLIER * h + id->subdevice;
<<<<<<< HEAD
	for (p = id->name; *p; p++)
		h = MULTIPLIER * h + *p;
=======
	for (i = 0; i < SNDRV_CTL_ELEM_ID_NAME_MAXLEN && id->name[i]; i++)
		h = MULTIPLIER * h + id->name[i];
>>>>>>> 9fecab24
	h = MULTIPLIER * h + id->index;
	h &= LONG_MAX;
	return h;
}

/* add hash entries to numid and ctl xarray tables */
static void add_hash_entries(struct snd_card *card,
			     struct snd_kcontrol *kcontrol)
{
	struct snd_ctl_elem_id id = kcontrol->id;
	int i;

	xa_store_range(&card->ctl_numids, kcontrol->id.numid,
		       kcontrol->id.numid + kcontrol->count - 1,
		       kcontrol, GFP_KERNEL);

	for (i = 0; i < kcontrol->count; i++) {
		id.index = kcontrol->id.index + i;
		if (xa_insert(&card->ctl_hash, get_ctl_id_hash(&id),
			      kcontrol, GFP_KERNEL)) {
			/* skip hash for this entry, noting we had collision */
			card->ctl_hash_collision = true;
			dev_dbg(card->dev, "ctl_hash collision %d:%s:%d\n",
				id.iface, id.name, id.index);
		}
	}
}

/* remove hash entries that have been added */
static void remove_hash_entries(struct snd_card *card,
				struct snd_kcontrol *kcontrol)
{
	struct snd_ctl_elem_id id = kcontrol->id;
	struct snd_kcontrol *matched;
	unsigned long h;
	int i;

	for (i = 0; i < kcontrol->count; i++) {
		xa_erase(&card->ctl_numids, id.numid);
		h = get_ctl_id_hash(&id);
		matched = xa_load(&card->ctl_hash, h);
		if (matched && (matched == kcontrol ||
				elem_id_matches(matched, &id)))
			xa_erase(&card->ctl_hash, h);
		id.index++;
		id.numid++;
	}
}
#else /* CONFIG_SND_CTL_FAST_LOOKUP */
static inline void add_hash_entries(struct snd_card *card,
				    struct snd_kcontrol *kcontrol)
{
}
static inline void remove_hash_entries(struct snd_card *card,
				       struct snd_kcontrol *kcontrol)
{
}
#endif /* CONFIG_SND_CTL_FAST_LOOKUP */

enum snd_ctl_add_mode {
	CTL_ADD_EXCLUSIVE, CTL_REPLACE, CTL_ADD_ON_REPLACE,
};

/* add/replace a new kcontrol object; call with card->controls_rwsem locked */
static int __snd_ctl_add_replace(struct snd_card *card,
				 struct snd_kcontrol *kcontrol,
				 enum snd_ctl_add_mode mode)
{
	struct snd_ctl_elem_id id;
	unsigned int idx;
	struct snd_kcontrol *old;
	int err;

	id = kcontrol->id;
	if (id.index > UINT_MAX - kcontrol->count)
		return -EINVAL;

	old = snd_ctl_find_id(card, &id);
	if (!old) {
		if (mode == CTL_REPLACE)
			return -EINVAL;
	} else {
		if (mode == CTL_ADD_EXCLUSIVE) {
			dev_err(card->dev,
				"control %i:%i:%i:%s:%i is already present\n",
				id.iface, id.device, id.subdevice, id.name,
				id.index);
			return -EBUSY;
		}

		err = snd_ctl_remove(card, old);
		if (err < 0)
			return err;
	}

	if (snd_ctl_find_hole(card, kcontrol->count) < 0)
		return -ENOMEM;

	list_add_tail(&kcontrol->list, &card->controls);
	card->controls_count += kcontrol->count;
	kcontrol->id.numid = card->last_numid + 1;
	card->last_numid += kcontrol->count;

	add_hash_entries(card, kcontrol);

	for (idx = 0; idx < kcontrol->count; idx++)
		snd_ctl_notify_one(card, SNDRV_CTL_EVENT_MASK_ADD, kcontrol, idx);

	return 0;
}

static int snd_ctl_add_replace(struct snd_card *card,
			       struct snd_kcontrol *kcontrol,
			       enum snd_ctl_add_mode mode)
{
	int err = -EINVAL;

	if (! kcontrol)
		return err;
	if (snd_BUG_ON(!card || !kcontrol->info))
		goto error;

	down_write(&card->controls_rwsem);
	err = __snd_ctl_add_replace(card, kcontrol, mode);
	up_write(&card->controls_rwsem);
	if (err < 0)
		goto error;
	return 0;

 error:
	snd_ctl_free_one(kcontrol);
	return err;
}

/**
 * snd_ctl_add - add the control instance to the card
 * @card: the card instance
 * @kcontrol: the control instance to add
 *
 * Adds the control instance created via snd_ctl_new() or
 * snd_ctl_new1() to the given card. Assigns also an unique
 * numid used for fast search.
 *
 * It frees automatically the control which cannot be added.
 *
 * Return: Zero if successful, or a negative error code on failure.
 *
 */
int snd_ctl_add(struct snd_card *card, struct snd_kcontrol *kcontrol)
{
	return snd_ctl_add_replace(card, kcontrol, CTL_ADD_EXCLUSIVE);
}
EXPORT_SYMBOL(snd_ctl_add);

/**
 * snd_ctl_replace - replace the control instance of the card
 * @card: the card instance
 * @kcontrol: the control instance to replace
 * @add_on_replace: add the control if not already added
 *
 * Replaces the given control.  If the given control does not exist
 * and the add_on_replace flag is set, the control is added.  If the
 * control exists, it is destroyed first.
 *
 * It frees automatically the control which cannot be added or replaced.
 *
 * Return: Zero if successful, or a negative error code on failure.
 */
int snd_ctl_replace(struct snd_card *card, struct snd_kcontrol *kcontrol,
		    bool add_on_replace)
{
	return snd_ctl_add_replace(card, kcontrol,
				   add_on_replace ? CTL_ADD_ON_REPLACE : CTL_REPLACE);
}
EXPORT_SYMBOL(snd_ctl_replace);

static int __snd_ctl_remove(struct snd_card *card,
			    struct snd_kcontrol *kcontrol,
			    bool remove_hash)
{
	unsigned int idx;

	if (snd_BUG_ON(!card || !kcontrol))
		return -EINVAL;
	list_del(&kcontrol->list);

	if (remove_hash)
		remove_hash_entries(card, kcontrol);

	card->controls_count -= kcontrol->count;
	for (idx = 0; idx < kcontrol->count; idx++)
		snd_ctl_notify_one(card, SNDRV_CTL_EVENT_MASK_REMOVE, kcontrol, idx);
	snd_ctl_free_one(kcontrol);
	return 0;
}

/**
 * snd_ctl_remove - remove the control from the card and release it
 * @card: the card instance
 * @kcontrol: the control instance to remove
 *
 * Removes the control from the card and then releases the instance.
 * You don't need to call snd_ctl_free_one(). You must be in
 * the write lock - down_write(&card->controls_rwsem).
 *
 * Return: 0 if successful, or a negative error code on failure.
 */
int snd_ctl_remove(struct snd_card *card, struct snd_kcontrol *kcontrol)
{
	return __snd_ctl_remove(card, kcontrol, true);
}
EXPORT_SYMBOL(snd_ctl_remove);

/**
 * snd_ctl_remove_id - remove the control of the given id and release it
 * @card: the card instance
 * @id: the control id to remove
 *
 * Finds the control instance with the given id, removes it from the
 * card list and releases it.
 *
 * Return: 0 if successful, or a negative error code on failure.
 */
int snd_ctl_remove_id(struct snd_card *card, struct snd_ctl_elem_id *id)
{
	struct snd_kcontrol *kctl;
	int ret;

	down_write(&card->controls_rwsem);
	kctl = snd_ctl_find_id(card, id);
	if (kctl == NULL) {
		up_write(&card->controls_rwsem);
		return -ENOENT;
	}
	ret = snd_ctl_remove(card, kctl);
	up_write(&card->controls_rwsem);
	return ret;
}
EXPORT_SYMBOL(snd_ctl_remove_id);

/**
 * snd_ctl_remove_user_ctl - remove and release the unlocked user control
 * @file: active control handle
 * @id: the control id to remove
 *
 * Finds the control instance with the given id, removes it from the
 * card list and releases it.
 *
 * Return: 0 if successful, or a negative error code on failure.
 */
static int snd_ctl_remove_user_ctl(struct snd_ctl_file * file,
				   struct snd_ctl_elem_id *id)
{
	struct snd_card *card = file->card;
	struct snd_kcontrol *kctl;
	int idx, ret;

	down_write(&card->controls_rwsem);
	kctl = snd_ctl_find_id(card, id);
	if (kctl == NULL) {
		ret = -ENOENT;
		goto error;
	}
	if (!(kctl->vd[0].access & SNDRV_CTL_ELEM_ACCESS_USER)) {
		ret = -EINVAL;
		goto error;
	}
	for (idx = 0; idx < kctl->count; idx++)
		if (kctl->vd[idx].owner != NULL && kctl->vd[idx].owner != file) {
			ret = -EBUSY;
			goto error;
		}
	ret = snd_ctl_remove(card, kctl);
error:
	up_write(&card->controls_rwsem);
	return ret;
}

/**
 * snd_ctl_activate_id - activate/inactivate the control of the given id
 * @card: the card instance
 * @id: the control id to activate/inactivate
 * @active: non-zero to activate
 *
 * Finds the control instance with the given id, and activate or
 * inactivate the control together with notification, if changed.
 * The given ID data is filled with full information.
 *
 * Return: 0 if unchanged, 1 if changed, or a negative error code on failure.
 */
int snd_ctl_activate_id(struct snd_card *card, struct snd_ctl_elem_id *id,
			int active)
{
	struct snd_kcontrol *kctl;
	struct snd_kcontrol_volatile *vd;
	unsigned int index_offset;
	int ret;

	down_write(&card->controls_rwsem);
	kctl = snd_ctl_find_id(card, id);
	if (kctl == NULL) {
		ret = -ENOENT;
		goto unlock;
	}
	index_offset = snd_ctl_get_ioff(kctl, id);
	vd = &kctl->vd[index_offset];
	ret = 0;
	if (active) {
		if (!(vd->access & SNDRV_CTL_ELEM_ACCESS_INACTIVE))
			goto unlock;
		vd->access &= ~SNDRV_CTL_ELEM_ACCESS_INACTIVE;
	} else {
		if (vd->access & SNDRV_CTL_ELEM_ACCESS_INACTIVE)
			goto unlock;
		vd->access |= SNDRV_CTL_ELEM_ACCESS_INACTIVE;
	}
	snd_ctl_build_ioff(id, kctl, index_offset);
	downgrade_write(&card->controls_rwsem);
	snd_ctl_notify_one(card, SNDRV_CTL_EVENT_MASK_INFO, kctl, index_offset);
	up_read(&card->controls_rwsem);
	return 1;

 unlock:
	up_write(&card->controls_rwsem);
	return ret;
}
EXPORT_SYMBOL_GPL(snd_ctl_activate_id);

/**
 * snd_ctl_rename_id - replace the id of a control on the card
 * @card: the card instance
 * @src_id: the old id
 * @dst_id: the new id
 *
 * Finds the control with the old id from the card, and replaces the
 * id with the new one.
 *
 * Return: Zero if successful, or a negative error code on failure.
 */
int snd_ctl_rename_id(struct snd_card *card, struct snd_ctl_elem_id *src_id,
		      struct snd_ctl_elem_id *dst_id)
{
	struct snd_kcontrol *kctl;

	down_write(&card->controls_rwsem);
	kctl = snd_ctl_find_id(card, src_id);
	if (kctl == NULL) {
		up_write(&card->controls_rwsem);
		return -ENOENT;
	}
	remove_hash_entries(card, kctl);
	kctl->id = *dst_id;
	kctl->id.numid = card->last_numid + 1;
	card->last_numid += kctl->count;
	add_hash_entries(card, kctl);
	up_write(&card->controls_rwsem);
	return 0;
}
EXPORT_SYMBOL(snd_ctl_rename_id);

#ifndef CONFIG_SND_CTL_FAST_LOOKUP
static struct snd_kcontrol *
snd_ctl_find_numid_slow(struct snd_card *card, unsigned int numid)
{
	struct snd_kcontrol *kctl;

	list_for_each_entry(kctl, &card->controls, list) {
		if (kctl->id.numid <= numid && kctl->id.numid + kctl->count > numid)
			return kctl;
	}
	return NULL;
}
#endif /* !CONFIG_SND_CTL_FAST_LOOKUP */

/**
 * snd_ctl_find_numid - find the control instance with the given number-id
 * @card: the card instance
 * @numid: the number-id to search
 *
 * Finds the control instance with the given number-id from the card.
 *
 * The caller must down card->controls_rwsem before calling this function
 * (if the race condition can happen).
 *
 * Return: The pointer of the instance if found, or %NULL if not.
 *
 */
struct snd_kcontrol *snd_ctl_find_numid(struct snd_card *card, unsigned int numid)
{
	if (snd_BUG_ON(!card || !numid))
		return NULL;
#ifdef CONFIG_SND_CTL_FAST_LOOKUP
	return xa_load(&card->ctl_numids, numid);
#else
	return snd_ctl_find_numid_slow(card, numid);
#endif
}
EXPORT_SYMBOL(snd_ctl_find_numid);

/**
 * snd_ctl_find_id - find the control instance with the given id
 * @card: the card instance
 * @id: the id to search
 *
 * Finds the control instance with the given id from the card.
 *
 * The caller must down card->controls_rwsem before calling this function
 * (if the race condition can happen).
 *
 * Return: The pointer of the instance if found, or %NULL if not.
 *
 */
struct snd_kcontrol *snd_ctl_find_id(struct snd_card *card,
				     struct snd_ctl_elem_id *id)
{
	struct snd_kcontrol *kctl;

	if (snd_BUG_ON(!card || !id))
		return NULL;
	if (id->numid != 0)
		return snd_ctl_find_numid(card, id->numid);
#ifdef CONFIG_SND_CTL_FAST_LOOKUP
	kctl = xa_load(&card->ctl_hash, get_ctl_id_hash(id));
	if (kctl && elem_id_matches(kctl, id))
		return kctl;
	if (!card->ctl_hash_collision)
		return NULL; /* we can rely on only hash table */
#endif
	/* no matching in hash table - try all as the last resort */
	list_for_each_entry(kctl, &card->controls, list)
		if (elem_id_matches(kctl, id))
			return kctl;

	return NULL;
}
EXPORT_SYMBOL(snd_ctl_find_id);

static int snd_ctl_card_info(struct snd_card *card, struct snd_ctl_file * ctl,
			     unsigned int cmd, void __user *arg)
{
	struct snd_ctl_card_info *info;

	info = kzalloc(sizeof(*info), GFP_KERNEL);
	if (! info)
		return -ENOMEM;
	down_read(&snd_ioctl_rwsem);
	info->card = card->number;
	strscpy(info->id, card->id, sizeof(info->id));
	strscpy(info->driver, card->driver, sizeof(info->driver));
	strscpy(info->name, card->shortname, sizeof(info->name));
	strscpy(info->longname, card->longname, sizeof(info->longname));
	strscpy(info->mixername, card->mixername, sizeof(info->mixername));
	strscpy(info->components, card->components, sizeof(info->components));
	up_read(&snd_ioctl_rwsem);
	if (copy_to_user(arg, info, sizeof(struct snd_ctl_card_info))) {
		kfree(info);
		return -EFAULT;
	}
	kfree(info);
	return 0;
}

static int snd_ctl_elem_list(struct snd_card *card,
			     struct snd_ctl_elem_list *list)
{
	struct snd_kcontrol *kctl;
	struct snd_ctl_elem_id id;
	unsigned int offset, space, jidx;
	int err = 0;

	offset = list->offset;
	space = list->space;

	down_read(&card->controls_rwsem);
	list->count = card->controls_count;
	list->used = 0;
	if (space > 0) {
		list_for_each_entry(kctl, &card->controls, list) {
			if (offset >= kctl->count) {
				offset -= kctl->count;
				continue;
			}
			for (jidx = offset; jidx < kctl->count; jidx++) {
				snd_ctl_build_ioff(&id, kctl, jidx);
				if (copy_to_user(list->pids + list->used, &id,
						 sizeof(id))) {
					err = -EFAULT;
					goto out;
				}
				list->used++;
				if (!--space)
					goto out;
			}
			offset = 0;
		}
	}
 out:
	up_read(&card->controls_rwsem);
	return err;
}

static int snd_ctl_elem_list_user(struct snd_card *card,
				  struct snd_ctl_elem_list __user *_list)
{
	struct snd_ctl_elem_list list;
	int err;

	if (copy_from_user(&list, _list, sizeof(list)))
		return -EFAULT;
	err = snd_ctl_elem_list(card, &list);
	if (err)
		return err;
	if (copy_to_user(_list, &list, sizeof(list)))
		return -EFAULT;

	return 0;
}

/* Check whether the given kctl info is valid */
static int snd_ctl_check_elem_info(struct snd_card *card,
				   const struct snd_ctl_elem_info *info)
{
	static const unsigned int max_value_counts[] = {
		[SNDRV_CTL_ELEM_TYPE_BOOLEAN]	= 128,
		[SNDRV_CTL_ELEM_TYPE_INTEGER]	= 128,
		[SNDRV_CTL_ELEM_TYPE_ENUMERATED] = 128,
		[SNDRV_CTL_ELEM_TYPE_BYTES]	= 512,
		[SNDRV_CTL_ELEM_TYPE_IEC958]	= 1,
		[SNDRV_CTL_ELEM_TYPE_INTEGER64] = 64,
	};

	if (info->type < SNDRV_CTL_ELEM_TYPE_BOOLEAN ||
	    info->type > SNDRV_CTL_ELEM_TYPE_INTEGER64) {
		if (card)
			dev_err(card->dev,
				"control %i:%i:%i:%s:%i: invalid type %d\n",
				info->id.iface, info->id.device,
				info->id.subdevice, info->id.name,
				info->id.index, info->type);
		return -EINVAL;
	}
	if (info->type == SNDRV_CTL_ELEM_TYPE_ENUMERATED &&
	    info->value.enumerated.items == 0) {
		if (card)
			dev_err(card->dev,
				"control %i:%i:%i:%s:%i: zero enum items\n",
				info->id.iface, info->id.device,
				info->id.subdevice, info->id.name,
				info->id.index);
		return -EINVAL;
	}
	if (info->count > max_value_counts[info->type]) {
		if (card)
			dev_err(card->dev,
				"control %i:%i:%i:%s:%i: invalid count %d\n",
				info->id.iface, info->id.device,
				info->id.subdevice, info->id.name,
				info->id.index, info->count);
		return -EINVAL;
	}

	return 0;
}

/* The capacity of struct snd_ctl_elem_value.value.*/
static const unsigned int value_sizes[] = {
	[SNDRV_CTL_ELEM_TYPE_BOOLEAN]	= sizeof(long),
	[SNDRV_CTL_ELEM_TYPE_INTEGER]	= sizeof(long),
	[SNDRV_CTL_ELEM_TYPE_ENUMERATED] = sizeof(unsigned int),
	[SNDRV_CTL_ELEM_TYPE_BYTES]	= sizeof(unsigned char),
	[SNDRV_CTL_ELEM_TYPE_IEC958]	= sizeof(struct snd_aes_iec958),
	[SNDRV_CTL_ELEM_TYPE_INTEGER64] = sizeof(long long),
};

/* fill the remaining snd_ctl_elem_value data with the given pattern */
static void fill_remaining_elem_value(struct snd_ctl_elem_value *control,
				      struct snd_ctl_elem_info *info,
				      u32 pattern)
{
	size_t offset = value_sizes[info->type] * info->count;

	offset = DIV_ROUND_UP(offset, sizeof(u32));
	memset32((u32 *)control->value.bytes.data + offset, pattern,
		 sizeof(control->value) / sizeof(u32) - offset);
}

/* check whether the given integer ctl value is valid */
static int sanity_check_int_value(struct snd_card *card,
				  const struct snd_ctl_elem_value *control,
				  const struct snd_ctl_elem_info *info,
				  int i, bool print_error)
{
	long long lval, lmin, lmax, lstep;
	u64 rem;

	switch (info->type) {
	default:
	case SNDRV_CTL_ELEM_TYPE_BOOLEAN:
		lval = control->value.integer.value[i];
		lmin = 0;
		lmax = 1;
		lstep = 0;
		break;
	case SNDRV_CTL_ELEM_TYPE_INTEGER:
		lval = control->value.integer.value[i];
		lmin = info->value.integer.min;
		lmax = info->value.integer.max;
		lstep = info->value.integer.step;
		break;
	case SNDRV_CTL_ELEM_TYPE_INTEGER64:
		lval = control->value.integer64.value[i];
		lmin = info->value.integer64.min;
		lmax = info->value.integer64.max;
		lstep = info->value.integer64.step;
		break;
	case SNDRV_CTL_ELEM_TYPE_ENUMERATED:
		lval = control->value.enumerated.item[i];
		lmin = 0;
		lmax = info->value.enumerated.items - 1;
		lstep = 0;
		break;
	}

	if (lval < lmin || lval > lmax) {
		if (print_error)
			dev_err(card->dev,
				"control %i:%i:%i:%s:%i: value out of range %lld (%lld/%lld) at count %i\n",
				control->id.iface, control->id.device,
				control->id.subdevice, control->id.name,
				control->id.index, lval, lmin, lmax, i);
		return -EINVAL;
	}
	if (lstep) {
		div64_u64_rem(lval, lstep, &rem);
		if (rem) {
			if (print_error)
				dev_err(card->dev,
					"control %i:%i:%i:%s:%i: unaligned value %lld (step %lld) at count %i\n",
					control->id.iface, control->id.device,
					control->id.subdevice, control->id.name,
					control->id.index, lval, lstep, i);
			return -EINVAL;
		}
	}

	return 0;
}

/* check whether the all input values are valid for the given elem value */
static int sanity_check_input_values(struct snd_card *card,
				     const struct snd_ctl_elem_value *control,
				     const struct snd_ctl_elem_info *info,
				     bool print_error)
{
	int i, ret;

	switch (info->type) {
	case SNDRV_CTL_ELEM_TYPE_BOOLEAN:
	case SNDRV_CTL_ELEM_TYPE_INTEGER:
	case SNDRV_CTL_ELEM_TYPE_INTEGER64:
	case SNDRV_CTL_ELEM_TYPE_ENUMERATED:
		for (i = 0; i < info->count; i++) {
			ret = sanity_check_int_value(card, control, info, i,
						     print_error);
			if (ret < 0)
				return ret;
		}
		break;
	default:
		break;
	}

	return 0;
}

/* perform sanity checks to the given snd_ctl_elem_value object */
static int sanity_check_elem_value(struct snd_card *card,
				   const struct snd_ctl_elem_value *control,
				   const struct snd_ctl_elem_info *info,
				   u32 pattern)
{
	size_t offset;
	int ret;
	u32 *p;

	ret = sanity_check_input_values(card, control, info, true);
	if (ret < 0)
		return ret;

	/* check whether the remaining area kept untouched */
	offset = value_sizes[info->type] * info->count;
	offset = DIV_ROUND_UP(offset, sizeof(u32));
	p = (u32 *)control->value.bytes.data + offset;
	for (; offset < sizeof(control->value) / sizeof(u32); offset++, p++) {
		if (*p != pattern) {
			ret = -EINVAL;
			break;
		}
		*p = 0; /* clear the checked area */
	}

	return ret;
}

static int __snd_ctl_elem_info(struct snd_card *card,
			       struct snd_kcontrol *kctl,
			       struct snd_ctl_elem_info *info,
			       struct snd_ctl_file *ctl)
{
	struct snd_kcontrol_volatile *vd;
	unsigned int index_offset;
	int result;

#ifdef CONFIG_SND_DEBUG
	info->access = 0;
#endif
	result = snd_power_ref_and_wait(card);
	if (!result)
		result = kctl->info(kctl, info);
	snd_power_unref(card);
	if (result >= 0) {
		snd_BUG_ON(info->access);
		index_offset = snd_ctl_get_ioff(kctl, &info->id);
		vd = &kctl->vd[index_offset];
		snd_ctl_build_ioff(&info->id, kctl, index_offset);
		info->access = vd->access;
		if (vd->owner) {
			info->access |= SNDRV_CTL_ELEM_ACCESS_LOCK;
			if (vd->owner == ctl)
				info->access |= SNDRV_CTL_ELEM_ACCESS_OWNER;
			info->owner = pid_vnr(vd->owner->pid);
		} else {
			info->owner = -1;
		}
		if (!snd_ctl_skip_validation(info) &&
		    snd_ctl_check_elem_info(card, info) < 0)
			result = -EINVAL;
	}
	return result;
}

static int snd_ctl_elem_info(struct snd_ctl_file *ctl,
			     struct snd_ctl_elem_info *info)
{
	struct snd_card *card = ctl->card;
	struct snd_kcontrol *kctl;
	int result;

	down_read(&card->controls_rwsem);
	kctl = snd_ctl_find_id(card, &info->id);
	if (kctl == NULL)
		result = -ENOENT;
	else
		result = __snd_ctl_elem_info(card, kctl, info, ctl);
	up_read(&card->controls_rwsem);
	return result;
}

static int snd_ctl_elem_info_user(struct snd_ctl_file *ctl,
				  struct snd_ctl_elem_info __user *_info)
{
	struct snd_ctl_elem_info info;
	int result;

	if (copy_from_user(&info, _info, sizeof(info)))
		return -EFAULT;
	result = snd_ctl_elem_info(ctl, &info);
	if (result < 0)
		return result;
	/* drop internal access flags */
	info.access &= ~(SNDRV_CTL_ELEM_ACCESS_SKIP_CHECK|
			 SNDRV_CTL_ELEM_ACCESS_LED_MASK);
	if (copy_to_user(_info, &info, sizeof(info)))
		return -EFAULT;
	return result;
}

static int snd_ctl_elem_read(struct snd_card *card,
			     struct snd_ctl_elem_value *control)
{
	struct snd_kcontrol *kctl;
	struct snd_kcontrol_volatile *vd;
	unsigned int index_offset;
	struct snd_ctl_elem_info info;
	const u32 pattern = 0xdeadbeef;
	int ret;

	kctl = snd_ctl_find_id(card, &control->id);
	if (kctl == NULL)
		return -ENOENT;

	index_offset = snd_ctl_get_ioff(kctl, &control->id);
	vd = &kctl->vd[index_offset];
	if (!(vd->access & SNDRV_CTL_ELEM_ACCESS_READ) || kctl->get == NULL)
		return -EPERM;

	snd_ctl_build_ioff(&control->id, kctl, index_offset);

#ifdef CONFIG_SND_CTL_DEBUG
	/* info is needed only for validation */
	memset(&info, 0, sizeof(info));
	info.id = control->id;
	ret = __snd_ctl_elem_info(card, kctl, &info, NULL);
	if (ret < 0)
		return ret;
#endif

	if (!snd_ctl_skip_validation(&info))
		fill_remaining_elem_value(control, &info, pattern);
	ret = snd_power_ref_and_wait(card);
	if (!ret)
		ret = kctl->get(kctl, control);
	snd_power_unref(card);
	if (ret < 0)
		return ret;
	if (!snd_ctl_skip_validation(&info) &&
	    sanity_check_elem_value(card, control, &info, pattern) < 0) {
		dev_err(card->dev,
			"control %i:%i:%i:%s:%i: access overflow\n",
			control->id.iface, control->id.device,
			control->id.subdevice, control->id.name,
			control->id.index);
		return -EINVAL;
	}
	return ret;
}

static int snd_ctl_elem_read_user(struct snd_card *card,
				  struct snd_ctl_elem_value __user *_control)
{
	struct snd_ctl_elem_value *control;
	int result;

	control = memdup_user(_control, sizeof(*control));
	if (IS_ERR(control))
		return PTR_ERR(control);

	down_read(&card->controls_rwsem);
	result = snd_ctl_elem_read(card, control);
	up_read(&card->controls_rwsem);
	if (result < 0)
		goto error;

	if (copy_to_user(_control, control, sizeof(*control)))
		result = -EFAULT;
 error:
	kfree(control);
	return result;
}

static int snd_ctl_elem_write(struct snd_card *card, struct snd_ctl_file *file,
			      struct snd_ctl_elem_value *control)
{
	struct snd_kcontrol *kctl;
	struct snd_kcontrol_volatile *vd;
	unsigned int index_offset;
	int result;

	down_write(&card->controls_rwsem);
	kctl = snd_ctl_find_id(card, &control->id);
	if (kctl == NULL) {
		up_write(&card->controls_rwsem);
		return -ENOENT;
	}

	index_offset = snd_ctl_get_ioff(kctl, &control->id);
	vd = &kctl->vd[index_offset];
	if (!(vd->access & SNDRV_CTL_ELEM_ACCESS_WRITE) || kctl->put == NULL ||
	    (file && vd->owner && vd->owner != file)) {
		up_write(&card->controls_rwsem);
		return -EPERM;
	}

	snd_ctl_build_ioff(&control->id, kctl, index_offset);
	result = snd_power_ref_and_wait(card);
	/* validate input values */
	if (IS_ENABLED(CONFIG_SND_CTL_INPUT_VALIDATION) && !result) {
		struct snd_ctl_elem_info info;

		memset(&info, 0, sizeof(info));
		info.id = control->id;
		result = __snd_ctl_elem_info(card, kctl, &info, NULL);
		if (!result)
			result = sanity_check_input_values(card, control, &info,
							   false);
	}
	if (!result)
		result = kctl->put(kctl, control);
	snd_power_unref(card);
	if (result < 0) {
		up_write(&card->controls_rwsem);
		return result;
	}

	if (result > 0) {
		downgrade_write(&card->controls_rwsem);
		snd_ctl_notify_one(card, SNDRV_CTL_EVENT_MASK_VALUE, kctl, index_offset);
		up_read(&card->controls_rwsem);
	} else {
		up_write(&card->controls_rwsem);
	}

	return 0;
}

static int snd_ctl_elem_write_user(struct snd_ctl_file *file,
				   struct snd_ctl_elem_value __user *_control)
{
	struct snd_ctl_elem_value *control;
	struct snd_card *card;
	int result;

	control = memdup_user(_control, sizeof(*control));
	if (IS_ERR(control))
		return PTR_ERR(control);

	card = file->card;
	result = snd_ctl_elem_write(card, file, control);
	if (result < 0)
		goto error;

	if (copy_to_user(_control, control, sizeof(*control)))
		result = -EFAULT;
 error:
	kfree(control);
	return result;
}

static int snd_ctl_elem_lock(struct snd_ctl_file *file,
			     struct snd_ctl_elem_id __user *_id)
{
	struct snd_card *card = file->card;
	struct snd_ctl_elem_id id;
	struct snd_kcontrol *kctl;
	struct snd_kcontrol_volatile *vd;
	int result;

	if (copy_from_user(&id, _id, sizeof(id)))
		return -EFAULT;
	down_write(&card->controls_rwsem);
	kctl = snd_ctl_find_id(card, &id);
	if (kctl == NULL) {
		result = -ENOENT;
	} else {
		vd = &kctl->vd[snd_ctl_get_ioff(kctl, &id)];
		if (vd->owner != NULL)
			result = -EBUSY;
		else {
			vd->owner = file;
			result = 0;
		}
	}
	up_write(&card->controls_rwsem);
	return result;
}

static int snd_ctl_elem_unlock(struct snd_ctl_file *file,
			       struct snd_ctl_elem_id __user *_id)
{
	struct snd_card *card = file->card;
	struct snd_ctl_elem_id id;
	struct snd_kcontrol *kctl;
	struct snd_kcontrol_volatile *vd;
	int result;

	if (copy_from_user(&id, _id, sizeof(id)))
		return -EFAULT;
	down_write(&card->controls_rwsem);
	kctl = snd_ctl_find_id(card, &id);
	if (kctl == NULL) {
		result = -ENOENT;
	} else {
		vd = &kctl->vd[snd_ctl_get_ioff(kctl, &id)];
		if (vd->owner == NULL)
			result = -EINVAL;
		else if (vd->owner != file)
			result = -EPERM;
		else {
			vd->owner = NULL;
			result = 0;
		}
	}
	up_write(&card->controls_rwsem);
	return result;
}

struct user_element {
	struct snd_ctl_elem_info info;
	struct snd_card *card;
	char *elem_data;		/* element data */
	unsigned long elem_data_size;	/* size of element data in bytes */
	void *tlv_data;			/* TLV data */
	unsigned long tlv_data_size;	/* TLV data size */
	void *priv_data;		/* private data (like strings for enumerated type) */
};

// check whether the addition (in bytes) of user ctl element may overflow the limit.
static bool check_user_elem_overflow(struct snd_card *card, ssize_t add)
{
	return (ssize_t)card->user_ctl_alloc_size + add > max_user_ctl_alloc_size;
}

static int snd_ctl_elem_user_info(struct snd_kcontrol *kcontrol,
				  struct snd_ctl_elem_info *uinfo)
{
	struct user_element *ue = kcontrol->private_data;
	unsigned int offset;

	offset = snd_ctl_get_ioff(kcontrol, &uinfo->id);
	*uinfo = ue->info;
	snd_ctl_build_ioff(&uinfo->id, kcontrol, offset);

	return 0;
}

static int snd_ctl_elem_user_enum_info(struct snd_kcontrol *kcontrol,
				       struct snd_ctl_elem_info *uinfo)
{
	struct user_element *ue = kcontrol->private_data;
	const char *names;
	unsigned int item;
	unsigned int offset;

	item = uinfo->value.enumerated.item;

	offset = snd_ctl_get_ioff(kcontrol, &uinfo->id);
	*uinfo = ue->info;
	snd_ctl_build_ioff(&uinfo->id, kcontrol, offset);

	item = min(item, uinfo->value.enumerated.items - 1);
	uinfo->value.enumerated.item = item;

	names = ue->priv_data;
	for (; item > 0; --item)
		names += strlen(names) + 1;
	strcpy(uinfo->value.enumerated.name, names);

	return 0;
}

static int snd_ctl_elem_user_get(struct snd_kcontrol *kcontrol,
				 struct snd_ctl_elem_value *ucontrol)
{
	struct user_element *ue = kcontrol->private_data;
	unsigned int size = ue->elem_data_size;
	char *src = ue->elem_data +
			snd_ctl_get_ioff(kcontrol, &ucontrol->id) * size;

	memcpy(&ucontrol->value, src, size);
	return 0;
}

static int snd_ctl_elem_user_put(struct snd_kcontrol *kcontrol,
				 struct snd_ctl_elem_value *ucontrol)
{
	int change;
	struct user_element *ue = kcontrol->private_data;
	unsigned int size = ue->elem_data_size;
	char *dst = ue->elem_data +
			snd_ctl_get_ioff(kcontrol, &ucontrol->id) * size;

	change = memcmp(&ucontrol->value, dst, size) != 0;
	if (change)
		memcpy(dst, &ucontrol->value, size);
	return change;
}

/* called in controls_rwsem write lock */
static int replace_user_tlv(struct snd_kcontrol *kctl, unsigned int __user *buf,
			    unsigned int size)
{
	struct user_element *ue = kctl->private_data;
	unsigned int *container;
	unsigned int mask = 0;
	int i;
	int change;

	if (size > 1024 * 128)	/* sane value */
		return -EINVAL;

	// does the TLV size change cause overflow?
	if (check_user_elem_overflow(ue->card, (ssize_t)(size - ue->tlv_data_size)))
		return -ENOMEM;

	container = vmemdup_user(buf, size);
	if (IS_ERR(container))
		return PTR_ERR(container);

	change = ue->tlv_data_size != size;
	if (!change)
		change = memcmp(ue->tlv_data, container, size) != 0;
	if (!change) {
		kvfree(container);
		return 0;
	}

	if (ue->tlv_data == NULL) {
		/* Now TLV data is available. */
		for (i = 0; i < kctl->count; ++i)
			kctl->vd[i].access |= SNDRV_CTL_ELEM_ACCESS_TLV_READ;
		mask = SNDRV_CTL_EVENT_MASK_INFO;
	} else {
		ue->card->user_ctl_alloc_size -= ue->tlv_data_size;
		ue->tlv_data_size = 0;
		kvfree(ue->tlv_data);
	}

	ue->tlv_data = container;
	ue->tlv_data_size = size;
	// decremented at private_free.
	ue->card->user_ctl_alloc_size += size;

	mask |= SNDRV_CTL_EVENT_MASK_TLV;
	for (i = 0; i < kctl->count; ++i)
		snd_ctl_notify_one(ue->card, mask, kctl, i);

	return change;
}

static int read_user_tlv(struct snd_kcontrol *kctl, unsigned int __user *buf,
			 unsigned int size)
{
	struct user_element *ue = kctl->private_data;

	if (ue->tlv_data_size == 0 || ue->tlv_data == NULL)
		return -ENXIO;

	if (size < ue->tlv_data_size)
		return -ENOSPC;

	if (copy_to_user(buf, ue->tlv_data, ue->tlv_data_size))
		return -EFAULT;

	return 0;
}

static int snd_ctl_elem_user_tlv(struct snd_kcontrol *kctl, int op_flag,
				 unsigned int size, unsigned int __user *buf)
{
	if (op_flag == SNDRV_CTL_TLV_OP_WRITE)
		return replace_user_tlv(kctl, buf, size);
	else
		return read_user_tlv(kctl, buf, size);
}

/* called in controls_rwsem write lock */
static int snd_ctl_elem_init_enum_names(struct user_element *ue)
{
	char *names, *p;
	size_t buf_len, name_len;
	unsigned int i;
	const uintptr_t user_ptrval = ue->info.value.enumerated.names_ptr;

	buf_len = ue->info.value.enumerated.names_length;
	if (buf_len > 64 * 1024)
		return -EINVAL;

	if (check_user_elem_overflow(ue->card, buf_len))
		return -ENOMEM;
	names = vmemdup_user((const void __user *)user_ptrval, buf_len);
	if (IS_ERR(names))
		return PTR_ERR(names);

	/* check that there are enough valid names */
	p = names;
	for (i = 0; i < ue->info.value.enumerated.items; ++i) {
		name_len = strnlen(p, buf_len);
		if (name_len == 0 || name_len >= 64 || name_len == buf_len) {
			kvfree(names);
			return -EINVAL;
		}
		p += name_len + 1;
		buf_len -= name_len + 1;
	}

	ue->priv_data = names;
	ue->info.value.enumerated.names_ptr = 0;
	// increment the allocation size; decremented again at private_free.
	ue->card->user_ctl_alloc_size += ue->info.value.enumerated.names_length;

	return 0;
}

static size_t compute_user_elem_size(size_t size, unsigned int count)
{
	return sizeof(struct user_element) + size * count;
}

static void snd_ctl_elem_user_free(struct snd_kcontrol *kcontrol)
{
	struct user_element *ue = kcontrol->private_data;

	// decrement the allocation size.
	ue->card->user_ctl_alloc_size -= compute_user_elem_size(ue->elem_data_size, kcontrol->count);
	ue->card->user_ctl_alloc_size -= ue->tlv_data_size;
	if (ue->priv_data)
		ue->card->user_ctl_alloc_size -= ue->info.value.enumerated.names_length;

	kvfree(ue->tlv_data);
	kvfree(ue->priv_data);
	kfree(ue);
}

static int snd_ctl_elem_add(struct snd_ctl_file *file,
			    struct snd_ctl_elem_info *info, int replace)
{
	struct snd_card *card = file->card;
	struct snd_kcontrol *kctl;
	unsigned int count;
	unsigned int access;
	long private_size;
	size_t alloc_size;
	struct user_element *ue;
	unsigned int offset;
	int err;

	if (!*info->id.name)
		return -EINVAL;
	if (strnlen(info->id.name, sizeof(info->id.name)) >= sizeof(info->id.name))
		return -EINVAL;

	/* Delete a control to replace them if needed. */
	if (replace) {
		info->id.numid = 0;
		err = snd_ctl_remove_user_ctl(file, &info->id);
		if (err)
			return err;
	}

	/* Check the number of elements for this userspace control. */
	count = info->owner;
	if (count == 0)
		count = 1;

	/* Arrange access permissions if needed. */
	access = info->access;
	if (access == 0)
		access = SNDRV_CTL_ELEM_ACCESS_READWRITE;
	access &= (SNDRV_CTL_ELEM_ACCESS_READWRITE |
		   SNDRV_CTL_ELEM_ACCESS_INACTIVE |
		   SNDRV_CTL_ELEM_ACCESS_TLV_WRITE);

	/* In initial state, nothing is available as TLV container. */
	if (access & SNDRV_CTL_ELEM_ACCESS_TLV_WRITE)
		access |= SNDRV_CTL_ELEM_ACCESS_TLV_CALLBACK;
	access |= SNDRV_CTL_ELEM_ACCESS_USER;

	/*
	 * Check information and calculate the size of data specific to
	 * this userspace control.
	 */
	/* pass NULL to card for suppressing error messages */
	err = snd_ctl_check_elem_info(NULL, info);
	if (err < 0)
		return err;
	/* user-space control doesn't allow zero-size data */
	if (info->count < 1)
		return -EINVAL;
	private_size = value_sizes[info->type] * info->count;
	alloc_size = compute_user_elem_size(private_size, count);

	down_write(&card->controls_rwsem);
	if (check_user_elem_overflow(card, alloc_size)) {
		err = -ENOMEM;
		goto unlock;
	}

	/*
	 * Keep memory object for this userspace control. After passing this
	 * code block, the instance should be freed by snd_ctl_free_one().
	 *
	 * Note that these elements in this control are locked.
	 */
	err = snd_ctl_new(&kctl, count, access, file);
	if (err < 0)
		goto unlock;
	memcpy(&kctl->id, &info->id, sizeof(kctl->id));
	ue = kzalloc(alloc_size, GFP_KERNEL);
	if (!ue) {
		kfree(kctl);
		err = -ENOMEM;
		goto unlock;
	}
	kctl->private_data = ue;
	kctl->private_free = snd_ctl_elem_user_free;

	// increment the allocated size; decremented again at private_free.
	card->user_ctl_alloc_size += alloc_size;

	/* Set private data for this userspace control. */
	ue->card = card;
	ue->info = *info;
	ue->info.access = 0;
	ue->elem_data = (char *)ue + sizeof(*ue);
	ue->elem_data_size = private_size;
	if (ue->info.type == SNDRV_CTL_ELEM_TYPE_ENUMERATED) {
		err = snd_ctl_elem_init_enum_names(ue);
		if (err < 0) {
			snd_ctl_free_one(kctl);
			goto unlock;
		}
	}

	/* Set callback functions. */
	if (info->type == SNDRV_CTL_ELEM_TYPE_ENUMERATED)
		kctl->info = snd_ctl_elem_user_enum_info;
	else
		kctl->info = snd_ctl_elem_user_info;
	if (access & SNDRV_CTL_ELEM_ACCESS_READ)
		kctl->get = snd_ctl_elem_user_get;
	if (access & SNDRV_CTL_ELEM_ACCESS_WRITE)
		kctl->put = snd_ctl_elem_user_put;
	if (access & SNDRV_CTL_ELEM_ACCESS_TLV_WRITE)
		kctl->tlv.c = snd_ctl_elem_user_tlv;

	/* This function manage to free the instance on failure. */
	err = __snd_ctl_add_replace(card, kctl, CTL_ADD_EXCLUSIVE);
	if (err < 0) {
		snd_ctl_free_one(kctl);
		goto unlock;
	}
	offset = snd_ctl_get_ioff(kctl, &info->id);
	snd_ctl_build_ioff(&info->id, kctl, offset);
	/*
	 * Here we cannot fill any field for the number of elements added by
	 * this operation because there're no specific fields. The usage of
	 * 'owner' field for this purpose may cause any bugs to userspace
	 * applications because the field originally means PID of a process
	 * which locks the element.
	 */
 unlock:
	up_write(&card->controls_rwsem);
	return err;
}

static int snd_ctl_elem_add_user(struct snd_ctl_file *file,
				 struct snd_ctl_elem_info __user *_info, int replace)
{
	struct snd_ctl_elem_info info;
	int err;

	if (copy_from_user(&info, _info, sizeof(info)))
		return -EFAULT;
	err = snd_ctl_elem_add(file, &info, replace);
	if (err < 0)
		return err;
	if (copy_to_user(_info, &info, sizeof(info))) {
		snd_ctl_remove_user_ctl(file, &info.id);
		return -EFAULT;
	}

	return 0;
}

static int snd_ctl_elem_remove(struct snd_ctl_file *file,
			       struct snd_ctl_elem_id __user *_id)
{
	struct snd_ctl_elem_id id;

	if (copy_from_user(&id, _id, sizeof(id)))
		return -EFAULT;
	return snd_ctl_remove_user_ctl(file, &id);
}

static int snd_ctl_subscribe_events(struct snd_ctl_file *file, int __user *ptr)
{
	int subscribe;
	if (get_user(subscribe, ptr))
		return -EFAULT;
	if (subscribe < 0) {
		subscribe = file->subscribed;
		if (put_user(subscribe, ptr))
			return -EFAULT;
		return 0;
	}
	if (subscribe) {
		file->subscribed = 1;
		return 0;
	} else if (file->subscribed) {
		snd_ctl_empty_read_queue(file);
		file->subscribed = 0;
	}
	return 0;
}

static int call_tlv_handler(struct snd_ctl_file *file, int op_flag,
			    struct snd_kcontrol *kctl,
			    struct snd_ctl_elem_id *id,
			    unsigned int __user *buf, unsigned int size)
{
	static const struct {
		int op;
		int perm;
	} pairs[] = {
		{SNDRV_CTL_TLV_OP_READ,  SNDRV_CTL_ELEM_ACCESS_TLV_READ},
		{SNDRV_CTL_TLV_OP_WRITE, SNDRV_CTL_ELEM_ACCESS_TLV_WRITE},
		{SNDRV_CTL_TLV_OP_CMD,   SNDRV_CTL_ELEM_ACCESS_TLV_COMMAND},
	};
	struct snd_kcontrol_volatile *vd = &kctl->vd[snd_ctl_get_ioff(kctl, id)];
	int i, ret;

	/* Check support of the request for this element. */
	for (i = 0; i < ARRAY_SIZE(pairs); ++i) {
		if (op_flag == pairs[i].op && (vd->access & pairs[i].perm))
			break;
	}
	if (i == ARRAY_SIZE(pairs))
		return -ENXIO;

	if (kctl->tlv.c == NULL)
		return -ENXIO;

	/* Write and command operations are not allowed for locked element. */
	if (op_flag != SNDRV_CTL_TLV_OP_READ &&
	    vd->owner != NULL && vd->owner != file)
		return -EPERM;

	ret = snd_power_ref_and_wait(file->card);
	if (!ret)
		ret = kctl->tlv.c(kctl, op_flag, size, buf);
	snd_power_unref(file->card);
	return ret;
}

static int read_tlv_buf(struct snd_kcontrol *kctl, struct snd_ctl_elem_id *id,
			unsigned int __user *buf, unsigned int size)
{
	struct snd_kcontrol_volatile *vd = &kctl->vd[snd_ctl_get_ioff(kctl, id)];
	unsigned int len;

	if (!(vd->access & SNDRV_CTL_ELEM_ACCESS_TLV_READ))
		return -ENXIO;

	if (kctl->tlv.p == NULL)
		return -ENXIO;

	len = sizeof(unsigned int) * 2 + kctl->tlv.p[1];
	if (size < len)
		return -ENOMEM;

	if (copy_to_user(buf, kctl->tlv.p, len))
		return -EFAULT;

	return 0;
}

static int snd_ctl_tlv_ioctl(struct snd_ctl_file *file,
			     struct snd_ctl_tlv __user *buf,
                             int op_flag)
{
	struct snd_ctl_tlv header;
	unsigned int __user *container;
	unsigned int container_size;
	struct snd_kcontrol *kctl;
	struct snd_ctl_elem_id id;
	struct snd_kcontrol_volatile *vd;

	if (copy_from_user(&header, buf, sizeof(header)))
		return -EFAULT;

	/* In design of control core, numerical ID starts at 1. */
	if (header.numid == 0)
		return -EINVAL;

	/* At least, container should include type and length fields.  */
	if (header.length < sizeof(unsigned int) * 2)
		return -EINVAL;
	container_size = header.length;
	container = buf->tlv;

	kctl = snd_ctl_find_numid(file->card, header.numid);
	if (kctl == NULL)
		return -ENOENT;

	/* Calculate index of the element in this set. */
	id = kctl->id;
	snd_ctl_build_ioff(&id, kctl, header.numid - id.numid);
	vd = &kctl->vd[snd_ctl_get_ioff(kctl, &id)];

	if (vd->access & SNDRV_CTL_ELEM_ACCESS_TLV_CALLBACK) {
		return call_tlv_handler(file, op_flag, kctl, &id, container,
					container_size);
	} else {
		if (op_flag == SNDRV_CTL_TLV_OP_READ) {
			return read_tlv_buf(kctl, &id, container,
					    container_size);
		}
	}

	/* Not supported. */
	return -ENXIO;
}

static long snd_ctl_ioctl(struct file *file, unsigned int cmd, unsigned long arg)
{
	struct snd_ctl_file *ctl;
	struct snd_card *card;
	struct snd_kctl_ioctl *p;
	void __user *argp = (void __user *)arg;
	int __user *ip = argp;
	int err;

	ctl = file->private_data;
	card = ctl->card;
	if (snd_BUG_ON(!card))
		return -ENXIO;
	switch (cmd) {
	case SNDRV_CTL_IOCTL_PVERSION:
		return put_user(SNDRV_CTL_VERSION, ip) ? -EFAULT : 0;
	case SNDRV_CTL_IOCTL_CARD_INFO:
		return snd_ctl_card_info(card, ctl, cmd, argp);
	case SNDRV_CTL_IOCTL_ELEM_LIST:
		return snd_ctl_elem_list_user(card, argp);
	case SNDRV_CTL_IOCTL_ELEM_INFO:
		return snd_ctl_elem_info_user(ctl, argp);
	case SNDRV_CTL_IOCTL_ELEM_READ:
		return snd_ctl_elem_read_user(card, argp);
	case SNDRV_CTL_IOCTL_ELEM_WRITE:
		return snd_ctl_elem_write_user(ctl, argp);
	case SNDRV_CTL_IOCTL_ELEM_LOCK:
		return snd_ctl_elem_lock(ctl, argp);
	case SNDRV_CTL_IOCTL_ELEM_UNLOCK:
		return snd_ctl_elem_unlock(ctl, argp);
	case SNDRV_CTL_IOCTL_ELEM_ADD:
		return snd_ctl_elem_add_user(ctl, argp, 0);
	case SNDRV_CTL_IOCTL_ELEM_REPLACE:
		return snd_ctl_elem_add_user(ctl, argp, 1);
	case SNDRV_CTL_IOCTL_ELEM_REMOVE:
		return snd_ctl_elem_remove(ctl, argp);
	case SNDRV_CTL_IOCTL_SUBSCRIBE_EVENTS:
		return snd_ctl_subscribe_events(ctl, ip);
	case SNDRV_CTL_IOCTL_TLV_READ:
		down_read(&ctl->card->controls_rwsem);
		err = snd_ctl_tlv_ioctl(ctl, argp, SNDRV_CTL_TLV_OP_READ);
		up_read(&ctl->card->controls_rwsem);
		return err;
	case SNDRV_CTL_IOCTL_TLV_WRITE:
		down_write(&ctl->card->controls_rwsem);
		err = snd_ctl_tlv_ioctl(ctl, argp, SNDRV_CTL_TLV_OP_WRITE);
		up_write(&ctl->card->controls_rwsem);
		return err;
	case SNDRV_CTL_IOCTL_TLV_COMMAND:
		down_write(&ctl->card->controls_rwsem);
		err = snd_ctl_tlv_ioctl(ctl, argp, SNDRV_CTL_TLV_OP_CMD);
		up_write(&ctl->card->controls_rwsem);
		return err;
	case SNDRV_CTL_IOCTL_POWER:
		return -ENOPROTOOPT;
	case SNDRV_CTL_IOCTL_POWER_STATE:
		return put_user(SNDRV_CTL_POWER_D0, ip) ? -EFAULT : 0;
	}
	down_read(&snd_ioctl_rwsem);
	list_for_each_entry(p, &snd_control_ioctls, list) {
		err = p->fioctl(card, ctl, cmd, arg);
		if (err != -ENOIOCTLCMD) {
			up_read(&snd_ioctl_rwsem);
			return err;
		}
	}
	up_read(&snd_ioctl_rwsem);
	dev_dbg(card->dev, "unknown ioctl = 0x%x\n", cmd);
	return -ENOTTY;
}

static ssize_t snd_ctl_read(struct file *file, char __user *buffer,
			    size_t count, loff_t * offset)
{
	struct snd_ctl_file *ctl;
	int err = 0;
	ssize_t result = 0;

	ctl = file->private_data;
	if (snd_BUG_ON(!ctl || !ctl->card))
		return -ENXIO;
	if (!ctl->subscribed)
		return -EBADFD;
	if (count < sizeof(struct snd_ctl_event))
		return -EINVAL;
	spin_lock_irq(&ctl->read_lock);
	while (count >= sizeof(struct snd_ctl_event)) {
		struct snd_ctl_event ev;
		struct snd_kctl_event *kev;
		while (list_empty(&ctl->events)) {
			wait_queue_entry_t wait;
			if ((file->f_flags & O_NONBLOCK) != 0 || result > 0) {
				err = -EAGAIN;
				goto __end_lock;
			}
			init_waitqueue_entry(&wait, current);
			add_wait_queue(&ctl->change_sleep, &wait);
			set_current_state(TASK_INTERRUPTIBLE);
			spin_unlock_irq(&ctl->read_lock);
			schedule();
			remove_wait_queue(&ctl->change_sleep, &wait);
			if (ctl->card->shutdown)
				return -ENODEV;
			if (signal_pending(current))
				return -ERESTARTSYS;
			spin_lock_irq(&ctl->read_lock);
		}
		kev = snd_kctl_event(ctl->events.next);
		ev.type = SNDRV_CTL_EVENT_ELEM;
		ev.data.elem.mask = kev->mask;
		ev.data.elem.id = kev->id;
		list_del(&kev->list);
		spin_unlock_irq(&ctl->read_lock);
		kfree(kev);
		if (copy_to_user(buffer, &ev, sizeof(struct snd_ctl_event))) {
			err = -EFAULT;
			goto __end;
		}
		spin_lock_irq(&ctl->read_lock);
		buffer += sizeof(struct snd_ctl_event);
		count -= sizeof(struct snd_ctl_event);
		result += sizeof(struct snd_ctl_event);
	}
      __end_lock:
	spin_unlock_irq(&ctl->read_lock);
      __end:
      	return result > 0 ? result : err;
}

static __poll_t snd_ctl_poll(struct file *file, poll_table * wait)
{
	__poll_t mask;
	struct snd_ctl_file *ctl;

	ctl = file->private_data;
	if (!ctl->subscribed)
		return 0;
	poll_wait(file, &ctl->change_sleep, wait);

	mask = 0;
	if (!list_empty(&ctl->events))
		mask |= EPOLLIN | EPOLLRDNORM;

	return mask;
}

/*
 * register the device-specific control-ioctls.
 * called from each device manager like pcm.c, hwdep.c, etc.
 */
static int _snd_ctl_register_ioctl(snd_kctl_ioctl_func_t fcn, struct list_head *lists)
{
	struct snd_kctl_ioctl *pn;

	pn = kzalloc(sizeof(struct snd_kctl_ioctl), GFP_KERNEL);
	if (pn == NULL)
		return -ENOMEM;
	pn->fioctl = fcn;
	down_write(&snd_ioctl_rwsem);
	list_add_tail(&pn->list, lists);
	up_write(&snd_ioctl_rwsem);
	return 0;
}

/**
 * snd_ctl_register_ioctl - register the device-specific control-ioctls
 * @fcn: ioctl callback function
 *
 * called from each device manager like pcm.c, hwdep.c, etc.
 *
 * Return: zero if successful, or a negative error code
 */
int snd_ctl_register_ioctl(snd_kctl_ioctl_func_t fcn)
{
	return _snd_ctl_register_ioctl(fcn, &snd_control_ioctls);
}
EXPORT_SYMBOL(snd_ctl_register_ioctl);

#ifdef CONFIG_COMPAT
/**
 * snd_ctl_register_ioctl_compat - register the device-specific 32bit compat
 * control-ioctls
 * @fcn: ioctl callback function
 *
 * Return: zero if successful, or a negative error code
 */
int snd_ctl_register_ioctl_compat(snd_kctl_ioctl_func_t fcn)
{
	return _snd_ctl_register_ioctl(fcn, &snd_control_compat_ioctls);
}
EXPORT_SYMBOL(snd_ctl_register_ioctl_compat);
#endif

/*
 * de-register the device-specific control-ioctls.
 */
static int _snd_ctl_unregister_ioctl(snd_kctl_ioctl_func_t fcn,
				     struct list_head *lists)
{
	struct snd_kctl_ioctl *p;

	if (snd_BUG_ON(!fcn))
		return -EINVAL;
	down_write(&snd_ioctl_rwsem);
	list_for_each_entry(p, lists, list) {
		if (p->fioctl == fcn) {
			list_del(&p->list);
			up_write(&snd_ioctl_rwsem);
			kfree(p);
			return 0;
		}
	}
	up_write(&snd_ioctl_rwsem);
	snd_BUG();
	return -EINVAL;
}

/**
 * snd_ctl_unregister_ioctl - de-register the device-specific control-ioctls
 * @fcn: ioctl callback function to unregister
 *
 * Return: zero if successful, or a negative error code
 */
int snd_ctl_unregister_ioctl(snd_kctl_ioctl_func_t fcn)
{
	return _snd_ctl_unregister_ioctl(fcn, &snd_control_ioctls);
}
EXPORT_SYMBOL(snd_ctl_unregister_ioctl);

#ifdef CONFIG_COMPAT
/**
 * snd_ctl_unregister_ioctl_compat - de-register the device-specific compat
 * 32bit control-ioctls
 * @fcn: ioctl callback function to unregister
 *
 * Return: zero if successful, or a negative error code
 */
int snd_ctl_unregister_ioctl_compat(snd_kctl_ioctl_func_t fcn)
{
	return _snd_ctl_unregister_ioctl(fcn, &snd_control_compat_ioctls);
}
EXPORT_SYMBOL(snd_ctl_unregister_ioctl_compat);
#endif

static int snd_ctl_fasync(int fd, struct file * file, int on)
{
	struct snd_ctl_file *ctl;

	ctl = file->private_data;
	return snd_fasync_helper(fd, file, on, &ctl->fasync);
}

/* return the preferred subdevice number if already assigned;
 * otherwise return -1
 */
int snd_ctl_get_preferred_subdevice(struct snd_card *card, int type)
{
	struct snd_ctl_file *kctl;
	int subdevice = -1;
	unsigned long flags;

	read_lock_irqsave(&card->ctl_files_rwlock, flags);
	list_for_each_entry(kctl, &card->ctl_files, list) {
		if (kctl->pid == task_pid(current)) {
			subdevice = kctl->preferred_subdevice[type];
			if (subdevice != -1)
				break;
		}
	}
	read_unlock_irqrestore(&card->ctl_files_rwlock, flags);
	return subdevice;
}
EXPORT_SYMBOL_GPL(snd_ctl_get_preferred_subdevice);

/*
 * ioctl32 compat
 */
#ifdef CONFIG_COMPAT
#include "control_compat.c"
#else
#define snd_ctl_ioctl_compat	NULL
#endif

/*
 * control layers (audio LED etc.)
 */

/**
 * snd_ctl_request_layer - request to use the layer
 * @module_name: Name of the kernel module (NULL == build-in)
 *
 * Return: zero if successful, or an error code when the module cannot be loaded
 */
int snd_ctl_request_layer(const char *module_name)
{
	struct snd_ctl_layer_ops *lops;

	if (module_name == NULL)
		return 0;
	down_read(&snd_ctl_layer_rwsem);
	for (lops = snd_ctl_layer; lops; lops = lops->next)
		if (strcmp(lops->module_name, module_name) == 0)
			break;
	up_read(&snd_ctl_layer_rwsem);
	if (lops)
		return 0;
	return request_module(module_name);
}
EXPORT_SYMBOL_GPL(snd_ctl_request_layer);

/**
 * snd_ctl_register_layer - register new control layer
 * @lops: operation structure
 *
 * The new layer can track all control elements and do additional
 * operations on top (like audio LED handling).
 */
void snd_ctl_register_layer(struct snd_ctl_layer_ops *lops)
{
	struct snd_card *card;
	int card_number;

	down_write(&snd_ctl_layer_rwsem);
	lops->next = snd_ctl_layer;
	snd_ctl_layer = lops;
	up_write(&snd_ctl_layer_rwsem);
	for (card_number = 0; card_number < SNDRV_CARDS; card_number++) {
		card = snd_card_ref(card_number);
		if (card) {
			down_read(&card->controls_rwsem);
			lops->lregister(card);
			up_read(&card->controls_rwsem);
			snd_card_unref(card);
		}
	}
}
EXPORT_SYMBOL_GPL(snd_ctl_register_layer);

/**
 * snd_ctl_disconnect_layer - disconnect control layer
 * @lops: operation structure
 *
 * It is expected that the information about tracked cards
 * is freed before this call (the disconnect callback is
 * not called here).
 */
void snd_ctl_disconnect_layer(struct snd_ctl_layer_ops *lops)
{
	struct snd_ctl_layer_ops *lops2, *prev_lops2;

	down_write(&snd_ctl_layer_rwsem);
	for (lops2 = snd_ctl_layer, prev_lops2 = NULL; lops2; lops2 = lops2->next) {
		if (lops2 == lops) {
			if (!prev_lops2)
				snd_ctl_layer = lops->next;
			else
				prev_lops2->next = lops->next;
			break;
		}
		prev_lops2 = lops2;
	}
	up_write(&snd_ctl_layer_rwsem);
}
EXPORT_SYMBOL_GPL(snd_ctl_disconnect_layer);

/*
 *  INIT PART
 */

static const struct file_operations snd_ctl_f_ops =
{
	.owner =	THIS_MODULE,
	.read =		snd_ctl_read,
	.open =		snd_ctl_open,
	.release =	snd_ctl_release,
	.llseek =	no_llseek,
	.poll =		snd_ctl_poll,
	.unlocked_ioctl =	snd_ctl_ioctl,
	.compat_ioctl =	snd_ctl_ioctl_compat,
	.fasync =	snd_ctl_fasync,
};

/*
 * registration of the control device
 */
static int snd_ctl_dev_register(struct snd_device *device)
{
	struct snd_card *card = device->device_data;
	struct snd_ctl_layer_ops *lops;
	int err;

	err = snd_register_device(SNDRV_DEVICE_TYPE_CONTROL, card, -1,
				  &snd_ctl_f_ops, card, &card->ctl_dev);
	if (err < 0)
		return err;
	down_read(&card->controls_rwsem);
	down_read(&snd_ctl_layer_rwsem);
	for (lops = snd_ctl_layer; lops; lops = lops->next)
		lops->lregister(card);
	up_read(&snd_ctl_layer_rwsem);
	up_read(&card->controls_rwsem);
	return 0;
}

/*
 * disconnection of the control device
 */
static int snd_ctl_dev_disconnect(struct snd_device *device)
{
	struct snd_card *card = device->device_data;
	struct snd_ctl_file *ctl;
	struct snd_ctl_layer_ops *lops;
	unsigned long flags;

	read_lock_irqsave(&card->ctl_files_rwlock, flags);
	list_for_each_entry(ctl, &card->ctl_files, list) {
		wake_up(&ctl->change_sleep);
		snd_kill_fasync(ctl->fasync, SIGIO, POLL_ERR);
	}
	read_unlock_irqrestore(&card->ctl_files_rwlock, flags);

	down_read(&card->controls_rwsem);
	down_read(&snd_ctl_layer_rwsem);
	for (lops = snd_ctl_layer; lops; lops = lops->next)
		lops->ldisconnect(card);
	up_read(&snd_ctl_layer_rwsem);
	up_read(&card->controls_rwsem);

	return snd_unregister_device(&card->ctl_dev);
}

/*
 * free all controls
 */
static int snd_ctl_dev_free(struct snd_device *device)
{
	struct snd_card *card = device->device_data;
	struct snd_kcontrol *control;

	down_write(&card->controls_rwsem);
	while (!list_empty(&card->controls)) {
		control = snd_kcontrol(card->controls.next);
		__snd_ctl_remove(card, control, false);
	}

#ifdef CONFIG_SND_CTL_FAST_LOOKUP
	xa_destroy(&card->ctl_numids);
	xa_destroy(&card->ctl_hash);
#endif
	up_write(&card->controls_rwsem);
	put_device(&card->ctl_dev);
	return 0;
}

/*
 * create control core:
 * called from init.c
 */
int snd_ctl_create(struct snd_card *card)
{
	static const struct snd_device_ops ops = {
		.dev_free = snd_ctl_dev_free,
		.dev_register =	snd_ctl_dev_register,
		.dev_disconnect = snd_ctl_dev_disconnect,
	};
	int err;

	if (snd_BUG_ON(!card))
		return -ENXIO;
	if (snd_BUG_ON(card->number < 0 || card->number >= SNDRV_CARDS))
		return -ENXIO;

	snd_device_initialize(&card->ctl_dev, card);
	dev_set_name(&card->ctl_dev, "controlC%d", card->number);

	err = snd_device_new(card, SNDRV_DEV_CONTROL, card, &ops);
	if (err < 0)
		put_device(&card->ctl_dev);
	return err;
}

/*
 * Frequently used control callbacks/helpers
 */

/**
 * snd_ctl_boolean_mono_info - Helper function for a standard boolean info
 * callback with a mono channel
 * @kcontrol: the kcontrol instance
 * @uinfo: info to store
 *
 * This is a function that can be used as info callback for a standard
 * boolean control with a single mono channel.
 *
 * Return: Zero (always successful)
 */
int snd_ctl_boolean_mono_info(struct snd_kcontrol *kcontrol,
			      struct snd_ctl_elem_info *uinfo)
{
	uinfo->type = SNDRV_CTL_ELEM_TYPE_BOOLEAN;
	uinfo->count = 1;
	uinfo->value.integer.min = 0;
	uinfo->value.integer.max = 1;
	return 0;
}
EXPORT_SYMBOL(snd_ctl_boolean_mono_info);

/**
 * snd_ctl_boolean_stereo_info - Helper function for a standard boolean info
 * callback with stereo two channels
 * @kcontrol: the kcontrol instance
 * @uinfo: info to store
 *
 * This is a function that can be used as info callback for a standard
 * boolean control with stereo two channels.
 *
 * Return: Zero (always successful)
 */
int snd_ctl_boolean_stereo_info(struct snd_kcontrol *kcontrol,
				struct snd_ctl_elem_info *uinfo)
{
	uinfo->type = SNDRV_CTL_ELEM_TYPE_BOOLEAN;
	uinfo->count = 2;
	uinfo->value.integer.min = 0;
	uinfo->value.integer.max = 1;
	return 0;
}
EXPORT_SYMBOL(snd_ctl_boolean_stereo_info);

/**
 * snd_ctl_enum_info - fills the info structure for an enumerated control
 * @info: the structure to be filled
 * @channels: the number of the control's channels; often one
 * @items: the number of control values; also the size of @names
 * @names: an array containing the names of all control values
 *
 * Sets all required fields in @info to their appropriate values.
 * If the control's accessibility is not the default (readable and writable),
 * the caller has to fill @info->access.
 *
 * Return: Zero (always successful)
 */
int snd_ctl_enum_info(struct snd_ctl_elem_info *info, unsigned int channels,
		      unsigned int items, const char *const names[])
{
	info->type = SNDRV_CTL_ELEM_TYPE_ENUMERATED;
	info->count = channels;
	info->value.enumerated.items = items;
	if (!items)
		return 0;
	if (info->value.enumerated.item >= items)
		info->value.enumerated.item = items - 1;
	WARN(strlen(names[info->value.enumerated.item]) >= sizeof(info->value.enumerated.name),
	     "ALSA: too long item name '%s'\n",
	     names[info->value.enumerated.item]);
	strscpy(info->value.enumerated.name,
		names[info->value.enumerated.item],
		sizeof(info->value.enumerated.name));
	return 0;
}
EXPORT_SYMBOL(snd_ctl_enum_info);<|MERGE_RESOLUTION|>--- conflicted
+++ resolved
@@ -385,24 +385,14 @@
 #define MULTIPLIER	37
 static unsigned long get_ctl_id_hash(const struct snd_ctl_elem_id *id)
 {
-<<<<<<< HEAD
-	unsigned long h;
-	const unsigned char *p;
-=======
 	int i;
 	unsigned long h;
->>>>>>> 9fecab24
 
 	h = id->iface;
 	h = MULTIPLIER * h + id->device;
 	h = MULTIPLIER * h + id->subdevice;
-<<<<<<< HEAD
-	for (p = id->name; *p; p++)
-		h = MULTIPLIER * h + *p;
-=======
 	for (i = 0; i < SNDRV_CTL_ELEM_ID_NAME_MAXLEN && id->name[i]; i++)
 		h = MULTIPLIER * h + id->name[i];
->>>>>>> 9fecab24
 	h = MULTIPLIER * h + id->index;
 	h &= LONG_MAX;
 	return h;

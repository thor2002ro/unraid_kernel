--- conflicted
+++ resolved
@@ -16,9 +16,6 @@
 	char name[HDA_MAX_NAME_SIZE];
 	struct hda_codec *codec;
 	void (*playback_hook)(struct device *dev, int action);
-<<<<<<< HEAD
-=======
 	int (*suspend_hook)(struct device *dev);
 	int (*resume_hook)(struct device *dev);
->>>>>>> 66283a8f
 };
--- conflicted
+++ resolved
@@ -313,12 +313,6 @@
 {
 	struct dma_buf_map *map = &buffer->map;
 	int ret;
-<<<<<<< HEAD
-
-	if (dma_buf_map_is_set(map))
-		goto out;
-=======
->>>>>>> 8a8109f3
 
 	/*
 	 * FIXME: The dependency on GEM here isn't required, we could
@@ -332,10 +326,6 @@
 	if (ret)
 		return ret;
 
-<<<<<<< HEAD
-out:
-=======
->>>>>>> 8a8109f3
 	*map_copy = *map;
 
 	return 0;

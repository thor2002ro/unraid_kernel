--- conflicted
+++ resolved
@@ -802,15 +802,12 @@
 		st->color_format = BIT(__ffs(avail_formats));
 	}
 
-<<<<<<< HEAD
-=======
 	if (kcrtc_st->base.color_mgmt_changed) {
 		drm_lut_to_fgamma_coeffs(kcrtc_st->base.gamma_lut,
 					 st->fgamma_coeffs);
 		drm_ctm_to_coeffs(kcrtc_st->base.ctm, st->ctm_coeffs);
 	}
 
->>>>>>> d4e6a62d
 	komeda_component_add_input(&st->base, &dflow->input, 0);
 	komeda_component_set_output(&dflow->input, &improc->base, 0);
 

--- conflicted
+++ resolved
@@ -1,11 +1,7 @@
 # SPDX-License-Identifier: GPL-2.0-only
 test-drm_modeset-y := test-drm_modeset_common.o test-drm_plane_helper.o \
                       test-drm_format.o test-drm_framebuffer.o \
-<<<<<<< HEAD
-		      test-drm_damage_helper.o test-drm_dp_mst_helper.o
-=======
 		      test-drm_damage_helper.o test-drm_dp_mst_helper.o \
 		      test-drm_rect.o
->>>>>>> d4e6a62d
 
 obj-$(CONFIG_DRM_DEBUG_SELFTEST) += test-drm_mm.o test-drm_modeset.o test-drm_cmdline_parser.o
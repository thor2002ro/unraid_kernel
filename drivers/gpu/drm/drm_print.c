--- conflicted
+++ resolved
@@ -37,19 +37,11 @@
 #include <drm/drm_print.h>
 
 /*
-<<<<<<< HEAD
- * drm_debug: Enable debug output.
- * Bitmask of DRM_UT_x. See include/drm/drm_print.h for details.
- */
-unsigned int drm_debug;
-EXPORT_SYMBOL(drm_debug);
-=======
  * __drm_debug: Enable debug output.
  * Bitmask of DRM_UT_x. See include/drm/drm_print.h for details.
  */
 unsigned int __drm_debug;
 EXPORT_SYMBOL(__drm_debug);
->>>>>>> d4e6a62d
 
 MODULE_PARM_DESC(debug, "Enable debug output, where each bit enables a debug category.\n"
 "\t\tBit 0 (0x01)  will enable CORE messages (drm core code)\n"
@@ -60,11 +52,7 @@
 "\t\tBit 5 (0x20)  will enable VBL messages (vblank code)\n"
 "\t\tBit 7 (0x80)  will enable LEASE messages (leasing code)\n"
 "\t\tBit 8 (0x100) will enable DP messages (displayport code)");
-<<<<<<< HEAD
-module_param_named(debug, drm_debug, int, 0600);
-=======
 module_param_named(debug, __drm_debug, int, 0600);
->>>>>>> d4e6a62d
 
 void __drm_puts_coredump(struct drm_printer *p, const char *str)
 {

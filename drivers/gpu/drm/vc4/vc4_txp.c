// SPDX-License-Identifier: GPL-2.0
/*
 * Copyright © 2018 Broadcom
 *
 * Authors:
 *	Eric Anholt <eric@anholt.net>
 *	Boris Brezillon <boris.brezillon@bootlin.com>
 */

#include <linux/clk.h>
#include <linux/component.h>
#include <linux/of_graph.h>
#include <linux/of_platform.h>
#include <linux/pm_runtime.h>

#include <drm/drm_atomic.h>
#include <drm/drm_atomic_helper.h>
#include <drm/drm_drv.h>
#include <drm/drm_edid.h>
#include <drm/drm_fb_dma_helper.h>
#include <drm/drm_fourcc.h>
#include <drm/drm_framebuffer.h>
#include <drm/drm_panel.h>
#include <drm/drm_probe_helper.h>
#include <drm/drm_vblank.h>
#include <drm/drm_writeback.h>

#include "vc4_drv.h"
#include "vc4_regs.h"

/* Base address of the output.  Raster formats must be 4-byte aligned,
 * T and LT must be 16-byte aligned or maybe utile-aligned (docs are
 * inconsistent, but probably utile).
 */
#define TXP_DST_PTR		0x00

/* Pitch in bytes for raster images, 16-byte aligned.  For tiled, it's
 * the width in tiles.
 */
#define TXP_DST_PITCH		0x04
/* For T-tiled imgaes, DST_PITCH should be the number of tiles wide,
 * shifted up.
 */
# define TXP_T_TILE_WIDTH_SHIFT		7
/* For LT-tiled images, DST_PITCH should be the number of utiles wide,
 * shifted up.
 */
# define TXP_LT_TILE_WIDTH_SHIFT	4

/* Pre-rotation width/height of the image.  Must match HVS config.
 *
 * If TFORMAT and 32-bit, limit is 1920 for 32-bit and 3840 to 16-bit
 * and width/height must be tile or utile-aligned as appropriate.  If
 * transposing (rotating), width is limited to 1920.
 *
 * Height is limited to various numbers between 4088 and 4095.  I'd
 * just use 4088 to be safe.
 */
#define TXP_DIM			0x08
# define TXP_HEIGHT_SHIFT		16
# define TXP_HEIGHT_MASK		GENMASK(31, 16)
# define TXP_WIDTH_SHIFT		0
# define TXP_WIDTH_MASK			GENMASK(15, 0)

#define TXP_DST_CTRL		0x0c
/* These bits are set to 0x54 */
#define TXP_PILOT_SHIFT			24
#define TXP_PILOT_MASK			GENMASK(31, 24)
/* Bits 22-23 are set to 0x01 */
#define TXP_VERSION_SHIFT		22
#define TXP_VERSION_MASK		GENMASK(23, 22)

/* Powers down the internal memory. */
# define TXP_POWERDOWN			BIT(21)

/* Enables storing the alpha component in 8888/4444, instead of
 * filling with ~ALPHA_INVERT.
 */
# define TXP_ALPHA_ENABLE		BIT(20)

/* 4 bits, each enables stores for a channel in each set of 4 bytes.
 * Set to 0xf for normal operation.
 */
# define TXP_BYTE_ENABLE_SHIFT		16
# define TXP_BYTE_ENABLE_MASK		GENMASK(19, 16)

/* Debug: Generate VSTART again at EOF. */
# define TXP_VSTART_AT_EOF		BIT(15)

/* Debug: Terminate the current frame immediately.  Stops AXI
 * writes.
 */
# define TXP_ABORT			BIT(14)

# define TXP_DITHER			BIT(13)

/* Inverts alpha if TXP_ALPHA_ENABLE, chooses fill value for
 * !TXP_ALPHA_ENABLE.
 */
# define TXP_ALPHA_INVERT		BIT(12)

/* Note: I've listed the channels here in high bit (in byte 3/2/1) to
 * low bit (in byte 0) order.
 */
# define TXP_FORMAT_SHIFT		8
# define TXP_FORMAT_MASK		GENMASK(11, 8)
# define TXP_FORMAT_ABGR4444		0
# define TXP_FORMAT_ARGB4444		1
# define TXP_FORMAT_BGRA4444		2
# define TXP_FORMAT_RGBA4444		3
# define TXP_FORMAT_BGR565		6
# define TXP_FORMAT_RGB565		7
/* 888s are non-rotated, raster-only */
# define TXP_FORMAT_BGR888		8
# define TXP_FORMAT_RGB888		9
# define TXP_FORMAT_ABGR8888		12
# define TXP_FORMAT_ARGB8888		13
# define TXP_FORMAT_BGRA8888		14
# define TXP_FORMAT_RGBA8888		15

/* If TFORMAT is set, generates LT instead of T format. */
# define TXP_LINEAR_UTILE		BIT(7)

/* Rotate output by 90 degrees. */
# define TXP_TRANSPOSE			BIT(6)

/* Generate a tiled format for V3D. */
# define TXP_TFORMAT			BIT(5)

/* Generates some undefined test mode output. */
# define TXP_TEST_MODE			BIT(4)

/* Request odd field from HVS. */
# define TXP_FIELD			BIT(3)

/* Raise interrupt when idle. */
# define TXP_EI				BIT(2)

/* Set when generating a frame, clears when idle. */
# define TXP_BUSY			BIT(1)

/* Starts a frame.  Self-clearing. */
# define TXP_GO				BIT(0)

/* Number of lines received and committed to memory. */
#define TXP_PROGRESS		0x10

#define TXP_READ(offset) readl(txp->regs + (offset))
#define TXP_WRITE(offset, val) writel(val, txp->regs + (offset))

struct vc4_txp {
	struct vc4_crtc	base;

	struct platform_device *pdev;

	struct drm_writeback_connector connector;

	void __iomem *regs;
};

static inline struct vc4_txp *encoder_to_vc4_txp(struct drm_encoder *encoder)
{
	return container_of(encoder, struct vc4_txp, connector.encoder);
}

static inline struct vc4_txp *connector_to_vc4_txp(struct drm_connector *conn)
{
	return container_of(conn, struct vc4_txp, connector.base);
}

static const struct debugfs_reg32 txp_regs[] = {
	VC4_REG32(TXP_DST_PTR),
	VC4_REG32(TXP_DST_PITCH),
	VC4_REG32(TXP_DIM),
	VC4_REG32(TXP_DST_CTRL),
	VC4_REG32(TXP_PROGRESS),
};

static int vc4_txp_connector_get_modes(struct drm_connector *connector)
{
	struct drm_device *dev = connector->dev;

	return drm_add_modes_noedid(connector, dev->mode_config.max_width,
				    dev->mode_config.max_height);
}

static enum drm_mode_status
vc4_txp_connector_mode_valid(struct drm_connector *connector,
			     struct drm_display_mode *mode)
{
	struct drm_device *dev = connector->dev;
	struct drm_mode_config *mode_config = &dev->mode_config;
	int w = mode->hdisplay, h = mode->vdisplay;

	if (w < mode_config->min_width || w > mode_config->max_width)
		return MODE_BAD_HVALUE;

	if (h < mode_config->min_height || h > mode_config->max_height)
		return MODE_BAD_VVALUE;

	return MODE_OK;
}

static const u32 drm_fmts[] = {
	DRM_FORMAT_RGB888,
	DRM_FORMAT_BGR888,
	DRM_FORMAT_XRGB8888,
	DRM_FORMAT_XBGR8888,
	DRM_FORMAT_ARGB8888,
	DRM_FORMAT_ABGR8888,
	DRM_FORMAT_RGBX8888,
	DRM_FORMAT_BGRX8888,
	DRM_FORMAT_RGBA8888,
	DRM_FORMAT_BGRA8888,
};

static const u32 txp_fmts[] = {
	TXP_FORMAT_RGB888,
	TXP_FORMAT_BGR888,
	TXP_FORMAT_ARGB8888,
	TXP_FORMAT_ABGR8888,
	TXP_FORMAT_ARGB8888,
	TXP_FORMAT_ABGR8888,
	TXP_FORMAT_RGBA8888,
	TXP_FORMAT_BGRA8888,
	TXP_FORMAT_RGBA8888,
	TXP_FORMAT_BGRA8888,
};

static void vc4_txp_armed(struct drm_crtc_state *state)
{
	struct vc4_crtc_state *vc4_state = to_vc4_crtc_state(state);

	vc4_state->txp_armed = true;
}

static int vc4_txp_connector_atomic_check(struct drm_connector *conn,
					  struct drm_atomic_state *state)
{
	struct drm_connector_state *conn_state;
	struct drm_crtc_state *crtc_state;
	struct drm_framebuffer *fb;
	int i;

	conn_state = drm_atomic_get_new_connector_state(state, conn);
	if (!conn_state->writeback_job)
		return 0;

	crtc_state = drm_atomic_get_new_crtc_state(state, conn_state->crtc);

	fb = conn_state->writeback_job->fb;
	if (fb->width != crtc_state->mode.hdisplay ||
	    fb->height != crtc_state->mode.vdisplay) {
		DRM_DEBUG_KMS("Invalid framebuffer size %ux%u\n",
			      fb->width, fb->height);
		return -EINVAL;
	}

	for (i = 0; i < ARRAY_SIZE(drm_fmts); i++) {
		if (fb->format->format == drm_fmts[i])
			break;
	}

	if (i == ARRAY_SIZE(drm_fmts))
		return -EINVAL;

	/* Pitch must be aligned on 16 bytes. */
	if (fb->pitches[0] & GENMASK(3, 0))
		return -EINVAL;

	vc4_txp_armed(crtc_state);

	return 0;
}

static void vc4_txp_connector_atomic_commit(struct drm_connector *conn,
					struct drm_atomic_state *state)
{
	struct drm_device *drm = conn->dev;
	struct drm_connector_state *conn_state = drm_atomic_get_new_connector_state(state,
										    conn);
	struct vc4_txp *txp = connector_to_vc4_txp(conn);
	struct drm_gem_dma_object *gem;
	struct drm_display_mode *mode;
	struct drm_framebuffer *fb;
	u32 ctrl;
	int idx;
	int i;

	if (WARN_ON(!conn_state->writeback_job))
		return;

	mode = &conn_state->crtc->state->adjusted_mode;
	fb = conn_state->writeback_job->fb;

	for (i = 0; i < ARRAY_SIZE(drm_fmts); i++) {
		if (fb->format->format == drm_fmts[i])
			break;
	}

	if (WARN_ON(i == ARRAY_SIZE(drm_fmts)))
		return;

	ctrl = TXP_GO | TXP_EI |
	       VC4_SET_FIELD(0xf, TXP_BYTE_ENABLE) |
	       VC4_SET_FIELD(txp_fmts[i], TXP_FORMAT);

	if (fb->format->has_alpha)
		ctrl |= TXP_ALPHA_ENABLE;
	else
		/*
		 * If TXP_ALPHA_ENABLE isn't set and TXP_ALPHA_INVERT is, the
		 * hardware will force the output padding to be 0xff.
		 */
		ctrl |= TXP_ALPHA_INVERT;
<<<<<<< HEAD
=======

	if (!drm_dev_enter(drm, &idx))
		return;
>>>>>>> 66283a8f

	gem = drm_fb_dma_get_gem_obj(fb, 0);
	TXP_WRITE(TXP_DST_PTR, gem->dma_addr + fb->offsets[0]);
	TXP_WRITE(TXP_DST_PITCH, fb->pitches[0]);
	TXP_WRITE(TXP_DIM,
		  VC4_SET_FIELD(mode->hdisplay, TXP_WIDTH) |
		  VC4_SET_FIELD(mode->vdisplay, TXP_HEIGHT));

	TXP_WRITE(TXP_DST_CTRL, ctrl);

	drm_writeback_queue_job(&txp->connector, conn_state);

	drm_dev_exit(idx);
}

static const struct drm_connector_helper_funcs vc4_txp_connector_helper_funcs = {
	.get_modes = vc4_txp_connector_get_modes,
	.mode_valid = vc4_txp_connector_mode_valid,
	.atomic_check = vc4_txp_connector_atomic_check,
	.atomic_commit = vc4_txp_connector_atomic_commit,
};

static enum drm_connector_status
vc4_txp_connector_detect(struct drm_connector *connector, bool force)
{
	return connector_status_connected;
}

static const struct drm_connector_funcs vc4_txp_connector_funcs = {
	.detect = vc4_txp_connector_detect,
	.fill_modes = drm_helper_probe_single_connector_modes,
	.destroy = drm_connector_cleanup,
	.reset = drm_atomic_helper_connector_reset,
	.atomic_duplicate_state = drm_atomic_helper_connector_duplicate_state,
	.atomic_destroy_state = drm_atomic_helper_connector_destroy_state,
};

static void vc4_txp_encoder_disable(struct drm_encoder *encoder)
{
	struct drm_device *drm = encoder->dev;
	struct vc4_txp *txp = encoder_to_vc4_txp(encoder);
	int idx;

	if (!drm_dev_enter(drm, &idx))
		return;

	if (TXP_READ(TXP_DST_CTRL) & TXP_BUSY) {
		unsigned long timeout = jiffies + msecs_to_jiffies(1000);

		TXP_WRITE(TXP_DST_CTRL, TXP_ABORT);

		while (TXP_READ(TXP_DST_CTRL) & TXP_BUSY &&
		       time_before(jiffies, timeout))
			;

		WARN_ON(TXP_READ(TXP_DST_CTRL) & TXP_BUSY);
	}

	TXP_WRITE(TXP_DST_CTRL, TXP_POWERDOWN);

	drm_dev_exit(idx);
}

static const struct drm_encoder_helper_funcs vc4_txp_encoder_helper_funcs = {
	.disable = vc4_txp_encoder_disable,
};

static int vc4_txp_enable_vblank(struct drm_crtc *crtc)
{
	return 0;
}

static void vc4_txp_disable_vblank(struct drm_crtc *crtc) {}

static const struct drm_crtc_funcs vc4_txp_crtc_funcs = {
	.set_config		= drm_atomic_helper_set_config,
	.page_flip		= vc4_page_flip,
	.reset			= vc4_crtc_reset,
	.atomic_duplicate_state	= vc4_crtc_duplicate_state,
	.atomic_destroy_state	= vc4_crtc_destroy_state,
	.enable_vblank		= vc4_txp_enable_vblank,
	.disable_vblank		= vc4_txp_disable_vblank,
	.late_register		= vc4_crtc_late_register,
};

static int vc4_txp_atomic_check(struct drm_crtc *crtc,
				struct drm_atomic_state *state)
{
	struct drm_crtc_state *crtc_state = drm_atomic_get_new_crtc_state(state,
									  crtc);
	int ret;

	ret = vc4_hvs_atomic_check(crtc, state);
	if (ret)
		return ret;

	crtc_state->no_vblank = true;

	return 0;
}

static void vc4_txp_atomic_enable(struct drm_crtc *crtc,
				  struct drm_atomic_state *state)
{
	drm_crtc_vblank_on(crtc);
	vc4_hvs_atomic_enable(crtc, state);
}

static void vc4_txp_atomic_disable(struct drm_crtc *crtc,
				   struct drm_atomic_state *state)
{
	struct drm_device *dev = crtc->dev;

	/* Disable vblank irq handling before crtc is disabled. */
	drm_crtc_vblank_off(crtc);

	vc4_hvs_atomic_disable(crtc, state);

	/*
	 * Make sure we issue a vblank event after disabling the CRTC if
	 * someone was waiting it.
	 */
	if (crtc->state->event) {
		unsigned long flags;

		spin_lock_irqsave(&dev->event_lock, flags);
		drm_crtc_send_vblank_event(crtc, crtc->state->event);
		crtc->state->event = NULL;
		spin_unlock_irqrestore(&dev->event_lock, flags);
	}
}

static const struct drm_crtc_helper_funcs vc4_txp_crtc_helper_funcs = {
	.atomic_check	= vc4_txp_atomic_check,
	.atomic_begin	= vc4_hvs_atomic_begin,
	.atomic_flush	= vc4_hvs_atomic_flush,
	.atomic_enable	= vc4_txp_atomic_enable,
	.atomic_disable	= vc4_txp_atomic_disable,
};

static irqreturn_t vc4_txp_interrupt(int irq, void *data)
{
	struct vc4_txp *txp = data;
	struct vc4_crtc *vc4_crtc = &txp->base;

	/*
	 * We don't need to protect the register access using
	 * drm_dev_enter() there because the interrupt handler lifetime
	 * is tied to the device itself, and not to the DRM device.
	 *
	 * So when the device will be gone, one of the first thing we
	 * will be doing will be to unregister the interrupt handler,
	 * and then unregister the DRM device. drm_dev_enter() would
	 * thus always succeed if we are here.
	 */
	TXP_WRITE(TXP_DST_CTRL, TXP_READ(TXP_DST_CTRL) & ~TXP_EI);
	vc4_crtc_handle_vblank(vc4_crtc);
	drm_writeback_signal_completion(&txp->connector, 0);

	return IRQ_HANDLED;
}

static const struct vc4_crtc_data vc4_txp_crtc_data = {
	.debugfs_name = "txp_regs",
	.hvs_available_channels = BIT(2),
	.hvs_output = 2,
};

static int vc4_txp_bind(struct device *dev, struct device *master, void *data)
{
	struct platform_device *pdev = to_platform_device(dev);
	struct drm_device *drm = dev_get_drvdata(master);
	struct vc4_crtc *vc4_crtc;
	struct vc4_txp *txp;
	struct drm_crtc *crtc;
	struct drm_encoder *encoder;
	int ret, irq;

	irq = platform_get_irq(pdev, 0);
	if (irq < 0)
		return irq;

	txp = drmm_kzalloc(drm, sizeof(*txp), GFP_KERNEL);
	if (!txp)
		return -ENOMEM;
	vc4_crtc = &txp->base;
	crtc = &vc4_crtc->base;

	vc4_crtc->pdev = pdev;
	vc4_crtc->data = &vc4_txp_crtc_data;
	vc4_crtc->feeds_txp = true;

	txp->pdev = pdev;

	txp->regs = vc4_ioremap_regs(pdev, 0);
	if (IS_ERR(txp->regs))
		return PTR_ERR(txp->regs);
	vc4_crtc->regset.base = txp->regs;
	vc4_crtc->regset.regs = txp_regs;
	vc4_crtc->regset.nregs = ARRAY_SIZE(txp_regs);

	drm_connector_helper_add(&txp->connector.base,
				 &vc4_txp_connector_helper_funcs);
	ret = drm_writeback_connector_init(drm, &txp->connector,
					   &vc4_txp_connector_funcs,
					   &vc4_txp_encoder_helper_funcs,
					   drm_fmts, ARRAY_SIZE(drm_fmts),
					   0);
	if (ret)
		return ret;

	ret = vc4_crtc_init(drm, vc4_crtc,
			    &vc4_txp_crtc_funcs, &vc4_txp_crtc_helper_funcs);
	if (ret)
		return ret;

	encoder = &txp->connector.encoder;
	encoder->possible_crtcs = drm_crtc_mask(crtc);

	ret = devm_request_irq(dev, irq, vc4_txp_interrupt, 0,
			       dev_name(dev), txp);
	if (ret)
		return ret;

	dev_set_drvdata(dev, txp);

	return 0;
}

static void vc4_txp_unbind(struct device *dev, struct device *master,
			   void *data)
{
	struct vc4_txp *txp = dev_get_drvdata(dev);

	drm_connector_cleanup(&txp->connector.base);
}

static const struct component_ops vc4_txp_ops = {
	.bind   = vc4_txp_bind,
	.unbind = vc4_txp_unbind,
};

static int vc4_txp_probe(struct platform_device *pdev)
{
	return component_add(&pdev->dev, &vc4_txp_ops);
}

static int vc4_txp_remove(struct platform_device *pdev)
{
	component_del(&pdev->dev, &vc4_txp_ops);
	return 0;
}

static const struct of_device_id vc4_txp_dt_match[] = {
	{ .compatible = "brcm,bcm2835-txp" },
	{ /* sentinel */ },
};

struct platform_driver vc4_txp_driver = {
	.probe = vc4_txp_probe,
	.remove = vc4_txp_remove,
	.driver = {
		.name = "vc4_txp",
		.of_match_table = vc4_txp_dt_match,
	},
};<|MERGE_RESOLUTION|>--- conflicted
+++ resolved
@@ -313,12 +313,9 @@
 		 * hardware will force the output padding to be 0xff.
 		 */
 		ctrl |= TXP_ALPHA_INVERT;
-<<<<<<< HEAD
-=======
 
 	if (!drm_dev_enter(drm, &idx))
 		return;
->>>>>>> 66283a8f
 
 	gem = drm_fb_dma_get_gem_obj(fb, 0);
 	TXP_WRITE(TXP_DST_PTR, gem->dma_addr + fb->offsets[0]);

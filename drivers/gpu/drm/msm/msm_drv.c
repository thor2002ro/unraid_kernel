/*
 * Copyright (c) 2016-2018, The Linux Foundation. All rights reserved.
 * Copyright (C) 2013 Red Hat
 * Author: Rob Clark <robdclark@gmail.com>
 *
 * This program is free software; you can redistribute it and/or modify it
 * under the terms of the GNU General Public License version 2 as published by
 * the Free Software Foundation.
 *
 * This program is distributed in the hope that it will be useful, but WITHOUT
 * ANY WARRANTY; without even the implied warranty of MERCHANTABILITY or
 * FITNESS FOR A PARTICULAR PURPOSE.  See the GNU General Public License for
 * more details.
 *
 * You should have received a copy of the GNU General Public License along with
 * this program.  If not, see <http://www.gnu.org/licenses/>.
 */

#include <linux/kthread.h>
#include <uapi/linux/sched/types.h>
#include <drm/drm_of.h>

#include "msm_drv.h"
#include "msm_debugfs.h"
#include "msm_fence.h"
#include "msm_gem.h"
#include "msm_gpu.h"
#include "msm_kms.h"
#include "adreno/adreno_gpu.h"


/*
 * MSM driver version:
 * - 1.0.0 - initial interface
 * - 1.1.0 - adds madvise, and support for submits with > 4 cmd buffers
 * - 1.2.0 - adds explicit fence support for submit ioctl
 * - 1.3.0 - adds GMEM_BASE + NR_RINGS params, SUBMITQUEUE_NEW +
 *           SUBMITQUEUE_CLOSE ioctls, and MSM_INFO_IOVA flag for
 *           MSM_GEM_INFO ioctl.
 * - 1.4.0 - softpin, MSM_RELOC_BO_DUMP, and GEM_INFO support to set/get
 *           GEM object's debug name
 */
#define MSM_VERSION_MAJOR	1
#define MSM_VERSION_MINOR	4
#define MSM_VERSION_PATCHLEVEL	0

static const struct drm_mode_config_funcs mode_config_funcs = {
	.fb_create = msm_framebuffer_create,
	.output_poll_changed = drm_fb_helper_output_poll_changed,
	.atomic_check = drm_atomic_helper_check,
	.atomic_commit = drm_atomic_helper_commit,
};

static const struct drm_mode_config_helper_funcs mode_config_helper_funcs = {
	.atomic_commit_tail = msm_atomic_commit_tail,
};

#ifdef CONFIG_DRM_MSM_REGISTER_LOGGING
static bool reglog = false;
MODULE_PARM_DESC(reglog, "Enable register read/write logging");
module_param(reglog, bool, 0600);
#else
#define reglog 0
#endif

#ifdef CONFIG_DRM_FBDEV_EMULATION
static bool fbdev = true;
MODULE_PARM_DESC(fbdev, "Enable fbdev compat layer");
module_param(fbdev, bool, 0600);
#endif

static char *vram = "16m";
MODULE_PARM_DESC(vram, "Configure VRAM size (for devices without IOMMU/GPUMMU)");
module_param(vram, charp, 0);

bool dumpstate = false;
MODULE_PARM_DESC(dumpstate, "Dump KMS state on errors");
module_param(dumpstate, bool, 0600);

static bool modeset = true;
MODULE_PARM_DESC(modeset, "Use kernel modesetting [KMS] (1=on (default), 0=disable)");
module_param(modeset, bool, 0600);

/*
 * Util/helpers:
 */

int msm_clk_bulk_get(struct device *dev, struct clk_bulk_data **bulk)
{
	struct property *prop;
	const char *name;
	struct clk_bulk_data *local;
	int i = 0, ret, count;

	count = of_property_count_strings(dev->of_node, "clock-names");
	if (count < 1)
		return 0;

	local = devm_kcalloc(dev, sizeof(struct clk_bulk_data *),
		count, GFP_KERNEL);
	if (!local)
		return -ENOMEM;

	of_property_for_each_string(dev->of_node, "clock-names", prop, name) {
		local[i].id = devm_kstrdup(dev, name, GFP_KERNEL);
		if (!local[i].id) {
			devm_kfree(dev, local);
			return -ENOMEM;
		}

		i++;
	}

	ret = devm_clk_bulk_get(dev, count, local);

	if (ret) {
		for (i = 0; i < count; i++)
			devm_kfree(dev, (void *) local[i].id);
		devm_kfree(dev, local);

		return ret;
	}

	*bulk = local;
	return count;
}

struct clk *msm_clk_bulk_get_clock(struct clk_bulk_data *bulk, int count,
		const char *name)
{
	int i;
	char n[32];

	snprintf(n, sizeof(n), "%s_clk", name);

	for (i = 0; bulk && i < count; i++) {
		if (!strcmp(bulk[i].id, name) || !strcmp(bulk[i].id, n))
			return bulk[i].clk;
	}


	return NULL;
}

struct clk *msm_clk_get(struct platform_device *pdev, const char *name)
{
	struct clk *clk;
	char name2[32];

	clk = devm_clk_get(&pdev->dev, name);
	if (!IS_ERR(clk) || PTR_ERR(clk) == -EPROBE_DEFER)
		return clk;

	snprintf(name2, sizeof(name2), "%s_clk", name);

	clk = devm_clk_get(&pdev->dev, name2);
	if (!IS_ERR(clk))
		dev_warn(&pdev->dev, "Using legacy clk name binding.  Use "
				"\"%s\" instead of \"%s\"\n", name, name2);

	return clk;
}

void __iomem *msm_ioremap(struct platform_device *pdev, const char *name,
		const char *dbgname)
{
	struct resource *res;
	unsigned long size;
	void __iomem *ptr;

	if (name)
		res = platform_get_resource_byname(pdev, IORESOURCE_MEM, name);
	else
		res = platform_get_resource(pdev, IORESOURCE_MEM, 0);

	if (!res) {
		DRM_DEV_ERROR(&pdev->dev, "failed to get memory resource: %s\n", name);
		return ERR_PTR(-EINVAL);
	}

	size = resource_size(res);

	ptr = devm_ioremap_nocache(&pdev->dev, res->start, size);
	if (!ptr) {
		DRM_DEV_ERROR(&pdev->dev, "failed to ioremap: %s\n", name);
		return ERR_PTR(-ENOMEM);
	}

	if (reglog)
		printk(KERN_DEBUG "IO:region %s %p %08lx\n", dbgname, ptr, size);

	return ptr;
}

void msm_writel(u32 data, void __iomem *addr)
{
	if (reglog)
		printk(KERN_DEBUG "IO:W %p %08x\n", addr, data);
	writel(data, addr);
}

u32 msm_readl(const void __iomem *addr)
{
	u32 val = readl(addr);
	if (reglog)
		pr_err("IO:R %p %08x\n", addr, val);
	return val;
}

struct vblank_event {
	struct list_head node;
	int crtc_id;
	bool enable;
};

static void vblank_ctrl_worker(struct kthread_work *work)
{
	struct msm_vblank_ctrl *vbl_ctrl = container_of(work,
						struct msm_vblank_ctrl, work);
	struct msm_drm_private *priv = container_of(vbl_ctrl,
					struct msm_drm_private, vblank_ctrl);
	struct msm_kms *kms = priv->kms;
	struct vblank_event *vbl_ev, *tmp;
	unsigned long flags;

	spin_lock_irqsave(&vbl_ctrl->lock, flags);
	list_for_each_entry_safe(vbl_ev, tmp, &vbl_ctrl->event_list, node) {
		list_del(&vbl_ev->node);
		spin_unlock_irqrestore(&vbl_ctrl->lock, flags);

		if (vbl_ev->enable)
			kms->funcs->enable_vblank(kms,
						priv->crtcs[vbl_ev->crtc_id]);
		else
			kms->funcs->disable_vblank(kms,
						priv->crtcs[vbl_ev->crtc_id]);

		kfree(vbl_ev);

		spin_lock_irqsave(&vbl_ctrl->lock, flags);
	}

	spin_unlock_irqrestore(&vbl_ctrl->lock, flags);
}

static int vblank_ctrl_queue_work(struct msm_drm_private *priv,
					int crtc_id, bool enable)
{
	struct msm_vblank_ctrl *vbl_ctrl = &priv->vblank_ctrl;
	struct vblank_event *vbl_ev;
	unsigned long flags;

	vbl_ev = kzalloc(sizeof(*vbl_ev), GFP_ATOMIC);
	if (!vbl_ev)
		return -ENOMEM;

	vbl_ev->crtc_id = crtc_id;
	vbl_ev->enable = enable;

	spin_lock_irqsave(&vbl_ctrl->lock, flags);
	list_add_tail(&vbl_ev->node, &vbl_ctrl->event_list);
	spin_unlock_irqrestore(&vbl_ctrl->lock, flags);

	kthread_queue_work(&priv->disp_thread[crtc_id].worker,
			&vbl_ctrl->work);

	return 0;
}

static int msm_drm_uninit(struct device *dev)
{
	struct platform_device *pdev = to_platform_device(dev);
	struct drm_device *ddev = platform_get_drvdata(pdev);
	struct msm_drm_private *priv = ddev->dev_private;
	struct msm_kms *kms = priv->kms;
	struct msm_mdss *mdss = priv->mdss;
	struct msm_vblank_ctrl *vbl_ctrl = &priv->vblank_ctrl;
	struct vblank_event *vbl_ev, *tmp;
	int i;

	/* We must cancel and cleanup any pending vblank enable/disable
	 * work before drm_irq_uninstall() to avoid work re-enabling an
	 * irq after uninstall has disabled it.
	 */
	kthread_flush_work(&vbl_ctrl->work);
	list_for_each_entry_safe(vbl_ev, tmp, &vbl_ctrl->event_list, node) {
		list_del(&vbl_ev->node);
		kfree(vbl_ev);
	}

	/* clean up display commit/event worker threads */
	for (i = 0; i < priv->num_crtcs; i++) {
		if (priv->disp_thread[i].thread) {
			kthread_flush_worker(&priv->disp_thread[i].worker);
			kthread_stop(priv->disp_thread[i].thread);
			priv->disp_thread[i].thread = NULL;
		}

		if (priv->event_thread[i].thread) {
			kthread_flush_worker(&priv->event_thread[i].worker);
			kthread_stop(priv->event_thread[i].thread);
			priv->event_thread[i].thread = NULL;
		}
	}

	msm_gem_shrinker_cleanup(ddev);

	drm_kms_helper_poll_fini(ddev);

	drm_dev_unregister(ddev);

	msm_perf_debugfs_cleanup(priv);
	msm_rd_debugfs_cleanup(priv);

#ifdef CONFIG_DRM_FBDEV_EMULATION
	if (fbdev && priv->fbdev)
		msm_fbdev_free(ddev);
#endif
	drm_atomic_helper_shutdown(ddev);
	drm_mode_config_cleanup(ddev);

	pm_runtime_get_sync(dev);
	drm_irq_uninstall(ddev);
	pm_runtime_put_sync(dev);

	flush_workqueue(priv->wq);
	destroy_workqueue(priv->wq);

	if (kms && kms->funcs)
		kms->funcs->destroy(kms);

	if (priv->vram.paddr) {
		unsigned long attrs = DMA_ATTR_NO_KERNEL_MAPPING;
		drm_mm_takedown(&priv->vram.mm);
		dma_free_attrs(dev, priv->vram.size, NULL,
			       priv->vram.paddr, attrs);
	}

	component_unbind_all(dev, ddev);

	if (mdss && mdss->funcs)
		mdss->funcs->destroy(ddev);

	ddev->dev_private = NULL;
	drm_dev_put(ddev);

	kfree(priv);

	return 0;
}

#define KMS_MDP4 4
#define KMS_MDP5 5
#define KMS_DPU  3

static int get_mdp_ver(struct platform_device *pdev)
{
	struct device *dev = &pdev->dev;

	return (int) (unsigned long) of_device_get_match_data(dev);
}

#include <linux/of_address.h>

bool msm_use_mmu(struct drm_device *dev)
{
	struct msm_drm_private *priv = dev->dev_private;

	/* a2xx comes with its own MMU */
	return priv->is_a2xx || iommu_present(&platform_bus_type);
}

static int msm_init_vram(struct drm_device *dev)
{
	struct msm_drm_private *priv = dev->dev_private;
	struct device_node *node;
	unsigned long size = 0;
	int ret = 0;

	/* In the device-tree world, we could have a 'memory-region'
	 * phandle, which gives us a link to our "vram".  Allocating
	 * is all nicely abstracted behind the dma api, but we need
	 * to know the entire size to allocate it all in one go. There
	 * are two cases:
	 *  1) device with no IOMMU, in which case we need exclusive
	 *     access to a VRAM carveout big enough for all gpu
	 *     buffers
	 *  2) device with IOMMU, but where the bootloader puts up
	 *     a splash screen.  In this case, the VRAM carveout
	 *     need only be large enough for fbdev fb.  But we need
	 *     exclusive access to the buffer to avoid the kernel
	 *     using those pages for other purposes (which appears
	 *     as corruption on screen before we have a chance to
	 *     load and do initial modeset)
	 */

	node = of_parse_phandle(dev->dev->of_node, "memory-region", 0);
	if (node) {
		struct resource r;
		ret = of_address_to_resource(node, 0, &r);
		of_node_put(node);
		if (ret)
			return ret;
		size = r.end - r.start;
		DRM_INFO("using VRAM carveout: %lx@%pa\n", size, &r.start);

		/* if we have no IOMMU, then we need to use carveout allocator.
		 * Grab the entire CMA chunk carved out in early startup in
		 * mach-msm:
		 */
	} else if (!msm_use_mmu(dev)) {
		DRM_INFO("using %s VRAM carveout\n", vram);
		size = memparse(vram, NULL);
	}

	if (size) {
		unsigned long attrs = 0;
		void *p;

		priv->vram.size = size;

		drm_mm_init(&priv->vram.mm, 0, (size >> PAGE_SHIFT) - 1);
		spin_lock_init(&priv->vram.lock);

		attrs |= DMA_ATTR_NO_KERNEL_MAPPING;
		attrs |= DMA_ATTR_WRITE_COMBINE;

		/* note that for no-kernel-mapping, the vaddr returned
		 * is bogus, but non-null if allocation succeeded:
		 */
		p = dma_alloc_attrs(dev->dev, size,
				&priv->vram.paddr, GFP_KERNEL, attrs);
		if (!p) {
			DRM_DEV_ERROR(dev->dev, "failed to allocate VRAM\n");
			priv->vram.paddr = 0;
			return -ENOMEM;
		}

		DRM_DEV_INFO(dev->dev, "VRAM: %08x->%08x\n",
				(uint32_t)priv->vram.paddr,
				(uint32_t)(priv->vram.paddr + size));
	}

	return ret;
}

static int msm_drm_init(struct device *dev, struct drm_driver *drv)
{
	struct platform_device *pdev = to_platform_device(dev);
	struct drm_device *ddev;
	struct msm_drm_private *priv;
	struct msm_kms *kms;
	struct msm_mdss *mdss;
	int ret, i;
	struct sched_param param;

	ddev = drm_dev_alloc(drv, dev);
	if (IS_ERR(ddev)) {
		DRM_DEV_ERROR(dev, "failed to allocate drm_device\n");
		return PTR_ERR(ddev);
	}

	platform_set_drvdata(pdev, ddev);

	priv = kzalloc(sizeof(*priv), GFP_KERNEL);
	if (!priv) {
		ret = -ENOMEM;
		goto err_put_drm_dev;
	}

	ddev->dev_private = priv;
	priv->dev = ddev;

	switch (get_mdp_ver(pdev)) {
	case KMS_MDP5:
		ret = mdp5_mdss_init(ddev);
		break;
	case KMS_DPU:
		ret = dpu_mdss_init(ddev);
		break;
	default:
		ret = 0;
		break;
	}
	if (ret)
		goto err_free_priv;

	mdss = priv->mdss;

	priv->wq = alloc_ordered_workqueue("msm", 0);

	INIT_LIST_HEAD(&priv->inactive_list);
	INIT_LIST_HEAD(&priv->vblank_ctrl.event_list);
	kthread_init_work(&priv->vblank_ctrl.work, vblank_ctrl_worker);
	spin_lock_init(&priv->vblank_ctrl.lock);

	drm_mode_config_init(ddev);

	/* Bind all our sub-components: */
	ret = component_bind_all(dev, ddev);
	if (ret)
		goto err_destroy_mdss;

	ret = msm_init_vram(ddev);
	if (ret)
		goto err_msm_uninit;

	msm_gem_shrinker_init(ddev);

	switch (get_mdp_ver(pdev)) {
	case KMS_MDP4:
		kms = mdp4_kms_init(ddev);
		priv->kms = kms;
		break;
	case KMS_MDP5:
		kms = mdp5_kms_init(ddev);
		break;
	case KMS_DPU:
		kms = dpu_kms_init(ddev);
		priv->kms = kms;
		break;
	default:
		/* valid only for the dummy headless case, where of_node=NULL */
		WARN_ON(dev->of_node);
		kms = NULL;
		break;
	}

	if (IS_ERR(kms)) {
		DRM_DEV_ERROR(dev, "failed to load kms\n");
		ret = PTR_ERR(kms);
		priv->kms = NULL;
		goto err_msm_uninit;
	}

	/* Enable normalization of plane zpos */
	ddev->mode_config.normalize_zpos = true;

	if (kms) {
		ret = kms->funcs->hw_init(kms);
		if (ret) {
			DRM_DEV_ERROR(dev, "kms hw init failed: %d\n", ret);
			goto err_msm_uninit;
		}
	}

	ddev->mode_config.funcs = &mode_config_funcs;
	ddev->mode_config.helper_private = &mode_config_helper_funcs;

	/**
	 * this priority was found during empiric testing to have appropriate
	 * realtime scheduling to process display updates and interact with
	 * other real time and normal priority task
	 */
	param.sched_priority = 16;
	for (i = 0; i < priv->num_crtcs; i++) {

		/* initialize display thread */
		priv->disp_thread[i].crtc_id = priv->crtcs[i]->base.id;
		kthread_init_worker(&priv->disp_thread[i].worker);
		priv->disp_thread[i].dev = ddev;
		priv->disp_thread[i].thread =
			kthread_run(kthread_worker_fn,
				&priv->disp_thread[i].worker,
				"crtc_commit:%d", priv->disp_thread[i].crtc_id);
		if (IS_ERR(priv->disp_thread[i].thread)) {
			DRM_DEV_ERROR(dev, "failed to create crtc_commit kthread\n");
			priv->disp_thread[i].thread = NULL;
			goto err_msm_uninit;
		}

		ret = sched_setscheduler(priv->disp_thread[i].thread,
					 SCHED_FIFO, &param);
		if (ret)
			dev_warn(dev, "disp_thread set priority failed: %d\n",
				 ret);

		/* initialize event thread */
		priv->event_thread[i].crtc_id = priv->crtcs[i]->base.id;
		kthread_init_worker(&priv->event_thread[i].worker);
		priv->event_thread[i].dev = ddev;
		priv->event_thread[i].thread =
			kthread_run(kthread_worker_fn,
				&priv->event_thread[i].worker,
				"crtc_event:%d", priv->event_thread[i].crtc_id);
		if (IS_ERR(priv->event_thread[i].thread)) {
<<<<<<< HEAD
			dev_err(dev, "failed to create crtc_event kthread\n");
=======
			DRM_DEV_ERROR(dev, "failed to create crtc_event kthread\n");
>>>>>>> cf26057a
			priv->event_thread[i].thread = NULL;
			goto err_msm_uninit;
		}

		/**
		 * event thread should also run at same priority as disp_thread
		 * because it is handling frame_done events. A lower priority
		 * event thread and higher priority disp_thread can causes
		 * frame_pending counters beyond 2. This can lead to commit
		 * failure at crtc commit level.
		 */
		ret = sched_setscheduler(priv->event_thread[i].thread,
					 SCHED_FIFO, &param);
		if (ret)
			dev_warn(dev, "event_thread set priority failed:%d\n",
				 ret);
	}

	ret = drm_vblank_init(ddev, priv->num_crtcs);
	if (ret < 0) {
		DRM_DEV_ERROR(dev, "failed to initialize vblank\n");
		goto err_msm_uninit;
	}

	if (kms) {
		pm_runtime_get_sync(dev);
		ret = drm_irq_install(ddev, kms->irq);
		pm_runtime_put_sync(dev);
		if (ret < 0) {
			DRM_DEV_ERROR(dev, "failed to install IRQ handler\n");
			goto err_msm_uninit;
		}
	}

	ret = drm_dev_register(ddev, 0);
	if (ret)
		goto err_msm_uninit;

	drm_mode_config_reset(ddev);

#ifdef CONFIG_DRM_FBDEV_EMULATION
	if (kms && fbdev)
		priv->fbdev = msm_fbdev_init(ddev);
#endif

	ret = msm_debugfs_late_init(ddev);
	if (ret)
		goto err_msm_uninit;

	drm_kms_helper_poll_init(ddev);

	return 0;

err_msm_uninit:
	msm_drm_uninit(dev);
	return ret;
err_destroy_mdss:
	if (mdss && mdss->funcs)
		mdss->funcs->destroy(ddev);
err_free_priv:
	kfree(priv);
err_put_drm_dev:
	drm_dev_put(ddev);
	return ret;
}

/*
 * DRM operations:
 */

static void load_gpu(struct drm_device *dev)
{
	static DEFINE_MUTEX(init_lock);
	struct msm_drm_private *priv = dev->dev_private;

	mutex_lock(&init_lock);

	if (!priv->gpu)
		priv->gpu = adreno_load_gpu(dev);

	mutex_unlock(&init_lock);
}

static int context_init(struct drm_device *dev, struct drm_file *file)
{
	struct msm_file_private *ctx;

	ctx = kzalloc(sizeof(*ctx), GFP_KERNEL);
	if (!ctx)
		return -ENOMEM;

	msm_submitqueue_init(dev, ctx);

	file->driver_priv = ctx;

	return 0;
}

static int msm_open(struct drm_device *dev, struct drm_file *file)
{
	/* For now, load gpu on open.. to avoid the requirement of having
	 * firmware in the initrd.
	 */
	load_gpu(dev);

	return context_init(dev, file);
}

static void context_close(struct msm_file_private *ctx)
{
	msm_submitqueue_close(ctx);
	kfree(ctx);
}

static void msm_postclose(struct drm_device *dev, struct drm_file *file)
{
	struct msm_drm_private *priv = dev->dev_private;
	struct msm_file_private *ctx = file->driver_priv;

	mutex_lock(&dev->struct_mutex);
	if (ctx == priv->lastctx)
		priv->lastctx = NULL;
	mutex_unlock(&dev->struct_mutex);

	context_close(ctx);
}

static irqreturn_t msm_irq(int irq, void *arg)
{
	struct drm_device *dev = arg;
	struct msm_drm_private *priv = dev->dev_private;
	struct msm_kms *kms = priv->kms;
	BUG_ON(!kms);
	return kms->funcs->irq(kms);
}

static void msm_irq_preinstall(struct drm_device *dev)
{
	struct msm_drm_private *priv = dev->dev_private;
	struct msm_kms *kms = priv->kms;
	BUG_ON(!kms);
	kms->funcs->irq_preinstall(kms);
}

static int msm_irq_postinstall(struct drm_device *dev)
{
	struct msm_drm_private *priv = dev->dev_private;
	struct msm_kms *kms = priv->kms;
	BUG_ON(!kms);

	if (kms->funcs->irq_postinstall)
		return kms->funcs->irq_postinstall(kms);

	return 0;
}

static void msm_irq_uninstall(struct drm_device *dev)
{
	struct msm_drm_private *priv = dev->dev_private;
	struct msm_kms *kms = priv->kms;
	BUG_ON(!kms);
	kms->funcs->irq_uninstall(kms);
}

static int msm_enable_vblank(struct drm_device *dev, unsigned int pipe)
{
	struct msm_drm_private *priv = dev->dev_private;
	struct msm_kms *kms = priv->kms;
	if (!kms)
		return -ENXIO;
	DBG("dev=%p, crtc=%u", dev, pipe);
	return vblank_ctrl_queue_work(priv, pipe, true);
}

static void msm_disable_vblank(struct drm_device *dev, unsigned int pipe)
{
	struct msm_drm_private *priv = dev->dev_private;
	struct msm_kms *kms = priv->kms;
	if (!kms)
		return;
	DBG("dev=%p, crtc=%u", dev, pipe);
	vblank_ctrl_queue_work(priv, pipe, false);
}

/*
 * DRM ioctls:
 */

static int msm_ioctl_get_param(struct drm_device *dev, void *data,
		struct drm_file *file)
{
	struct msm_drm_private *priv = dev->dev_private;
	struct drm_msm_param *args = data;
	struct msm_gpu *gpu;

	/* for now, we just have 3d pipe.. eventually this would need to
	 * be more clever to dispatch to appropriate gpu module:
	 */
	if (args->pipe != MSM_PIPE_3D0)
		return -EINVAL;

	gpu = priv->gpu;

	if (!gpu)
		return -ENXIO;

	return gpu->funcs->get_param(gpu, args->param, &args->value);
}

static int msm_ioctl_gem_new(struct drm_device *dev, void *data,
		struct drm_file *file)
{
	struct drm_msm_gem_new *args = data;

	if (args->flags & ~MSM_BO_FLAGS) {
		DRM_ERROR("invalid flags: %08x\n", args->flags);
		return -EINVAL;
	}

	return msm_gem_new_handle(dev, file, args->size,
			args->flags, &args->handle, NULL);
}

static inline ktime_t to_ktime(struct drm_msm_timespec timeout)
{
	return ktime_set(timeout.tv_sec, timeout.tv_nsec);
}

static int msm_ioctl_gem_cpu_prep(struct drm_device *dev, void *data,
		struct drm_file *file)
{
	struct drm_msm_gem_cpu_prep *args = data;
	struct drm_gem_object *obj;
	ktime_t timeout = to_ktime(args->timeout);
	int ret;

	if (args->op & ~MSM_PREP_FLAGS) {
		DRM_ERROR("invalid op: %08x\n", args->op);
		return -EINVAL;
	}

	obj = drm_gem_object_lookup(file, args->handle);
	if (!obj)
		return -ENOENT;

	ret = msm_gem_cpu_prep(obj, args->op, &timeout);

	drm_gem_object_put_unlocked(obj);

	return ret;
}

static int msm_ioctl_gem_cpu_fini(struct drm_device *dev, void *data,
		struct drm_file *file)
{
	struct drm_msm_gem_cpu_fini *args = data;
	struct drm_gem_object *obj;
	int ret;

	obj = drm_gem_object_lookup(file, args->handle);
	if (!obj)
		return -ENOENT;

	ret = msm_gem_cpu_fini(obj);

	drm_gem_object_put_unlocked(obj);

	return ret;
}

static int msm_ioctl_gem_info_iova(struct drm_device *dev,
		struct drm_gem_object *obj, uint64_t *iova)
{
	struct msm_drm_private *priv = dev->dev_private;

	if (!priv->gpu)
		return -EINVAL;

	/*
	 * Don't pin the memory here - just get an address so that userspace can
	 * be productive
	 */
	return msm_gem_get_iova(obj, priv->gpu->aspace, iova);
}

static int msm_ioctl_gem_info(struct drm_device *dev, void *data,
		struct drm_file *file)
{
	struct drm_msm_gem_info *args = data;
	struct drm_gem_object *obj;
	struct msm_gem_object *msm_obj;
	int i, ret = 0;

	if (args->pad)
		return -EINVAL;

	switch (args->info) {
	case MSM_INFO_GET_OFFSET:
	case MSM_INFO_GET_IOVA:
		/* value returned as immediate, not pointer, so len==0: */
		if (args->len)
			return -EINVAL;
		break;
	case MSM_INFO_SET_NAME:
	case MSM_INFO_GET_NAME:
		break;
	default:
		return -EINVAL;
	}

	obj = drm_gem_object_lookup(file, args->handle);
	if (!obj)
		return -ENOENT;

	msm_obj = to_msm_bo(obj);

	switch (args->info) {
	case MSM_INFO_GET_OFFSET:
		args->value = msm_gem_mmap_offset(obj);
		break;
	case MSM_INFO_GET_IOVA:
		ret = msm_ioctl_gem_info_iova(dev, obj, &args->value);
		break;
	case MSM_INFO_SET_NAME:
		/* length check should leave room for terminating null: */
		if (args->len >= sizeof(msm_obj->name)) {
			ret = -EINVAL;
			break;
		}
		ret = copy_from_user(msm_obj->name,
			u64_to_user_ptr(args->value), args->len);
		msm_obj->name[args->len] = '\0';
		for (i = 0; i < args->len; i++) {
			if (!isprint(msm_obj->name[i])) {
				msm_obj->name[i] = '\0';
				break;
			}
		}
		break;
	case MSM_INFO_GET_NAME:
		if (args->value && (args->len < strlen(msm_obj->name))) {
			ret = -EINVAL;
			break;
		}
		args->len = strlen(msm_obj->name);
		if (args->value) {
			ret = copy_to_user(u64_to_user_ptr(args->value),
					msm_obj->name, args->len);
		}
		break;
	}

	drm_gem_object_put_unlocked(obj);

	return ret;
}

static int msm_ioctl_wait_fence(struct drm_device *dev, void *data,
		struct drm_file *file)
{
	struct msm_drm_private *priv = dev->dev_private;
	struct drm_msm_wait_fence *args = data;
	ktime_t timeout = to_ktime(args->timeout);
	struct msm_gpu_submitqueue *queue;
	struct msm_gpu *gpu = priv->gpu;
	int ret;

	if (args->pad) {
		DRM_ERROR("invalid pad: %08x\n", args->pad);
		return -EINVAL;
	}

	if (!gpu)
		return 0;

	queue = msm_submitqueue_get(file->driver_priv, args->queueid);
	if (!queue)
		return -ENOENT;

	ret = msm_wait_fence(gpu->rb[queue->prio]->fctx, args->fence, &timeout,
		true);

	msm_submitqueue_put(queue);
	return ret;
}

static int msm_ioctl_gem_madvise(struct drm_device *dev, void *data,
		struct drm_file *file)
{
	struct drm_msm_gem_madvise *args = data;
	struct drm_gem_object *obj;
	int ret;

	switch (args->madv) {
	case MSM_MADV_DONTNEED:
	case MSM_MADV_WILLNEED:
		break;
	default:
		return -EINVAL;
	}

	ret = mutex_lock_interruptible(&dev->struct_mutex);
	if (ret)
		return ret;

	obj = drm_gem_object_lookup(file, args->handle);
	if (!obj) {
		ret = -ENOENT;
		goto unlock;
	}

	ret = msm_gem_madvise(obj, args->madv);
	if (ret >= 0) {
		args->retained = ret;
		ret = 0;
	}

	drm_gem_object_put(obj);

unlock:
	mutex_unlock(&dev->struct_mutex);
	return ret;
}


static int msm_ioctl_submitqueue_new(struct drm_device *dev, void *data,
		struct drm_file *file)
{
	struct drm_msm_submitqueue *args = data;

	if (args->flags & ~MSM_SUBMITQUEUE_FLAGS)
		return -EINVAL;

	return msm_submitqueue_create(dev, file->driver_priv, args->prio,
		args->flags, &args->id);
}


static int msm_ioctl_submitqueue_close(struct drm_device *dev, void *data,
		struct drm_file *file)
{
	u32 id = *(u32 *) data;

	return msm_submitqueue_remove(file->driver_priv, id);
}

static const struct drm_ioctl_desc msm_ioctls[] = {
	DRM_IOCTL_DEF_DRV(MSM_GET_PARAM,    msm_ioctl_get_param,    DRM_AUTH|DRM_RENDER_ALLOW),
	DRM_IOCTL_DEF_DRV(MSM_GEM_NEW,      msm_ioctl_gem_new,      DRM_AUTH|DRM_RENDER_ALLOW),
	DRM_IOCTL_DEF_DRV(MSM_GEM_INFO,     msm_ioctl_gem_info,     DRM_AUTH|DRM_RENDER_ALLOW),
	DRM_IOCTL_DEF_DRV(MSM_GEM_CPU_PREP, msm_ioctl_gem_cpu_prep, DRM_AUTH|DRM_RENDER_ALLOW),
	DRM_IOCTL_DEF_DRV(MSM_GEM_CPU_FINI, msm_ioctl_gem_cpu_fini, DRM_AUTH|DRM_RENDER_ALLOW),
	DRM_IOCTL_DEF_DRV(MSM_GEM_SUBMIT,   msm_ioctl_gem_submit,   DRM_AUTH|DRM_RENDER_ALLOW),
	DRM_IOCTL_DEF_DRV(MSM_WAIT_FENCE,   msm_ioctl_wait_fence,   DRM_AUTH|DRM_RENDER_ALLOW),
	DRM_IOCTL_DEF_DRV(MSM_GEM_MADVISE,  msm_ioctl_gem_madvise,  DRM_AUTH|DRM_RENDER_ALLOW),
	DRM_IOCTL_DEF_DRV(MSM_SUBMITQUEUE_NEW,   msm_ioctl_submitqueue_new,   DRM_AUTH|DRM_RENDER_ALLOW),
	DRM_IOCTL_DEF_DRV(MSM_SUBMITQUEUE_CLOSE, msm_ioctl_submitqueue_close, DRM_AUTH|DRM_RENDER_ALLOW),
};

static const struct vm_operations_struct vm_ops = {
	.fault = msm_gem_fault,
	.open = drm_gem_vm_open,
	.close = drm_gem_vm_close,
};

static const struct file_operations fops = {
	.owner              = THIS_MODULE,
	.open               = drm_open,
	.release            = drm_release,
	.unlocked_ioctl     = drm_ioctl,
	.compat_ioctl       = drm_compat_ioctl,
	.poll               = drm_poll,
	.read               = drm_read,
	.llseek             = no_llseek,
	.mmap               = msm_gem_mmap,
};

static struct drm_driver msm_driver = {
	.driver_features    = DRIVER_HAVE_IRQ |
				DRIVER_GEM |
				DRIVER_PRIME |
				DRIVER_RENDER |
				DRIVER_ATOMIC |
				DRIVER_MODESET,
	.open               = msm_open,
	.postclose           = msm_postclose,
	.lastclose          = drm_fb_helper_lastclose,
	.irq_handler        = msm_irq,
	.irq_preinstall     = msm_irq_preinstall,
	.irq_postinstall    = msm_irq_postinstall,
	.irq_uninstall      = msm_irq_uninstall,
	.enable_vblank      = msm_enable_vblank,
	.disable_vblank     = msm_disable_vblank,
	.gem_free_object    = msm_gem_free_object,
	.gem_vm_ops         = &vm_ops,
	.dumb_create        = msm_gem_dumb_create,
	.dumb_map_offset    = msm_gem_dumb_map_offset,
	.prime_handle_to_fd = drm_gem_prime_handle_to_fd,
	.prime_fd_to_handle = drm_gem_prime_fd_to_handle,
	.gem_prime_export   = drm_gem_prime_export,
	.gem_prime_import   = drm_gem_prime_import,
	.gem_prime_res_obj  = msm_gem_prime_res_obj,
	.gem_prime_pin      = msm_gem_prime_pin,
	.gem_prime_unpin    = msm_gem_prime_unpin,
	.gem_prime_get_sg_table = msm_gem_prime_get_sg_table,
	.gem_prime_import_sg_table = msm_gem_prime_import_sg_table,
	.gem_prime_vmap     = msm_gem_prime_vmap,
	.gem_prime_vunmap   = msm_gem_prime_vunmap,
	.gem_prime_mmap     = msm_gem_prime_mmap,
#ifdef CONFIG_DEBUG_FS
	.debugfs_init       = msm_debugfs_init,
#endif
	.ioctls             = msm_ioctls,
	.num_ioctls         = ARRAY_SIZE(msm_ioctls),
	.fops               = &fops,
	.name               = "msm",
	.desc               = "MSM Snapdragon DRM",
	.date               = "20130625",
	.major              = MSM_VERSION_MAJOR,
	.minor              = MSM_VERSION_MINOR,
	.patchlevel         = MSM_VERSION_PATCHLEVEL,
};

#ifdef CONFIG_PM_SLEEP
static int msm_pm_suspend(struct device *dev)
{
	struct drm_device *ddev = dev_get_drvdata(dev);
	struct msm_drm_private *priv = ddev->dev_private;

	if (WARN_ON(priv->pm_state))
		drm_atomic_state_put(priv->pm_state);

	priv->pm_state = drm_atomic_helper_suspend(ddev);
	if (IS_ERR(priv->pm_state)) {
		int ret = PTR_ERR(priv->pm_state);
		DRM_ERROR("Failed to suspend dpu, %d\n", ret);
		return ret;
	}

	return 0;
}

static int msm_pm_resume(struct device *dev)
{
	struct drm_device *ddev = dev_get_drvdata(dev);
	struct msm_drm_private *priv = ddev->dev_private;
	int ret;

	if (WARN_ON(!priv->pm_state))
		return -ENOENT;

	ret = drm_atomic_helper_resume(ddev, priv->pm_state);
	if (!ret)
		priv->pm_state = NULL;

	return ret;
}
#endif

#ifdef CONFIG_PM
static int msm_runtime_suspend(struct device *dev)
{
	struct drm_device *ddev = dev_get_drvdata(dev);
	struct msm_drm_private *priv = ddev->dev_private;
	struct msm_mdss *mdss = priv->mdss;

	DBG("");

	if (mdss && mdss->funcs)
		return mdss->funcs->disable(mdss);

	return 0;
}

static int msm_runtime_resume(struct device *dev)
{
	struct drm_device *ddev = dev_get_drvdata(dev);
	struct msm_drm_private *priv = ddev->dev_private;
	struct msm_mdss *mdss = priv->mdss;

	DBG("");

	if (mdss && mdss->funcs)
		return mdss->funcs->enable(mdss);

	return 0;
}
#endif

static const struct dev_pm_ops msm_pm_ops = {
	SET_SYSTEM_SLEEP_PM_OPS(msm_pm_suspend, msm_pm_resume)
	SET_RUNTIME_PM_OPS(msm_runtime_suspend, msm_runtime_resume, NULL)
};

/*
 * Componentized driver support:
 */

/*
 * NOTE: duplication of the same code as exynos or imx (or probably any other).
 * so probably some room for some helpers
 */
static int compare_of(struct device *dev, void *data)
{
	return dev->of_node == data;
}

/*
 * Identify what components need to be added by parsing what remote-endpoints
 * our MDP output ports are connected to. In the case of LVDS on MDP4, there
 * is no external component that we need to add since LVDS is within MDP4
 * itself.
 */
static int add_components_mdp(struct device *mdp_dev,
			      struct component_match **matchptr)
{
	struct device_node *np = mdp_dev->of_node;
	struct device_node *ep_node;
	struct device *master_dev;

	/*
	 * on MDP4 based platforms, the MDP platform device is the component
	 * master that adds other display interface components to itself.
	 *
	 * on MDP5 based platforms, the MDSS platform device is the component
	 * master that adds MDP5 and other display interface components to
	 * itself.
	 */
	if (of_device_is_compatible(np, "qcom,mdp4"))
		master_dev = mdp_dev;
	else
		master_dev = mdp_dev->parent;

	for_each_endpoint_of_node(np, ep_node) {
		struct device_node *intf;
		struct of_endpoint ep;
		int ret;

		ret = of_graph_parse_endpoint(ep_node, &ep);
		if (ret) {
			DRM_DEV_ERROR(mdp_dev, "unable to parse port endpoint\n");
			of_node_put(ep_node);
			return ret;
		}

		/*
		 * The LCDC/LVDS port on MDP4 is a speacial case where the
		 * remote-endpoint isn't a component that we need to add
		 */
		if (of_device_is_compatible(np, "qcom,mdp4") &&
		    ep.port == 0)
			continue;

		/*
		 * It's okay if some of the ports don't have a remote endpoint
		 * specified. It just means that the port isn't connected to
		 * any external interface.
		 */
		intf = of_graph_get_remote_port_parent(ep_node);
		if (!intf)
			continue;

		if (of_device_is_available(intf))
			drm_of_component_match_add(master_dev, matchptr,
						   compare_of, intf);

		of_node_put(intf);
	}

	return 0;
}

static int compare_name_mdp(struct device *dev, void *data)
{
	return (strstr(dev_name(dev), "mdp") != NULL);
}

static int add_display_components(struct device *dev,
				  struct component_match **matchptr)
{
	struct device *mdp_dev;
	int ret;

	/*
	 * MDP5/DPU based devices don't have a flat hierarchy. There is a top
	 * level parent: MDSS, and children: MDP5/DPU, DSI, HDMI, eDP etc.
	 * Populate the children devices, find the MDP5/DPU node, and then add
	 * the interfaces to our components list.
	 */
	if (of_device_is_compatible(dev->of_node, "qcom,mdss") ||
	    of_device_is_compatible(dev->of_node, "qcom,sdm845-mdss")) {
		ret = of_platform_populate(dev->of_node, NULL, NULL, dev);
		if (ret) {
			DRM_DEV_ERROR(dev, "failed to populate children devices\n");
			return ret;
		}

		mdp_dev = device_find_child(dev, NULL, compare_name_mdp);
		if (!mdp_dev) {
			DRM_DEV_ERROR(dev, "failed to find MDSS MDP node\n");
			of_platform_depopulate(dev);
			return -ENODEV;
		}

		put_device(mdp_dev);

		/* add the MDP component itself */
		drm_of_component_match_add(dev, matchptr, compare_of,
					   mdp_dev->of_node);
	} else {
		/* MDP4 */
		mdp_dev = dev;
	}

	ret = add_components_mdp(mdp_dev, matchptr);
	if (ret)
		of_platform_depopulate(dev);

	return ret;
}

/*
 * We don't know what's the best binding to link the gpu with the drm device.
 * Fow now, we just hunt for all the possible gpus that we support, and add them
 * as components.
 */
static const struct of_device_id msm_gpu_match[] = {
	{ .compatible = "qcom,adreno" },
	{ .compatible = "qcom,adreno-3xx" },
	{ .compatible = "amd,imageon" },
	{ .compatible = "qcom,kgsl-3d0" },
	{ },
};

static int add_gpu_components(struct device *dev,
			      struct component_match **matchptr)
{
	struct device_node *np;

	np = of_find_matching_node(NULL, msm_gpu_match);
	if (!np)
		return 0;

	drm_of_component_match_add(dev, matchptr, compare_of, np);

	of_node_put(np);

	return 0;
}

static int msm_drm_bind(struct device *dev)
{
	return msm_drm_init(dev, &msm_driver);
}

static void msm_drm_unbind(struct device *dev)
{
	msm_drm_uninit(dev);
}

static const struct component_master_ops msm_drm_ops = {
	.bind = msm_drm_bind,
	.unbind = msm_drm_unbind,
};

/*
 * Platform driver:
 */

static int msm_pdev_probe(struct platform_device *pdev)
{
	struct component_match *match = NULL;
	int ret;

	if (get_mdp_ver(pdev)) {
		ret = add_display_components(&pdev->dev, &match);
		if (ret)
			return ret;
	}

	ret = add_gpu_components(&pdev->dev, &match);
	if (ret)
		return ret;

	/* on all devices that I am aware of, iommu's which can map
	 * any address the cpu can see are used:
	 */
	ret = dma_set_mask_and_coherent(&pdev->dev, ~0);
	if (ret)
		return ret;

	return component_master_add_with_match(&pdev->dev, &msm_drm_ops, match);
}

static int msm_pdev_remove(struct platform_device *pdev)
{
	component_master_del(&pdev->dev, &msm_drm_ops);
	of_platform_depopulate(&pdev->dev);

	return 0;
}

static const struct of_device_id dt_match[] = {
	{ .compatible = "qcom,mdp4", .data = (void *)KMS_MDP4 },
	{ .compatible = "qcom,mdss", .data = (void *)KMS_MDP5 },
	{ .compatible = "qcom,sdm845-mdss", .data = (void *)KMS_DPU },
	{}
};
MODULE_DEVICE_TABLE(of, dt_match);

static struct platform_driver msm_platform_driver = {
	.probe      = msm_pdev_probe,
	.remove     = msm_pdev_remove,
	.driver     = {
		.name   = "msm",
		.of_match_table = dt_match,
		.pm     = &msm_pm_ops,
	},
};

static int __init msm_drm_register(void)
{
	if (!modeset)
		return -EINVAL;

	DBG("init");
	msm_mdp_register();
	msm_dpu_register();
	msm_dsi_register();
	msm_edp_register();
	msm_hdmi_register();
	adreno_register();
	return platform_driver_register(&msm_platform_driver);
}

static void __exit msm_drm_unregister(void)
{
	DBG("fini");
	platform_driver_unregister(&msm_platform_driver);
	msm_hdmi_unregister();
	adreno_unregister();
	msm_edp_unregister();
	msm_dsi_unregister();
	msm_mdp_unregister();
	msm_dpu_unregister();
}

module_init(msm_drm_register);
module_exit(msm_drm_unregister);

MODULE_AUTHOR("Rob Clark <robdclark@gmail.com");
MODULE_DESCRIPTION("MSM DRM Driver");
MODULE_LICENSE("GPL");<|MERGE_RESOLUTION|>--- conflicted
+++ resolved
@@ -584,11 +584,7 @@
 				&priv->event_thread[i].worker,
 				"crtc_event:%d", priv->event_thread[i].crtc_id);
 		if (IS_ERR(priv->event_thread[i].thread)) {
-<<<<<<< HEAD
-			dev_err(dev, "failed to create crtc_event kthread\n");
-=======
 			DRM_DEV_ERROR(dev, "failed to create crtc_event kthread\n");
->>>>>>> cf26057a
 			priv->event_thread[i].thread = NULL;
 			goto err_msm_uninit;
 		}

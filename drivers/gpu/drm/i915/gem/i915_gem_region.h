/* SPDX-License-Identifier: MIT */
/*
 * Copyright © 2019 Intel Corporation
 */

#ifndef __I915_GEM_REGION_H__
#define __I915_GEM_REGION_H__

#include <linux/types.h>

struct intel_memory_region;
struct drm_i915_gem_object;
struct sg_table;

<<<<<<< HEAD
=======
struct i915_gem_apply_to_region;

/**
 * struct i915_gem_apply_to_region_ops - ops to use when iterating over all
 * region objects.
 */
struct i915_gem_apply_to_region_ops {
	/**
	 * process_obj - Process the current object
	 * @apply: Embed this for private data.
	 * @obj: The current object.
	 *
	 * Note that if this function is part of a ww transaction, and
	 * if returns -EDEADLK for one of the objects, it may be
	 * rerun for that same object in the same pass.
	 */
	int (*process_obj)(struct i915_gem_apply_to_region *apply,
			   struct drm_i915_gem_object *obj);
};

/**
 * struct i915_gem_apply_to_region - Argument to the struct
 * i915_gem_apply_to_region_ops functions.
 * @ops: The ops for the operation.
 * @ww: Locking context used for the transaction.
 * @interruptible: Whether to perform object locking interruptible.
 *
 * This structure is intended to be embedded in a private struct if needed
 */
struct i915_gem_apply_to_region {
	const struct i915_gem_apply_to_region_ops *ops;
	struct i915_gem_ww_ctx *ww;
	u32 interruptible:1;
};

>>>>>>> df0cc57e
void i915_gem_object_init_memory_region(struct drm_i915_gem_object *obj,
					struct intel_memory_region *mem);
void i915_gem_object_release_memory_region(struct drm_i915_gem_object *obj);

struct drm_i915_gem_object *
i915_gem_object_create_region(struct intel_memory_region *mem,
			      resource_size_t size,
			      resource_size_t page_size,
			      unsigned int flags);

int i915_gem_process_region(struct intel_memory_region *mr,
			    struct i915_gem_apply_to_region *apply);
#endif<|MERGE_RESOLUTION|>--- conflicted
+++ resolved
@@ -12,8 +12,6 @@
 struct drm_i915_gem_object;
 struct sg_table;
 
-<<<<<<< HEAD
-=======
 struct i915_gem_apply_to_region;
 
 /**
@@ -49,7 +47,6 @@
 	u32 interruptible:1;
 };
 
->>>>>>> df0cc57e
 void i915_gem_object_init_memory_region(struct drm_i915_gem_object *obj,
 					struct intel_memory_region *mem);
 void i915_gem_object_release_memory_region(struct drm_i915_gem_object *obj);

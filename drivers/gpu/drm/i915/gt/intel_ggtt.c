// SPDX-License-Identifier: MIT
/*
 * Copyright © 2020 Intel Corporation
 */

#include <linux/agp_backend.h>
#include <linux/stop_machine.h>

#include <asm/set_memory.h>
#include <asm/smp.h>

#include <drm/i915_drm.h>
#include <drm/intel-gtt.h>

#include "gem/i915_gem_lmem.h"

#include "intel_gt.h"
#include "i915_drv.h"
#include "i915_scatterlist.h"
#include "i915_vgpu.h"

#include "intel_gtt.h"
#include "gen8_ppgtt.h"

static int
i915_get_ggtt_vma_pages(struct i915_vma *vma);

static void i915_ggtt_color_adjust(const struct drm_mm_node *node,
				   unsigned long color,
				   u64 *start,
				   u64 *end)
{
	if (i915_node_color_differs(node, color))
		*start += I915_GTT_PAGE_SIZE;

	/*
	 * Also leave a space between the unallocated reserved node after the
	 * GTT and any objects within the GTT, i.e. we use the color adjustment
	 * to insert a guard page to prevent prefetches crossing over the
	 * GTT boundary.
	 */
	node = list_next_entry(node, node_list);
	if (node->color != color)
		*end -= I915_GTT_PAGE_SIZE;
}

static int ggtt_init_hw(struct i915_ggtt *ggtt)
{
	struct drm_i915_private *i915 = ggtt->vm.i915;

	i915_address_space_init(&ggtt->vm, VM_CLASS_GGTT);

	ggtt->vm.is_ggtt = true;

	/* Only VLV supports read-only GGTT mappings */
	ggtt->vm.has_read_only = IS_VALLEYVIEW(i915);

	if (!HAS_LLC(i915) && !HAS_PPGTT(i915))
		ggtt->vm.mm.color_adjust = i915_ggtt_color_adjust;

	if (ggtt->mappable_end) {
		if (!io_mapping_init_wc(&ggtt->iomap,
					ggtt->gmadr.start,
					ggtt->mappable_end)) {
			ggtt->vm.cleanup(&ggtt->vm);
			return -EIO;
		}

		ggtt->mtrr = arch_phys_wc_add(ggtt->gmadr.start,
					      ggtt->mappable_end);
	}

	intel_ggtt_init_fences(ggtt);

	return 0;
}

/**
 * i915_ggtt_init_hw - Initialize GGTT hardware
 * @i915: i915 device
 */
int i915_ggtt_init_hw(struct drm_i915_private *i915)
{
	int ret;

	/*
	 * Note that we use page colouring to enforce a guard page at the
	 * end of the address space. This is required as the CS may prefetch
	 * beyond the end of the batch buffer, across the page boundary,
	 * and beyond the end of the GTT if we do not provide a guard.
	 */
	ret = ggtt_init_hw(&i915->ggtt);
	if (ret)
		return ret;

	return 0;
}

/*
 * Certain Gen5 chipsets require idling the GPU before
 * unmapping anything from the GTT when VT-d is enabled.
 */
static bool needs_idle_maps(struct drm_i915_private *i915)
{
	/*
	 * Query intel_iommu to see if we need the workaround. Presumably that
	 * was loaded first.
	 */
	if (!intel_vtd_active())
		return false;

	if (GRAPHICS_VER(i915) == 5 && IS_MOBILE(i915))
		return true;

	if (GRAPHICS_VER(i915) == 12)
		return true; /* XXX DMAR fault reason 7 */

	return false;
}

/**
 * i915_ggtt_suspend_vm - Suspend the memory mappings for a GGTT or DPT VM
 * @vm: The VM to suspend the mappings for
 *
 * Suspend the memory mappings for all objects mapped to HW via the GGTT or a
 * DPT page table.
 */
void i915_ggtt_suspend_vm(struct i915_address_space *vm)
{
	struct i915_vma *vma, *vn;
	int open;

	drm_WARN_ON(&vm->i915->drm, !vm->is_ggtt && !vm->is_dpt);

	mutex_lock(&vm->mutex);

	/* Skip rewriting PTE on VMA unbind. */
	open = atomic_xchg(&vm->open, 0);

	list_for_each_entry_safe(vma, vn, &vm->bound_list, vm_link) {
		GEM_BUG_ON(!drm_mm_node_allocated(&vma->node));
		i915_vma_wait_for_bind(vma);

		if (i915_vma_is_pinned(vma))
			continue;

		if (!i915_vma_is_bound(vma, I915_VMA_GLOBAL_BIND)) {
			__i915_vma_evict(vma);
			drm_mm_remove_node(&vma->node);
		}
	}

	vm->clear_range(vm, 0, vm->total);

	atomic_set(&vm->open, open);

	mutex_unlock(&vm->mutex);
}

void i915_ggtt_suspend(struct i915_ggtt *ggtt)
{
	i915_ggtt_suspend_vm(&ggtt->vm);
	ggtt->invalidate(ggtt);

	intel_gt_check_and_clear_faults(ggtt->vm.gt);
}

void gen6_ggtt_invalidate(struct i915_ggtt *ggtt)
{
	struct intel_uncore *uncore = ggtt->vm.gt->uncore;

	spin_lock_irq(&uncore->lock);
	intel_uncore_write_fw(uncore, GFX_FLSH_CNTL_GEN6, GFX_FLSH_CNTL_EN);
	intel_uncore_read_fw(uncore, GFX_FLSH_CNTL_GEN6);
	spin_unlock_irq(&uncore->lock);
}

static void gen8_ggtt_invalidate(struct i915_ggtt *ggtt)
{
	struct intel_uncore *uncore = ggtt->vm.gt->uncore;

	/*
	 * Note that as an uncached mmio write, this will flush the
	 * WCB of the writes into the GGTT before it triggers the invalidate.
	 */
	intel_uncore_write_fw(uncore, GFX_FLSH_CNTL_GEN6, GFX_FLSH_CNTL_EN);
}

static void guc_ggtt_invalidate(struct i915_ggtt *ggtt)
{
	struct intel_uncore *uncore = ggtt->vm.gt->uncore;
	struct drm_i915_private *i915 = ggtt->vm.i915;

	gen8_ggtt_invalidate(ggtt);

	if (GRAPHICS_VER(i915) >= 12)
		intel_uncore_write_fw(uncore, GEN12_GUC_TLB_INV_CR,
				      GEN12_GUC_TLB_INV_CR_INVALIDATE);
	else
		intel_uncore_write_fw(uncore, GEN8_GTCR, GEN8_GTCR_INVALIDATE);
}

static void gmch_ggtt_invalidate(struct i915_ggtt *ggtt)
{
	intel_gtt_chipset_flush();
}

u64 gen8_ggtt_pte_encode(dma_addr_t addr,
			 enum i915_cache_level level,
			 u32 flags)
{
	gen8_pte_t pte = addr | _PAGE_PRESENT;

	if (flags & PTE_LM)
		pte |= GEN12_GGTT_PTE_LM;

	return pte;
}

static void gen8_set_pte(void __iomem *addr, gen8_pte_t pte)
{
	writeq(pte, addr);
}

static void gen8_ggtt_insert_page(struct i915_address_space *vm,
				  dma_addr_t addr,
				  u64 offset,
				  enum i915_cache_level level,
				  u32 flags)
{
	struct i915_ggtt *ggtt = i915_vm_to_ggtt(vm);
	gen8_pte_t __iomem *pte =
		(gen8_pte_t __iomem *)ggtt->gsm + offset / I915_GTT_PAGE_SIZE;

	gen8_set_pte(pte, gen8_ggtt_pte_encode(addr, level, flags));

	ggtt->invalidate(ggtt);
}

static void gen8_ggtt_insert_entries(struct i915_address_space *vm,
				     struct i915_vma *vma,
				     enum i915_cache_level level,
				     u32 flags)
{
	const gen8_pte_t pte_encode = gen8_ggtt_pte_encode(0, level, flags);
	struct i915_ggtt *ggtt = i915_vm_to_ggtt(vm);
	gen8_pte_t __iomem *gte;
	gen8_pte_t __iomem *end;
	struct sgt_iter iter;
	dma_addr_t addr;

	/*
	 * Note that we ignore PTE_READ_ONLY here. The caller must be careful
	 * not to allow the user to override access to a read only page.
	 */

	gte = (gen8_pte_t __iomem *)ggtt->gsm;
	gte += vma->node.start / I915_GTT_PAGE_SIZE;
	end = gte + vma->node.size / I915_GTT_PAGE_SIZE;

	for_each_sgt_daddr(addr, iter, vma->pages)
		gen8_set_pte(gte++, pte_encode | addr);
	GEM_BUG_ON(gte > end);

	/* Fill the allocated but "unused" space beyond the end of the buffer */
	while (gte < end)
		gen8_set_pte(gte++, vm->scratch[0]->encode);

	/*
	 * We want to flush the TLBs only after we're certain all the PTE
	 * updates have finished.
	 */
	ggtt->invalidate(ggtt);
}

static void gen6_ggtt_insert_page(struct i915_address_space *vm,
				  dma_addr_t addr,
				  u64 offset,
				  enum i915_cache_level level,
				  u32 flags)
{
	struct i915_ggtt *ggtt = i915_vm_to_ggtt(vm);
	gen6_pte_t __iomem *pte =
		(gen6_pte_t __iomem *)ggtt->gsm + offset / I915_GTT_PAGE_SIZE;

	iowrite32(vm->pte_encode(addr, level, flags), pte);

	ggtt->invalidate(ggtt);
}

/*
 * Binds an object into the global gtt with the specified cache level.
 * The object will be accessible to the GPU via commands whose operands
 * reference offsets within the global GTT as well as accessible by the GPU
 * through the GMADR mapped BAR (i915->mm.gtt->gtt).
 */
static void gen6_ggtt_insert_entries(struct i915_address_space *vm,
				     struct i915_vma *vma,
				     enum i915_cache_level level,
				     u32 flags)
{
	struct i915_ggtt *ggtt = i915_vm_to_ggtt(vm);
	gen6_pte_t __iomem *gte;
	gen6_pte_t __iomem *end;
	struct sgt_iter iter;
	dma_addr_t addr;

	gte = (gen6_pte_t __iomem *)ggtt->gsm;
	gte += vma->node.start / I915_GTT_PAGE_SIZE;
	end = gte + vma->node.size / I915_GTT_PAGE_SIZE;

	for_each_sgt_daddr(addr, iter, vma->pages)
		iowrite32(vm->pte_encode(addr, level, flags), gte++);
	GEM_BUG_ON(gte > end);

	/* Fill the allocated but "unused" space beyond the end of the buffer */
	while (gte < end)
		iowrite32(vm->scratch[0]->encode, gte++);

	/*
	 * We want to flush the TLBs only after we're certain all the PTE
	 * updates have finished.
	 */
	ggtt->invalidate(ggtt);
}

static void nop_clear_range(struct i915_address_space *vm,
			    u64 start, u64 length)
{
}

static void gen8_ggtt_clear_range(struct i915_address_space *vm,
				  u64 start, u64 length)
{
	struct i915_ggtt *ggtt = i915_vm_to_ggtt(vm);
	unsigned int first_entry = start / I915_GTT_PAGE_SIZE;
	unsigned int num_entries = length / I915_GTT_PAGE_SIZE;
	const gen8_pte_t scratch_pte = vm->scratch[0]->encode;
	gen8_pte_t __iomem *gtt_base =
		(gen8_pte_t __iomem *)ggtt->gsm + first_entry;
	const int max_entries = ggtt_total_entries(ggtt) - first_entry;
	int i;

	if (WARN(num_entries > max_entries,
		 "First entry = %d; Num entries = %d (max=%d)\n",
		 first_entry, num_entries, max_entries))
		num_entries = max_entries;

	for (i = 0; i < num_entries; i++)
		gen8_set_pte(&gtt_base[i], scratch_pte);
}

static void bxt_vtd_ggtt_wa(struct i915_address_space *vm)
{
	/*
	 * Make sure the internal GAM fifo has been cleared of all GTT
	 * writes before exiting stop_machine(). This guarantees that
	 * any aperture accesses waiting to start in another process
	 * cannot back up behind the GTT writes causing a hang.
	 * The register can be any arbitrary GAM register.
	 */
	intel_uncore_posting_read_fw(vm->gt->uncore, GFX_FLSH_CNTL_GEN6);
}

struct insert_page {
	struct i915_address_space *vm;
	dma_addr_t addr;
	u64 offset;
	enum i915_cache_level level;
};

static int bxt_vtd_ggtt_insert_page__cb(void *_arg)
{
	struct insert_page *arg = _arg;

	gen8_ggtt_insert_page(arg->vm, arg->addr, arg->offset, arg->level, 0);
	bxt_vtd_ggtt_wa(arg->vm);

	return 0;
}

static void bxt_vtd_ggtt_insert_page__BKL(struct i915_address_space *vm,
					  dma_addr_t addr,
					  u64 offset,
					  enum i915_cache_level level,
					  u32 unused)
{
	struct insert_page arg = { vm, addr, offset, level };

	stop_machine(bxt_vtd_ggtt_insert_page__cb, &arg, NULL);
}

struct insert_entries {
	struct i915_address_space *vm;
	struct i915_vma *vma;
	enum i915_cache_level level;
	u32 flags;
};

static int bxt_vtd_ggtt_insert_entries__cb(void *_arg)
{
	struct insert_entries *arg = _arg;

	gen8_ggtt_insert_entries(arg->vm, arg->vma, arg->level, arg->flags);
	bxt_vtd_ggtt_wa(arg->vm);

	return 0;
}

static void bxt_vtd_ggtt_insert_entries__BKL(struct i915_address_space *vm,
					     struct i915_vma *vma,
					     enum i915_cache_level level,
					     u32 flags)
{
	struct insert_entries arg = { vm, vma, level, flags };

	stop_machine(bxt_vtd_ggtt_insert_entries__cb, &arg, NULL);
}

static void gen6_ggtt_clear_range(struct i915_address_space *vm,
				  u64 start, u64 length)
{
	struct i915_ggtt *ggtt = i915_vm_to_ggtt(vm);
	unsigned int first_entry = start / I915_GTT_PAGE_SIZE;
	unsigned int num_entries = length / I915_GTT_PAGE_SIZE;
	gen6_pte_t scratch_pte, __iomem *gtt_base =
		(gen6_pte_t __iomem *)ggtt->gsm + first_entry;
	const int max_entries = ggtt_total_entries(ggtt) - first_entry;
	int i;

	if (WARN(num_entries > max_entries,
		 "First entry = %d; Num entries = %d (max=%d)\n",
		 first_entry, num_entries, max_entries))
		num_entries = max_entries;

	scratch_pte = vm->scratch[0]->encode;
	for (i = 0; i < num_entries; i++)
		iowrite32(scratch_pte, &gtt_base[i]);
}

static void i915_ggtt_insert_page(struct i915_address_space *vm,
				  dma_addr_t addr,
				  u64 offset,
				  enum i915_cache_level cache_level,
				  u32 unused)
{
	unsigned int flags = (cache_level == I915_CACHE_NONE) ?
		AGP_USER_MEMORY : AGP_USER_CACHED_MEMORY;

	intel_gtt_insert_page(addr, offset >> PAGE_SHIFT, flags);
}

static void i915_ggtt_insert_entries(struct i915_address_space *vm,
				     struct i915_vma *vma,
				     enum i915_cache_level cache_level,
				     u32 unused)
{
	unsigned int flags = (cache_level == I915_CACHE_NONE) ?
		AGP_USER_MEMORY : AGP_USER_CACHED_MEMORY;

	intel_gtt_insert_sg_entries(vma->pages, vma->node.start >> PAGE_SHIFT,
				    flags);
}

static void i915_ggtt_clear_range(struct i915_address_space *vm,
				  u64 start, u64 length)
{
	intel_gtt_clear_range(start >> PAGE_SHIFT, length >> PAGE_SHIFT);
}

static void ggtt_bind_vma(struct i915_address_space *vm,
			  struct i915_vm_pt_stash *stash,
			  struct i915_vma *vma,
			  enum i915_cache_level cache_level,
			  u32 flags)
{
	struct drm_i915_gem_object *obj = vma->obj;
	u32 pte_flags;

	if (i915_vma_is_bound(vma, ~flags & I915_VMA_BIND_MASK))
		return;

	/* Applicable to VLV (gen8+ do not support RO in the GGTT) */
	pte_flags = 0;
	if (i915_gem_object_is_readonly(obj))
		pte_flags |= PTE_READ_ONLY;
	if (i915_gem_object_is_lmem(obj))
		pte_flags |= PTE_LM;

	vm->insert_entries(vm, vma, cache_level, pte_flags);
	vma->page_sizes.gtt = I915_GTT_PAGE_SIZE;
}

static void ggtt_unbind_vma(struct i915_address_space *vm, struct i915_vma *vma)
{
	vm->clear_range(vm, vma->node.start, vma->size);
}

static int ggtt_reserve_guc_top(struct i915_ggtt *ggtt)
{
	u64 size;
	int ret;

	if (!intel_uc_uses_guc(&ggtt->vm.gt->uc))
		return 0;

	GEM_BUG_ON(ggtt->vm.total <= GUC_GGTT_TOP);
	size = ggtt->vm.total - GUC_GGTT_TOP;

	ret = i915_gem_gtt_reserve(&ggtt->vm, &ggtt->uc_fw, size,
				   GUC_GGTT_TOP, I915_COLOR_UNEVICTABLE,
				   PIN_NOEVICT);
	if (ret)
		drm_dbg(&ggtt->vm.i915->drm,
			"Failed to reserve top of GGTT for GuC\n");

	return ret;
}

static void ggtt_release_guc_top(struct i915_ggtt *ggtt)
{
	if (drm_mm_node_allocated(&ggtt->uc_fw))
		drm_mm_remove_node(&ggtt->uc_fw);
}

static void cleanup_init_ggtt(struct i915_ggtt *ggtt)
{
	ggtt_release_guc_top(ggtt);
	if (drm_mm_node_allocated(&ggtt->error_capture))
		drm_mm_remove_node(&ggtt->error_capture);
	mutex_destroy(&ggtt->error_mutex);
}

static int init_ggtt(struct i915_ggtt *ggtt)
{
	/*
	 * Let GEM Manage all of the aperture.
	 *
	 * However, leave one page at the end still bound to the scratch page.
	 * There are a number of places where the hardware apparently prefetches
	 * past the end of the object, and we've seen multiple hangs with the
	 * GPU head pointer stuck in a batchbuffer bound at the last page of the
	 * aperture.  One page should be enough to keep any prefetching inside
	 * of the aperture.
	 */
	unsigned long hole_start, hole_end;
	struct drm_mm_node *entry;
	int ret;

	/*
	 * GuC requires all resources that we're sharing with it to be placed in
	 * non-WOPCM memory. If GuC is not present or not in use we still need a
	 * small bias as ring wraparound at offset 0 sometimes hangs. No idea
	 * why.
	 */
	ggtt->pin_bias = max_t(u32, I915_GTT_PAGE_SIZE,
			       intel_wopcm_guc_size(&ggtt->vm.i915->wopcm));

	ret = intel_vgt_balloon(ggtt);
	if (ret)
		return ret;

	mutex_init(&ggtt->error_mutex);
	if (ggtt->mappable_end) {
		/*
		 * Reserve a mappable slot for our lockless error capture.
		 *
		 * We strongly prefer taking address 0x0 in order to protect
		 * other critical buffers against accidental overwrites,
		 * as writing to address 0 is a very common mistake.
		 *
		 * Since 0 may already be in use by the system (e.g. the BIOS
		 * framebuffer), we let the reservation fail quietly and hope
		 * 0 remains reserved always.
		 *
		 * If we fail to reserve 0, and then fail to find any space
		 * for an error-capture, remain silent. We can afford not
		 * to reserve an error_capture node as we have fallback
		 * paths, and we trust that 0 will remain reserved. However,
		 * the only likely reason for failure to insert is a driver
		 * bug, which we expect to cause other failures...
		 */
		ggtt->error_capture.size = I915_GTT_PAGE_SIZE;
		ggtt->error_capture.color = I915_COLOR_UNEVICTABLE;
		if (drm_mm_reserve_node(&ggtt->vm.mm, &ggtt->error_capture))
			drm_mm_insert_node_in_range(&ggtt->vm.mm,
						    &ggtt->error_capture,
						    ggtt->error_capture.size, 0,
						    ggtt->error_capture.color,
						    0, ggtt->mappable_end,
						    DRM_MM_INSERT_LOW);
	}
	if (drm_mm_node_allocated(&ggtt->error_capture))
		drm_dbg(&ggtt->vm.i915->drm,
			"Reserved GGTT:[%llx, %llx] for use by error capture\n",
			ggtt->error_capture.start,
			ggtt->error_capture.start + ggtt->error_capture.size);

	/*
	 * The upper portion of the GuC address space has a sizeable hole
	 * (several MB) that is inaccessible by GuC. Reserve this range within
	 * GGTT as it can comfortably hold GuC/HuC firmware images.
	 */
	ret = ggtt_reserve_guc_top(ggtt);
	if (ret)
		goto err;

	/* Clear any non-preallocated blocks */
	drm_mm_for_each_hole(entry, &ggtt->vm.mm, hole_start, hole_end) {
		drm_dbg(&ggtt->vm.i915->drm,
			"clearing unused GTT space: [%lx, %lx]\n",
			hole_start, hole_end);
		ggtt->vm.clear_range(&ggtt->vm, hole_start,
				     hole_end - hole_start);
	}

	/* And finally clear the reserved guard page */
	ggtt->vm.clear_range(&ggtt->vm, ggtt->vm.total - PAGE_SIZE, PAGE_SIZE);

	return 0;

err:
	cleanup_init_ggtt(ggtt);
	return ret;
}

static void aliasing_gtt_bind_vma(struct i915_address_space *vm,
				  struct i915_vm_pt_stash *stash,
				  struct i915_vma *vma,
				  enum i915_cache_level cache_level,
				  u32 flags)
{
	u32 pte_flags;

	/* Currently applicable only to VLV */
	pte_flags = 0;
	if (i915_gem_object_is_readonly(vma->obj))
		pte_flags |= PTE_READ_ONLY;

	if (flags & I915_VMA_LOCAL_BIND)
		ppgtt_bind_vma(&i915_vm_to_ggtt(vm)->alias->vm,
			       stash, vma, cache_level, flags);

	if (flags & I915_VMA_GLOBAL_BIND)
		vm->insert_entries(vm, vma, cache_level, pte_flags);
}

static void aliasing_gtt_unbind_vma(struct i915_address_space *vm,
				    struct i915_vma *vma)
{
	if (i915_vma_is_bound(vma, I915_VMA_GLOBAL_BIND))
		vm->clear_range(vm, vma->node.start, vma->size);

	if (i915_vma_is_bound(vma, I915_VMA_LOCAL_BIND))
		ppgtt_unbind_vma(&i915_vm_to_ggtt(vm)->alias->vm, vma);
}

static int init_aliasing_ppgtt(struct i915_ggtt *ggtt)
{
	struct i915_vm_pt_stash stash = {};
	struct i915_ppgtt *ppgtt;
	int err;

	ppgtt = i915_ppgtt_create(ggtt->vm.gt, 0);
	if (IS_ERR(ppgtt))
		return PTR_ERR(ppgtt);

	if (GEM_WARN_ON(ppgtt->vm.total < ggtt->vm.total)) {
		err = -ENODEV;
		goto err_ppgtt;
	}

	err = i915_vm_alloc_pt_stash(&ppgtt->vm, &stash, ggtt->vm.total);
	if (err)
		goto err_ppgtt;

	i915_gem_object_lock(ppgtt->vm.scratch[0], NULL);
	err = i915_vm_map_pt_stash(&ppgtt->vm, &stash);
	i915_gem_object_unlock(ppgtt->vm.scratch[0]);
	if (err)
		goto err_stash;

	/*
	 * Note we only pre-allocate as far as the end of the global
	 * GTT. On 48b / 4-level page-tables, the difference is very,
	 * very significant! We have to preallocate as GVT/vgpu does
	 * not like the page directory disappearing.
	 */
	ppgtt->vm.allocate_va_range(&ppgtt->vm, &stash, 0, ggtt->vm.total);

	ggtt->alias = ppgtt;
	ggtt->vm.bind_async_flags |= ppgtt->vm.bind_async_flags;

	GEM_BUG_ON(ggtt->vm.vma_ops.bind_vma != ggtt_bind_vma);
	ggtt->vm.vma_ops.bind_vma = aliasing_gtt_bind_vma;

	GEM_BUG_ON(ggtt->vm.vma_ops.unbind_vma != ggtt_unbind_vma);
	ggtt->vm.vma_ops.unbind_vma = aliasing_gtt_unbind_vma;

	i915_vm_free_pt_stash(&ppgtt->vm, &stash);
	return 0;

err_stash:
	i915_vm_free_pt_stash(&ppgtt->vm, &stash);
err_ppgtt:
	i915_vm_put(&ppgtt->vm);
	return err;
}

static void fini_aliasing_ppgtt(struct i915_ggtt *ggtt)
{
	struct i915_ppgtt *ppgtt;

	ppgtt = fetch_and_zero(&ggtt->alias);
	if (!ppgtt)
		return;

	i915_vm_put(&ppgtt->vm);

	ggtt->vm.vma_ops.bind_vma   = ggtt_bind_vma;
	ggtt->vm.vma_ops.unbind_vma = ggtt_unbind_vma;
}

int i915_init_ggtt(struct drm_i915_private *i915)
{
	int ret;

	ret = init_ggtt(&i915->ggtt);
	if (ret)
		return ret;

	if (INTEL_PPGTT(i915) == INTEL_PPGTT_ALIASING) {
		ret = init_aliasing_ppgtt(&i915->ggtt);
		if (ret)
			cleanup_init_ggtt(&i915->ggtt);
	}

	return 0;
}

static void ggtt_cleanup_hw(struct i915_ggtt *ggtt)
{
	struct i915_vma *vma, *vn;

	atomic_set(&ggtt->vm.open, 0);

	flush_workqueue(ggtt->vm.i915->wq);

	mutex_lock(&ggtt->vm.mutex);

	list_for_each_entry_safe(vma, vn, &ggtt->vm.bound_list, vm_link)
		WARN_ON(__i915_vma_unbind(vma));

	if (drm_mm_node_allocated(&ggtt->error_capture))
		drm_mm_remove_node(&ggtt->error_capture);
	mutex_destroy(&ggtt->error_mutex);

	ggtt_release_guc_top(ggtt);
	intel_vgt_deballoon(ggtt);

	ggtt->vm.cleanup(&ggtt->vm);

	mutex_unlock(&ggtt->vm.mutex);
	i915_address_space_fini(&ggtt->vm);

	arch_phys_wc_del(ggtt->mtrr);

	if (ggtt->iomap.size)
		io_mapping_fini(&ggtt->iomap);
}

/**
 * i915_ggtt_driver_release - Clean up GGTT hardware initialization
 * @i915: i915 device
 */
void i915_ggtt_driver_release(struct drm_i915_private *i915)
{
	struct i915_ggtt *ggtt = &i915->ggtt;

	fini_aliasing_ppgtt(ggtt);

	intel_ggtt_fini_fences(ggtt);
	ggtt_cleanup_hw(ggtt);
}

/**
 * i915_ggtt_driver_late_release - Cleanup of GGTT that needs to be done after
 * all free objects have been drained.
 * @i915: i915 device
 */
void i915_ggtt_driver_late_release(struct drm_i915_private *i915)
{
	struct i915_ggtt *ggtt = &i915->ggtt;

	GEM_WARN_ON(kref_read(&ggtt->vm.resv_ref) != 1);
	dma_resv_fini(&ggtt->vm._resv);
}

static unsigned int gen6_get_total_gtt_size(u16 snb_gmch_ctl)
{
	snb_gmch_ctl >>= SNB_GMCH_GGMS_SHIFT;
	snb_gmch_ctl &= SNB_GMCH_GGMS_MASK;
	return snb_gmch_ctl << 20;
}

static unsigned int gen8_get_total_gtt_size(u16 bdw_gmch_ctl)
{
	bdw_gmch_ctl >>= BDW_GMCH_GGMS_SHIFT;
	bdw_gmch_ctl &= BDW_GMCH_GGMS_MASK;
	if (bdw_gmch_ctl)
		bdw_gmch_ctl = 1 << bdw_gmch_ctl;

#ifdef CONFIG_X86_32
	/* Limit 32b platforms to a 2GB GGTT: 4 << 20 / pte size * I915_GTT_PAGE_SIZE */
	if (bdw_gmch_ctl > 4)
		bdw_gmch_ctl = 4;
#endif

	return bdw_gmch_ctl << 20;
}

static unsigned int chv_get_total_gtt_size(u16 gmch_ctrl)
{
	gmch_ctrl >>= SNB_GMCH_GGMS_SHIFT;
	gmch_ctrl &= SNB_GMCH_GGMS_MASK;

	if (gmch_ctrl)
		return 1 << (20 + gmch_ctrl);

	return 0;
}

static unsigned int gen6_gttmmadr_size(struct drm_i915_private *i915)
{
	/*
	 * GEN6: GTTMMADR size is 4MB and GTTADR starts at 2MB offset
	 * GEN8: GTTMMADR size is 16MB and GTTADR starts at 8MB offset
	 */
	GEM_BUG_ON(GRAPHICS_VER(i915) < 6);
	return (GRAPHICS_VER(i915) < 8) ? SZ_4M : SZ_16M;
}

static unsigned int gen6_gttadr_offset(struct drm_i915_private *i915)
{
	return gen6_gttmmadr_size(i915) / 2;
}

static int ggtt_probe_common(struct i915_ggtt *ggtt, u64 size)
{
	struct drm_i915_private *i915 = ggtt->vm.i915;
	struct pci_dev *pdev = to_pci_dev(i915->drm.dev);
	phys_addr_t phys_addr;
	u32 pte_flags;
	int ret;

	GEM_WARN_ON(pci_resource_len(pdev, 0) != gen6_gttmmadr_size(i915));
	phys_addr = pci_resource_start(pdev, 0) + gen6_gttadr_offset(i915);

	/*
	 * On BXT+/ICL+ writes larger than 64 bit to the GTT pagetable range
	 * will be dropped. For WC mappings in general we have 64 byte burst
	 * writes when the WC buffer is flushed, so we can't use it, but have to
	 * resort to an uncached mapping. The WC issue is easily caught by the
	 * readback check when writing GTT PTE entries.
	 */
	if (IS_GEN9_LP(i915) || GRAPHICS_VER(i915) >= 11)
		ggtt->gsm = ioremap(phys_addr, size);
	else
		ggtt->gsm = ioremap_wc(phys_addr, size);
	if (!ggtt->gsm) {
		drm_err(&i915->drm, "Failed to map the ggtt page table\n");
		return -ENOMEM;
	}

	kref_init(&ggtt->vm.resv_ref);
	ret = setup_scratch_page(&ggtt->vm);
	if (ret) {
		drm_err(&i915->drm, "Scratch setup failed\n");
		/* iounmap will also get called at remove, but meh */
		iounmap(ggtt->gsm);
		return ret;
	}

	pte_flags = 0;
	if (i915_gem_object_is_lmem(ggtt->vm.scratch[0]))
		pte_flags |= PTE_LM;

	ggtt->vm.scratch[0]->encode =
		ggtt->vm.pte_encode(px_dma(ggtt->vm.scratch[0]),
				    I915_CACHE_NONE, pte_flags);

	return 0;
}

int ggtt_set_pages(struct i915_vma *vma)
{
	int ret;

	GEM_BUG_ON(vma->pages);

	ret = i915_get_ggtt_vma_pages(vma);
	if (ret)
		return ret;

	vma->page_sizes = vma->obj->mm.page_sizes;

	return 0;
}

static void gen6_gmch_remove(struct i915_address_space *vm)
{
	struct i915_ggtt *ggtt = i915_vm_to_ggtt(vm);

	iounmap(ggtt->gsm);
	free_scratch(vm);
}

static struct resource pci_resource(struct pci_dev *pdev, int bar)
{
	return (struct resource)DEFINE_RES_MEM(pci_resource_start(pdev, bar),
					       pci_resource_len(pdev, bar));
}

static int gen8_gmch_probe(struct i915_ggtt *ggtt)
{
	struct drm_i915_private *i915 = ggtt->vm.i915;
	struct pci_dev *pdev = to_pci_dev(i915->drm.dev);
	unsigned int size;
	u16 snb_gmch_ctl;

	/* TODO: We're not aware of mappable constraints on gen8 yet */
	if (!HAS_LMEM(i915)) {
		ggtt->gmadr = pci_resource(pdev, 2);
		ggtt->mappable_end = resource_size(&ggtt->gmadr);
	}

	pci_read_config_word(pdev, SNB_GMCH_CTRL, &snb_gmch_ctl);
	if (IS_CHERRYVIEW(i915))
		size = chv_get_total_gtt_size(snb_gmch_ctl);
	else
		size = gen8_get_total_gtt_size(snb_gmch_ctl);

	ggtt->vm.alloc_pt_dma = alloc_pt_dma;
	ggtt->vm.lmem_pt_obj_flags = I915_BO_ALLOC_PM_EARLY;

	ggtt->vm.total = (size / sizeof(gen8_pte_t)) * I915_GTT_PAGE_SIZE;
	ggtt->vm.cleanup = gen6_gmch_remove;
	ggtt->vm.insert_page = gen8_ggtt_insert_page;
	ggtt->vm.clear_range = nop_clear_range;
	if (intel_scanout_needs_vtd_wa(i915))
		ggtt->vm.clear_range = gen8_ggtt_clear_range;

	ggtt->vm.insert_entries = gen8_ggtt_insert_entries;

	/*
	 * Serialize GTT updates with aperture access on BXT if VT-d is on,
	 * and always on CHV.
	 */
	if (intel_vm_no_concurrent_access_wa(i915)) {
		ggtt->vm.insert_entries = bxt_vtd_ggtt_insert_entries__BKL;
		ggtt->vm.insert_page    = bxt_vtd_ggtt_insert_page__BKL;
		ggtt->vm.bind_async_flags =
			I915_VMA_GLOBAL_BIND | I915_VMA_LOCAL_BIND;
	}

	ggtt->invalidate = gen8_ggtt_invalidate;

	ggtt->vm.vma_ops.bind_vma    = ggtt_bind_vma;
	ggtt->vm.vma_ops.unbind_vma  = ggtt_unbind_vma;
	ggtt->vm.vma_ops.set_pages   = ggtt_set_pages;
	ggtt->vm.vma_ops.clear_pages = clear_pages;

	ggtt->vm.pte_encode = gen8_ggtt_pte_encode;

	setup_private_pat(ggtt->vm.gt->uncore);

	return ggtt_probe_common(ggtt, size);
}

static u64 snb_pte_encode(dma_addr_t addr,
			  enum i915_cache_level level,
			  u32 flags)
{
	gen6_pte_t pte = GEN6_PTE_ADDR_ENCODE(addr) | GEN6_PTE_VALID;

	switch (level) {
	case I915_CACHE_L3_LLC:
	case I915_CACHE_LLC:
		pte |= GEN6_PTE_CACHE_LLC;
		break;
	case I915_CACHE_NONE:
		pte |= GEN6_PTE_UNCACHED;
		break;
	default:
		MISSING_CASE(level);
	}

	return pte;
}

static u64 ivb_pte_encode(dma_addr_t addr,
			  enum i915_cache_level level,
			  u32 flags)
{
	gen6_pte_t pte = GEN6_PTE_ADDR_ENCODE(addr) | GEN6_PTE_VALID;

	switch (level) {
	case I915_CACHE_L3_LLC:
		pte |= GEN7_PTE_CACHE_L3_LLC;
		break;
	case I915_CACHE_LLC:
		pte |= GEN6_PTE_CACHE_LLC;
		break;
	case I915_CACHE_NONE:
		pte |= GEN6_PTE_UNCACHED;
		break;
	default:
		MISSING_CASE(level);
	}

	return pte;
}

static u64 byt_pte_encode(dma_addr_t addr,
			  enum i915_cache_level level,
			  u32 flags)
{
	gen6_pte_t pte = GEN6_PTE_ADDR_ENCODE(addr) | GEN6_PTE_VALID;

	if (!(flags & PTE_READ_ONLY))
		pte |= BYT_PTE_WRITEABLE;

	if (level != I915_CACHE_NONE)
		pte |= BYT_PTE_SNOOPED_BY_CPU_CACHES;

	return pte;
}

static u64 hsw_pte_encode(dma_addr_t addr,
			  enum i915_cache_level level,
			  u32 flags)
{
	gen6_pte_t pte = HSW_PTE_ADDR_ENCODE(addr) | GEN6_PTE_VALID;

	if (level != I915_CACHE_NONE)
		pte |= HSW_WB_LLC_AGE3;

	return pte;
}

static u64 iris_pte_encode(dma_addr_t addr,
			   enum i915_cache_level level,
			   u32 flags)
{
	gen6_pte_t pte = HSW_PTE_ADDR_ENCODE(addr) | GEN6_PTE_VALID;

	switch (level) {
	case I915_CACHE_NONE:
		break;
	case I915_CACHE_WT:
		pte |= HSW_WT_ELLC_LLC_AGE3;
		break;
	default:
		pte |= HSW_WB_ELLC_LLC_AGE3;
		break;
	}

	return pte;
}

static int gen6_gmch_probe(struct i915_ggtt *ggtt)
{
	struct drm_i915_private *i915 = ggtt->vm.i915;
	struct pci_dev *pdev = to_pci_dev(i915->drm.dev);
	unsigned int size;
	u16 snb_gmch_ctl;

	ggtt->gmadr = pci_resource(pdev, 2);
	ggtt->mappable_end = resource_size(&ggtt->gmadr);

	/*
	 * 64/512MB is the current min/max we actually know of, but this is
	 * just a coarse sanity check.
	 */
	if (ggtt->mappable_end < (64<<20) || ggtt->mappable_end > (512<<20)) {
		drm_err(&i915->drm, "Unknown GMADR size (%pa)\n",
			&ggtt->mappable_end);
		return -ENXIO;
	}

	pci_read_config_word(pdev, SNB_GMCH_CTRL, &snb_gmch_ctl);

	size = gen6_get_total_gtt_size(snb_gmch_ctl);
	ggtt->vm.total = (size / sizeof(gen6_pte_t)) * I915_GTT_PAGE_SIZE;

	ggtt->vm.alloc_pt_dma = alloc_pt_dma;

	ggtt->vm.clear_range = nop_clear_range;
	if (!HAS_FULL_PPGTT(i915) || intel_scanout_needs_vtd_wa(i915))
		ggtt->vm.clear_range = gen6_ggtt_clear_range;
	ggtt->vm.insert_page = gen6_ggtt_insert_page;
	ggtt->vm.insert_entries = gen6_ggtt_insert_entries;
	ggtt->vm.cleanup = gen6_gmch_remove;

	ggtt->invalidate = gen6_ggtt_invalidate;

	if (HAS_EDRAM(i915))
		ggtt->vm.pte_encode = iris_pte_encode;
	else if (IS_HASWELL(i915))
		ggtt->vm.pte_encode = hsw_pte_encode;
	else if (IS_VALLEYVIEW(i915))
		ggtt->vm.pte_encode = byt_pte_encode;
	else if (GRAPHICS_VER(i915) >= 7)
		ggtt->vm.pte_encode = ivb_pte_encode;
	else
		ggtt->vm.pte_encode = snb_pte_encode;

	ggtt->vm.vma_ops.bind_vma    = ggtt_bind_vma;
	ggtt->vm.vma_ops.unbind_vma  = ggtt_unbind_vma;
	ggtt->vm.vma_ops.set_pages   = ggtt_set_pages;
	ggtt->vm.vma_ops.clear_pages = clear_pages;

	return ggtt_probe_common(ggtt, size);
}

static void i915_gmch_remove(struct i915_address_space *vm)
{
	intel_gmch_remove();
}

static int i915_gmch_probe(struct i915_ggtt *ggtt)
{
	struct drm_i915_private *i915 = ggtt->vm.i915;
	phys_addr_t gmadr_base;
	int ret;

	ret = intel_gmch_probe(i915->bridge_dev, to_pci_dev(i915->drm.dev), NULL);
	if (!ret) {
		drm_err(&i915->drm, "failed to set up gmch\n");
		return -EIO;
	}

	intel_gtt_get(&ggtt->vm.total, &gmadr_base, &ggtt->mappable_end);

	ggtt->gmadr =
		(struct resource)DEFINE_RES_MEM(gmadr_base, ggtt->mappable_end);

	ggtt->vm.alloc_pt_dma = alloc_pt_dma;

	if (needs_idle_maps(i915)) {
		drm_notice(&i915->drm,
			   "Flushing DMA requests before IOMMU unmaps; performance may be degraded\n");
		ggtt->do_idle_maps = true;
	}

	ggtt->vm.insert_page = i915_ggtt_insert_page;
	ggtt->vm.insert_entries = i915_ggtt_insert_entries;
	ggtt->vm.clear_range = i915_ggtt_clear_range;
	ggtt->vm.cleanup = i915_gmch_remove;

	ggtt->invalidate = gmch_ggtt_invalidate;

	ggtt->vm.vma_ops.bind_vma    = ggtt_bind_vma;
	ggtt->vm.vma_ops.unbind_vma  = ggtt_unbind_vma;
	ggtt->vm.vma_ops.set_pages   = ggtt_set_pages;
	ggtt->vm.vma_ops.clear_pages = clear_pages;

	if (unlikely(ggtt->do_idle_maps))
		drm_notice(&i915->drm,
			   "Applying Ironlake quirks for intel_iommu\n");

	return 0;
}

static int ggtt_probe_hw(struct i915_ggtt *ggtt, struct intel_gt *gt)
{
	struct drm_i915_private *i915 = gt->i915;
	int ret;

	ggtt->vm.gt = gt;
	ggtt->vm.i915 = i915;
	ggtt->vm.dma = i915->drm.dev;
	dma_resv_init(&ggtt->vm._resv);

	if (GRAPHICS_VER(i915) <= 5)
		ret = i915_gmch_probe(ggtt);
	else if (GRAPHICS_VER(i915) < 8)
		ret = gen6_gmch_probe(ggtt);
	else
		ret = gen8_gmch_probe(ggtt);
	if (ret) {
		dma_resv_fini(&ggtt->vm._resv);
		return ret;
	}

	if ((ggtt->vm.total - 1) >> 32) {
		drm_err(&i915->drm,
			"We never expected a Global GTT with more than 32bits"
			" of address space! Found %lldM!\n",
			ggtt->vm.total >> 20);
		ggtt->vm.total = 1ULL << 32;
		ggtt->mappable_end =
			min_t(u64, ggtt->mappable_end, ggtt->vm.total);
	}

	if (ggtt->mappable_end > ggtt->vm.total) {
		drm_err(&i915->drm,
			"mappable aperture extends past end of GGTT,"
			" aperture=%pa, total=%llx\n",
			&ggtt->mappable_end, ggtt->vm.total);
		ggtt->mappable_end = ggtt->vm.total;
	}

	/* GMADR is the PCI mmio aperture into the global GTT. */
	drm_dbg(&i915->drm, "GGTT size = %lluM\n", ggtt->vm.total >> 20);
	drm_dbg(&i915->drm, "GMADR size = %lluM\n",
		(u64)ggtt->mappable_end >> 20);
	drm_dbg(&i915->drm, "DSM size = %lluM\n",
		(u64)resource_size(&intel_graphics_stolen_res) >> 20);

	return 0;
}

/**
 * i915_ggtt_probe_hw - Probe GGTT hardware location
 * @i915: i915 device
 */
int i915_ggtt_probe_hw(struct drm_i915_private *i915)
{
	int ret;

	ret = ggtt_probe_hw(&i915->ggtt, &i915->gt);
	if (ret)
		return ret;

	if (intel_vtd_active())
		drm_info(&i915->drm, "VT-d active for gfx access\n");

	return 0;
}

int i915_ggtt_enable_hw(struct drm_i915_private *i915)
{
	if (GRAPHICS_VER(i915) < 6 && !intel_enable_gtt())
		return -EIO;

	return 0;
}

void i915_ggtt_enable_guc(struct i915_ggtt *ggtt)
{
	GEM_BUG_ON(ggtt->invalidate != gen8_ggtt_invalidate);

	ggtt->invalidate = guc_ggtt_invalidate;

	ggtt->invalidate(ggtt);
}

void i915_ggtt_disable_guc(struct i915_ggtt *ggtt)
{
	/* XXX Temporary pardon for error unload */
	if (ggtt->invalidate == gen8_ggtt_invalidate)
		return;

	/* We should only be called after i915_ggtt_enable_guc() */
	GEM_BUG_ON(ggtt->invalidate != guc_ggtt_invalidate);

	ggtt->invalidate = gen8_ggtt_invalidate;

	ggtt->invalidate(ggtt);
}

/**
 * i915_ggtt_resume_vm - Restore the memory mappings for a GGTT or DPT VM
 * @vm: The VM to restore the mappings for
 *
 * Restore the memory mappings for all objects mapped to HW via the GGTT or a
 * DPT page table.
 *
 * Returns %true if restoring the mapping for any object that was in a write
 * domain before suspend.
 */
bool i915_ggtt_resume_vm(struct i915_address_space *vm)
{
	struct i915_vma *vma;
	bool write_domain_objs = false;
	int open;

	drm_WARN_ON(&vm->i915->drm, !vm->is_ggtt && !vm->is_dpt);

	/* First fill our portion of the GTT with scratch pages */
	vm->clear_range(vm, 0, vm->total);

	/* Skip rewriting PTE on VMA unbind. */
	open = atomic_xchg(&vm->open, 0);

	/* clflush objects bound into the GGTT and rebind them. */
	list_for_each_entry(vma, &vm->bound_list, vm_link) {
		struct drm_i915_gem_object *obj = vma->obj;
		unsigned int was_bound =
			atomic_read(&vma->flags) & I915_VMA_BIND_MASK;

		GEM_BUG_ON(!was_bound);
		vma->ops->bind_vma(vm, NULL, vma,
				   obj ? obj->cache_level : 0,
				   was_bound);
		if (obj) { /* only used during resume => exclusive access */
			write_domain_objs |= fetch_and_zero(&obj->write_domain);
			obj->read_domains |= I915_GEM_DOMAIN_GTT;
		}
	}

	atomic_set(&vm->open, open);

	return write_domain_objs;
}

void i915_ggtt_resume(struct i915_ggtt *ggtt)
{
	bool flush;

	intel_gt_check_and_clear_faults(ggtt->vm.gt);

	flush = i915_ggtt_resume_vm(&ggtt->vm);

	ggtt->invalidate(ggtt);

	if (flush)
		wbinvd_on_all_cpus();

	if (GRAPHICS_VER(ggtt->vm.i915) >= 8)
		setup_private_pat(ggtt->vm.gt->uncore);

	intel_ggtt_restore_fences(ggtt);
}

static struct scatterlist *
rotate_pages(struct drm_i915_gem_object *obj, unsigned int offset,
	     unsigned int width, unsigned int height,
	     unsigned int src_stride, unsigned int dst_stride,
	     struct sg_table *st, struct scatterlist *sg)
{
	unsigned int column, row;
	unsigned int src_idx;

	for (column = 0; column < width; column++) {
		unsigned int left;

		src_idx = src_stride * (height - 1) + column + offset;
		for (row = 0; row < height; row++) {
			st->nents++;
			/*
			 * We don't need the pages, but need to initialize
			 * the entries so the sg list can be happily traversed.
			 * The only thing we need are DMA addresses.
			 */
			sg_set_page(sg, NULL, I915_GTT_PAGE_SIZE, 0);
			sg_dma_address(sg) =
				i915_gem_object_get_dma_address(obj, src_idx);
			sg_dma_len(sg) = I915_GTT_PAGE_SIZE;
			sg = sg_next(sg);
			src_idx -= src_stride;
		}

		left = (dst_stride - height) * I915_GTT_PAGE_SIZE;

		if (!left)
			continue;

		st->nents++;

		/*
		 * The DE ignores the PTEs for the padding tiles, the sg entry
		 * here is just a conenience to indicate how many padding PTEs
		 * to insert at this spot.
		 */
		sg_set_page(sg, NULL, left, 0);
		sg_dma_address(sg) = 0;
		sg_dma_len(sg) = left;
		sg = sg_next(sg);
	}

	return sg;
}

static noinline struct sg_table *
intel_rotate_pages(struct intel_rotation_info *rot_info,
		   struct drm_i915_gem_object *obj)
{
	unsigned int size = intel_rotation_info_size(rot_info);
	struct drm_i915_private *i915 = to_i915(obj->base.dev);
	struct sg_table *st;
	struct scatterlist *sg;
	int ret = -ENOMEM;
	int i;

	/* Allocate target SG list. */
	st = kmalloc(sizeof(*st), GFP_KERNEL);
	if (!st)
		goto err_st_alloc;

	ret = sg_alloc_table(st, size, GFP_KERNEL);
	if (ret)
		goto err_sg_alloc;

	st->nents = 0;
	sg = st->sgl;

	for (i = 0 ; i < ARRAY_SIZE(rot_info->plane); i++)
		sg = rotate_pages(obj, rot_info->plane[i].offset,
				  rot_info->plane[i].width, rot_info->plane[i].height,
				  rot_info->plane[i].src_stride,
				  rot_info->plane[i].dst_stride,
				  st, sg);

	return st;

err_sg_alloc:
	kfree(st);
err_st_alloc:

	drm_dbg(&i915->drm, "Failed to create rotated mapping for object size %zu! (%ux%u tiles, %u pages)\n",
		obj->base.size, rot_info->plane[0].width,
		rot_info->plane[0].height, size);

	return ERR_PTR(ret);
}

static struct scatterlist *
add_padding_pages(unsigned int count,
		  struct sg_table *st, struct scatterlist *sg)
{
	st->nents++;

	/*
	 * The DE ignores the PTEs for the padding tiles, the sg entry
	 * here is just a convenience to indicate how many padding PTEs
	 * to insert at this spot.
	 */
	sg_set_page(sg, NULL, count * I915_GTT_PAGE_SIZE, 0);
	sg_dma_address(sg) = 0;
	sg_dma_len(sg) = count * I915_GTT_PAGE_SIZE;
	sg = sg_next(sg);

	return sg;
}

static struct scatterlist *
remap_tiled_color_plane_pages(struct drm_i915_gem_object *obj,
			      unsigned int offset, unsigned int alignment_pad,
			      unsigned int width, unsigned int height,
			      unsigned int src_stride, unsigned int dst_stride,
			      struct sg_table *st, struct scatterlist *sg,
			      unsigned int *gtt_offset)
{
	unsigned int row;

	if (!width || !height)
		return sg;
<<<<<<< HEAD

	if (alignment_pad) {
		st->nents++;
=======
>>>>>>> a59308a5

	if (alignment_pad)
		sg = add_padding_pages(alignment_pad, st, sg);

	for (row = 0; row < height; row++) {
		unsigned int left = width * I915_GTT_PAGE_SIZE;

		while (left) {
			dma_addr_t addr;
			unsigned int length;

			/*
			 * We don't need the pages, but need to initialize
			 * the entries so the sg list can be happily traversed.
			 * The only thing we need are DMA addresses.
			 */

			addr = i915_gem_object_get_dma_address_len(obj, offset, &length);

			length = min(left, length);

			st->nents++;

			sg_set_page(sg, NULL, length, 0);
			sg_dma_address(sg) = addr;
			sg_dma_len(sg) = length;
			sg = sg_next(sg);

			offset += length / I915_GTT_PAGE_SIZE;
			left -= length;
		}

		offset += src_stride - width;

		left = (dst_stride - width) * I915_GTT_PAGE_SIZE;

		if (!left)
			continue;

		sg = add_padding_pages(left >> PAGE_SHIFT, st, sg);
	}

	*gtt_offset += alignment_pad + dst_stride * height;

	return sg;
}

static struct scatterlist *
remap_contiguous_pages(struct drm_i915_gem_object *obj,
		       unsigned int obj_offset,
		       unsigned int count,
		       struct sg_table *st, struct scatterlist *sg)
{
	struct scatterlist *iter;
	unsigned int offset;

	iter = i915_gem_object_get_sg_dma(obj, obj_offset, &offset);
	GEM_BUG_ON(!iter);

	do {
		unsigned int len;

		len = min(sg_dma_len(iter) - (offset << PAGE_SHIFT),
			  count << PAGE_SHIFT);
		sg_set_page(sg, NULL, len, 0);
		sg_dma_address(sg) =
			sg_dma_address(iter) + (offset << PAGE_SHIFT);
		sg_dma_len(sg) = len;

		st->nents++;
		count -= len >> PAGE_SHIFT;
		if (count == 0)
			return sg;

		sg = __sg_next(sg);
		iter = __sg_next(iter);
		offset = 0;
	} while (1);
}

static struct scatterlist *
remap_linear_color_plane_pages(struct drm_i915_gem_object *obj,
			       unsigned int obj_offset, unsigned int alignment_pad,
			       unsigned int size,
			       struct sg_table *st, struct scatterlist *sg,
			       unsigned int *gtt_offset)
{
	if (!size)
		return sg;

	if (alignment_pad)
		sg = add_padding_pages(alignment_pad, st, sg);

	sg = remap_contiguous_pages(obj, obj_offset, size, st, sg);
	sg = sg_next(sg);

	*gtt_offset += alignment_pad + size;

	return sg;
}

static struct scatterlist *
remap_color_plane_pages(const struct intel_remapped_info *rem_info,
			struct drm_i915_gem_object *obj,
			int color_plane,
			struct sg_table *st, struct scatterlist *sg,
			unsigned int *gtt_offset)
{
	unsigned int alignment_pad = 0;

	if (rem_info->plane_alignment)
		alignment_pad = ALIGN(*gtt_offset, rem_info->plane_alignment) - *gtt_offset;

	if (rem_info->plane[color_plane].linear)
		sg = remap_linear_color_plane_pages(obj,
						    rem_info->plane[color_plane].offset,
						    alignment_pad,
						    rem_info->plane[color_plane].size,
						    st, sg,
						    gtt_offset);

	else
		sg = remap_tiled_color_plane_pages(obj,
						   rem_info->plane[color_plane].offset,
						   alignment_pad,
						   rem_info->plane[color_plane].width,
						   rem_info->plane[color_plane].height,
						   rem_info->plane[color_plane].src_stride,
						   rem_info->plane[color_plane].dst_stride,
						   st, sg,
						   gtt_offset);

	return sg;
}

static noinline struct sg_table *
intel_remap_pages(struct intel_remapped_info *rem_info,
		  struct drm_i915_gem_object *obj)
{
	unsigned int size = intel_remapped_info_size(rem_info);
	struct drm_i915_private *i915 = to_i915(obj->base.dev);
	struct sg_table *st;
	struct scatterlist *sg;
	unsigned int gtt_offset = 0;
	int ret = -ENOMEM;
	int i;

	/* Allocate target SG list. */
	st = kmalloc(sizeof(*st), GFP_KERNEL);
	if (!st)
		goto err_st_alloc;

	ret = sg_alloc_table(st, size, GFP_KERNEL);
	if (ret)
		goto err_sg_alloc;

	st->nents = 0;
	sg = st->sgl;

	for (i = 0 ; i < ARRAY_SIZE(rem_info->plane); i++)
		sg = remap_color_plane_pages(rem_info, obj, i, st, sg, &gtt_offset);

	i915_sg_trim(st);

	return st;

err_sg_alloc:
	kfree(st);
err_st_alloc:

	drm_dbg(&i915->drm, "Failed to create remapped mapping for object size %zu! (%ux%u tiles, %u pages)\n",
		obj->base.size, rem_info->plane[0].width,
		rem_info->plane[0].height, size);

	return ERR_PTR(ret);
}

static noinline struct sg_table *
intel_partial_pages(const struct i915_ggtt_view *view,
		    struct drm_i915_gem_object *obj)
{
	struct sg_table *st;
	struct scatterlist *sg;
	unsigned int count = view->partial.size;
	int ret = -ENOMEM;

	st = kmalloc(sizeof(*st), GFP_KERNEL);
	if (!st)
		goto err_st_alloc;

	ret = sg_alloc_table(st, count, GFP_KERNEL);
	if (ret)
		goto err_sg_alloc;

	st->nents = 0;

	sg = remap_contiguous_pages(obj, view->partial.offset, count, st, st->sgl);

	sg_mark_end(sg);
	i915_sg_trim(st); /* Drop any unused tail entries. */

	return st;

err_sg_alloc:
	kfree(st);
err_st_alloc:
	return ERR_PTR(ret);
}

static int
i915_get_ggtt_vma_pages(struct i915_vma *vma)
{
	int ret;

	/*
	 * The vma->pages are only valid within the lifespan of the borrowed
	 * obj->mm.pages. When the obj->mm.pages sg_table is regenerated, so
	 * must be the vma->pages. A simple rule is that vma->pages must only
	 * be accessed when the obj->mm.pages are pinned.
	 */
	GEM_BUG_ON(!i915_gem_object_has_pinned_pages(vma->obj));

	switch (vma->ggtt_view.type) {
	default:
		GEM_BUG_ON(vma->ggtt_view.type);
		fallthrough;
	case I915_GGTT_VIEW_NORMAL:
		vma->pages = vma->obj->mm.pages;
		return 0;

	case I915_GGTT_VIEW_ROTATED:
		vma->pages =
			intel_rotate_pages(&vma->ggtt_view.rotated, vma->obj);
		break;

	case I915_GGTT_VIEW_REMAPPED:
		vma->pages =
			intel_remap_pages(&vma->ggtt_view.remapped, vma->obj);
		break;

	case I915_GGTT_VIEW_PARTIAL:
		vma->pages = intel_partial_pages(&vma->ggtt_view, vma->obj);
		break;
	}

	ret = 0;
	if (IS_ERR(vma->pages)) {
		ret = PTR_ERR(vma->pages);
		vma->pages = NULL;
		drm_err(&vma->vm->i915->drm,
			"Failed to get pages for VMA view type %u (%d)!\n",
			vma->ggtt_view.type, ret);
	}
	return ret;
}<|MERGE_RESOLUTION|>--- conflicted
+++ resolved
@@ -1457,12 +1457,6 @@
 
 	if (!width || !height)
 		return sg;
-<<<<<<< HEAD
-
-	if (alignment_pad) {
-		st->nents++;
-=======
->>>>>>> a59308a5
 
 	if (alignment_pad)
 		sg = add_padding_pages(alignment_pad, st, sg);

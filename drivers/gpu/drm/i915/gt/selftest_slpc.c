// SPDX-License-Identifier: MIT
/*
 * Copyright © 2021 Intel Corporation
 */

#define NUM_STEPS 5
#define H2G_DELAY 50000
#define delay_for_h2g() usleep_range(H2G_DELAY, H2G_DELAY + 10000)
#define FREQUENCY_REQ_UNIT	DIV_ROUND_CLOSEST(GT_FREQUENCY_MULTIPLIER, \
						  GEN9_FREQ_SCALER)
enum test_type {
	VARY_MIN,
	VARY_MAX,
	MAX_GRANTED
};

static int slpc_set_min_freq(struct intel_guc_slpc *slpc, u32 freq)
{
	int ret;

	ret = intel_guc_slpc_set_min_freq(slpc, freq);
	if (ret)
		pr_err("Could not set min frequency to [%u]\n", freq);
	else /* Delay to ensure h2g completes */
		delay_for_h2g();

	return ret;
}

static int slpc_set_max_freq(struct intel_guc_slpc *slpc, u32 freq)
{
	int ret;

	ret = intel_guc_slpc_set_max_freq(slpc, freq);
	if (ret)
		pr_err("Could not set maximum frequency [%u]\n",
		       freq);
	else /* Delay to ensure h2g completes */
		delay_for_h2g();

	return ret;
}

static int vary_max_freq(struct intel_guc_slpc *slpc, struct intel_rps *rps,
			 u32 *max_act_freq)
{
	u32 step, max_freq, req_freq;
	u32 act_freq;
	int err = 0;

	/* Go from max to min in 5 steps */
	step = (slpc->rp0_freq - slpc->min_freq) / NUM_STEPS;
	*max_act_freq = slpc->min_freq;
	for (max_freq = slpc->rp0_freq; max_freq > slpc->min_freq;
				max_freq -= step) {
		err = slpc_set_max_freq(slpc, max_freq);
		if (err)
			break;

		req_freq = intel_rps_read_punit_req_frequency(rps);

		/* GuC requests freq in multiples of 50/3 MHz */
		if (req_freq > (max_freq + FREQUENCY_REQ_UNIT)) {
			pr_err("SWReq is %d, should be at most %d\n", req_freq,
			       max_freq + FREQUENCY_REQ_UNIT);
			err = -EINVAL;
		}

		act_freq =  intel_rps_read_actual_frequency(rps);
		if (act_freq > *max_act_freq)
			*max_act_freq = act_freq;

		if (err)
			break;
	}

	return err;
}

static int vary_min_freq(struct intel_guc_slpc *slpc, struct intel_rps *rps,
			 u32 *max_act_freq)
{
	u32 step, min_freq, req_freq;
	u32 act_freq;
	int err = 0;

	/* Go from min to max in 5 steps */
	step = (slpc->rp0_freq - slpc->min_freq) / NUM_STEPS;
	*max_act_freq = slpc->min_freq;
	for (min_freq = slpc->min_freq; min_freq < slpc->rp0_freq;
				min_freq += step) {
		err = slpc_set_min_freq(slpc, min_freq);
		if (err)
			break;

		req_freq = intel_rps_read_punit_req_frequency(rps);

		/* GuC requests freq in multiples of 50/3 MHz */
		if (req_freq < (min_freq - FREQUENCY_REQ_UNIT)) {
			pr_err("SWReq is %d, should be at least %d\n", req_freq,
			       min_freq - FREQUENCY_REQ_UNIT);
			err = -EINVAL;
		}

		act_freq =  intel_rps_read_actual_frequency(rps);
		if (act_freq > *max_act_freq)
			*max_act_freq = act_freq;

		if (err)
			break;
	}

	return err;
}

static int max_granted_freq(struct intel_guc_slpc *slpc, struct intel_rps *rps, u32 *max_act_freq)
{
	struct intel_gt *gt = rps_to_gt(rps);
	u32 perf_limit_reasons;
	int err = 0;

	err = slpc_set_min_freq(slpc, slpc->rp0_freq);
	if (err)
		return err;

	*max_act_freq =  intel_rps_read_actual_frequency(rps);
	if (*max_act_freq != slpc->rp0_freq) {
		/* Check if there was some throttling by pcode */
		perf_limit_reasons = intel_uncore_read(gt->uncore, GT0_PERF_LIMIT_REASONS);

		/* If not, this is an error */
		if (!(perf_limit_reasons & GT0_PERF_LIMIT_REASONS_MASK)) {
			pr_err("Pcode did not grant max freq\n");
			err = -EINVAL;
		} else {
			pr_info("Pcode throttled frequency 0x%x\n", perf_limit_reasons);
		}
	}

	return err;
}

static int run_test(struct intel_gt *gt, int test_type)
{
	struct intel_guc_slpc *slpc = &gt->uc.guc.slpc;
	struct intel_rps *rps = &gt->rps;
	struct intel_engine_cs *engine;
	enum intel_engine_id id;
	struct igt_spinner spin;
	u32 slpc_min_freq, slpc_max_freq;
	int err = 0;

	if (!intel_uc_uses_guc_slpc(&gt->uc))
		return 0;

	if (igt_spinner_init(&spin, gt))
		return -ENOMEM;

	if (intel_guc_slpc_get_max_freq(slpc, &slpc_max_freq)) {
		pr_err("Could not get SLPC max freq\n");
		return -EIO;
	}

	if (intel_guc_slpc_get_min_freq(slpc, &slpc_min_freq)) {
		pr_err("Could not get SLPC min freq\n");
		return -EIO;
	}

<<<<<<< HEAD
=======
	/*
	 * FIXME: With efficient frequency enabled, GuC can request
	 * frequencies higher than the SLPC max. While this is fixed
	 * in GuC, we level set these tests with RPn as min.
	 */
	err = slpc_set_min_freq(slpc, slpc->min_freq);
	if (err)
		return err;

>>>>>>> 66283a8f
	if (slpc->min_freq == slpc->rp0_freq) {
		pr_err("Min/Max are fused to the same value\n");
		return -EINVAL;
	}

	intel_gt_pm_wait_for_idle(gt);
	intel_gt_pm_get(gt);
	for_each_engine(engine, gt, id) {
		struct i915_request *rq;
		u32 max_act_freq;

		if (!intel_engine_can_store_dword(engine))
			continue;

		st_engine_heartbeat_disable(engine);
<<<<<<< HEAD

		rq = igt_spinner_create_request(&spin,
						engine->kernel_context,
						MI_NOOP);
		if (IS_ERR(rq)) {
			err = PTR_ERR(rq);
			st_engine_heartbeat_enable(engine);
			break;
		}

		i915_request_add(rq);

		if (!igt_wait_for_spinner(&spin, rq)) {
			pr_err("%s: Spinner did not start\n",
			       engine->name);
			igt_spinner_end(&spin);
			st_engine_heartbeat_enable(engine);
			intel_gt_set_wedged(engine->gt);
			err = -EIO;
			break;
		}

		switch (test_type) {
		case VARY_MIN:
			err = vary_min_freq(slpc, rps, &max_act_freq);
			break;

		case VARY_MAX:
			err = vary_max_freq(slpc, rps, &max_act_freq);
			break;

=======

		rq = igt_spinner_create_request(&spin,
						engine->kernel_context,
						MI_NOOP);
		if (IS_ERR(rq)) {
			err = PTR_ERR(rq);
			st_engine_heartbeat_enable(engine);
			break;
		}

		i915_request_add(rq);

		if (!igt_wait_for_spinner(&spin, rq)) {
			pr_err("%s: Spinner did not start\n",
			       engine->name);
			igt_spinner_end(&spin);
			st_engine_heartbeat_enable(engine);
			intel_gt_set_wedged(engine->gt);
			err = -EIO;
			break;
		}

		switch (test_type) {
		case VARY_MIN:
			err = vary_min_freq(slpc, rps, &max_act_freq);
			break;

		case VARY_MAX:
			err = vary_max_freq(slpc, rps, &max_act_freq);
			break;

>>>>>>> 66283a8f
		case MAX_GRANTED:
			/* Media engines have a different RP0 */
			if (engine->class == VIDEO_DECODE_CLASS ||
			    engine->class == VIDEO_ENHANCEMENT_CLASS) {
				igt_spinner_end(&spin);
				st_engine_heartbeat_enable(engine);
				err = 0;
				continue;
			}

			err = max_granted_freq(slpc, rps, &max_act_freq);
			break;
		}

		pr_info("Max actual frequency for %s was %d\n",
			engine->name, max_act_freq);

		/* Actual frequency should rise above min */
		if (max_act_freq <= slpc_min_freq) {
			pr_err("Actual freq did not rise above min\n");
			pr_err("Perf Limit Reasons: 0x%x\n",
			       intel_uncore_read(gt->uncore, GT0_PERF_LIMIT_REASONS));
			err = -EINVAL;
		}

		igt_spinner_end(&spin);
		st_engine_heartbeat_enable(engine);

		if (err)
			break;
	}

	/* Restore min/max frequencies */
	slpc_set_max_freq(slpc, slpc_max_freq);
	slpc_set_min_freq(slpc, slpc_min_freq);

	if (igt_flush_test(gt->i915))
		err = -EIO;

	intel_gt_pm_put(gt);
	igt_spinner_fini(&spin);
	intel_gt_pm_wait_for_idle(gt);

	return err;
}

static int live_slpc_vary_min(void *arg)
{
	struct drm_i915_private *i915 = arg;
	struct intel_gt *gt = to_gt(i915);

	return run_test(gt, VARY_MIN);
}

static int live_slpc_vary_max(void *arg)
{
	struct drm_i915_private *i915 = arg;
	struct intel_gt *gt = to_gt(i915);

	return run_test(gt, VARY_MAX);
}

/* check if pcode can grant RP0 */
static int live_slpc_max_granted(void *arg)
{
	struct drm_i915_private *i915 = arg;
	struct intel_gt *gt = to_gt(i915);

	return run_test(gt, MAX_GRANTED);
}

int intel_slpc_live_selftests(struct drm_i915_private *i915)
{
	static const struct i915_subtest tests[] = {
		SUBTEST(live_slpc_vary_max),
		SUBTEST(live_slpc_vary_min),
		SUBTEST(live_slpc_max_granted),
	};

	if (intel_gt_is_wedged(to_gt(i915)))
		return 0;

	return i915_live_subtests(tests, i915);
}<|MERGE_RESOLUTION|>--- conflicted
+++ resolved
@@ -166,8 +166,6 @@
 		return -EIO;
 	}
 
-<<<<<<< HEAD
-=======
 	/*
 	 * FIXME: With efficient frequency enabled, GuC can request
 	 * frequencies higher than the SLPC max. While this is fixed
@@ -177,7 +175,6 @@
 	if (err)
 		return err;
 
->>>>>>> 66283a8f
 	if (slpc->min_freq == slpc->rp0_freq) {
 		pr_err("Min/Max are fused to the same value\n");
 		return -EINVAL;
@@ -193,7 +190,6 @@
 			continue;
 
 		st_engine_heartbeat_disable(engine);
-<<<<<<< HEAD
 
 		rq = igt_spinner_create_request(&spin,
 						engine->kernel_context,
@@ -225,39 +221,6 @@
 			err = vary_max_freq(slpc, rps, &max_act_freq);
 			break;
 
-=======
-
-		rq = igt_spinner_create_request(&spin,
-						engine->kernel_context,
-						MI_NOOP);
-		if (IS_ERR(rq)) {
-			err = PTR_ERR(rq);
-			st_engine_heartbeat_enable(engine);
-			break;
-		}
-
-		i915_request_add(rq);
-
-		if (!igt_wait_for_spinner(&spin, rq)) {
-			pr_err("%s: Spinner did not start\n",
-			       engine->name);
-			igt_spinner_end(&spin);
-			st_engine_heartbeat_enable(engine);
-			intel_gt_set_wedged(engine->gt);
-			err = -EIO;
-			break;
-		}
-
-		switch (test_type) {
-		case VARY_MIN:
-			err = vary_min_freq(slpc, rps, &max_act_freq);
-			break;
-
-		case VARY_MAX:
-			err = vary_max_freq(slpc, rps, &max_act_freq);
-			break;
-
->>>>>>> 66283a8f
 		case MAX_GRANTED:
 			/* Media engines have a different RP0 */
 			if (engine->class == VIDEO_DECODE_CLASS ||

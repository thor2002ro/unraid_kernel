/*
 * Copyright © 2015-2016 Intel Corporation
 *
 * Permission is hereby granted, free of charge, to any person obtaining a
 * copy of this software and associated documentation files (the "Software"),
 * to deal in the Software without restriction, including without limitation
 * the rights to use, copy, modify, merge, publish, distribute, sublicense,
 * and/or sell copies of the Software, and to permit persons to whom the
 * Software is furnished to do so, subject to the following conditions:
 *
 * The above copyright notice and this permission notice (including the next
 * paragraph) shall be included in all copies or substantial portions of the
 * Software.
 *
 * THE SOFTWARE IS PROVIDED "AS IS", WITHOUT WARRANTY OF ANY KIND, EXPRESS OR
 * IMPLIED, INCLUDING BUT NOT LIMITED TO THE WARRANTIES OF MERCHANTABILITY,
 * FITNESS FOR A PARTICULAR PURPOSE AND NONINFRINGEMENT.  IN NO EVENT SHALL
 * THE AUTHORS OR COPYRIGHT HOLDERS BE LIABLE FOR ANY CLAIM, DAMAGES OR OTHER
 * LIABILITY, WHETHER IN AN ACTION OF CONTRACT, TORT OR OTHERWISE, ARISING
 * FROM, OUT OF OR IN CONNECTION WITH THE SOFTWARE OR THE USE OR OTHER DEALINGS
 * IN THE SOFTWARE.
 *
 * Authors:
 *   Robert Bragg <robert@sixbynine.org>
 */


/**
 * DOC: i915 Perf Overview
 *
 * Gen graphics supports a large number of performance counters that can help
 * driver and application developers understand and optimize their use of the
 * GPU.
 *
 * This i915 perf interface enables userspace to configure and open a file
 * descriptor representing a stream of GPU metrics which can then be read() as
 * a stream of sample records.
 *
 * The interface is particularly suited to exposing buffered metrics that are
 * captured by DMA from the GPU, unsynchronized with and unrelated to the CPU.
 *
 * Streams representing a single context are accessible to applications with a
 * corresponding drm file descriptor, such that OpenGL can use the interface
 * without special privileges. Access to system-wide metrics requires root
 * privileges by default, unless changed via the dev.i915.perf_event_paranoid
 * sysctl option.
 *
 */

/**
 * DOC: i915 Perf History and Comparison with Core Perf
 *
 * The interface was initially inspired by the core Perf infrastructure but
 * some notable differences are:
 *
 * i915 perf file descriptors represent a "stream" instead of an "event"; where
 * a perf event primarily corresponds to a single 64bit value, while a stream
 * might sample sets of tightly-coupled counters, depending on the
 * configuration.  For example the Gen OA unit isn't designed to support
 * orthogonal configurations of individual counters; it's configured for a set
 * of related counters. Samples for an i915 perf stream capturing OA metrics
 * will include a set of counter values packed in a compact HW specific format.
 * The OA unit supports a number of different packing formats which can be
 * selected by the user opening the stream. Perf has support for grouping
 * events, but each event in the group is configured, validated and
 * authenticated individually with separate system calls.
 *
 * i915 perf stream configurations are provided as an array of u64 (key,value)
 * pairs, instead of a fixed struct with multiple miscellaneous config members,
 * interleaved with event-type specific members.
 *
 * i915 perf doesn't support exposing metrics via an mmap'd circular buffer.
 * The supported metrics are being written to memory by the GPU unsynchronized
 * with the CPU, using HW specific packing formats for counter sets. Sometimes
 * the constraints on HW configuration require reports to be filtered before it
 * would be acceptable to expose them to unprivileged applications - to hide
 * the metrics of other processes/contexts. For these use cases a read() based
 * interface is a good fit, and provides an opportunity to filter data as it
 * gets copied from the GPU mapped buffers to userspace buffers.
 *
 *
 * Issues hit with first prototype based on Core Perf
 * ~~~~~~~~~~~~~~~~~~~~~~~~~~~~~~~~~~~~~~~~~~~~~~~~~~
 *
 * The first prototype of this driver was based on the core perf
 * infrastructure, and while we did make that mostly work, with some changes to
 * perf, we found we were breaking or working around too many assumptions baked
 * into perf's currently cpu centric design.
 *
 * In the end we didn't see a clear benefit to making perf's implementation and
 * interface more complex by changing design assumptions while we knew we still
 * wouldn't be able to use any existing perf based userspace tools.
 *
 * Also considering the Gen specific nature of the Observability hardware and
 * how userspace will sometimes need to combine i915 perf OA metrics with
 * side-band OA data captured via MI_REPORT_PERF_COUNT commands; we're
 * expecting the interface to be used by a platform specific userspace such as
 * OpenGL or tools. This is to say; we aren't inherently missing out on having
 * a standard vendor/architecture agnostic interface by not using perf.
 *
 *
 * For posterity, in case we might re-visit trying to adapt core perf to be
 * better suited to exposing i915 metrics these were the main pain points we
 * hit:
 *
 * - The perf based OA PMU driver broke some significant design assumptions:
 *
 *   Existing perf pmus are used for profiling work on a cpu and we were
 *   introducing the idea of _IS_DEVICE pmus with different security
 *   implications, the need to fake cpu-related data (such as user/kernel
 *   registers) to fit with perf's current design, and adding _DEVICE records
 *   as a way to forward device-specific status records.
 *
 *   The OA unit writes reports of counters into a circular buffer, without
 *   involvement from the CPU, making our PMU driver the first of a kind.
 *
 *   Given the way we were periodically forward data from the GPU-mapped, OA
 *   buffer to perf's buffer, those bursts of sample writes looked to perf like
 *   we were sampling too fast and so we had to subvert its throttling checks.
 *
 *   Perf supports groups of counters and allows those to be read via
 *   transactions internally but transactions currently seem designed to be
 *   explicitly initiated from the cpu (say in response to a userspace read())
 *   and while we could pull a report out of the OA buffer we can't
 *   trigger a report from the cpu on demand.
 *
 *   Related to being report based; the OA counters are configured in HW as a
 *   set while perf generally expects counter configurations to be orthogonal.
 *   Although counters can be associated with a group leader as they are
 *   opened, there's no clear precedent for being able to provide group-wide
 *   configuration attributes (for example we want to let userspace choose the
 *   OA unit report format used to capture all counters in a set, or specify a
 *   GPU context to filter metrics on). We avoided using perf's grouping
 *   feature and forwarded OA reports to userspace via perf's 'raw' sample
 *   field. This suited our userspace well considering how coupled the counters
 *   are when dealing with normalizing. It would be inconvenient to split
 *   counters up into separate events, only to require userspace to recombine
 *   them. For Mesa it's also convenient to be forwarded raw, periodic reports
 *   for combining with the side-band raw reports it captures using
 *   MI_REPORT_PERF_COUNT commands.
 *
 *   - As a side note on perf's grouping feature; there was also some concern
 *     that using PERF_FORMAT_GROUP as a way to pack together counter values
 *     would quite drastically inflate our sample sizes, which would likely
 *     lower the effective sampling resolutions we could use when the available
 *     memory bandwidth is limited.
 *
 *     With the OA unit's report formats, counters are packed together as 32
 *     or 40bit values, with the largest report size being 256 bytes.
 *
 *     PERF_FORMAT_GROUP values are 64bit, but there doesn't appear to be a
 *     documented ordering to the values, implying PERF_FORMAT_ID must also be
 *     used to add a 64bit ID before each value; giving 16 bytes per counter.
 *
 *   Related to counter orthogonality; we can't time share the OA unit, while
 *   event scheduling is a central design idea within perf for allowing
 *   userspace to open + enable more events than can be configured in HW at any
 *   one time.  The OA unit is not designed to allow re-configuration while in
 *   use. We can't reconfigure the OA unit without losing internal OA unit
 *   state which we can't access explicitly to save and restore. Reconfiguring
 *   the OA unit is also relatively slow, involving ~100 register writes. From
 *   userspace Mesa also depends on a stable OA configuration when emitting
 *   MI_REPORT_PERF_COUNT commands and importantly the OA unit can't be
 *   disabled while there are outstanding MI_RPC commands lest we hang the
 *   command streamer.
 *
 *   The contents of sample records aren't extensible by device drivers (i.e.
 *   the sample_type bits). As an example; Sourab Gupta had been looking to
 *   attach GPU timestamps to our OA samples. We were shoehorning OA reports
 *   into sample records by using the 'raw' field, but it's tricky to pack more
 *   than one thing into this field because events/core.c currently only lets a
 *   pmu give a single raw data pointer plus len which will be copied into the
 *   ring buffer. To include more than the OA report we'd have to copy the
 *   report into an intermediate larger buffer. I'd been considering allowing a
 *   vector of data+len values to be specified for copying the raw data, but
 *   it felt like a kludge to being using the raw field for this purpose.
 *
 * - It felt like our perf based PMU was making some technical compromises
 *   just for the sake of using perf:
 *
 *   perf_event_open() requires events to either relate to a pid or a specific
 *   cpu core, while our device pmu related to neither.  Events opened with a
 *   pid will be automatically enabled/disabled according to the scheduling of
 *   that process - so not appropriate for us. When an event is related to a
 *   cpu id, perf ensures pmu methods will be invoked via an inter process
 *   interrupt on that core. To avoid invasive changes our userspace opened OA
 *   perf events for a specific cpu. This was workable but it meant the
 *   majority of the OA driver ran in atomic context, including all OA report
 *   forwarding, which wasn't really necessary in our case and seems to make
 *   our locking requirements somewhat complex as we handled the interaction
 *   with the rest of the i915 driver.
 */

#include <linux/anon_inodes.h>
#include <linux/sizes.h>
#include <linux/uuid.h>

#include "gem/i915_gem_context.h"
#include "gt/intel_engine_pm.h"
#include "gt/intel_engine_user.h"
#include "gt/intel_gt.h"
#include "gt/intel_lrc_reg.h"
#include "gt/intel_ring.h"

#include "i915_drv.h"
#include "i915_perf.h"

/* HW requires this to be a power of two, between 128k and 16M, though driver
 * is currently generally designed assuming the largest 16M size is used such
 * that the overflow cases are unlikely in normal operation.
 */
#define OA_BUFFER_SIZE		SZ_16M

#define OA_TAKEN(tail, head)	((tail - head) & (OA_BUFFER_SIZE - 1))

/**
 * DOC: OA Tail Pointer Race
 *
 * There's a HW race condition between OA unit tail pointer register updates and
 * writes to memory whereby the tail pointer can sometimes get ahead of what's
 * been written out to the OA buffer so far (in terms of what's visible to the
 * CPU).
 *
 * Although this can be observed explicitly while copying reports to userspace
 * by checking for a zeroed report-id field in tail reports, we want to account
 * for this earlier, as part of the oa_buffer_check_unlocked to avoid lots of
 * redundant read() attempts.
 *
 * We workaround this issue in oa_buffer_check_unlocked() by reading the reports
 * in the OA buffer, starting from the tail reported by the HW until we find a
 * report with its first 2 dwords not 0 meaning its previous report is
 * completely in memory and ready to be read. Those dwords are also set to 0
 * once read and the whole buffer is cleared upon OA buffer initialization. The
 * first dword is the reason for this report while the second is the timestamp,
 * making the chances of having those 2 fields at 0 fairly unlikely. A more
 * detailed explanation is available in oa_buffer_check_unlocked().
 *
 * Most of the implementation details for this workaround are in
 * oa_buffer_check_unlocked() and _append_oa_reports()
 *
 * Note for posterity: previously the driver used to define an effective tail
 * pointer that lagged the real pointer by a 'tail margin' measured in bytes
 * derived from %OA_TAIL_MARGIN_NSEC and the configured sampling frequency.
 * This was flawed considering that the OA unit may also automatically generate
 * non-periodic reports (such as on context switch) or the OA unit may be
 * enabled without any periodic sampling.
 */
#define OA_TAIL_MARGIN_NSEC	100000ULL
#define INVALID_TAIL_PTR	0xffffffff

/* The default frequency for checking whether the OA unit has written new
 * reports to the circular OA buffer...
 */
#define DEFAULT_POLL_FREQUENCY_HZ 200
#define DEFAULT_POLL_PERIOD_NS (NSEC_PER_SEC / DEFAULT_POLL_FREQUENCY_HZ)

/* for sysctl proc_dointvec_minmax of dev.i915.perf_stream_paranoid */
static u32 i915_perf_stream_paranoid = true;

/* The maximum exponent the hardware accepts is 63 (essentially it selects one
 * of the 64bit timestamp bits to trigger reports from) but there's currently
 * no known use case for sampling as infrequently as once per 47 thousand years.
 *
 * Since the timestamps included in OA reports are only 32bits it seems
 * reasonable to limit the OA exponent where it's still possible to account for
 * overflow in OA report timestamps.
 */
#define OA_EXPONENT_MAX 31

#define INVALID_CTX_ID 0xffffffff

/* On Gen8+ automatically triggered OA reports include a 'reason' field... */
#define OAREPORT_REASON_MASK           0x3f
#define OAREPORT_REASON_MASK_EXTENDED  0x7f
#define OAREPORT_REASON_SHIFT          19
#define OAREPORT_REASON_TIMER          (1<<0)
#define OAREPORT_REASON_CTX_SWITCH     (1<<3)
#define OAREPORT_REASON_CLK_RATIO      (1<<5)


/* For sysctl proc_dointvec_minmax of i915_oa_max_sample_rate
 *
 * The highest sampling frequency we can theoretically program the OA unit
 * with is always half the timestamp frequency: E.g. 6.25Mhz for Haswell.
 *
 * Initialized just before we register the sysctl parameter.
 */
static int oa_sample_rate_hard_limit;

/* Theoretically we can program the OA unit to sample every 160ns but don't
 * allow that by default unless root...
 *
 * The default threshold of 100000Hz is based on perf's similar
 * kernel.perf_event_max_sample_rate sysctl parameter.
 */
static u32 i915_oa_max_sample_rate = 100000;

/* XXX: beware if future OA HW adds new report formats that the current
 * code assumes all reports have a power-of-two size and ~(size - 1) can
 * be used as a mask to align the OA tail pointer.
 */
static const struct i915_oa_format hsw_oa_formats[I915_OA_FORMAT_MAX] = {
	[I915_OA_FORMAT_A13]	    = { 0, 64 },
	[I915_OA_FORMAT_A29]	    = { 1, 128 },
	[I915_OA_FORMAT_A13_B8_C8]  = { 2, 128 },
	/* A29_B8_C8 Disallowed as 192 bytes doesn't factor into buffer size */
	[I915_OA_FORMAT_B4_C8]	    = { 4, 64 },
	[I915_OA_FORMAT_A45_B8_C8]  = { 5, 256 },
	[I915_OA_FORMAT_B4_C8_A16]  = { 6, 128 },
	[I915_OA_FORMAT_C4_B8]	    = { 7, 64 },
};

static const struct i915_oa_format gen8_plus_oa_formats[I915_OA_FORMAT_MAX] = {
	[I915_OA_FORMAT_A12]		    = { 0, 64 },
	[I915_OA_FORMAT_A12_B8_C8]	    = { 2, 128 },
	[I915_OA_FORMAT_A32u40_A4u32_B8_C8] = { 5, 256 },
	[I915_OA_FORMAT_C4_B8]		    = { 7, 64 },
};

static const struct i915_oa_format gen12_oa_formats[I915_OA_FORMAT_MAX] = {
	[I915_OA_FORMAT_A32u40_A4u32_B8_C8] = { 5, 256 },
};

#define SAMPLE_OA_REPORT      (1<<0)

/**
 * struct perf_open_properties - for validated properties given to open a stream
 * @sample_flags: `DRM_I915_PERF_PROP_SAMPLE_*` properties are tracked as flags
 * @single_context: Whether a single or all gpu contexts should be monitored
 * @hold_preemption: Whether the preemption is disabled for the filtered
 *                   context
 * @ctx_handle: A gem ctx handle for use with @single_context
 * @metrics_set: An ID for an OA unit metric set advertised via sysfs
 * @oa_format: An OA unit HW report format
 * @oa_periodic: Whether to enable periodic OA unit sampling
 * @oa_period_exponent: The OA unit sampling period is derived from this
 * @engine: The engine (typically rcs0) being monitored by the OA unit
 * @has_sseu: Whether @sseu was specified by userspace
 * @sseu: internal SSEU configuration computed either from the userspace
 *        specified configuration in the opening parameters or a default value
 *        (see get_default_sseu_config())
 * @poll_oa_period: The period in nanoseconds at which the CPU will check for OA
 * data availability
 *
 * As read_properties_unlocked() enumerates and validates the properties given
 * to open a stream of metrics the configuration is built up in the structure
 * which starts out zero initialized.
 */
struct perf_open_properties {
	u32 sample_flags;

	u64 single_context:1;
	u64 hold_preemption:1;
	u64 ctx_handle;

	/* OA sampling state */
	int metrics_set;
	int oa_format;
	bool oa_periodic;
	int oa_period_exponent;

	struct intel_engine_cs *engine;

	bool has_sseu;
	struct intel_sseu sseu;

	u64 poll_oa_period;
};

struct i915_oa_config_bo {
	struct llist_node node;

	struct i915_oa_config *oa_config;
	struct i915_vma *vma;
};

static struct ctl_table_header *sysctl_header;

static enum hrtimer_restart oa_poll_check_timer_cb(struct hrtimer *hrtimer);

void i915_oa_config_release(struct kref *ref)
{
	struct i915_oa_config *oa_config =
		container_of(ref, typeof(*oa_config), ref);

	kfree(oa_config->flex_regs);
	kfree(oa_config->b_counter_regs);
	kfree(oa_config->mux_regs);

	kfree_rcu(oa_config, rcu);
}

struct i915_oa_config *
i915_perf_get_oa_config(struct i915_perf *perf, int metrics_set)
{
	struct i915_oa_config *oa_config;

	rcu_read_lock();
	oa_config = idr_find(&perf->metrics_idr, metrics_set);
	if (oa_config)
		oa_config = i915_oa_config_get(oa_config);
	rcu_read_unlock();

	return oa_config;
}

static void free_oa_config_bo(struct i915_oa_config_bo *oa_bo)
{
	i915_oa_config_put(oa_bo->oa_config);
	i915_vma_put(oa_bo->vma);
	kfree(oa_bo);
}

static u32 gen12_oa_hw_tail_read(struct i915_perf_stream *stream)
{
	struct intel_uncore *uncore = stream->uncore;

	return intel_uncore_read(uncore, GEN12_OAG_OATAILPTR) &
	       GEN12_OAG_OATAILPTR_MASK;
}

static u32 gen8_oa_hw_tail_read(struct i915_perf_stream *stream)
{
	struct intel_uncore *uncore = stream->uncore;

	return intel_uncore_read(uncore, GEN8_OATAILPTR) & GEN8_OATAILPTR_MASK;
}

static u32 gen7_oa_hw_tail_read(struct i915_perf_stream *stream)
{
	struct intel_uncore *uncore = stream->uncore;
	u32 oastatus1 = intel_uncore_read(uncore, GEN7_OASTATUS1);

	return oastatus1 & GEN7_OASTATUS1_TAIL_MASK;
}

/**
 * oa_buffer_check_unlocked - check for data and update tail ptr state
 * @stream: i915 stream instance
 *
 * This is either called via fops (for blocking reads in user ctx) or the poll
 * check hrtimer (atomic ctx) to check the OA buffer tail pointer and check
 * if there is data available for userspace to read.
 *
 * This function is central to providing a workaround for the OA unit tail
 * pointer having a race with respect to what data is visible to the CPU.
 * It is responsible for reading tail pointers from the hardware and giving
 * the pointers time to 'age' before they are made available for reading.
 * (See description of OA_TAIL_MARGIN_NSEC above for further details.)
 *
 * Besides returning true when there is data available to read() this function
 * also updates the tail, aging_tail and aging_timestamp in the oa_buffer
 * object.
 *
 * Note: It's safe to read OA config state here unlocked, assuming that this is
 * only called while the stream is enabled, while the global OA configuration
 * can't be modified.
 *
 * Returns: %true if the OA buffer contains data, else %false
 */
static bool oa_buffer_check_unlocked(struct i915_perf_stream *stream)
{
	u32 gtt_offset = i915_ggtt_offset(stream->oa_buffer.vma);
	int report_size = stream->oa_buffer.format_size;
	unsigned long flags;
	bool pollin;
	u32 hw_tail;
	u64 now;

	/* We have to consider the (unlikely) possibility that read() errors
	 * could result in an OA buffer reset which might reset the head and
	 * tail state.
	 */
	spin_lock_irqsave(&stream->oa_buffer.ptr_lock, flags);

	hw_tail = stream->perf->ops.oa_hw_tail_read(stream);

	/* The tail pointer increases in 64 byte increments,
	 * not in report_size steps...
	 */
	hw_tail &= ~(report_size - 1);

	now = ktime_get_mono_fast_ns();

	if (hw_tail == stream->oa_buffer.aging_tail &&
	    (now - stream->oa_buffer.aging_timestamp) > OA_TAIL_MARGIN_NSEC) {
		/* If the HW tail hasn't move since the last check and the HW
		 * tail has been aging for long enough, declare it the new
		 * tail.
		 */
		stream->oa_buffer.tail = stream->oa_buffer.aging_tail;
	} else {
		u32 head, tail, aged_tail;

		/* NB: The head we observe here might effectively be a little
		 * out of date. If a read() is in progress, the head could be
		 * anywhere between this head and stream->oa_buffer.tail.
		 */
		head = stream->oa_buffer.head - gtt_offset;
		aged_tail = stream->oa_buffer.tail - gtt_offset;

		hw_tail -= gtt_offset;
		tail = hw_tail;

		/* Walk the stream backward until we find a report with dword 0
		 * & 1 not at 0. Since the circular buffer pointers progress by
		 * increments of 64 bytes and that reports can be up to 256
		 * bytes long, we can't tell whether a report has fully landed
		 * in memory before the first 2 dwords of the following report
		 * have effectively landed.
		 *
		 * This is assuming that the writes of the OA unit land in
		 * memory in the order they were written to.
		 * If not : (╯°□°）╯︵ ┻━┻
		 */
		while (OA_TAKEN(tail, aged_tail) >= report_size) {
			u32 *report32 = (void *)(stream->oa_buffer.vaddr + tail);

			if (report32[0] != 0 || report32[1] != 0)
				break;

			tail = (tail - report_size) & (OA_BUFFER_SIZE - 1);
		}

		if (OA_TAKEN(hw_tail, tail) > report_size &&
		    __ratelimit(&stream->perf->tail_pointer_race))
			DRM_NOTE("unlanded report(s) head=0x%x "
				 "tail=0x%x hw_tail=0x%x\n",
				 head, tail, hw_tail);

		stream->oa_buffer.tail = gtt_offset + tail;
		stream->oa_buffer.aging_tail = gtt_offset + hw_tail;
		stream->oa_buffer.aging_timestamp = now;
	}

	pollin = OA_TAKEN(stream->oa_buffer.tail - gtt_offset,
			  stream->oa_buffer.head - gtt_offset) >= report_size;

	spin_unlock_irqrestore(&stream->oa_buffer.ptr_lock, flags);

	return pollin;
}

/**
 * append_oa_status - Appends a status record to a userspace read() buffer.
 * @stream: An i915-perf stream opened for OA metrics
 * @buf: destination buffer given by userspace
 * @count: the number of bytes userspace wants to read
 * @offset: (inout): the current position for writing into @buf
 * @type: The kind of status to report to userspace
 *
 * Writes a status record (such as `DRM_I915_PERF_RECORD_OA_REPORT_LOST`)
 * into the userspace read() buffer.
 *
 * The @buf @offset will only be updated on success.
 *
 * Returns: 0 on success, negative error code on failure.
 */
static int append_oa_status(struct i915_perf_stream *stream,
			    char __user *buf,
			    size_t count,
			    size_t *offset,
			    enum drm_i915_perf_record_type type)
{
	struct drm_i915_perf_record_header header = { type, 0, sizeof(header) };

	if ((count - *offset) < header.size)
		return -ENOSPC;

	if (copy_to_user(buf + *offset, &header, sizeof(header)))
		return -EFAULT;

	(*offset) += header.size;

	return 0;
}

/**
 * append_oa_sample - Copies single OA report into userspace read() buffer.
 * @stream: An i915-perf stream opened for OA metrics
 * @buf: destination buffer given by userspace
 * @count: the number of bytes userspace wants to read
 * @offset: (inout): the current position for writing into @buf
 * @report: A single OA report to (optionally) include as part of the sample
 *
 * The contents of a sample are configured through `DRM_I915_PERF_PROP_SAMPLE_*`
 * properties when opening a stream, tracked as `stream->sample_flags`. This
 * function copies the requested components of a single sample to the given
 * read() @buf.
 *
 * The @buf @offset will only be updated on success.
 *
 * Returns: 0 on success, negative error code on failure.
 */
static int append_oa_sample(struct i915_perf_stream *stream,
			    char __user *buf,
			    size_t count,
			    size_t *offset,
			    const u8 *report)
{
	int report_size = stream->oa_buffer.format_size;
	struct drm_i915_perf_record_header header;
	u32 sample_flags = stream->sample_flags;

	header.type = DRM_I915_PERF_RECORD_SAMPLE;
	header.pad = 0;
	header.size = stream->sample_size;

	if ((count - *offset) < header.size)
		return -ENOSPC;

	buf += *offset;
	if (copy_to_user(buf, &header, sizeof(header)))
		return -EFAULT;
	buf += sizeof(header);

	if (sample_flags & SAMPLE_OA_REPORT) {
		if (copy_to_user(buf, report, report_size))
			return -EFAULT;
	}

	(*offset) += header.size;

	return 0;
}

/**
 * gen8_append_oa_reports - Copies all buffered OA reports into
 *			    userspace read() buffer.
 * @stream: An i915-perf stream opened for OA metrics
 * @buf: destination buffer given by userspace
 * @count: the number of bytes userspace wants to read
 * @offset: (inout): the current position for writing into @buf
 *
 * Notably any error condition resulting in a short read (-%ENOSPC or
 * -%EFAULT) will be returned even though one or more records may
 * have been successfully copied. In this case it's up to the caller
 * to decide if the error should be squashed before returning to
 * userspace.
 *
 * Note: reports are consumed from the head, and appended to the
 * tail, so the tail chases the head?... If you think that's mad
 * and back-to-front you're not alone, but this follows the
 * Gen PRM naming convention.
 *
 * Returns: 0 on success, negative error code on failure.
 */
static int gen8_append_oa_reports(struct i915_perf_stream *stream,
				  char __user *buf,
				  size_t count,
				  size_t *offset)
{
	struct intel_uncore *uncore = stream->uncore;
	int report_size = stream->oa_buffer.format_size;
	u8 *oa_buf_base = stream->oa_buffer.vaddr;
	u32 gtt_offset = i915_ggtt_offset(stream->oa_buffer.vma);
	u32 mask = (OA_BUFFER_SIZE - 1);
	size_t start_offset = *offset;
	unsigned long flags;
	u32 head, tail;
	u32 taken;
	int ret = 0;

	if (drm_WARN_ON(&uncore->i915->drm, !stream->enabled))
		return -EIO;

	spin_lock_irqsave(&stream->oa_buffer.ptr_lock, flags);

	head = stream->oa_buffer.head;
	tail = stream->oa_buffer.tail;

	spin_unlock_irqrestore(&stream->oa_buffer.ptr_lock, flags);

	/*
	 * NB: oa_buffer.head/tail include the gtt_offset which we don't want
	 * while indexing relative to oa_buf_base.
	 */
	head -= gtt_offset;
	tail -= gtt_offset;

	/*
	 * An out of bounds or misaligned head or tail pointer implies a driver
	 * bug since we validate + align the tail pointers we read from the
	 * hardware and we are in full control of the head pointer which should
	 * only be incremented by multiples of the report size (notably also
	 * all a power of two).
	 */
	if (drm_WARN_ONCE(&uncore->i915->drm,
			  head > OA_BUFFER_SIZE || head % report_size ||
			  tail > OA_BUFFER_SIZE || tail % report_size,
			  "Inconsistent OA buffer pointers: head = %u, tail = %u\n",
			  head, tail))
		return -EIO;


	for (/* none */;
	     (taken = OA_TAKEN(tail, head));
	     head = (head + report_size) & mask) {
		u8 *report = oa_buf_base + head;
		u32 *report32 = (void *)report;
		u32 ctx_id;
		u32 reason;

		/*
		 * All the report sizes factor neatly into the buffer
		 * size so we never expect to see a report split
		 * between the beginning and end of the buffer.
		 *
		 * Given the initial alignment check a misalignment
		 * here would imply a driver bug that would result
		 * in an overrun.
		 */
		if (drm_WARN_ON(&uncore->i915->drm,
				(OA_BUFFER_SIZE - head) < report_size)) {
			drm_err(&uncore->i915->drm,
				"Spurious OA head ptr: non-integral report offset\n");
			break;
		}

		/*
		 * The reason field includes flags identifying what
		 * triggered this specific report (mostly timer
		 * triggered or e.g. due to a context switch).
		 *
		 * This field is never expected to be zero so we can
		 * check that the report isn't invalid before copying
		 * it to userspace...
		 */
		reason = ((report32[0] >> OAREPORT_REASON_SHIFT) &
			  (IS_GEN(stream->perf->i915, 12) ?
			   OAREPORT_REASON_MASK_EXTENDED :
			   OAREPORT_REASON_MASK));
		if (reason == 0) {
			if (__ratelimit(&stream->perf->spurious_report_rs))
				DRM_NOTE("Skipping spurious, invalid OA report\n");
			continue;
		}

		ctx_id = report32[2] & stream->specific_ctx_id_mask;

		/*
		 * Squash whatever is in the CTX_ID field if it's marked as
		 * invalid to be sure we avoid false-positive, single-context
		 * filtering below...
		 *
		 * Note: that we don't clear the valid_ctx_bit so userspace can
		 * understand that the ID has been squashed by the kernel.
		 */
		if (!(report32[0] & stream->perf->gen8_valid_ctx_bit) &&
		    INTEL_GEN(stream->perf->i915) <= 11)
			ctx_id = report32[2] = INVALID_CTX_ID;

		/*
		 * NB: For Gen 8 the OA unit no longer supports clock gating
		 * off for a specific context and the kernel can't securely
		 * stop the counters from updating as system-wide / global
		 * values.
		 *
		 * Automatic reports now include a context ID so reports can be
		 * filtered on the cpu but it's not worth trying to
		 * automatically subtract/hide counter progress for other
		 * contexts while filtering since we can't stop userspace
		 * issuing MI_REPORT_PERF_COUNT commands which would still
		 * provide a side-band view of the real values.
		 *
		 * To allow userspace (such as Mesa/GL_INTEL_performance_query)
		 * to normalize counters for a single filtered context then it
		 * needs be forwarded bookend context-switch reports so that it
		 * can track switches in between MI_REPORT_PERF_COUNT commands
		 * and can itself subtract/ignore the progress of counters
		 * associated with other contexts. Note that the hardware
		 * automatically triggers reports when switching to a new
		 * context which are tagged with the ID of the newly active
		 * context. To avoid the complexity (and likely fragility) of
		 * reading ahead while parsing reports to try and minimize
		 * forwarding redundant context switch reports (i.e. between
		 * other, unrelated contexts) we simply elect to forward them
		 * all.
		 *
		 * We don't rely solely on the reason field to identify context
		 * switches since it's not-uncommon for periodic samples to
		 * identify a switch before any 'context switch' report.
		 */
		if (!stream->perf->exclusive_stream->ctx ||
		    stream->specific_ctx_id == ctx_id ||
		    stream->oa_buffer.last_ctx_id == stream->specific_ctx_id ||
		    reason & OAREPORT_REASON_CTX_SWITCH) {

			/*
			 * While filtering for a single context we avoid
			 * leaking the IDs of other contexts.
			 */
			if (stream->perf->exclusive_stream->ctx &&
			    stream->specific_ctx_id != ctx_id) {
				report32[2] = INVALID_CTX_ID;
			}

			ret = append_oa_sample(stream, buf, count, offset,
					       report);
			if (ret)
				break;

			stream->oa_buffer.last_ctx_id = ctx_id;
		}

		/*
		 * Clear out the first 2 dword as a mean to detect unlanded
		 * reports.
		 */
		report32[0] = 0;
		report32[1] = 0;
	}

	if (start_offset != *offset) {
		i915_reg_t oaheadptr;

		oaheadptr = IS_GEN(stream->perf->i915, 12) ?
			    GEN12_OAG_OAHEADPTR : GEN8_OAHEADPTR;

		spin_lock_irqsave(&stream->oa_buffer.ptr_lock, flags);

		/*
		 * We removed the gtt_offset for the copy loop above, indexing
		 * relative to oa_buf_base so put back here...
		 */
		head += gtt_offset;
		intel_uncore_write(uncore, oaheadptr,
				   head & GEN12_OAG_OAHEADPTR_MASK);
		stream->oa_buffer.head = head;

		spin_unlock_irqrestore(&stream->oa_buffer.ptr_lock, flags);
	}

	return ret;
}

/**
 * gen8_oa_read - copy status records then buffered OA reports
 * @stream: An i915-perf stream opened for OA metrics
 * @buf: destination buffer given by userspace
 * @count: the number of bytes userspace wants to read
 * @offset: (inout): the current position for writing into @buf
 *
 * Checks OA unit status registers and if necessary appends corresponding
 * status records for userspace (such as for a buffer full condition) and then
 * initiate appending any buffered OA reports.
 *
 * Updates @offset according to the number of bytes successfully copied into
 * the userspace buffer.
 *
 * NB: some data may be successfully copied to the userspace buffer
 * even if an error is returned, and this is reflected in the
 * updated @offset.
 *
 * Returns: zero on success or a negative error code
 */
static int gen8_oa_read(struct i915_perf_stream *stream,
			char __user *buf,
			size_t count,
			size_t *offset)
{
	struct intel_uncore *uncore = stream->uncore;
	u32 oastatus;
	i915_reg_t oastatus_reg;
	int ret;

	if (drm_WARN_ON(&uncore->i915->drm, !stream->oa_buffer.vaddr))
		return -EIO;

	oastatus_reg = IS_GEN(stream->perf->i915, 12) ?
		       GEN12_OAG_OASTATUS : GEN8_OASTATUS;

	oastatus = intel_uncore_read(uncore, oastatus_reg);

	/*
	 * We treat OABUFFER_OVERFLOW as a significant error:
	 *
	 * Although theoretically we could handle this more gracefully
	 * sometimes, some Gens don't correctly suppress certain
	 * automatically triggered reports in this condition and so we
	 * have to assume that old reports are now being trampled
	 * over.
	 *
	 * Considering how we don't currently give userspace control
	 * over the OA buffer size and always configure a large 16MB
	 * buffer, then a buffer overflow does anyway likely indicate
	 * that something has gone quite badly wrong.
	 */
	if (oastatus & GEN8_OASTATUS_OABUFFER_OVERFLOW) {
		ret = append_oa_status(stream, buf, count, offset,
				       DRM_I915_PERF_RECORD_OA_BUFFER_LOST);
		if (ret)
			return ret;

		DRM_DEBUG("OA buffer overflow (exponent = %d): force restart\n",
			  stream->period_exponent);

		stream->perf->ops.oa_disable(stream);
		stream->perf->ops.oa_enable(stream);

		/*
		 * Note: .oa_enable() is expected to re-init the oabuffer and
		 * reset GEN8_OASTATUS for us
		 */
		oastatus = intel_uncore_read(uncore, oastatus_reg);
	}

	if (oastatus & GEN8_OASTATUS_REPORT_LOST) {
		ret = append_oa_status(stream, buf, count, offset,
				       DRM_I915_PERF_RECORD_OA_REPORT_LOST);
		if (ret)
			return ret;

		intel_uncore_rmw(uncore, oastatus_reg,
				 GEN8_OASTATUS_COUNTER_OVERFLOW |
				 GEN8_OASTATUS_REPORT_LOST,
<<<<<<< HEAD
				 IS_GEN_RANGE(uncore->i915, 8, 10) ?
=======
				 IS_GEN_RANGE(uncore->i915, 8, 11) ?
>>>>>>> 8a8109f3
				 (GEN8_OASTATUS_HEAD_POINTER_WRAP |
				  GEN8_OASTATUS_TAIL_POINTER_WRAP) : 0);
	}

	return gen8_append_oa_reports(stream, buf, count, offset);
}

/**
 * gen7_append_oa_reports - Copies all buffered OA reports into
 *			    userspace read() buffer.
 * @stream: An i915-perf stream opened for OA metrics
 * @buf: destination buffer given by userspace
 * @count: the number of bytes userspace wants to read
 * @offset: (inout): the current position for writing into @buf
 *
 * Notably any error condition resulting in a short read (-%ENOSPC or
 * -%EFAULT) will be returned even though one or more records may
 * have been successfully copied. In this case it's up to the caller
 * to decide if the error should be squashed before returning to
 * userspace.
 *
 * Note: reports are consumed from the head, and appended to the
 * tail, so the tail chases the head?... If you think that's mad
 * and back-to-front you're not alone, but this follows the
 * Gen PRM naming convention.
 *
 * Returns: 0 on success, negative error code on failure.
 */
static int gen7_append_oa_reports(struct i915_perf_stream *stream,
				  char __user *buf,
				  size_t count,
				  size_t *offset)
{
	struct intel_uncore *uncore = stream->uncore;
	int report_size = stream->oa_buffer.format_size;
	u8 *oa_buf_base = stream->oa_buffer.vaddr;
	u32 gtt_offset = i915_ggtt_offset(stream->oa_buffer.vma);
	u32 mask = (OA_BUFFER_SIZE - 1);
	size_t start_offset = *offset;
	unsigned long flags;
	u32 head, tail;
	u32 taken;
	int ret = 0;

	if (drm_WARN_ON(&uncore->i915->drm, !stream->enabled))
		return -EIO;

	spin_lock_irqsave(&stream->oa_buffer.ptr_lock, flags);

	head = stream->oa_buffer.head;
	tail = stream->oa_buffer.tail;

	spin_unlock_irqrestore(&stream->oa_buffer.ptr_lock, flags);

	/* NB: oa_buffer.head/tail include the gtt_offset which we don't want
	 * while indexing relative to oa_buf_base.
	 */
	head -= gtt_offset;
	tail -= gtt_offset;

	/* An out of bounds or misaligned head or tail pointer implies a driver
	 * bug since we validate + align the tail pointers we read from the
	 * hardware and we are in full control of the head pointer which should
	 * only be incremented by multiples of the report size (notably also
	 * all a power of two).
	 */
	if (drm_WARN_ONCE(&uncore->i915->drm,
			  head > OA_BUFFER_SIZE || head % report_size ||
			  tail > OA_BUFFER_SIZE || tail % report_size,
			  "Inconsistent OA buffer pointers: head = %u, tail = %u\n",
			  head, tail))
		return -EIO;


	for (/* none */;
	     (taken = OA_TAKEN(tail, head));
	     head = (head + report_size) & mask) {
		u8 *report = oa_buf_base + head;
		u32 *report32 = (void *)report;

		/* All the report sizes factor neatly into the buffer
		 * size so we never expect to see a report split
		 * between the beginning and end of the buffer.
		 *
		 * Given the initial alignment check a misalignment
		 * here would imply a driver bug that would result
		 * in an overrun.
		 */
		if (drm_WARN_ON(&uncore->i915->drm,
				(OA_BUFFER_SIZE - head) < report_size)) {
			drm_err(&uncore->i915->drm,
				"Spurious OA head ptr: non-integral report offset\n");
			break;
		}

		/* The report-ID field for periodic samples includes
		 * some undocumented flags related to what triggered
		 * the report and is never expected to be zero so we
		 * can check that the report isn't invalid before
		 * copying it to userspace...
		 */
		if (report32[0] == 0) {
			if (__ratelimit(&stream->perf->spurious_report_rs))
				DRM_NOTE("Skipping spurious, invalid OA report\n");
			continue;
		}

		ret = append_oa_sample(stream, buf, count, offset, report);
		if (ret)
			break;

		/* Clear out the first 2 dwords as a mean to detect unlanded
		 * reports.
		 */
		report32[0] = 0;
		report32[1] = 0;
	}

	if (start_offset != *offset) {
		spin_lock_irqsave(&stream->oa_buffer.ptr_lock, flags);

		/* We removed the gtt_offset for the copy loop above, indexing
		 * relative to oa_buf_base so put back here...
		 */
		head += gtt_offset;

		intel_uncore_write(uncore, GEN7_OASTATUS2,
				   (head & GEN7_OASTATUS2_HEAD_MASK) |
				   GEN7_OASTATUS2_MEM_SELECT_GGTT);
		stream->oa_buffer.head = head;

		spin_unlock_irqrestore(&stream->oa_buffer.ptr_lock, flags);
	}

	return ret;
}

/**
 * gen7_oa_read - copy status records then buffered OA reports
 * @stream: An i915-perf stream opened for OA metrics
 * @buf: destination buffer given by userspace
 * @count: the number of bytes userspace wants to read
 * @offset: (inout): the current position for writing into @buf
 *
 * Checks Gen 7 specific OA unit status registers and if necessary appends
 * corresponding status records for userspace (such as for a buffer full
 * condition) and then initiate appending any buffered OA reports.
 *
 * Updates @offset according to the number of bytes successfully copied into
 * the userspace buffer.
 *
 * Returns: zero on success or a negative error code
 */
static int gen7_oa_read(struct i915_perf_stream *stream,
			char __user *buf,
			size_t count,
			size_t *offset)
{
	struct intel_uncore *uncore = stream->uncore;
	u32 oastatus1;
	int ret;

	if (drm_WARN_ON(&uncore->i915->drm, !stream->oa_buffer.vaddr))
		return -EIO;

	oastatus1 = intel_uncore_read(uncore, GEN7_OASTATUS1);

	/* XXX: On Haswell we don't have a safe way to clear oastatus1
	 * bits while the OA unit is enabled (while the tail pointer
	 * may be updated asynchronously) so we ignore status bits
	 * that have already been reported to userspace.
	 */
	oastatus1 &= ~stream->perf->gen7_latched_oastatus1;

	/* We treat OABUFFER_OVERFLOW as a significant error:
	 *
	 * - The status can be interpreted to mean that the buffer is
	 *   currently full (with a higher precedence than OA_TAKEN()
	 *   which will start to report a near-empty buffer after an
	 *   overflow) but it's awkward that we can't clear the status
	 *   on Haswell, so without a reset we won't be able to catch
	 *   the state again.
	 *
	 * - Since it also implies the HW has started overwriting old
	 *   reports it may also affect our sanity checks for invalid
	 *   reports when copying to userspace that assume new reports
	 *   are being written to cleared memory.
	 *
	 * - In the future we may want to introduce a flight recorder
	 *   mode where the driver will automatically maintain a safe
	 *   guard band between head/tail, avoiding this overflow
	 *   condition, but we avoid the added driver complexity for
	 *   now.
	 */
	if (unlikely(oastatus1 & GEN7_OASTATUS1_OABUFFER_OVERFLOW)) {
		ret = append_oa_status(stream, buf, count, offset,
				       DRM_I915_PERF_RECORD_OA_BUFFER_LOST);
		if (ret)
			return ret;

		DRM_DEBUG("OA buffer overflow (exponent = %d): force restart\n",
			  stream->period_exponent);

		stream->perf->ops.oa_disable(stream);
		stream->perf->ops.oa_enable(stream);

		oastatus1 = intel_uncore_read(uncore, GEN7_OASTATUS1);
	}

	if (unlikely(oastatus1 & GEN7_OASTATUS1_REPORT_LOST)) {
		ret = append_oa_status(stream, buf, count, offset,
				       DRM_I915_PERF_RECORD_OA_REPORT_LOST);
		if (ret)
			return ret;
		stream->perf->gen7_latched_oastatus1 |=
			GEN7_OASTATUS1_REPORT_LOST;
	}

	return gen7_append_oa_reports(stream, buf, count, offset);
}

/**
 * i915_oa_wait_unlocked - handles blocking IO until OA data available
 * @stream: An i915-perf stream opened for OA metrics
 *
 * Called when userspace tries to read() from a blocking stream FD opened
 * for OA metrics. It waits until the hrtimer callback finds a non-empty
 * OA buffer and wakes us.
 *
 * Note: it's acceptable to have this return with some false positives
 * since any subsequent read handling will return -EAGAIN if there isn't
 * really data ready for userspace yet.
 *
 * Returns: zero on success or a negative error code
 */
static int i915_oa_wait_unlocked(struct i915_perf_stream *stream)
{
	/* We would wait indefinitely if periodic sampling is not enabled */
	if (!stream->periodic)
		return -EIO;

	return wait_event_interruptible(stream->poll_wq,
					oa_buffer_check_unlocked(stream));
}

/**
 * i915_oa_poll_wait - call poll_wait() for an OA stream poll()
 * @stream: An i915-perf stream opened for OA metrics
 * @file: An i915 perf stream file
 * @wait: poll() state table
 *
 * For handling userspace polling on an i915 perf stream opened for OA metrics,
 * this starts a poll_wait with the wait queue that our hrtimer callback wakes
 * when it sees data ready to read in the circular OA buffer.
 */
static void i915_oa_poll_wait(struct i915_perf_stream *stream,
			      struct file *file,
			      poll_table *wait)
{
	poll_wait(file, &stream->poll_wq, wait);
}

/**
 * i915_oa_read - just calls through to &i915_oa_ops->read
 * @stream: An i915-perf stream opened for OA metrics
 * @buf: destination buffer given by userspace
 * @count: the number of bytes userspace wants to read
 * @offset: (inout): the current position for writing into @buf
 *
 * Updates @offset according to the number of bytes successfully copied into
 * the userspace buffer.
 *
 * Returns: zero on success or a negative error code
 */
static int i915_oa_read(struct i915_perf_stream *stream,
			char __user *buf,
			size_t count,
			size_t *offset)
{
	return stream->perf->ops.read(stream, buf, count, offset);
}

static struct intel_context *oa_pin_context(struct i915_perf_stream *stream)
{
	struct i915_gem_engines_iter it;
	struct i915_gem_context *ctx = stream->ctx;
	struct intel_context *ce;
	struct i915_gem_ww_ctx ww;
	int err = -ENODEV;

	for_each_gem_engine(ce, i915_gem_context_lock_engines(ctx), it) {
		if (ce->engine != stream->engine) /* first match! */
			continue;

		err = 0;
		break;
	}
	i915_gem_context_unlock_engines(ctx);

	if (err)
		return ERR_PTR(err);

	i915_gem_ww_ctx_init(&ww, true);
retry:
	/*
	 * As the ID is the gtt offset of the context's vma we
	 * pin the vma to ensure the ID remains fixed.
	 */
	err = intel_context_pin_ww(ce, &ww);
	if (err == -EDEADLK) {
		err = i915_gem_ww_ctx_backoff(&ww);
		if (!err)
			goto retry;
	}
	i915_gem_ww_ctx_fini(&ww);

	if (err)
		return ERR_PTR(err);

	stream->pinned_ctx = ce;
	return stream->pinned_ctx;
}

/**
 * oa_get_render_ctx_id - determine and hold ctx hw id
 * @stream: An i915-perf stream opened for OA metrics
 *
 * Determine the render context hw id, and ensure it remains fixed for the
 * lifetime of the stream. This ensures that we don't have to worry about
 * updating the context ID in OACONTROL on the fly.
 *
 * Returns: zero on success or a negative error code
 */
static int oa_get_render_ctx_id(struct i915_perf_stream *stream)
{
	struct intel_context *ce;

	ce = oa_pin_context(stream);
	if (IS_ERR(ce))
		return PTR_ERR(ce);

	switch (INTEL_GEN(ce->engine->i915)) {
	case 7: {
		/*
		 * On Haswell we don't do any post processing of the reports
		 * and don't need to use the mask.
		 */
		stream->specific_ctx_id = i915_ggtt_offset(ce->state);
		stream->specific_ctx_id_mask = 0;
		break;
	}

	case 8:
	case 9:
	case 10:
		if (intel_engine_in_execlists_submission_mode(ce->engine)) {
			stream->specific_ctx_id_mask =
				(1U << GEN8_CTX_ID_WIDTH) - 1;
			stream->specific_ctx_id = stream->specific_ctx_id_mask;
		} else {
			/*
			 * When using GuC, the context descriptor we write in
			 * i915 is read by GuC and rewritten before it's
			 * actually written into the hardware. The LRCA is
			 * what is put into the context id field of the
			 * context descriptor by GuC. Because it's aligned to
			 * a page, the lower 12bits are always at 0 and
			 * dropped by GuC. They won't be part of the context
			 * ID in the OA reports, so squash those lower bits.
			 */
			stream->specific_ctx_id = ce->lrc.lrca >> 12;

			/*
			 * GuC uses the top bit to signal proxy submission, so
			 * ignore that bit.
			 */
			stream->specific_ctx_id_mask =
				(1U << (GEN8_CTX_ID_WIDTH - 1)) - 1;
		}
		break;

	case 11:
	case 12: {
		stream->specific_ctx_id_mask =
			((1U << GEN11_SW_CTX_ID_WIDTH) - 1) << (GEN11_SW_CTX_ID_SHIFT - 32);
		/*
		 * Pick an unused context id
		 * 0 - BITS_PER_LONG are used by other contexts
		 * GEN12_MAX_CONTEXT_HW_ID (0x7ff) is used by idle context
		 */
		stream->specific_ctx_id = (GEN12_MAX_CONTEXT_HW_ID - 1) << (GEN11_SW_CTX_ID_SHIFT - 32);
		break;
	}

	default:
		MISSING_CASE(INTEL_GEN(ce->engine->i915));
	}

	ce->tag = stream->specific_ctx_id;

	drm_dbg(&stream->perf->i915->drm,
		"filtering on ctx_id=0x%x ctx_id_mask=0x%x\n",
		stream->specific_ctx_id,
		stream->specific_ctx_id_mask);

	return 0;
}

/**
 * oa_put_render_ctx_id - counterpart to oa_get_render_ctx_id releases hold
 * @stream: An i915-perf stream opened for OA metrics
 *
 * In case anything needed doing to ensure the context HW ID would remain valid
 * for the lifetime of the stream, then that can be undone here.
 */
static void oa_put_render_ctx_id(struct i915_perf_stream *stream)
{
	struct intel_context *ce;

	ce = fetch_and_zero(&stream->pinned_ctx);
	if (ce) {
		ce->tag = 0; /* recomputed on next submission after parking */
		intel_context_unpin(ce);
	}

	stream->specific_ctx_id = INVALID_CTX_ID;
	stream->specific_ctx_id_mask = 0;
}

static void
free_oa_buffer(struct i915_perf_stream *stream)
{
	i915_vma_unpin_and_release(&stream->oa_buffer.vma,
				   I915_VMA_RELEASE_MAP);

	stream->oa_buffer.vaddr = NULL;
}

static void
free_oa_configs(struct i915_perf_stream *stream)
{
	struct i915_oa_config_bo *oa_bo, *tmp;

	i915_oa_config_put(stream->oa_config);
	llist_for_each_entry_safe(oa_bo, tmp, stream->oa_config_bos.first, node)
		free_oa_config_bo(oa_bo);
}

static void
free_noa_wait(struct i915_perf_stream *stream)
{
	i915_vma_unpin_and_release(&stream->noa_wait, 0);
}

static void i915_oa_stream_destroy(struct i915_perf_stream *stream)
{
	struct i915_perf *perf = stream->perf;

	BUG_ON(stream != perf->exclusive_stream);

	/*
	 * Unset exclusive_stream first, it will be checked while disabling
	 * the metric set on gen8+.
	 *
	 * See i915_oa_init_reg_state() and lrc_configure_all_contexts()
	 */
	WRITE_ONCE(perf->exclusive_stream, NULL);
	perf->ops.disable_metric_set(stream);

	free_oa_buffer(stream);

	intel_uncore_forcewake_put(stream->uncore, FORCEWAKE_ALL);
	intel_engine_pm_put(stream->engine);

	if (stream->ctx)
		oa_put_render_ctx_id(stream);

	free_oa_configs(stream);
	free_noa_wait(stream);

	if (perf->spurious_report_rs.missed) {
		DRM_NOTE("%d spurious OA report notices suppressed due to ratelimiting\n",
			 perf->spurious_report_rs.missed);
	}
}

static void gen7_init_oa_buffer(struct i915_perf_stream *stream)
{
	struct intel_uncore *uncore = stream->uncore;
	u32 gtt_offset = i915_ggtt_offset(stream->oa_buffer.vma);
	unsigned long flags;

	spin_lock_irqsave(&stream->oa_buffer.ptr_lock, flags);

	/* Pre-DevBDW: OABUFFER must be set with counters off,
	 * before OASTATUS1, but after OASTATUS2
	 */
	intel_uncore_write(uncore, GEN7_OASTATUS2, /* head */
			   gtt_offset | GEN7_OASTATUS2_MEM_SELECT_GGTT);
	stream->oa_buffer.head = gtt_offset;

	intel_uncore_write(uncore, GEN7_OABUFFER, gtt_offset);

	intel_uncore_write(uncore, GEN7_OASTATUS1, /* tail */
			   gtt_offset | OABUFFER_SIZE_16M);

	/* Mark that we need updated tail pointers to read from... */
	stream->oa_buffer.aging_tail = INVALID_TAIL_PTR;
	stream->oa_buffer.tail = gtt_offset;

	spin_unlock_irqrestore(&stream->oa_buffer.ptr_lock, flags);

	/* On Haswell we have to track which OASTATUS1 flags we've
	 * already seen since they can't be cleared while periodic
	 * sampling is enabled.
	 */
	stream->perf->gen7_latched_oastatus1 = 0;

	/* NB: although the OA buffer will initially be allocated
	 * zeroed via shmfs (and so this memset is redundant when
	 * first allocating), we may re-init the OA buffer, either
	 * when re-enabling a stream or in error/reset paths.
	 *
	 * The reason we clear the buffer for each re-init is for the
	 * sanity check in gen7_append_oa_reports() that looks at the
	 * report-id field to make sure it's non-zero which relies on
	 * the assumption that new reports are being written to zeroed
	 * memory...
	 */
	memset(stream->oa_buffer.vaddr, 0, OA_BUFFER_SIZE);
}

static void gen8_init_oa_buffer(struct i915_perf_stream *stream)
{
	struct intel_uncore *uncore = stream->uncore;
	u32 gtt_offset = i915_ggtt_offset(stream->oa_buffer.vma);
	unsigned long flags;

	spin_lock_irqsave(&stream->oa_buffer.ptr_lock, flags);

	intel_uncore_write(uncore, GEN8_OASTATUS, 0);
	intel_uncore_write(uncore, GEN8_OAHEADPTR, gtt_offset);
	stream->oa_buffer.head = gtt_offset;

	intel_uncore_write(uncore, GEN8_OABUFFER_UDW, 0);

	/*
	 * PRM says:
	 *
	 *  "This MMIO must be set before the OATAILPTR
	 *  register and after the OAHEADPTR register. This is
	 *  to enable proper functionality of the overflow
	 *  bit."
	 */
	intel_uncore_write(uncore, GEN8_OABUFFER, gtt_offset |
		   OABUFFER_SIZE_16M | GEN8_OABUFFER_MEM_SELECT_GGTT);
	intel_uncore_write(uncore, GEN8_OATAILPTR, gtt_offset & GEN8_OATAILPTR_MASK);

	/* Mark that we need updated tail pointers to read from... */
	stream->oa_buffer.aging_tail = INVALID_TAIL_PTR;
	stream->oa_buffer.tail = gtt_offset;

	/*
	 * Reset state used to recognise context switches, affecting which
	 * reports we will forward to userspace while filtering for a single
	 * context.
	 */
	stream->oa_buffer.last_ctx_id = INVALID_CTX_ID;

	spin_unlock_irqrestore(&stream->oa_buffer.ptr_lock, flags);

	/*
	 * NB: although the OA buffer will initially be allocated
	 * zeroed via shmfs (and so this memset is redundant when
	 * first allocating), we may re-init the OA buffer, either
	 * when re-enabling a stream or in error/reset paths.
	 *
	 * The reason we clear the buffer for each re-init is for the
	 * sanity check in gen8_append_oa_reports() that looks at the
	 * reason field to make sure it's non-zero which relies on
	 * the assumption that new reports are being written to zeroed
	 * memory...
	 */
	memset(stream->oa_buffer.vaddr, 0, OA_BUFFER_SIZE);
}

static void gen12_init_oa_buffer(struct i915_perf_stream *stream)
{
	struct intel_uncore *uncore = stream->uncore;
	u32 gtt_offset = i915_ggtt_offset(stream->oa_buffer.vma);
	unsigned long flags;

	spin_lock_irqsave(&stream->oa_buffer.ptr_lock, flags);

	intel_uncore_write(uncore, GEN12_OAG_OASTATUS, 0);
	intel_uncore_write(uncore, GEN12_OAG_OAHEADPTR,
			   gtt_offset & GEN12_OAG_OAHEADPTR_MASK);
	stream->oa_buffer.head = gtt_offset;

	/*
	 * PRM says:
	 *
	 *  "This MMIO must be set before the OATAILPTR
	 *  register and after the OAHEADPTR register. This is
	 *  to enable proper functionality of the overflow
	 *  bit."
	 */
	intel_uncore_write(uncore, GEN12_OAG_OABUFFER, gtt_offset |
			   OABUFFER_SIZE_16M | GEN8_OABUFFER_MEM_SELECT_GGTT);
	intel_uncore_write(uncore, GEN12_OAG_OATAILPTR,
			   gtt_offset & GEN12_OAG_OATAILPTR_MASK);

	/* Mark that we need updated tail pointers to read from... */
	stream->oa_buffer.aging_tail = INVALID_TAIL_PTR;
	stream->oa_buffer.tail = gtt_offset;

	/*
	 * Reset state used to recognise context switches, affecting which
	 * reports we will forward to userspace while filtering for a single
	 * context.
	 */
	stream->oa_buffer.last_ctx_id = INVALID_CTX_ID;

	spin_unlock_irqrestore(&stream->oa_buffer.ptr_lock, flags);

	/*
	 * NB: although the OA buffer will initially be allocated
	 * zeroed via shmfs (and so this memset is redundant when
	 * first allocating), we may re-init the OA buffer, either
	 * when re-enabling a stream or in error/reset paths.
	 *
	 * The reason we clear the buffer for each re-init is for the
	 * sanity check in gen8_append_oa_reports() that looks at the
	 * reason field to make sure it's non-zero which relies on
	 * the assumption that new reports are being written to zeroed
	 * memory...
	 */
	memset(stream->oa_buffer.vaddr, 0,
	       stream->oa_buffer.vma->size);
}

static int alloc_oa_buffer(struct i915_perf_stream *stream)
{
	struct drm_i915_private *i915 = stream->perf->i915;
	struct drm_i915_gem_object *bo;
	struct i915_vma *vma;
	int ret;

	if (drm_WARN_ON(&i915->drm, stream->oa_buffer.vma))
		return -ENODEV;

	BUILD_BUG_ON_NOT_POWER_OF_2(OA_BUFFER_SIZE);
	BUILD_BUG_ON(OA_BUFFER_SIZE < SZ_128K || OA_BUFFER_SIZE > SZ_16M);

	bo = i915_gem_object_create_shmem(stream->perf->i915, OA_BUFFER_SIZE);
	if (IS_ERR(bo)) {
		drm_err(&i915->drm, "Failed to allocate OA buffer\n");
		return PTR_ERR(bo);
	}

	i915_gem_object_set_cache_coherency(bo, I915_CACHE_LLC);

	/* PreHSW required 512K alignment, HSW requires 16M */
	vma = i915_gem_object_ggtt_pin(bo, NULL, 0, SZ_16M, 0);
	if (IS_ERR(vma)) {
		ret = PTR_ERR(vma);
		goto err_unref;
	}
	stream->oa_buffer.vma = vma;

	stream->oa_buffer.vaddr =
		i915_gem_object_pin_map(bo, I915_MAP_WB);
	if (IS_ERR(stream->oa_buffer.vaddr)) {
		ret = PTR_ERR(stream->oa_buffer.vaddr);
		goto err_unpin;
	}

	return 0;

err_unpin:
	__i915_vma_unpin(vma);

err_unref:
	i915_gem_object_put(bo);

	stream->oa_buffer.vaddr = NULL;
	stream->oa_buffer.vma = NULL;

	return ret;
}

static u32 *save_restore_register(struct i915_perf_stream *stream, u32 *cs,
				  bool save, i915_reg_t reg, u32 offset,
				  u32 dword_count)
{
	u32 cmd;
	u32 d;

	cmd = save ? MI_STORE_REGISTER_MEM : MI_LOAD_REGISTER_MEM;
	cmd |= MI_SRM_LRM_GLOBAL_GTT;
	if (INTEL_GEN(stream->perf->i915) >= 8)
		cmd++;

	for (d = 0; d < dword_count; d++) {
		*cs++ = cmd;
		*cs++ = i915_mmio_reg_offset(reg) + 4 * d;
		*cs++ = intel_gt_scratch_offset(stream->engine->gt,
						offset) + 4 * d;
		*cs++ = 0;
	}

	return cs;
}

static int alloc_noa_wait(struct i915_perf_stream *stream)
{
	struct drm_i915_private *i915 = stream->perf->i915;
	struct drm_i915_gem_object *bo;
	struct i915_vma *vma;
	const u64 delay_ticks = 0xffffffffffffffff -
		i915_cs_timestamp_ns_to_ticks(i915, atomic64_read(&stream->perf->noa_programming_delay));
	const u32 base = stream->engine->mmio_base;
#define CS_GPR(x) GEN8_RING_CS_GPR(base, x)
	u32 *batch, *ts0, *cs, *jump;
	int ret, i;
	enum {
		START_TS,
		NOW_TS,
		DELTA_TS,
		JUMP_PREDICATE,
		DELTA_TARGET,
		N_CS_GPR
	};

	bo = i915_gem_object_create_internal(i915, 4096);
	if (IS_ERR(bo)) {
		drm_err(&i915->drm,
			"Failed to allocate NOA wait batchbuffer\n");
		return PTR_ERR(bo);
	}

	/*
	 * We pin in GGTT because we jump into this buffer now because
	 * multiple OA config BOs will have a jump to this address and it
	 * needs to be fixed during the lifetime of the i915/perf stream.
	 */
	vma = i915_gem_object_ggtt_pin(bo, NULL, 0, 0, PIN_HIGH);
	if (IS_ERR(vma)) {
		ret = PTR_ERR(vma);
		goto err_unref;
	}

	batch = cs = i915_gem_object_pin_map(bo, I915_MAP_WB);
	if (IS_ERR(batch)) {
		ret = PTR_ERR(batch);
		goto err_unpin;
	}

	/* Save registers. */
	for (i = 0; i < N_CS_GPR; i++)
		cs = save_restore_register(
			stream, cs, true /* save */, CS_GPR(i),
			INTEL_GT_SCRATCH_FIELD_PERF_CS_GPR + 8 * i, 2);
	cs = save_restore_register(
		stream, cs, true /* save */, MI_PREDICATE_RESULT_1,
		INTEL_GT_SCRATCH_FIELD_PERF_PREDICATE_RESULT_1, 1);

	/* First timestamp snapshot location. */
	ts0 = cs;

	/*
	 * Initial snapshot of the timestamp register to implement the wait.
	 * We work with 32b values, so clear out the top 32b bits of the
	 * register because the ALU works 64bits.
	 */
	*cs++ = MI_LOAD_REGISTER_IMM(1);
	*cs++ = i915_mmio_reg_offset(CS_GPR(START_TS)) + 4;
	*cs++ = 0;
	*cs++ = MI_LOAD_REGISTER_REG | (3 - 2);
	*cs++ = i915_mmio_reg_offset(RING_TIMESTAMP(base));
	*cs++ = i915_mmio_reg_offset(CS_GPR(START_TS));

	/*
	 * This is the location we're going to jump back into until the
	 * required amount of time has passed.
	 */
	jump = cs;

	/*
	 * Take another snapshot of the timestamp register. Take care to clear
	 * up the top 32bits of CS_GPR(1) as we're using it for other
	 * operations below.
	 */
	*cs++ = MI_LOAD_REGISTER_IMM(1);
	*cs++ = i915_mmio_reg_offset(CS_GPR(NOW_TS)) + 4;
	*cs++ = 0;
	*cs++ = MI_LOAD_REGISTER_REG | (3 - 2);
	*cs++ = i915_mmio_reg_offset(RING_TIMESTAMP(base));
	*cs++ = i915_mmio_reg_offset(CS_GPR(NOW_TS));

	/*
	 * Do a diff between the 2 timestamps and store the result back into
	 * CS_GPR(1).
	 */
	*cs++ = MI_MATH(5);
	*cs++ = MI_MATH_LOAD(MI_MATH_REG_SRCA, MI_MATH_REG(NOW_TS));
	*cs++ = MI_MATH_LOAD(MI_MATH_REG_SRCB, MI_MATH_REG(START_TS));
	*cs++ = MI_MATH_SUB;
	*cs++ = MI_MATH_STORE(MI_MATH_REG(DELTA_TS), MI_MATH_REG_ACCU);
	*cs++ = MI_MATH_STORE(MI_MATH_REG(JUMP_PREDICATE), MI_MATH_REG_CF);

	/*
	 * Transfer the carry flag (set to 1 if ts1 < ts0, meaning the
	 * timestamp have rolled over the 32bits) into the predicate register
	 * to be used for the predicated jump.
	 */
	*cs++ = MI_LOAD_REGISTER_REG | (3 - 2);
	*cs++ = i915_mmio_reg_offset(CS_GPR(JUMP_PREDICATE));
	*cs++ = i915_mmio_reg_offset(MI_PREDICATE_RESULT_1);

	/* Restart from the beginning if we had timestamps roll over. */
	*cs++ = (INTEL_GEN(i915) < 8 ?
		 MI_BATCH_BUFFER_START :
		 MI_BATCH_BUFFER_START_GEN8) |
		MI_BATCH_PREDICATE;
	*cs++ = i915_ggtt_offset(vma) + (ts0 - batch) * 4;
	*cs++ = 0;

	/*
	 * Now add the diff between to previous timestamps and add it to :
	 *      (((1 * << 64) - 1) - delay_ns)
	 *
	 * When the Carry Flag contains 1 this means the elapsed time is
	 * longer than the expected delay, and we can exit the wait loop.
	 */
	*cs++ = MI_LOAD_REGISTER_IMM(2);
	*cs++ = i915_mmio_reg_offset(CS_GPR(DELTA_TARGET));
	*cs++ = lower_32_bits(delay_ticks);
	*cs++ = i915_mmio_reg_offset(CS_GPR(DELTA_TARGET)) + 4;
	*cs++ = upper_32_bits(delay_ticks);

	*cs++ = MI_MATH(4);
	*cs++ = MI_MATH_LOAD(MI_MATH_REG_SRCA, MI_MATH_REG(DELTA_TS));
	*cs++ = MI_MATH_LOAD(MI_MATH_REG_SRCB, MI_MATH_REG(DELTA_TARGET));
	*cs++ = MI_MATH_ADD;
	*cs++ = MI_MATH_STOREINV(MI_MATH_REG(JUMP_PREDICATE), MI_MATH_REG_CF);

	*cs++ = MI_ARB_CHECK;

	/*
	 * Transfer the result into the predicate register to be used for the
	 * predicated jump.
	 */
	*cs++ = MI_LOAD_REGISTER_REG | (3 - 2);
	*cs++ = i915_mmio_reg_offset(CS_GPR(JUMP_PREDICATE));
	*cs++ = i915_mmio_reg_offset(MI_PREDICATE_RESULT_1);

	/* Predicate the jump.  */
	*cs++ = (INTEL_GEN(i915) < 8 ?
		 MI_BATCH_BUFFER_START :
		 MI_BATCH_BUFFER_START_GEN8) |
		MI_BATCH_PREDICATE;
	*cs++ = i915_ggtt_offset(vma) + (jump - batch) * 4;
	*cs++ = 0;

	/* Restore registers. */
	for (i = 0; i < N_CS_GPR; i++)
		cs = save_restore_register(
			stream, cs, false /* restore */, CS_GPR(i),
			INTEL_GT_SCRATCH_FIELD_PERF_CS_GPR + 8 * i, 2);
	cs = save_restore_register(
		stream, cs, false /* restore */, MI_PREDICATE_RESULT_1,
		INTEL_GT_SCRATCH_FIELD_PERF_PREDICATE_RESULT_1, 1);

	/* And return to the ring. */
	*cs++ = MI_BATCH_BUFFER_END;

	GEM_BUG_ON(cs - batch > PAGE_SIZE / sizeof(*batch));

	i915_gem_object_flush_map(bo);
	__i915_gem_object_release_map(bo);

	stream->noa_wait = vma;
	return 0;

err_unpin:
	i915_vma_unpin_and_release(&vma, 0);
err_unref:
	i915_gem_object_put(bo);
	return ret;
}

static u32 *write_cs_mi_lri(u32 *cs,
			    const struct i915_oa_reg *reg_data,
			    u32 n_regs)
{
	u32 i;

	for (i = 0; i < n_regs; i++) {
		if ((i % MI_LOAD_REGISTER_IMM_MAX_REGS) == 0) {
			u32 n_lri = min_t(u32,
					  n_regs - i,
					  MI_LOAD_REGISTER_IMM_MAX_REGS);

			*cs++ = MI_LOAD_REGISTER_IMM(n_lri);
		}
		*cs++ = i915_mmio_reg_offset(reg_data[i].addr);
		*cs++ = reg_data[i].value;
	}

	return cs;
}

static int num_lri_dwords(int num_regs)
{
	int count = 0;

	if (num_regs > 0) {
		count += DIV_ROUND_UP(num_regs, MI_LOAD_REGISTER_IMM_MAX_REGS);
		count += num_regs * 2;
	}

	return count;
}

static struct i915_oa_config_bo *
alloc_oa_config_buffer(struct i915_perf_stream *stream,
		       struct i915_oa_config *oa_config)
{
	struct drm_i915_gem_object *obj;
	struct i915_oa_config_bo *oa_bo;
	size_t config_length = 0;
	u32 *cs;
	int err;

	oa_bo = kzalloc(sizeof(*oa_bo), GFP_KERNEL);
	if (!oa_bo)
		return ERR_PTR(-ENOMEM);

	config_length += num_lri_dwords(oa_config->mux_regs_len);
	config_length += num_lri_dwords(oa_config->b_counter_regs_len);
	config_length += num_lri_dwords(oa_config->flex_regs_len);
	config_length += 3; /* MI_BATCH_BUFFER_START */
	config_length = ALIGN(sizeof(u32) * config_length, I915_GTT_PAGE_SIZE);

	obj = i915_gem_object_create_shmem(stream->perf->i915, config_length);
	if (IS_ERR(obj)) {
		err = PTR_ERR(obj);
		goto err_free;
	}

	cs = i915_gem_object_pin_map(obj, I915_MAP_WB);
	if (IS_ERR(cs)) {
		err = PTR_ERR(cs);
		goto err_oa_bo;
	}

	cs = write_cs_mi_lri(cs,
			     oa_config->mux_regs,
			     oa_config->mux_regs_len);
	cs = write_cs_mi_lri(cs,
			     oa_config->b_counter_regs,
			     oa_config->b_counter_regs_len);
	cs = write_cs_mi_lri(cs,
			     oa_config->flex_regs,
			     oa_config->flex_regs_len);

	/* Jump into the active wait. */
	*cs++ = (INTEL_GEN(stream->perf->i915) < 8 ?
		 MI_BATCH_BUFFER_START :
		 MI_BATCH_BUFFER_START_GEN8);
	*cs++ = i915_ggtt_offset(stream->noa_wait);
	*cs++ = 0;

	i915_gem_object_flush_map(obj);
	__i915_gem_object_release_map(obj);

	oa_bo->vma = i915_vma_instance(obj,
				       &stream->engine->gt->ggtt->vm,
				       NULL);
	if (IS_ERR(oa_bo->vma)) {
		err = PTR_ERR(oa_bo->vma);
		goto err_oa_bo;
	}

	oa_bo->oa_config = i915_oa_config_get(oa_config);
	llist_add(&oa_bo->node, &stream->oa_config_bos);

	return oa_bo;

err_oa_bo:
	i915_gem_object_put(obj);
err_free:
	kfree(oa_bo);
	return ERR_PTR(err);
}

static struct i915_vma *
get_oa_vma(struct i915_perf_stream *stream, struct i915_oa_config *oa_config)
{
	struct i915_oa_config_bo *oa_bo;

	/*
	 * Look for the buffer in the already allocated BOs attached
	 * to the stream.
	 */
	llist_for_each_entry(oa_bo, stream->oa_config_bos.first, node) {
		if (oa_bo->oa_config == oa_config &&
		    memcmp(oa_bo->oa_config->uuid,
			   oa_config->uuid,
			   sizeof(oa_config->uuid)) == 0)
			goto out;
	}

	oa_bo = alloc_oa_config_buffer(stream, oa_config);
	if (IS_ERR(oa_bo))
		return ERR_CAST(oa_bo);

out:
	return i915_vma_get(oa_bo->vma);
}

static int
emit_oa_config(struct i915_perf_stream *stream,
	       struct i915_oa_config *oa_config,
	       struct intel_context *ce,
	       struct i915_active *active)
{
	struct i915_request *rq;
	struct i915_vma *vma;
	struct i915_gem_ww_ctx ww;
	int err;

	vma = get_oa_vma(stream, oa_config);
	if (IS_ERR(vma))
		return PTR_ERR(vma);

	i915_gem_ww_ctx_init(&ww, true);
retry:
	err = i915_gem_object_lock(vma->obj, &ww);
	if (err)
		goto err;

	err = i915_vma_pin_ww(vma, &ww, 0, 0, PIN_GLOBAL | PIN_HIGH);
	if (err)
		goto err;

	intel_engine_pm_get(ce->engine);
	rq = i915_request_create(ce);
	intel_engine_pm_put(ce->engine);
	if (IS_ERR(rq)) {
		err = PTR_ERR(rq);
		goto err_vma_unpin;
	}

	if (!IS_ERR_OR_NULL(active)) {
		/* After all individual context modifications */
		err = i915_request_await_active(rq, active,
						I915_ACTIVE_AWAIT_ACTIVE);
		if (err)
			goto err_add_request;

		err = i915_active_add_request(active, rq);
		if (err)
			goto err_add_request;
	}

	err = i915_request_await_object(rq, vma->obj, 0);
	if (!err)
		err = i915_vma_move_to_active(vma, rq, 0);
	if (err)
		goto err_add_request;

	err = rq->engine->emit_bb_start(rq,
					vma->node.start, 0,
					I915_DISPATCH_SECURE);
	if (err)
		goto err_add_request;

err_add_request:
	i915_request_add(rq);
err_vma_unpin:
	i915_vma_unpin(vma);
err:
	if (err == -EDEADLK) {
		err = i915_gem_ww_ctx_backoff(&ww);
		if (!err)
			goto retry;
	}

	i915_gem_ww_ctx_fini(&ww);
	i915_vma_put(vma);
	return err;
}

static struct intel_context *oa_context(struct i915_perf_stream *stream)
{
	return stream->pinned_ctx ?: stream->engine->kernel_context;
}

static int
hsw_enable_metric_set(struct i915_perf_stream *stream,
		      struct i915_active *active)
{
	struct intel_uncore *uncore = stream->uncore;

	/*
	 * PRM:
	 *
	 * OA unit is using “crclk” for its functionality. When trunk
	 * level clock gating takes place, OA clock would be gated,
	 * unable to count the events from non-render clock domain.
	 * Render clock gating must be disabled when OA is enabled to
	 * count the events from non-render domain. Unit level clock
	 * gating for RCS should also be disabled.
	 */
	intel_uncore_rmw(uncore, GEN7_MISCCPCTL,
			 GEN7_DOP_CLOCK_GATE_ENABLE, 0);
	intel_uncore_rmw(uncore, GEN6_UCGCTL1,
			 0, GEN6_CSUNIT_CLOCK_GATE_DISABLE);

	return emit_oa_config(stream,
			      stream->oa_config, oa_context(stream),
			      active);
}

static void hsw_disable_metric_set(struct i915_perf_stream *stream)
{
	struct intel_uncore *uncore = stream->uncore;

	intel_uncore_rmw(uncore, GEN6_UCGCTL1,
			 GEN6_CSUNIT_CLOCK_GATE_DISABLE, 0);
	intel_uncore_rmw(uncore, GEN7_MISCCPCTL,
			 0, GEN7_DOP_CLOCK_GATE_ENABLE);

	intel_uncore_rmw(uncore, GDT_CHICKEN_BITS, GT_NOA_ENABLE, 0);
}

static u32 oa_config_flex_reg(const struct i915_oa_config *oa_config,
			      i915_reg_t reg)
{
	u32 mmio = i915_mmio_reg_offset(reg);
	int i;

	/*
	 * This arbitrary default will select the 'EU FPU0 Pipeline
	 * Active' event. In the future it's anticipated that there
	 * will be an explicit 'No Event' we can select, but not yet...
	 */
	if (!oa_config)
		return 0;

	for (i = 0; i < oa_config->flex_regs_len; i++) {
		if (i915_mmio_reg_offset(oa_config->flex_regs[i].addr) == mmio)
			return oa_config->flex_regs[i].value;
	}

	return 0;
}
/*
 * NB: It must always remain pointer safe to run this even if the OA unit
 * has been disabled.
 *
 * It's fine to put out-of-date values into these per-context registers
 * in the case that the OA unit has been disabled.
 */
static void
gen8_update_reg_state_unlocked(const struct intel_context *ce,
			       const struct i915_perf_stream *stream)
{
	u32 ctx_oactxctrl = stream->perf->ctx_oactxctrl_offset;
	u32 ctx_flexeu0 = stream->perf->ctx_flexeu0_offset;
	/* The MMIO offsets for Flex EU registers aren't contiguous */
	i915_reg_t flex_regs[] = {
		EU_PERF_CNTL0,
		EU_PERF_CNTL1,
		EU_PERF_CNTL2,
		EU_PERF_CNTL3,
		EU_PERF_CNTL4,
		EU_PERF_CNTL5,
		EU_PERF_CNTL6,
	};
	u32 *reg_state = ce->lrc_reg_state;
	int i;

	reg_state[ctx_oactxctrl + 1] =
		(stream->period_exponent << GEN8_OA_TIMER_PERIOD_SHIFT) |
		(stream->periodic ? GEN8_OA_TIMER_ENABLE : 0) |
		GEN8_OA_COUNTER_RESUME;

	for (i = 0; i < ARRAY_SIZE(flex_regs); i++)
		reg_state[ctx_flexeu0 + i * 2 + 1] =
			oa_config_flex_reg(stream->oa_config, flex_regs[i]);
}

struct flex {
	i915_reg_t reg;
	u32 offset;
	u32 value;
};

static int
gen8_store_flex(struct i915_request *rq,
		struct intel_context *ce,
		const struct flex *flex, unsigned int count)
{
	u32 offset;
	u32 *cs;

	cs = intel_ring_begin(rq, 4 * count);
	if (IS_ERR(cs))
		return PTR_ERR(cs);

	offset = i915_ggtt_offset(ce->state) + LRC_STATE_OFFSET;
	do {
		*cs++ = MI_STORE_DWORD_IMM_GEN4 | MI_USE_GGTT;
		*cs++ = offset + flex->offset * sizeof(u32);
		*cs++ = 0;
		*cs++ = flex->value;
	} while (flex++, --count);

	intel_ring_advance(rq, cs);

	return 0;
}

static int
gen8_load_flex(struct i915_request *rq,
	       struct intel_context *ce,
	       const struct flex *flex, unsigned int count)
{
	u32 *cs;

	GEM_BUG_ON(!count || count > 63);

	cs = intel_ring_begin(rq, 2 * count + 2);
	if (IS_ERR(cs))
		return PTR_ERR(cs);

	*cs++ = MI_LOAD_REGISTER_IMM(count);
	do {
		*cs++ = i915_mmio_reg_offset(flex->reg);
		*cs++ = flex->value;
	} while (flex++, --count);
	*cs++ = MI_NOOP;

	intel_ring_advance(rq, cs);

	return 0;
}

static int gen8_modify_context(struct intel_context *ce,
			       const struct flex *flex, unsigned int count)
{
	struct i915_request *rq;
	int err;

	rq = intel_engine_create_kernel_request(ce->engine);
	if (IS_ERR(rq))
		return PTR_ERR(rq);

	/* Serialise with the remote context */
	err = intel_context_prepare_remote_request(ce, rq);
	if (err == 0)
		err = gen8_store_flex(rq, ce, flex, count);

	i915_request_add(rq);
	return err;
}

static int
gen8_modify_self(struct intel_context *ce,
		 const struct flex *flex, unsigned int count,
		 struct i915_active *active)
{
	struct i915_request *rq;
	int err;

	intel_engine_pm_get(ce->engine);
	rq = i915_request_create(ce);
	intel_engine_pm_put(ce->engine);
	if (IS_ERR(rq))
		return PTR_ERR(rq);

	if (!IS_ERR_OR_NULL(active)) {
		err = i915_active_add_request(active, rq);
		if (err)
			goto err_add_request;
	}

	err = gen8_load_flex(rq, ce, flex, count);
	if (err)
		goto err_add_request;

err_add_request:
	i915_request_add(rq);
	return err;
}

static int gen8_configure_context(struct i915_gem_context *ctx,
				  struct flex *flex, unsigned int count)
{
	struct i915_gem_engines_iter it;
	struct intel_context *ce;
	int err = 0;

	for_each_gem_engine(ce, i915_gem_context_lock_engines(ctx), it) {
		GEM_BUG_ON(ce == ce->engine->kernel_context);

		if (ce->engine->class != RENDER_CLASS)
			continue;

		/* Otherwise OA settings will be set upon first use */
		if (!intel_context_pin_if_active(ce))
			continue;

		flex->value = intel_sseu_make_rpcs(ce->engine->gt, &ce->sseu);
		err = gen8_modify_context(ce, flex, count);

		intel_context_unpin(ce);
		if (err)
			break;
	}
	i915_gem_context_unlock_engines(ctx);

	return err;
}

static int gen12_configure_oar_context(struct i915_perf_stream *stream,
				       struct i915_active *active)
{
	int err;
	struct intel_context *ce = stream->pinned_ctx;
	u32 format = stream->oa_buffer.format;
	struct flex regs_context[] = {
		{
			GEN8_OACTXCONTROL,
			stream->perf->ctx_oactxctrl_offset + 1,
			active ? GEN8_OA_COUNTER_RESUME : 0,
		},
	};
	/* Offsets in regs_lri are not used since this configuration is only
	 * applied using LRI. Initialize the correct offsets for posterity.
	 */
#define GEN12_OAR_OACONTROL_OFFSET 0x5B0
	struct flex regs_lri[] = {
		{
			GEN12_OAR_OACONTROL,
			GEN12_OAR_OACONTROL_OFFSET + 1,
			(format << GEN12_OAR_OACONTROL_COUNTER_FORMAT_SHIFT) |
			(active ? GEN12_OAR_OACONTROL_COUNTER_ENABLE : 0)
		},
		{
			RING_CONTEXT_CONTROL(ce->engine->mmio_base),
			CTX_CONTEXT_CONTROL,
			_MASKED_FIELD(GEN12_CTX_CTRL_OAR_CONTEXT_ENABLE,
				      active ?
				      GEN12_CTX_CTRL_OAR_CONTEXT_ENABLE :
				      0)
		},
	};

	/* Modify the context image of pinned context with regs_context*/
	err = intel_context_lock_pinned(ce);
	if (err)
		return err;

	err = gen8_modify_context(ce, regs_context, ARRAY_SIZE(regs_context));
	intel_context_unlock_pinned(ce);
	if (err)
		return err;

	/* Apply regs_lri using LRI with pinned context */
	return gen8_modify_self(ce, regs_lri, ARRAY_SIZE(regs_lri), active);
}

/*
 * Manages updating the per-context aspects of the OA stream
 * configuration across all contexts.
 *
 * The awkward consideration here is that OACTXCONTROL controls the
 * exponent for periodic sampling which is primarily used for system
 * wide profiling where we'd like a consistent sampling period even in
 * the face of context switches.
 *
 * Our approach of updating the register state context (as opposed to
 * say using a workaround batch buffer) ensures that the hardware
 * won't automatically reload an out-of-date timer exponent even
 * transiently before a WA BB could be parsed.
 *
 * This function needs to:
 * - Ensure the currently running context's per-context OA state is
 *   updated
 * - Ensure that all existing contexts will have the correct per-context
 *   OA state if they are scheduled for use.
 * - Ensure any new contexts will be initialized with the correct
 *   per-context OA state.
 *
 * Note: it's only the RCS/Render context that has any OA state.
 * Note: the first flex register passed must always be R_PWR_CLK_STATE
 */
static int
oa_configure_all_contexts(struct i915_perf_stream *stream,
			  struct flex *regs,
			  size_t num_regs,
			  struct i915_active *active)
{
	struct drm_i915_private *i915 = stream->perf->i915;
	struct intel_engine_cs *engine;
	struct i915_gem_context *ctx, *cn;
	int err;

	lockdep_assert_held(&stream->perf->lock);

	/*
	 * The OA register config is setup through the context image. This image
	 * might be written to by the GPU on context switch (in particular on
	 * lite-restore). This means we can't safely update a context's image,
	 * if this context is scheduled/submitted to run on the GPU.
	 *
	 * We could emit the OA register config through the batch buffer but
	 * this might leave small interval of time where the OA unit is
	 * configured at an invalid sampling period.
	 *
	 * Note that since we emit all requests from a single ring, there
	 * is still an implicit global barrier here that may cause a high
	 * priority context to wait for an otherwise independent low priority
	 * context. Contexts idle at the time of reconfiguration are not
	 * trapped behind the barrier.
	 */
	spin_lock(&i915->gem.contexts.lock);
	list_for_each_entry_safe(ctx, cn, &i915->gem.contexts.list, link) {
		if (!kref_get_unless_zero(&ctx->ref))
			continue;

		spin_unlock(&i915->gem.contexts.lock);

		err = gen8_configure_context(ctx, regs, num_regs);
		if (err) {
			i915_gem_context_put(ctx);
			return err;
		}

		spin_lock(&i915->gem.contexts.lock);
		list_safe_reset_next(ctx, cn, link);
		i915_gem_context_put(ctx);
	}
	spin_unlock(&i915->gem.contexts.lock);

	/*
	 * After updating all other contexts, we need to modify ourselves.
	 * If we don't modify the kernel_context, we do not get events while
	 * idle.
	 */
	for_each_uabi_engine(engine, i915) {
		struct intel_context *ce = engine->kernel_context;

		if (engine->class != RENDER_CLASS)
			continue;

		regs[0].value = intel_sseu_make_rpcs(engine->gt, &ce->sseu);

		err = gen8_modify_self(ce, regs, num_regs, active);
		if (err)
			return err;
	}

	return 0;
}

static int
gen12_configure_all_contexts(struct i915_perf_stream *stream,
			     const struct i915_oa_config *oa_config,
			     struct i915_active *active)
{
	struct flex regs[] = {
		{
			GEN8_R_PWR_CLK_STATE,
			CTX_R_PWR_CLK_STATE,
		},
	};

	return oa_configure_all_contexts(stream,
					 regs, ARRAY_SIZE(regs),
					 active);
}

static int
lrc_configure_all_contexts(struct i915_perf_stream *stream,
			   const struct i915_oa_config *oa_config,
			   struct i915_active *active)
{
	/* The MMIO offsets for Flex EU registers aren't contiguous */
	const u32 ctx_flexeu0 = stream->perf->ctx_flexeu0_offset;
#define ctx_flexeuN(N) (ctx_flexeu0 + 2 * (N) + 1)
	struct flex regs[] = {
		{
			GEN8_R_PWR_CLK_STATE,
			CTX_R_PWR_CLK_STATE,
		},
		{
			GEN8_OACTXCONTROL,
			stream->perf->ctx_oactxctrl_offset + 1,
		},
		{ EU_PERF_CNTL0, ctx_flexeuN(0) },
		{ EU_PERF_CNTL1, ctx_flexeuN(1) },
		{ EU_PERF_CNTL2, ctx_flexeuN(2) },
		{ EU_PERF_CNTL3, ctx_flexeuN(3) },
		{ EU_PERF_CNTL4, ctx_flexeuN(4) },
		{ EU_PERF_CNTL5, ctx_flexeuN(5) },
		{ EU_PERF_CNTL6, ctx_flexeuN(6) },
	};
#undef ctx_flexeuN
	int i;

	regs[1].value =
		(stream->period_exponent << GEN8_OA_TIMER_PERIOD_SHIFT) |
		(stream->periodic ? GEN8_OA_TIMER_ENABLE : 0) |
		GEN8_OA_COUNTER_RESUME;

	for (i = 2; i < ARRAY_SIZE(regs); i++)
		regs[i].value = oa_config_flex_reg(oa_config, regs[i].reg);

	return oa_configure_all_contexts(stream,
					 regs, ARRAY_SIZE(regs),
					 active);
}

static int
gen8_enable_metric_set(struct i915_perf_stream *stream,
		       struct i915_active *active)
{
	struct intel_uncore *uncore = stream->uncore;
	struct i915_oa_config *oa_config = stream->oa_config;
	int ret;

	/*
	 * We disable slice/unslice clock ratio change reports on SKL since
	 * they are too noisy. The HW generates a lot of redundant reports
	 * where the ratio hasn't really changed causing a lot of redundant
	 * work to processes and increasing the chances we'll hit buffer
	 * overruns.
	 *
	 * Although we don't currently use the 'disable overrun' OABUFFER
	 * feature it's worth noting that clock ratio reports have to be
	 * disabled before considering to use that feature since the HW doesn't
	 * correctly block these reports.
	 *
	 * Currently none of the high-level metrics we have depend on knowing
	 * this ratio to normalize.
	 *
	 * Note: This register is not power context saved and restored, but
	 * that's OK considering that we disable RC6 while the OA unit is
	 * enabled.
	 *
	 * The _INCLUDE_CLK_RATIO bit allows the slice/unslice frequency to
	 * be read back from automatically triggered reports, as part of the
	 * RPT_ID field.
	 */
	if (IS_GEN_RANGE(stream->perf->i915, 9, 11)) {
		intel_uncore_write(uncore, GEN8_OA_DEBUG,
				   _MASKED_BIT_ENABLE(GEN9_OA_DEBUG_DISABLE_CLK_RATIO_REPORTS |
						      GEN9_OA_DEBUG_INCLUDE_CLK_RATIO));
	}

	/*
	 * Update all contexts prior writing the mux configurations as we need
	 * to make sure all slices/subslices are ON before writing to NOA
	 * registers.
	 */
	ret = lrc_configure_all_contexts(stream, oa_config, active);
	if (ret)
		return ret;

	return emit_oa_config(stream,
			      stream->oa_config, oa_context(stream),
			      active);
}

static u32 oag_report_ctx_switches(const struct i915_perf_stream *stream)
{
	return _MASKED_FIELD(GEN12_OAG_OA_DEBUG_DISABLE_CTX_SWITCH_REPORTS,
			     (stream->sample_flags & SAMPLE_OA_REPORT) ?
			     0 : GEN12_OAG_OA_DEBUG_DISABLE_CTX_SWITCH_REPORTS);
}

static int
gen12_enable_metric_set(struct i915_perf_stream *stream,
			struct i915_active *active)
{
	struct intel_uncore *uncore = stream->uncore;
	struct i915_oa_config *oa_config = stream->oa_config;
	bool periodic = stream->periodic;
	u32 period_exponent = stream->period_exponent;
	int ret;

	intel_uncore_write(uncore, GEN12_OAG_OA_DEBUG,
			   /* Disable clk ratio reports, like previous Gens. */
			   _MASKED_BIT_ENABLE(GEN12_OAG_OA_DEBUG_DISABLE_CLK_RATIO_REPORTS |
					      GEN12_OAG_OA_DEBUG_INCLUDE_CLK_RATIO) |
			   /*
			    * If the user didn't require OA reports, instruct
			    * the hardware not to emit ctx switch reports.
			    */
			   oag_report_ctx_switches(stream));

	intel_uncore_write(uncore, GEN12_OAG_OAGLBCTXCTRL, periodic ?
			   (GEN12_OAG_OAGLBCTXCTRL_COUNTER_RESUME |
			    GEN12_OAG_OAGLBCTXCTRL_TIMER_ENABLE |
			    (period_exponent << GEN12_OAG_OAGLBCTXCTRL_TIMER_PERIOD_SHIFT))
			    : 0);

	/*
	 * Update all contexts prior writing the mux configurations as we need
	 * to make sure all slices/subslices are ON before writing to NOA
	 * registers.
	 */
	ret = gen12_configure_all_contexts(stream, oa_config, active);
	if (ret)
		return ret;

	/*
	 * For Gen12, performance counters are context
	 * saved/restored. Only enable it for the context that
	 * requested this.
	 */
	if (stream->ctx) {
		ret = gen12_configure_oar_context(stream, active);
		if (ret)
			return ret;
	}

	return emit_oa_config(stream,
			      stream->oa_config, oa_context(stream),
			      active);
}

static void gen8_disable_metric_set(struct i915_perf_stream *stream)
{
	struct intel_uncore *uncore = stream->uncore;

	/* Reset all contexts' slices/subslices configurations. */
	lrc_configure_all_contexts(stream, NULL, NULL);

	intel_uncore_rmw(uncore, GDT_CHICKEN_BITS, GT_NOA_ENABLE, 0);
}

static void gen10_disable_metric_set(struct i915_perf_stream *stream)
{
	struct intel_uncore *uncore = stream->uncore;

	/* Reset all contexts' slices/subslices configurations. */
	lrc_configure_all_contexts(stream, NULL, NULL);

	/* Make sure we disable noa to save power. */
	intel_uncore_rmw(uncore, RPM_CONFIG1, GEN10_GT_NOA_ENABLE, 0);
}

static void gen12_disable_metric_set(struct i915_perf_stream *stream)
{
	struct intel_uncore *uncore = stream->uncore;

	/* Reset all contexts' slices/subslices configurations. */
	gen12_configure_all_contexts(stream, NULL, NULL);

	/* disable the context save/restore or OAR counters */
	if (stream->ctx)
		gen12_configure_oar_context(stream, NULL);

	/* Make sure we disable noa to save power. */
	intel_uncore_rmw(uncore, RPM_CONFIG1, GEN10_GT_NOA_ENABLE, 0);
}

static void gen7_oa_enable(struct i915_perf_stream *stream)
{
	struct intel_uncore *uncore = stream->uncore;
	struct i915_gem_context *ctx = stream->ctx;
	u32 ctx_id = stream->specific_ctx_id;
	bool periodic = stream->periodic;
	u32 period_exponent = stream->period_exponent;
	u32 report_format = stream->oa_buffer.format;

	/*
	 * Reset buf pointers so we don't forward reports from before now.
	 *
	 * Think carefully if considering trying to avoid this, since it
	 * also ensures status flags and the buffer itself are cleared
	 * in error paths, and we have checks for invalid reports based
	 * on the assumption that certain fields are written to zeroed
	 * memory which this helps maintains.
	 */
	gen7_init_oa_buffer(stream);

	intel_uncore_write(uncore, GEN7_OACONTROL,
			   (ctx_id & GEN7_OACONTROL_CTX_MASK) |
			   (period_exponent <<
			    GEN7_OACONTROL_TIMER_PERIOD_SHIFT) |
			   (periodic ? GEN7_OACONTROL_TIMER_ENABLE : 0) |
			   (report_format << GEN7_OACONTROL_FORMAT_SHIFT) |
			   (ctx ? GEN7_OACONTROL_PER_CTX_ENABLE : 0) |
			   GEN7_OACONTROL_ENABLE);
}

static void gen8_oa_enable(struct i915_perf_stream *stream)
{
	struct intel_uncore *uncore = stream->uncore;
	u32 report_format = stream->oa_buffer.format;

	/*
	 * Reset buf pointers so we don't forward reports from before now.
	 *
	 * Think carefully if considering trying to avoid this, since it
	 * also ensures status flags and the buffer itself are cleared
	 * in error paths, and we have checks for invalid reports based
	 * on the assumption that certain fields are written to zeroed
	 * memory which this helps maintains.
	 */
	gen8_init_oa_buffer(stream);

	/*
	 * Note: we don't rely on the hardware to perform single context
	 * filtering and instead filter on the cpu based on the context-id
	 * field of reports
	 */
	intel_uncore_write(uncore, GEN8_OACONTROL,
			   (report_format << GEN8_OA_REPORT_FORMAT_SHIFT) |
			   GEN8_OA_COUNTER_ENABLE);
}

static void gen12_oa_enable(struct i915_perf_stream *stream)
{
	struct intel_uncore *uncore = stream->uncore;
	u32 report_format = stream->oa_buffer.format;

	/*
	 * If we don't want OA reports from the OA buffer, then we don't even
	 * need to program the OAG unit.
	 */
	if (!(stream->sample_flags & SAMPLE_OA_REPORT))
		return;

	gen12_init_oa_buffer(stream);

	intel_uncore_write(uncore, GEN12_OAG_OACONTROL,
			   (report_format << GEN12_OAG_OACONTROL_OA_COUNTER_FORMAT_SHIFT) |
			   GEN12_OAG_OACONTROL_OA_COUNTER_ENABLE);
}

/**
 * i915_oa_stream_enable - handle `I915_PERF_IOCTL_ENABLE` for OA stream
 * @stream: An i915 perf stream opened for OA metrics
 *
 * [Re]enables hardware periodic sampling according to the period configured
 * when opening the stream. This also starts a hrtimer that will periodically
 * check for data in the circular OA buffer for notifying userspace (e.g.
 * during a read() or poll()).
 */
static void i915_oa_stream_enable(struct i915_perf_stream *stream)
{
	stream->pollin = false;

	stream->perf->ops.oa_enable(stream);

	if (stream->periodic)
		hrtimer_start(&stream->poll_check_timer,
			      ns_to_ktime(stream->poll_oa_period),
			      HRTIMER_MODE_REL_PINNED);
}

static void gen7_oa_disable(struct i915_perf_stream *stream)
{
	struct intel_uncore *uncore = stream->uncore;

	intel_uncore_write(uncore, GEN7_OACONTROL, 0);
	if (intel_wait_for_register(uncore,
				    GEN7_OACONTROL, GEN7_OACONTROL_ENABLE, 0,
				    50))
		drm_err(&stream->perf->i915->drm,
			"wait for OA to be disabled timed out\n");
}

static void gen8_oa_disable(struct i915_perf_stream *stream)
{
	struct intel_uncore *uncore = stream->uncore;

	intel_uncore_write(uncore, GEN8_OACONTROL, 0);
	if (intel_wait_for_register(uncore,
				    GEN8_OACONTROL, GEN8_OA_COUNTER_ENABLE, 0,
				    50))
		drm_err(&stream->perf->i915->drm,
			"wait for OA to be disabled timed out\n");
}

static void gen12_oa_disable(struct i915_perf_stream *stream)
{
	struct intel_uncore *uncore = stream->uncore;

	intel_uncore_write(uncore, GEN12_OAG_OACONTROL, 0);
	if (intel_wait_for_register(uncore,
				    GEN12_OAG_OACONTROL,
				    GEN12_OAG_OACONTROL_OA_COUNTER_ENABLE, 0,
				    50))
		drm_err(&stream->perf->i915->drm,
			"wait for OA to be disabled timed out\n");

	intel_uncore_write(uncore, GEN12_OA_TLB_INV_CR, 1);
	if (intel_wait_for_register(uncore,
				    GEN12_OA_TLB_INV_CR,
				    1, 0,
				    50))
		drm_err(&stream->perf->i915->drm,
			"wait for OA tlb invalidate timed out\n");
}

/**
 * i915_oa_stream_disable - handle `I915_PERF_IOCTL_DISABLE` for OA stream
 * @stream: An i915 perf stream opened for OA metrics
 *
 * Stops the OA unit from periodically writing counter reports into the
 * circular OA buffer. This also stops the hrtimer that periodically checks for
 * data in the circular OA buffer, for notifying userspace.
 */
static void i915_oa_stream_disable(struct i915_perf_stream *stream)
{
	stream->perf->ops.oa_disable(stream);

	if (stream->periodic)
		hrtimer_cancel(&stream->poll_check_timer);
}

static const struct i915_perf_stream_ops i915_oa_stream_ops = {
	.destroy = i915_oa_stream_destroy,
	.enable = i915_oa_stream_enable,
	.disable = i915_oa_stream_disable,
	.wait_unlocked = i915_oa_wait_unlocked,
	.poll_wait = i915_oa_poll_wait,
	.read = i915_oa_read,
};

static int i915_perf_stream_enable_sync(struct i915_perf_stream *stream)
{
	struct i915_active *active;
	int err;

	active = i915_active_create();
	if (!active)
		return -ENOMEM;

	err = stream->perf->ops.enable_metric_set(stream, active);
	if (err == 0)
		__i915_active_wait(active, TASK_UNINTERRUPTIBLE);

	i915_active_put(active);
	return err;
}

static void
get_default_sseu_config(struct intel_sseu *out_sseu,
			struct intel_engine_cs *engine)
{
	const struct sseu_dev_info *devinfo_sseu = &engine->gt->info.sseu;

	*out_sseu = intel_sseu_from_device_info(devinfo_sseu);

	if (IS_GEN(engine->i915, 11)) {
		/*
		 * We only need subslice count so it doesn't matter which ones
		 * we select - just turn off low bits in the amount of half of
		 * all available subslices per slice.
		 */
		out_sseu->subslice_mask =
			~(~0 << (hweight8(out_sseu->subslice_mask) / 2));
		out_sseu->slice_mask = 0x1;
	}
}

static int
get_sseu_config(struct intel_sseu *out_sseu,
		struct intel_engine_cs *engine,
		const struct drm_i915_gem_context_param_sseu *drm_sseu)
{
	if (drm_sseu->engine.engine_class != engine->uabi_class ||
	    drm_sseu->engine.engine_instance != engine->uabi_instance)
		return -EINVAL;

	return i915_gem_user_to_context_sseu(engine->gt, drm_sseu, out_sseu);
}

/**
 * i915_oa_stream_init - validate combined props for OA stream and init
 * @stream: An i915 perf stream
 * @param: The open parameters passed to `DRM_I915_PERF_OPEN`
 * @props: The property state that configures stream (individually validated)
 *
 * While read_properties_unlocked() validates properties in isolation it
 * doesn't ensure that the combination necessarily makes sense.
 *
 * At this point it has been determined that userspace wants a stream of
 * OA metrics, but still we need to further validate the combined
 * properties are OK.
 *
 * If the configuration makes sense then we can allocate memory for
 * a circular OA buffer and apply the requested metric set configuration.
 *
 * Returns: zero on success or a negative error code.
 */
static int i915_oa_stream_init(struct i915_perf_stream *stream,
			       struct drm_i915_perf_open_param *param,
			       struct perf_open_properties *props)
{
	struct drm_i915_private *i915 = stream->perf->i915;
	struct i915_perf *perf = stream->perf;
	int format_size;
	int ret;

	if (!props->engine) {
		DRM_DEBUG("OA engine not specified\n");
		return -EINVAL;
	}

	/*
	 * If the sysfs metrics/ directory wasn't registered for some
	 * reason then don't let userspace try their luck with config
	 * IDs
	 */
	if (!perf->metrics_kobj) {
		DRM_DEBUG("OA metrics weren't advertised via sysfs\n");
		return -EINVAL;
	}

	if (!(props->sample_flags & SAMPLE_OA_REPORT) &&
	    (INTEL_GEN(perf->i915) < 12 || !stream->ctx)) {
		DRM_DEBUG("Only OA report sampling supported\n");
		return -EINVAL;
	}

	if (!perf->ops.enable_metric_set) {
		DRM_DEBUG("OA unit not supported\n");
		return -ENODEV;
	}

	/*
	 * To avoid the complexity of having to accurately filter
	 * counter reports and marshal to the appropriate client
	 * we currently only allow exclusive access
	 */
	if (perf->exclusive_stream) {
		DRM_DEBUG("OA unit already in use\n");
		return -EBUSY;
	}

	if (!props->oa_format) {
		DRM_DEBUG("OA report format not specified\n");
		return -EINVAL;
	}

	stream->engine = props->engine;
	stream->uncore = stream->engine->gt->uncore;

	stream->sample_size = sizeof(struct drm_i915_perf_record_header);

	format_size = perf->oa_formats[props->oa_format].size;

	stream->sample_flags = props->sample_flags;
	stream->sample_size += format_size;

	stream->oa_buffer.format_size = format_size;
	if (drm_WARN_ON(&i915->drm, stream->oa_buffer.format_size == 0))
		return -EINVAL;

	stream->hold_preemption = props->hold_preemption;

	stream->oa_buffer.format =
		perf->oa_formats[props->oa_format].format;

	stream->periodic = props->oa_periodic;
	if (stream->periodic)
		stream->period_exponent = props->oa_period_exponent;

	if (stream->ctx) {
		ret = oa_get_render_ctx_id(stream);
		if (ret) {
			DRM_DEBUG("Invalid context id to filter with\n");
			return ret;
		}
	}

	ret = alloc_noa_wait(stream);
	if (ret) {
		DRM_DEBUG("Unable to allocate NOA wait batch buffer\n");
		goto err_noa_wait_alloc;
	}

	stream->oa_config = i915_perf_get_oa_config(perf, props->metrics_set);
	if (!stream->oa_config) {
		DRM_DEBUG("Invalid OA config id=%i\n", props->metrics_set);
		ret = -EINVAL;
		goto err_config;
	}

	/* PRM - observability performance counters:
	 *
	 *   OACONTROL, performance counter enable, note:
	 *
	 *   "When this bit is set, in order to have coherent counts,
	 *   RC6 power state and trunk clock gating must be disabled.
	 *   This can be achieved by programming MMIO registers as
	 *   0xA094=0 and 0xA090[31]=1"
	 *
	 *   In our case we are expecting that taking pm + FORCEWAKE
	 *   references will effectively disable RC6.
	 */
	intel_engine_pm_get(stream->engine);
	intel_uncore_forcewake_get(stream->uncore, FORCEWAKE_ALL);

	ret = alloc_oa_buffer(stream);
	if (ret)
		goto err_oa_buf_alloc;

	stream->ops = &i915_oa_stream_ops;

	perf->sseu = props->sseu;
	WRITE_ONCE(perf->exclusive_stream, stream);

	ret = i915_perf_stream_enable_sync(stream);
	if (ret) {
		DRM_DEBUG("Unable to enable metric set\n");
		goto err_enable;
	}

	DRM_DEBUG("opening stream oa config uuid=%s\n",
		  stream->oa_config->uuid);

	hrtimer_init(&stream->poll_check_timer,
		     CLOCK_MONOTONIC, HRTIMER_MODE_REL);
	stream->poll_check_timer.function = oa_poll_check_timer_cb;
	init_waitqueue_head(&stream->poll_wq);
	spin_lock_init(&stream->oa_buffer.ptr_lock);

	return 0;

err_enable:
	WRITE_ONCE(perf->exclusive_stream, NULL);
	perf->ops.disable_metric_set(stream);

	free_oa_buffer(stream);

err_oa_buf_alloc:
	free_oa_configs(stream);

	intel_uncore_forcewake_put(stream->uncore, FORCEWAKE_ALL);
	intel_engine_pm_put(stream->engine);

err_config:
	free_noa_wait(stream);

err_noa_wait_alloc:
	if (stream->ctx)
		oa_put_render_ctx_id(stream);

	return ret;
}

void i915_oa_init_reg_state(const struct intel_context *ce,
			    const struct intel_engine_cs *engine)
{
	struct i915_perf_stream *stream;

	if (engine->class != RENDER_CLASS)
		return;

	/* perf.exclusive_stream serialised by lrc_configure_all_contexts() */
	stream = READ_ONCE(engine->i915->perf.exclusive_stream);
	if (stream && INTEL_GEN(stream->perf->i915) < 12)
		gen8_update_reg_state_unlocked(ce, stream);
}

/**
 * i915_perf_read - handles read() FOP for i915 perf stream FDs
 * @file: An i915 perf stream file
 * @buf: destination buffer given by userspace
 * @count: the number of bytes userspace wants to read
 * @ppos: (inout) file seek position (unused)
 *
 * The entry point for handling a read() on a stream file descriptor from
 * userspace. Most of the work is left to the i915_perf_read_locked() and
 * &i915_perf_stream_ops->read but to save having stream implementations (of
 * which we might have multiple later) we handle blocking read here.
 *
 * We can also consistently treat trying to read from a disabled stream
 * as an IO error so implementations can assume the stream is enabled
 * while reading.
 *
 * Returns: The number of bytes copied or a negative error code on failure.
 */
static ssize_t i915_perf_read(struct file *file,
			      char __user *buf,
			      size_t count,
			      loff_t *ppos)
{
	struct i915_perf_stream *stream = file->private_data;
	struct i915_perf *perf = stream->perf;
	size_t offset = 0;
	int ret;

	/* To ensure it's handled consistently we simply treat all reads of a
	 * disabled stream as an error. In particular it might otherwise lead
	 * to a deadlock for blocking file descriptors...
	 */
	if (!stream->enabled)
		return -EIO;

	if (!(file->f_flags & O_NONBLOCK)) {
		/* There's the small chance of false positives from
		 * stream->ops->wait_unlocked.
		 *
		 * E.g. with single context filtering since we only wait until
		 * oabuffer has >= 1 report we don't immediately know whether
		 * any reports really belong to the current context
		 */
		do {
			ret = stream->ops->wait_unlocked(stream);
			if (ret)
				return ret;

			mutex_lock(&perf->lock);
			ret = stream->ops->read(stream, buf, count, &offset);
			mutex_unlock(&perf->lock);
		} while (!offset && !ret);
	} else {
		mutex_lock(&perf->lock);
		ret = stream->ops->read(stream, buf, count, &offset);
		mutex_unlock(&perf->lock);
	}

	/* We allow the poll checking to sometimes report false positive EPOLLIN
	 * events where we might actually report EAGAIN on read() if there's
	 * not really any data available. In this situation though we don't
	 * want to enter a busy loop between poll() reporting a EPOLLIN event
	 * and read() returning -EAGAIN. Clearing the oa.pollin state here
	 * effectively ensures we back off until the next hrtimer callback
	 * before reporting another EPOLLIN event.
	 * The exception to this is if ops->read() returned -ENOSPC which means
	 * that more OA data is available than could fit in the user provided
	 * buffer. In this case we want the next poll() call to not block.
	 */
	if (ret != -ENOSPC)
		stream->pollin = false;

	/* Possible values for ret are 0, -EFAULT, -ENOSPC, -EIO, ... */
	return offset ?: (ret ?: -EAGAIN);
}

static enum hrtimer_restart oa_poll_check_timer_cb(struct hrtimer *hrtimer)
{
	struct i915_perf_stream *stream =
		container_of(hrtimer, typeof(*stream), poll_check_timer);

	if (oa_buffer_check_unlocked(stream)) {
		stream->pollin = true;
		wake_up(&stream->poll_wq);
	}

	hrtimer_forward_now(hrtimer,
			    ns_to_ktime(stream->poll_oa_period));

	return HRTIMER_RESTART;
}

/**
 * i915_perf_poll_locked - poll_wait() with a suitable wait queue for stream
 * @stream: An i915 perf stream
 * @file: An i915 perf stream file
 * @wait: poll() state table
 *
 * For handling userspace polling on an i915 perf stream, this calls through to
 * &i915_perf_stream_ops->poll_wait to call poll_wait() with a wait queue that
 * will be woken for new stream data.
 *
 * Note: The &perf->lock mutex has been taken to serialize
 * with any non-file-operation driver hooks.
 *
 * Returns: any poll events that are ready without sleeping
 */
static __poll_t i915_perf_poll_locked(struct i915_perf_stream *stream,
				      struct file *file,
				      poll_table *wait)
{
	__poll_t events = 0;

	stream->ops->poll_wait(stream, file, wait);

	/* Note: we don't explicitly check whether there's something to read
	 * here since this path may be very hot depending on what else
	 * userspace is polling, or on the timeout in use. We rely solely on
	 * the hrtimer/oa_poll_check_timer_cb to notify us when there are
	 * samples to read.
	 */
	if (stream->pollin)
		events |= EPOLLIN;

	return events;
}

/**
 * i915_perf_poll - call poll_wait() with a suitable wait queue for stream
 * @file: An i915 perf stream file
 * @wait: poll() state table
 *
 * For handling userspace polling on an i915 perf stream, this ensures
 * poll_wait() gets called with a wait queue that will be woken for new stream
 * data.
 *
 * Note: Implementation deferred to i915_perf_poll_locked()
 *
 * Returns: any poll events that are ready without sleeping
 */
static __poll_t i915_perf_poll(struct file *file, poll_table *wait)
{
	struct i915_perf_stream *stream = file->private_data;
	struct i915_perf *perf = stream->perf;
	__poll_t ret;

	mutex_lock(&perf->lock);
	ret = i915_perf_poll_locked(stream, file, wait);
	mutex_unlock(&perf->lock);

	return ret;
}

/**
 * i915_perf_enable_locked - handle `I915_PERF_IOCTL_ENABLE` ioctl
 * @stream: A disabled i915 perf stream
 *
 * [Re]enables the associated capture of data for this stream.
 *
 * If a stream was previously enabled then there's currently no intention
 * to provide userspace any guarantee about the preservation of previously
 * buffered data.
 */
static void i915_perf_enable_locked(struct i915_perf_stream *stream)
{
	if (stream->enabled)
		return;

	/* Allow stream->ops->enable() to refer to this */
	stream->enabled = true;

	if (stream->ops->enable)
		stream->ops->enable(stream);

	if (stream->hold_preemption)
		intel_context_set_nopreempt(stream->pinned_ctx);
}

/**
 * i915_perf_disable_locked - handle `I915_PERF_IOCTL_DISABLE` ioctl
 * @stream: An enabled i915 perf stream
 *
 * Disables the associated capture of data for this stream.
 *
 * The intention is that disabling an re-enabling a stream will ideally be
 * cheaper than destroying and re-opening a stream with the same configuration,
 * though there are no formal guarantees about what state or buffered data
 * must be retained between disabling and re-enabling a stream.
 *
 * Note: while a stream is disabled it's considered an error for userspace
 * to attempt to read from the stream (-EIO).
 */
static void i915_perf_disable_locked(struct i915_perf_stream *stream)
{
	if (!stream->enabled)
		return;

	/* Allow stream->ops->disable() to refer to this */
	stream->enabled = false;

	if (stream->hold_preemption)
		intel_context_clear_nopreempt(stream->pinned_ctx);

	if (stream->ops->disable)
		stream->ops->disable(stream);
}

static long i915_perf_config_locked(struct i915_perf_stream *stream,
				    unsigned long metrics_set)
{
	struct i915_oa_config *config;
	long ret = stream->oa_config->id;

	config = i915_perf_get_oa_config(stream->perf, metrics_set);
	if (!config)
		return -EINVAL;

	if (config != stream->oa_config) {
		int err;

		/*
		 * If OA is bound to a specific context, emit the
		 * reconfiguration inline from that context. The update
		 * will then be ordered with respect to submission on that
		 * context.
		 *
		 * When set globally, we use a low priority kernel context,
		 * so it will effectively take effect when idle.
		 */
		err = emit_oa_config(stream, config, oa_context(stream), NULL);
		if (!err)
			config = xchg(&stream->oa_config, config);
		else
			ret = err;
	}

	i915_oa_config_put(config);

	return ret;
}

/**
 * i915_perf_ioctl_locked - support ioctl() usage with i915 perf stream FDs
 * @stream: An i915 perf stream
 * @cmd: the ioctl request
 * @arg: the ioctl data
 *
 * Note: The &perf->lock mutex has been taken to serialize
 * with any non-file-operation driver hooks.
 *
 * Returns: zero on success or a negative error code. Returns -EINVAL for
 * an unknown ioctl request.
 */
static long i915_perf_ioctl_locked(struct i915_perf_stream *stream,
				   unsigned int cmd,
				   unsigned long arg)
{
	switch (cmd) {
	case I915_PERF_IOCTL_ENABLE:
		i915_perf_enable_locked(stream);
		return 0;
	case I915_PERF_IOCTL_DISABLE:
		i915_perf_disable_locked(stream);
		return 0;
	case I915_PERF_IOCTL_CONFIG:
		return i915_perf_config_locked(stream, arg);
	}

	return -EINVAL;
}

/**
 * i915_perf_ioctl - support ioctl() usage with i915 perf stream FDs
 * @file: An i915 perf stream file
 * @cmd: the ioctl request
 * @arg: the ioctl data
 *
 * Implementation deferred to i915_perf_ioctl_locked().
 *
 * Returns: zero on success or a negative error code. Returns -EINVAL for
 * an unknown ioctl request.
 */
static long i915_perf_ioctl(struct file *file,
			    unsigned int cmd,
			    unsigned long arg)
{
	struct i915_perf_stream *stream = file->private_data;
	struct i915_perf *perf = stream->perf;
	long ret;

	mutex_lock(&perf->lock);
	ret = i915_perf_ioctl_locked(stream, cmd, arg);
	mutex_unlock(&perf->lock);

	return ret;
}

/**
 * i915_perf_destroy_locked - destroy an i915 perf stream
 * @stream: An i915 perf stream
 *
 * Frees all resources associated with the given i915 perf @stream, disabling
 * any associated data capture in the process.
 *
 * Note: The &perf->lock mutex has been taken to serialize
 * with any non-file-operation driver hooks.
 */
static void i915_perf_destroy_locked(struct i915_perf_stream *stream)
{
	if (stream->enabled)
		i915_perf_disable_locked(stream);

	if (stream->ops->destroy)
		stream->ops->destroy(stream);

	if (stream->ctx)
		i915_gem_context_put(stream->ctx);

	kfree(stream);
}

/**
 * i915_perf_release - handles userspace close() of a stream file
 * @inode: anonymous inode associated with file
 * @file: An i915 perf stream file
 *
 * Cleans up any resources associated with an open i915 perf stream file.
 *
 * NB: close() can't really fail from the userspace point of view.
 *
 * Returns: zero on success or a negative error code.
 */
static int i915_perf_release(struct inode *inode, struct file *file)
{
	struct i915_perf_stream *stream = file->private_data;
	struct i915_perf *perf = stream->perf;

	mutex_lock(&perf->lock);
	i915_perf_destroy_locked(stream);
	mutex_unlock(&perf->lock);

	/* Release the reference the perf stream kept on the driver. */
	drm_dev_put(&perf->i915->drm);

	return 0;
}


static const struct file_operations fops = {
	.owner		= THIS_MODULE,
	.llseek		= no_llseek,
	.release	= i915_perf_release,
	.poll		= i915_perf_poll,
	.read		= i915_perf_read,
	.unlocked_ioctl	= i915_perf_ioctl,
	/* Our ioctl have no arguments, so it's safe to use the same function
	 * to handle 32bits compatibility.
	 */
	.compat_ioctl   = i915_perf_ioctl,
};


/**
 * i915_perf_open_ioctl_locked - DRM ioctl() for userspace to open a stream FD
 * @perf: i915 perf instance
 * @param: The open parameters passed to 'DRM_I915_PERF_OPEN`
 * @props: individually validated u64 property value pairs
 * @file: drm file
 *
 * See i915_perf_ioctl_open() for interface details.
 *
 * Implements further stream config validation and stream initialization on
 * behalf of i915_perf_open_ioctl() with the &perf->lock mutex
 * taken to serialize with any non-file-operation driver hooks.
 *
 * Note: at this point the @props have only been validated in isolation and
 * it's still necessary to validate that the combination of properties makes
 * sense.
 *
 * In the case where userspace is interested in OA unit metrics then further
 * config validation and stream initialization details will be handled by
 * i915_oa_stream_init(). The code here should only validate config state that
 * will be relevant to all stream types / backends.
 *
 * Returns: zero on success or a negative error code.
 */
static int
i915_perf_open_ioctl_locked(struct i915_perf *perf,
			    struct drm_i915_perf_open_param *param,
			    struct perf_open_properties *props,
			    struct drm_file *file)
{
	struct i915_gem_context *specific_ctx = NULL;
	struct i915_perf_stream *stream = NULL;
	unsigned long f_flags = 0;
	bool privileged_op = true;
	int stream_fd;
	int ret;

	if (props->single_context) {
		u32 ctx_handle = props->ctx_handle;
		struct drm_i915_file_private *file_priv = file->driver_priv;

		specific_ctx = i915_gem_context_lookup(file_priv, ctx_handle);
		if (!specific_ctx) {
			DRM_DEBUG("Failed to look up context with ID %u for opening perf stream\n",
				  ctx_handle);
			ret = -ENOENT;
			goto err;
		}
	}

	/*
	 * On Haswell the OA unit supports clock gating off for a specific
	 * context and in this mode there's no visibility of metrics for the
	 * rest of the system, which we consider acceptable for a
	 * non-privileged client.
	 *
	 * For Gen8->11 the OA unit no longer supports clock gating off for a
	 * specific context and the kernel can't securely stop the counters
	 * from updating as system-wide / global values. Even though we can
	 * filter reports based on the included context ID we can't block
	 * clients from seeing the raw / global counter values via
	 * MI_REPORT_PERF_COUNT commands and so consider it a privileged op to
	 * enable the OA unit by default.
	 *
	 * For Gen12+ we gain a new OAR unit that only monitors the RCS on a
	 * per context basis. So we can relax requirements there if the user
	 * doesn't request global stream access (i.e. query based sampling
	 * using MI_RECORD_PERF_COUNT.
	 */
	if (IS_HASWELL(perf->i915) && specific_ctx)
		privileged_op = false;
	else if (IS_GEN(perf->i915, 12) && specific_ctx &&
		 (props->sample_flags & SAMPLE_OA_REPORT) == 0)
		privileged_op = false;

	if (props->hold_preemption) {
		if (!props->single_context) {
			DRM_DEBUG("preemption disable with no context\n");
			ret = -EINVAL;
			goto err;
		}
		privileged_op = true;
	}

	/*
	 * Asking for SSEU configuration is a priviliged operation.
	 */
	if (props->has_sseu)
		privileged_op = true;
	else
		get_default_sseu_config(&props->sseu, props->engine);

	/* Similar to perf's kernel.perf_paranoid_cpu sysctl option
	 * we check a dev.i915.perf_stream_paranoid sysctl option
	 * to determine if it's ok to access system wide OA counters
	 * without CAP_PERFMON or CAP_SYS_ADMIN privileges.
	 */
	if (privileged_op &&
	    i915_perf_stream_paranoid && !perfmon_capable()) {
		DRM_DEBUG("Insufficient privileges to open i915 perf stream\n");
		ret = -EACCES;
		goto err_ctx;
	}

	stream = kzalloc(sizeof(*stream), GFP_KERNEL);
	if (!stream) {
		ret = -ENOMEM;
		goto err_ctx;
	}

	stream->perf = perf;
	stream->ctx = specific_ctx;
	stream->poll_oa_period = props->poll_oa_period;

	ret = i915_oa_stream_init(stream, param, props);
	if (ret)
		goto err_alloc;

	/* we avoid simply assigning stream->sample_flags = props->sample_flags
	 * to have _stream_init check the combination of sample flags more
	 * thoroughly, but still this is the expected result at this point.
	 */
	if (WARN_ON(stream->sample_flags != props->sample_flags)) {
		ret = -ENODEV;
		goto err_flags;
	}

	if (param->flags & I915_PERF_FLAG_FD_CLOEXEC)
		f_flags |= O_CLOEXEC;
	if (param->flags & I915_PERF_FLAG_FD_NONBLOCK)
		f_flags |= O_NONBLOCK;

	stream_fd = anon_inode_getfd("[i915_perf]", &fops, stream, f_flags);
	if (stream_fd < 0) {
		ret = stream_fd;
		goto err_flags;
	}

	if (!(param->flags & I915_PERF_FLAG_DISABLED))
		i915_perf_enable_locked(stream);

	/* Take a reference on the driver that will be kept with stream_fd
	 * until its release.
	 */
	drm_dev_get(&perf->i915->drm);

	return stream_fd;

err_flags:
	if (stream->ops->destroy)
		stream->ops->destroy(stream);
err_alloc:
	kfree(stream);
err_ctx:
	if (specific_ctx)
		i915_gem_context_put(specific_ctx);
err:
	return ret;
}

static u64 oa_exponent_to_ns(struct i915_perf *perf, int exponent)
{
	return i915_cs_timestamp_ticks_to_ns(perf->i915, 2ULL << exponent);
}

/**
 * read_properties_unlocked - validate + copy userspace stream open properties
 * @perf: i915 perf instance
 * @uprops: The array of u64 key value pairs given by userspace
 * @n_props: The number of key value pairs expected in @uprops
 * @props: The stream configuration built up while validating properties
 *
 * Note this function only validates properties in isolation it doesn't
 * validate that the combination of properties makes sense or that all
 * properties necessary for a particular kind of stream have been set.
 *
 * Note that there currently aren't any ordering requirements for properties so
 * we shouldn't validate or assume anything about ordering here. This doesn't
 * rule out defining new properties with ordering requirements in the future.
 */
static int read_properties_unlocked(struct i915_perf *perf,
				    u64 __user *uprops,
				    u32 n_props,
				    struct perf_open_properties *props)
{
	u64 __user *uprop = uprops;
	u32 i;
	int ret;

	memset(props, 0, sizeof(struct perf_open_properties));
	props->poll_oa_period = DEFAULT_POLL_PERIOD_NS;

	if (!n_props) {
		DRM_DEBUG("No i915 perf properties given\n");
		return -EINVAL;
	}

	/* At the moment we only support using i915-perf on the RCS. */
	props->engine = intel_engine_lookup_user(perf->i915,
						 I915_ENGINE_CLASS_RENDER,
						 0);
	if (!props->engine) {
		DRM_DEBUG("No RENDER-capable engines\n");
		return -EINVAL;
	}

	/* Considering that ID = 0 is reserved and assuming that we don't
	 * (currently) expect any configurations to ever specify duplicate
	 * values for a particular property ID then the last _PROP_MAX value is
	 * one greater than the maximum number of properties we expect to get
	 * from userspace.
	 */
	if (n_props >= DRM_I915_PERF_PROP_MAX) {
		DRM_DEBUG("More i915 perf properties specified than exist\n");
		return -EINVAL;
	}

	for (i = 0; i < n_props; i++) {
		u64 oa_period, oa_freq_hz;
		u64 id, value;

		ret = get_user(id, uprop);
		if (ret)
			return ret;

		ret = get_user(value, uprop + 1);
		if (ret)
			return ret;

		if (id == 0 || id >= DRM_I915_PERF_PROP_MAX) {
			DRM_DEBUG("Unknown i915 perf property ID\n");
			return -EINVAL;
		}

		switch ((enum drm_i915_perf_property_id)id) {
		case DRM_I915_PERF_PROP_CTX_HANDLE:
			props->single_context = 1;
			props->ctx_handle = value;
			break;
		case DRM_I915_PERF_PROP_SAMPLE_OA:
			if (value)
				props->sample_flags |= SAMPLE_OA_REPORT;
			break;
		case DRM_I915_PERF_PROP_OA_METRICS_SET:
			if (value == 0) {
				DRM_DEBUG("Unknown OA metric set ID\n");
				return -EINVAL;
			}
			props->metrics_set = value;
			break;
		case DRM_I915_PERF_PROP_OA_FORMAT:
			if (value == 0 || value >= I915_OA_FORMAT_MAX) {
				DRM_DEBUG("Out-of-range OA report format %llu\n",
					  value);
				return -EINVAL;
			}
			if (!perf->oa_formats[value].size) {
				DRM_DEBUG("Unsupported OA report format %llu\n",
					  value);
				return -EINVAL;
			}
			props->oa_format = value;
			break;
		case DRM_I915_PERF_PROP_OA_EXPONENT:
			if (value > OA_EXPONENT_MAX) {
				DRM_DEBUG("OA timer exponent too high (> %u)\n",
					 OA_EXPONENT_MAX);
				return -EINVAL;
			}

			/* Theoretically we can program the OA unit to sample
			 * e.g. every 160ns for HSW, 167ns for BDW/SKL or 104ns
			 * for BXT. We don't allow such high sampling
			 * frequencies by default unless root.
			 */

			BUILD_BUG_ON(sizeof(oa_period) != 8);
			oa_period = oa_exponent_to_ns(perf, value);

			/* This check is primarily to ensure that oa_period <=
			 * UINT32_MAX (before passing to do_div which only
			 * accepts a u32 denominator), but we can also skip
			 * checking anything < 1Hz which implicitly can't be
			 * limited via an integer oa_max_sample_rate.
			 */
			if (oa_period <= NSEC_PER_SEC) {
				u64 tmp = NSEC_PER_SEC;
				do_div(tmp, oa_period);
				oa_freq_hz = tmp;
			} else
				oa_freq_hz = 0;

			if (oa_freq_hz > i915_oa_max_sample_rate && !perfmon_capable()) {
				DRM_DEBUG("OA exponent would exceed the max sampling frequency (sysctl dev.i915.oa_max_sample_rate) %uHz without CAP_PERFMON or CAP_SYS_ADMIN privileges\n",
					  i915_oa_max_sample_rate);
				return -EACCES;
			}

			props->oa_periodic = true;
			props->oa_period_exponent = value;
			break;
		case DRM_I915_PERF_PROP_HOLD_PREEMPTION:
			props->hold_preemption = !!value;
			break;
		case DRM_I915_PERF_PROP_GLOBAL_SSEU: {
			struct drm_i915_gem_context_param_sseu user_sseu;

			if (copy_from_user(&user_sseu,
					   u64_to_user_ptr(value),
					   sizeof(user_sseu))) {
				DRM_DEBUG("Unable to copy global sseu parameter\n");
				return -EFAULT;
			}

			ret = get_sseu_config(&props->sseu, props->engine, &user_sseu);
			if (ret) {
				DRM_DEBUG("Invalid SSEU configuration\n");
				return ret;
			}
			props->has_sseu = true;
			break;
		}
		case DRM_I915_PERF_PROP_POLL_OA_PERIOD:
			if (value < 100000 /* 100us */) {
				DRM_DEBUG("OA availability timer too small (%lluns < 100us)\n",
					  value);
				return -EINVAL;
			}
			props->poll_oa_period = value;
			break;
		case DRM_I915_PERF_PROP_MAX:
			MISSING_CASE(id);
			return -EINVAL;
		}

		uprop += 2;
	}

	return 0;
}

/**
 * i915_perf_open_ioctl - DRM ioctl() for userspace to open a stream FD
 * @dev: drm device
 * @data: ioctl data copied from userspace (unvalidated)
 * @file: drm file
 *
 * Validates the stream open parameters given by userspace including flags
 * and an array of u64 key, value pair properties.
 *
 * Very little is assumed up front about the nature of the stream being
 * opened (for instance we don't assume it's for periodic OA unit metrics). An
 * i915-perf stream is expected to be a suitable interface for other forms of
 * buffered data written by the GPU besides periodic OA metrics.
 *
 * Note we copy the properties from userspace outside of the i915 perf
 * mutex to avoid an awkward lockdep with mmap_lock.
 *
 * Most of the implementation details are handled by
 * i915_perf_open_ioctl_locked() after taking the &perf->lock
 * mutex for serializing with any non-file-operation driver hooks.
 *
 * Return: A newly opened i915 Perf stream file descriptor or negative
 * error code on failure.
 */
int i915_perf_open_ioctl(struct drm_device *dev, void *data,
			 struct drm_file *file)
{
	struct i915_perf *perf = &to_i915(dev)->perf;
	struct drm_i915_perf_open_param *param = data;
	struct perf_open_properties props;
	u32 known_open_flags;
	int ret;

	if (!perf->i915) {
		DRM_DEBUG("i915 perf interface not available for this system\n");
		return -ENOTSUPP;
	}

	known_open_flags = I915_PERF_FLAG_FD_CLOEXEC |
			   I915_PERF_FLAG_FD_NONBLOCK |
			   I915_PERF_FLAG_DISABLED;
	if (param->flags & ~known_open_flags) {
		DRM_DEBUG("Unknown drm_i915_perf_open_param flag\n");
		return -EINVAL;
	}

	ret = read_properties_unlocked(perf,
				       u64_to_user_ptr(param->properties_ptr),
				       param->num_properties,
				       &props);
	if (ret)
		return ret;

	mutex_lock(&perf->lock);
	ret = i915_perf_open_ioctl_locked(perf, param, &props, file);
	mutex_unlock(&perf->lock);

	return ret;
}

/**
 * i915_perf_register - exposes i915-perf to userspace
 * @i915: i915 device instance
 *
 * In particular OA metric sets are advertised under a sysfs metrics/
 * directory allowing userspace to enumerate valid IDs that can be
 * used to open an i915-perf stream.
 */
void i915_perf_register(struct drm_i915_private *i915)
{
	struct i915_perf *perf = &i915->perf;

	if (!perf->i915)
		return;

	/* To be sure we're synchronized with an attempted
	 * i915_perf_open_ioctl(); considering that we register after
	 * being exposed to userspace.
	 */
	mutex_lock(&perf->lock);

	perf->metrics_kobj =
		kobject_create_and_add("metrics",
				       &i915->drm.primary->kdev->kobj);

	mutex_unlock(&perf->lock);
}

/**
 * i915_perf_unregister - hide i915-perf from userspace
 * @i915: i915 device instance
 *
 * i915-perf state cleanup is split up into an 'unregister' and
 * 'deinit' phase where the interface is first hidden from
 * userspace by i915_perf_unregister() before cleaning up
 * remaining state in i915_perf_fini().
 */
void i915_perf_unregister(struct drm_i915_private *i915)
{
	struct i915_perf *perf = &i915->perf;

	if (!perf->metrics_kobj)
		return;

	kobject_put(perf->metrics_kobj);
	perf->metrics_kobj = NULL;
}

static bool gen8_is_valid_flex_addr(struct i915_perf *perf, u32 addr)
{
	static const i915_reg_t flex_eu_regs[] = {
		EU_PERF_CNTL0,
		EU_PERF_CNTL1,
		EU_PERF_CNTL2,
		EU_PERF_CNTL3,
		EU_PERF_CNTL4,
		EU_PERF_CNTL5,
		EU_PERF_CNTL6,
	};
	int i;

	for (i = 0; i < ARRAY_SIZE(flex_eu_regs); i++) {
		if (i915_mmio_reg_offset(flex_eu_regs[i]) == addr)
			return true;
	}
	return false;
}

#define ADDR_IN_RANGE(addr, start, end) \
	((addr) >= (start) && \
	 (addr) <= (end))

#define REG_IN_RANGE(addr, start, end) \
	((addr) >= i915_mmio_reg_offset(start) && \
	 (addr) <= i915_mmio_reg_offset(end))

#define REG_EQUAL(addr, mmio) \
	((addr) == i915_mmio_reg_offset(mmio))

static bool gen7_is_valid_b_counter_addr(struct i915_perf *perf, u32 addr)
{
	return REG_IN_RANGE(addr, OASTARTTRIG1, OASTARTTRIG8) ||
	       REG_IN_RANGE(addr, OAREPORTTRIG1, OAREPORTTRIG8) ||
	       REG_IN_RANGE(addr, OACEC0_0, OACEC7_1);
}

static bool gen7_is_valid_mux_addr(struct i915_perf *perf, u32 addr)
{
	return REG_EQUAL(addr, HALF_SLICE_CHICKEN2) ||
	       REG_IN_RANGE(addr, MICRO_BP0_0, NOA_WRITE) ||
	       REG_IN_RANGE(addr, OA_PERFCNT1_LO, OA_PERFCNT2_HI) ||
	       REG_IN_RANGE(addr, OA_PERFMATRIX_LO, OA_PERFMATRIX_HI);
}

static bool gen8_is_valid_mux_addr(struct i915_perf *perf, u32 addr)
{
	return gen7_is_valid_mux_addr(perf, addr) ||
	       REG_EQUAL(addr, WAIT_FOR_RC6_EXIT) ||
	       REG_IN_RANGE(addr, RPM_CONFIG0, NOA_CONFIG(8));
}

static bool gen10_is_valid_mux_addr(struct i915_perf *perf, u32 addr)
{
	return gen8_is_valid_mux_addr(perf, addr) ||
	       REG_EQUAL(addr, GEN10_NOA_WRITE_HIGH) ||
	       REG_IN_RANGE(addr, OA_PERFCNT3_LO, OA_PERFCNT4_HI);
}

static bool hsw_is_valid_mux_addr(struct i915_perf *perf, u32 addr)
{
	return gen7_is_valid_mux_addr(perf, addr) ||
	       ADDR_IN_RANGE(addr, 0x25100, 0x2FF90) ||
	       REG_IN_RANGE(addr, HSW_MBVID2_NOA0, HSW_MBVID2_NOA9) ||
	       REG_EQUAL(addr, HSW_MBVID2_MISR0);
}

static bool chv_is_valid_mux_addr(struct i915_perf *perf, u32 addr)
{
	return gen7_is_valid_mux_addr(perf, addr) ||
	       ADDR_IN_RANGE(addr, 0x182300, 0x1823A4);
}

static bool gen12_is_valid_b_counter_addr(struct i915_perf *perf, u32 addr)
{
	return REG_IN_RANGE(addr, GEN12_OAG_OASTARTTRIG1, GEN12_OAG_OASTARTTRIG8) ||
	       REG_IN_RANGE(addr, GEN12_OAG_OAREPORTTRIG1, GEN12_OAG_OAREPORTTRIG8) ||
	       REG_IN_RANGE(addr, GEN12_OAG_CEC0_0, GEN12_OAG_CEC7_1) ||
	       REG_IN_RANGE(addr, GEN12_OAG_SCEC0_0, GEN12_OAG_SCEC7_1) ||
	       REG_EQUAL(addr, GEN12_OAA_DBG_REG) ||
	       REG_EQUAL(addr, GEN12_OAG_OA_PESS) ||
	       REG_EQUAL(addr, GEN12_OAG_SPCTR_CNF);
}

static bool gen12_is_valid_mux_addr(struct i915_perf *perf, u32 addr)
{
	return REG_EQUAL(addr, NOA_WRITE) ||
	       REG_EQUAL(addr, GEN10_NOA_WRITE_HIGH) ||
	       REG_EQUAL(addr, GDT_CHICKEN_BITS) ||
	       REG_EQUAL(addr, WAIT_FOR_RC6_EXIT) ||
	       REG_EQUAL(addr, RPM_CONFIG0) ||
	       REG_EQUAL(addr, RPM_CONFIG1) ||
	       REG_IN_RANGE(addr, NOA_CONFIG(0), NOA_CONFIG(8));
}

static u32 mask_reg_value(u32 reg, u32 val)
{
	/* HALF_SLICE_CHICKEN2 is programmed with a the
	 * WaDisableSTUnitPowerOptimization workaround. Make sure the value
	 * programmed by userspace doesn't change this.
	 */
	if (REG_EQUAL(reg, HALF_SLICE_CHICKEN2))
		val = val & ~_MASKED_BIT_ENABLE(GEN8_ST_PO_DISABLE);

	/* WAIT_FOR_RC6_EXIT has only one bit fullfilling the function
	 * indicated by its name and a bunch of selection fields used by OA
	 * configs.
	 */
	if (REG_EQUAL(reg, WAIT_FOR_RC6_EXIT))
		val = val & ~_MASKED_BIT_ENABLE(HSW_WAIT_FOR_RC6_EXIT_ENABLE);

	return val;
}

static struct i915_oa_reg *alloc_oa_regs(struct i915_perf *perf,
					 bool (*is_valid)(struct i915_perf *perf, u32 addr),
					 u32 __user *regs,
					 u32 n_regs)
{
	struct i915_oa_reg *oa_regs;
	int err;
	u32 i;

	if (!n_regs)
		return NULL;

	/* No is_valid function means we're not allowing any register to be programmed. */
	GEM_BUG_ON(!is_valid);
	if (!is_valid)
		return ERR_PTR(-EINVAL);

	oa_regs = kmalloc_array(n_regs, sizeof(*oa_regs), GFP_KERNEL);
	if (!oa_regs)
		return ERR_PTR(-ENOMEM);

	for (i = 0; i < n_regs; i++) {
		u32 addr, value;

		err = get_user(addr, regs);
		if (err)
			goto addr_err;

		if (!is_valid(perf, addr)) {
			DRM_DEBUG("Invalid oa_reg address: %X\n", addr);
			err = -EINVAL;
			goto addr_err;
		}

		err = get_user(value, regs + 1);
		if (err)
			goto addr_err;

		oa_regs[i].addr = _MMIO(addr);
		oa_regs[i].value = mask_reg_value(addr, value);

		regs += 2;
	}

	return oa_regs;

addr_err:
	kfree(oa_regs);
	return ERR_PTR(err);
}

static ssize_t show_dynamic_id(struct device *dev,
			       struct device_attribute *attr,
			       char *buf)
{
	struct i915_oa_config *oa_config =
		container_of(attr, typeof(*oa_config), sysfs_metric_id);

	return sprintf(buf, "%d\n", oa_config->id);
}

static int create_dynamic_oa_sysfs_entry(struct i915_perf *perf,
					 struct i915_oa_config *oa_config)
{
	sysfs_attr_init(&oa_config->sysfs_metric_id.attr);
	oa_config->sysfs_metric_id.attr.name = "id";
	oa_config->sysfs_metric_id.attr.mode = S_IRUGO;
	oa_config->sysfs_metric_id.show = show_dynamic_id;
	oa_config->sysfs_metric_id.store = NULL;

	oa_config->attrs[0] = &oa_config->sysfs_metric_id.attr;
	oa_config->attrs[1] = NULL;

	oa_config->sysfs_metric.name = oa_config->uuid;
	oa_config->sysfs_metric.attrs = oa_config->attrs;

	return sysfs_create_group(perf->metrics_kobj,
				  &oa_config->sysfs_metric);
}

/**
 * i915_perf_add_config_ioctl - DRM ioctl() for userspace to add a new OA config
 * @dev: drm device
 * @data: ioctl data (pointer to struct drm_i915_perf_oa_config) copied from
 *        userspace (unvalidated)
 * @file: drm file
 *
 * Validates the submitted OA register to be saved into a new OA config that
 * can then be used for programming the OA unit and its NOA network.
 *
 * Returns: A new allocated config number to be used with the perf open ioctl
 * or a negative error code on failure.
 */
int i915_perf_add_config_ioctl(struct drm_device *dev, void *data,
			       struct drm_file *file)
{
	struct i915_perf *perf = &to_i915(dev)->perf;
	struct drm_i915_perf_oa_config *args = data;
	struct i915_oa_config *oa_config, *tmp;
	struct i915_oa_reg *regs;
	int err, id;

	if (!perf->i915) {
		DRM_DEBUG("i915 perf interface not available for this system\n");
		return -ENOTSUPP;
	}

	if (!perf->metrics_kobj) {
		DRM_DEBUG("OA metrics weren't advertised via sysfs\n");
		return -EINVAL;
	}

	if (i915_perf_stream_paranoid && !perfmon_capable()) {
		DRM_DEBUG("Insufficient privileges to add i915 OA config\n");
		return -EACCES;
	}

	if ((!args->mux_regs_ptr || !args->n_mux_regs) &&
	    (!args->boolean_regs_ptr || !args->n_boolean_regs) &&
	    (!args->flex_regs_ptr || !args->n_flex_regs)) {
		DRM_DEBUG("No OA registers given\n");
		return -EINVAL;
	}

	oa_config = kzalloc(sizeof(*oa_config), GFP_KERNEL);
	if (!oa_config) {
		DRM_DEBUG("Failed to allocate memory for the OA config\n");
		return -ENOMEM;
	}

	oa_config->perf = perf;
	kref_init(&oa_config->ref);

	if (!uuid_is_valid(args->uuid)) {
		DRM_DEBUG("Invalid uuid format for OA config\n");
		err = -EINVAL;
		goto reg_err;
	}

	/* Last character in oa_config->uuid will be 0 because oa_config is
	 * kzalloc.
	 */
	memcpy(oa_config->uuid, args->uuid, sizeof(args->uuid));

	oa_config->mux_regs_len = args->n_mux_regs;
	regs = alloc_oa_regs(perf,
			     perf->ops.is_valid_mux_reg,
			     u64_to_user_ptr(args->mux_regs_ptr),
			     args->n_mux_regs);

	if (IS_ERR(regs)) {
		DRM_DEBUG("Failed to create OA config for mux_regs\n");
		err = PTR_ERR(regs);
		goto reg_err;
	}
	oa_config->mux_regs = regs;

	oa_config->b_counter_regs_len = args->n_boolean_regs;
	regs = alloc_oa_regs(perf,
			     perf->ops.is_valid_b_counter_reg,
			     u64_to_user_ptr(args->boolean_regs_ptr),
			     args->n_boolean_regs);

	if (IS_ERR(regs)) {
		DRM_DEBUG("Failed to create OA config for b_counter_regs\n");
		err = PTR_ERR(regs);
		goto reg_err;
	}
	oa_config->b_counter_regs = regs;

	if (INTEL_GEN(perf->i915) < 8) {
		if (args->n_flex_regs != 0) {
			err = -EINVAL;
			goto reg_err;
		}
	} else {
		oa_config->flex_regs_len = args->n_flex_regs;
		regs = alloc_oa_regs(perf,
				     perf->ops.is_valid_flex_reg,
				     u64_to_user_ptr(args->flex_regs_ptr),
				     args->n_flex_regs);

		if (IS_ERR(regs)) {
			DRM_DEBUG("Failed to create OA config for flex_regs\n");
			err = PTR_ERR(regs);
			goto reg_err;
		}
		oa_config->flex_regs = regs;
	}

	err = mutex_lock_interruptible(&perf->metrics_lock);
	if (err)
		goto reg_err;

	/* We shouldn't have too many configs, so this iteration shouldn't be
	 * too costly.
	 */
	idr_for_each_entry(&perf->metrics_idr, tmp, id) {
		if (!strcmp(tmp->uuid, oa_config->uuid)) {
			DRM_DEBUG("OA config already exists with this uuid\n");
			err = -EADDRINUSE;
			goto sysfs_err;
		}
	}

	err = create_dynamic_oa_sysfs_entry(perf, oa_config);
	if (err) {
		DRM_DEBUG("Failed to create sysfs entry for OA config\n");
		goto sysfs_err;
	}

	/* Config id 0 is invalid, id 1 for kernel stored test config. */
	oa_config->id = idr_alloc(&perf->metrics_idr,
				  oa_config, 2,
				  0, GFP_KERNEL);
	if (oa_config->id < 0) {
		DRM_DEBUG("Failed to create sysfs entry for OA config\n");
		err = oa_config->id;
		goto sysfs_err;
	}

	mutex_unlock(&perf->metrics_lock);

	DRM_DEBUG("Added config %s id=%i\n", oa_config->uuid, oa_config->id);

	return oa_config->id;

sysfs_err:
	mutex_unlock(&perf->metrics_lock);
reg_err:
	i915_oa_config_put(oa_config);
	DRM_DEBUG("Failed to add new OA config\n");
	return err;
}

/**
 * i915_perf_remove_config_ioctl - DRM ioctl() for userspace to remove an OA config
 * @dev: drm device
 * @data: ioctl data (pointer to u64 integer) copied from userspace
 * @file: drm file
 *
 * Configs can be removed while being used, the will stop appearing in sysfs
 * and their content will be freed when the stream using the config is closed.
 *
 * Returns: 0 on success or a negative error code on failure.
 */
int i915_perf_remove_config_ioctl(struct drm_device *dev, void *data,
				  struct drm_file *file)
{
	struct i915_perf *perf = &to_i915(dev)->perf;
	u64 *arg = data;
	struct i915_oa_config *oa_config;
	int ret;

	if (!perf->i915) {
		DRM_DEBUG("i915 perf interface not available for this system\n");
		return -ENOTSUPP;
	}

	if (i915_perf_stream_paranoid && !perfmon_capable()) {
		DRM_DEBUG("Insufficient privileges to remove i915 OA config\n");
		return -EACCES;
	}

	ret = mutex_lock_interruptible(&perf->metrics_lock);
	if (ret)
		return ret;

	oa_config = idr_find(&perf->metrics_idr, *arg);
	if (!oa_config) {
		DRM_DEBUG("Failed to remove unknown OA config\n");
		ret = -ENOENT;
		goto err_unlock;
	}

	GEM_BUG_ON(*arg != oa_config->id);

	sysfs_remove_group(perf->metrics_kobj, &oa_config->sysfs_metric);

	idr_remove(&perf->metrics_idr, *arg);

	mutex_unlock(&perf->metrics_lock);

	DRM_DEBUG("Removed config %s id=%i\n", oa_config->uuid, oa_config->id);

	i915_oa_config_put(oa_config);

	return 0;

err_unlock:
	mutex_unlock(&perf->metrics_lock);
	return ret;
}

static struct ctl_table oa_table[] = {
	{
	 .procname = "perf_stream_paranoid",
	 .data = &i915_perf_stream_paranoid,
	 .maxlen = sizeof(i915_perf_stream_paranoid),
	 .mode = 0644,
	 .proc_handler = proc_dointvec_minmax,
	 .extra1 = SYSCTL_ZERO,
	 .extra2 = SYSCTL_ONE,
	 },
	{
	 .procname = "oa_max_sample_rate",
	 .data = &i915_oa_max_sample_rate,
	 .maxlen = sizeof(i915_oa_max_sample_rate),
	 .mode = 0644,
	 .proc_handler = proc_dointvec_minmax,
	 .extra1 = SYSCTL_ZERO,
	 .extra2 = &oa_sample_rate_hard_limit,
	 },
	{}
};

static struct ctl_table i915_root[] = {
	{
	 .procname = "i915",
	 .maxlen = 0,
	 .mode = 0555,
	 .child = oa_table,
	 },
	{}
};

static struct ctl_table dev_root[] = {
	{
	 .procname = "dev",
	 .maxlen = 0,
	 .mode = 0555,
	 .child = i915_root,
	 },
	{}
};

/**
 * i915_perf_init - initialize i915-perf state on module bind
 * @i915: i915 device instance
 *
 * Initializes i915-perf state without exposing anything to userspace.
 *
 * Note: i915-perf initialization is split into an 'init' and 'register'
 * phase with the i915_perf_register() exposing state to userspace.
 */
void i915_perf_init(struct drm_i915_private *i915)
{
	struct i915_perf *perf = &i915->perf;

	/* XXX const struct i915_perf_ops! */

	if (IS_HASWELL(i915)) {
		perf->ops.is_valid_b_counter_reg = gen7_is_valid_b_counter_addr;
		perf->ops.is_valid_mux_reg = hsw_is_valid_mux_addr;
		perf->ops.is_valid_flex_reg = NULL;
		perf->ops.enable_metric_set = hsw_enable_metric_set;
		perf->ops.disable_metric_set = hsw_disable_metric_set;
		perf->ops.oa_enable = gen7_oa_enable;
		perf->ops.oa_disable = gen7_oa_disable;
		perf->ops.read = gen7_oa_read;
		perf->ops.oa_hw_tail_read = gen7_oa_hw_tail_read;

		perf->oa_formats = hsw_oa_formats;
	} else if (HAS_LOGICAL_RING_CONTEXTS(i915)) {
		/* Note: that although we could theoretically also support the
		 * legacy ringbuffer mode on BDW (and earlier iterations of
		 * this driver, before upstreaming did this) it didn't seem
		 * worth the complexity to maintain now that BDW+ enable
		 * execlist mode by default.
		 */
		perf->ops.read = gen8_oa_read;

		if (IS_GEN_RANGE(i915, 8, 9)) {
			perf->oa_formats = gen8_plus_oa_formats;

			perf->ops.is_valid_b_counter_reg =
				gen7_is_valid_b_counter_addr;
			perf->ops.is_valid_mux_reg =
				gen8_is_valid_mux_addr;
			perf->ops.is_valid_flex_reg =
				gen8_is_valid_flex_addr;

			if (IS_CHERRYVIEW(i915)) {
				perf->ops.is_valid_mux_reg =
					chv_is_valid_mux_addr;
			}

			perf->ops.oa_enable = gen8_oa_enable;
			perf->ops.oa_disable = gen8_oa_disable;
			perf->ops.enable_metric_set = gen8_enable_metric_set;
			perf->ops.disable_metric_set = gen8_disable_metric_set;
			perf->ops.oa_hw_tail_read = gen8_oa_hw_tail_read;

			if (IS_GEN(i915, 8)) {
				perf->ctx_oactxctrl_offset = 0x120;
				perf->ctx_flexeu0_offset = 0x2ce;

				perf->gen8_valid_ctx_bit = BIT(25);
			} else {
				perf->ctx_oactxctrl_offset = 0x128;
				perf->ctx_flexeu0_offset = 0x3de;

				perf->gen8_valid_ctx_bit = BIT(16);
			}
		} else if (IS_GEN_RANGE(i915, 10, 11)) {
			perf->oa_formats = gen8_plus_oa_formats;

			perf->ops.is_valid_b_counter_reg =
				gen7_is_valid_b_counter_addr;
			perf->ops.is_valid_mux_reg =
				gen10_is_valid_mux_addr;
			perf->ops.is_valid_flex_reg =
				gen8_is_valid_flex_addr;

			perf->ops.oa_enable = gen8_oa_enable;
			perf->ops.oa_disable = gen8_oa_disable;
			perf->ops.enable_metric_set = gen8_enable_metric_set;
			perf->ops.disable_metric_set = gen10_disable_metric_set;
			perf->ops.oa_hw_tail_read = gen8_oa_hw_tail_read;

			if (IS_GEN(i915, 10)) {
				perf->ctx_oactxctrl_offset = 0x128;
				perf->ctx_flexeu0_offset = 0x3de;
			} else {
				perf->ctx_oactxctrl_offset = 0x124;
				perf->ctx_flexeu0_offset = 0x78e;
			}
			perf->gen8_valid_ctx_bit = BIT(16);
		} else if (IS_GEN(i915, 12)) {
			perf->oa_formats = gen12_oa_formats;

			perf->ops.is_valid_b_counter_reg =
				gen12_is_valid_b_counter_addr;
			perf->ops.is_valid_mux_reg =
				gen12_is_valid_mux_addr;
			perf->ops.is_valid_flex_reg =
				gen8_is_valid_flex_addr;

			perf->ops.oa_enable = gen12_oa_enable;
			perf->ops.oa_disable = gen12_oa_disable;
			perf->ops.enable_metric_set = gen12_enable_metric_set;
			perf->ops.disable_metric_set = gen12_disable_metric_set;
			perf->ops.oa_hw_tail_read = gen12_oa_hw_tail_read;

			perf->ctx_flexeu0_offset = 0;
			perf->ctx_oactxctrl_offset = 0x144;
		}
	}

	if (perf->ops.enable_metric_set) {
		mutex_init(&perf->lock);

		oa_sample_rate_hard_limit =
			RUNTIME_INFO(i915)->cs_timestamp_frequency_hz / 2;

		mutex_init(&perf->metrics_lock);
		idr_init(&perf->metrics_idr);

		/* We set up some ratelimit state to potentially throttle any
		 * _NOTES about spurious, invalid OA reports which we don't
		 * forward to userspace.
		 *
		 * We print a _NOTE about any throttling when closing the
		 * stream instead of waiting until driver _fini which no one
		 * would ever see.
		 *
		 * Using the same limiting factors as printk_ratelimit()
		 */
		ratelimit_state_init(&perf->spurious_report_rs, 5 * HZ, 10);
		/* Since we use a DRM_NOTE for spurious reports it would be
		 * inconsistent to let __ratelimit() automatically print a
		 * warning for throttling.
		 */
		ratelimit_set_flags(&perf->spurious_report_rs,
				    RATELIMIT_MSG_ON_RELEASE);

		ratelimit_state_init(&perf->tail_pointer_race,
				     5 * HZ, 10);
		ratelimit_set_flags(&perf->tail_pointer_race,
				    RATELIMIT_MSG_ON_RELEASE);

		atomic64_set(&perf->noa_programming_delay,
			     500 * 1000 /* 500us */);

		perf->i915 = i915;
	}
}

static int destroy_config(int id, void *p, void *data)
{
	i915_oa_config_put(p);
	return 0;
}

void i915_perf_sysctl_register(void)
{
	sysctl_header = register_sysctl_table(dev_root);
}

void i915_perf_sysctl_unregister(void)
{
	unregister_sysctl_table(sysctl_header);
}

/**
 * i915_perf_fini - Counter part to i915_perf_init()
 * @i915: i915 device instance
 */
void i915_perf_fini(struct drm_i915_private *i915)
{
	struct i915_perf *perf = &i915->perf;

	if (!perf->i915)
		return;

	idr_for_each(&perf->metrics_idr, destroy_config, perf);
	idr_destroy(&perf->metrics_idr);

	memset(&perf->ops, 0, sizeof(perf->ops));
	perf->i915 = NULL;
}

/**
 * i915_perf_ioctl_version - Version of the i915-perf subsystem
 *
 * This version number is used by userspace to detect available features.
 */
int i915_perf_ioctl_version(void)
{
	/*
	 * 1: Initial version
	 *   I915_PERF_IOCTL_ENABLE
	 *   I915_PERF_IOCTL_DISABLE
	 *
	 * 2: Added runtime modification of OA config.
	 *   I915_PERF_IOCTL_CONFIG
	 *
	 * 3: Add DRM_I915_PERF_PROP_HOLD_PREEMPTION parameter to hold
	 *    preemption on a particular context so that performance data is
	 *    accessible from a delta of MI_RPC reports without looking at the
	 *    OA buffer.
	 *
	 * 4: Add DRM_I915_PERF_PROP_ALLOWED_SSEU to limit what contexts can
	 *    be run for the duration of the performance recording based on
	 *    their SSEU configuration.
	 *
	 * 5: Add DRM_I915_PERF_PROP_POLL_OA_PERIOD parameter that controls the
	 *    interval for the hrtimer used to check for OA data.
	 */
	return 5;
}

#if IS_ENABLED(CONFIG_DRM_I915_SELFTEST)
#include "selftests/i915_perf.c"
#endif<|MERGE_RESOLUTION|>--- conflicted
+++ resolved
@@ -914,11 +914,7 @@
 		intel_uncore_rmw(uncore, oastatus_reg,
 				 GEN8_OASTATUS_COUNTER_OVERFLOW |
 				 GEN8_OASTATUS_REPORT_LOST,
-<<<<<<< HEAD
-				 IS_GEN_RANGE(uncore->i915, 8, 10) ?
-=======
 				 IS_GEN_RANGE(uncore->i915, 8, 11) ?
->>>>>>> 8a8109f3
 				 (GEN8_OASTATUS_HEAD_POINTER_WRAP |
 				  GEN8_OASTATUS_TAIL_POINTER_WRAP) : 0);
 	}

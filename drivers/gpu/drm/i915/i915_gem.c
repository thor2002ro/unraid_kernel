--- conflicted
+++ resolved
@@ -170,7 +170,6 @@
 		 * before vma destruction, it won't race us here,
 		 * and destroy the vma from under us.
 		 */
-<<<<<<< HEAD
 
 		ret = -EBUSY;
 		if (flags & I915_GEM_OBJECT_UNBIND_ASYNC) {
@@ -178,15 +177,6 @@
 			ret = i915_vma_unbind_async(vma, vm_trylock);
 		}
 
-=======
-
-		ret = -EBUSY;
-		if (flags & I915_GEM_OBJECT_UNBIND_ASYNC) {
-			assert_object_held(vma->obj);
-			ret = i915_vma_unbind_async(vma, vm_trylock);
-		}
-
->>>>>>> 7365df19
 		if (ret == -EBUSY && (flags & I915_GEM_OBJECT_UNBIND_ACTIVE ||
 				      !i915_vma_is_active(vma))) {
 			if (vm_trylock) {

/*
 * Copyright (c) 2006 Dave Airlie <airlied@linux.ie>
 * Copyright © 2006-2008,2010 Intel Corporation
 *   Jesse Barnes <jesse.barnes@intel.com>
 *
 * Permission is hereby granted, free of charge, to any person obtaining a
 * copy of this software and associated documentation files (the "Software"),
 * to deal in the Software without restriction, including without limitation
 * the rights to use, copy, modify, merge, publish, distribute, sublicense,
 * and/or sell copies of the Software, and to permit persons to whom the
 * Software is furnished to do so, subject to the following conditions:
 *
 * The above copyright notice and this permission notice (including the next
 * paragraph) shall be included in all copies or substantial portions of the
 * Software.
 *
 * THE SOFTWARE IS PROVIDED "AS IS", WITHOUT WARRANTY OF ANY KIND, EXPRESS OR
 * IMPLIED, INCLUDING BUT NOT LIMITED TO THE WARRANTIES OF MERCHANTABILITY,
 * FITNESS FOR A PARTICULAR PURPOSE AND NONINFRINGEMENT.  IN NO EVENT SHALL
 * THE AUTHORS OR COPYRIGHT HOLDERS BE LIABLE FOR ANY CLAIM, DAMAGES OR OTHER
 * LIABILITY, WHETHER IN AN ACTION OF CONTRACT, TORT OR OTHERWISE, ARISING
 * FROM, OUT OF OR IN CONNECTION WITH THE SOFTWARE OR THE USE OR OTHER
 * DEALINGS IN THE SOFTWARE.
 *
 * Authors:
 *	Eric Anholt <eric@anholt.net>
 *	Chris Wilson <chris@chris-wilson.co.uk>
 */

#include <linux/export.h>
#include <linux/i2c-algo-bit.h>
#include <linux/i2c.h>

#include <drm/display/drm_hdcp_helper.h>

#include "i915_drv.h"
#include "intel_de.h"
#include "intel_display_types.h"
#include "intel_gmbus.h"
#include "intel_gmbus_regs.h"

struct intel_gmbus {
	struct i2c_adapter adapter;
#define GMBUS_FORCE_BIT_RETRY (1U << 31)
	u32 force_bit;
	u32 reg0;
	i915_reg_t gpio_reg;
	struct i2c_algo_bit_data bit_algo;
	struct drm_i915_private *i915;
};

struct intel_gmbus {
	struct i2c_adapter adapter;
#define GMBUS_FORCE_BIT_RETRY (1U << 31)
	u32 force_bit;
	u32 reg0;
	i915_reg_t gpio_reg;
	struct i2c_algo_bit_data bit_algo;
	struct drm_i915_private *dev_priv;
};

struct gmbus_pin {
	const char *name;
	enum i915_gpio gpio;
};

/* Map gmbus pin pairs to names and registers. */
static const struct gmbus_pin gmbus_pins[] = {
	[GMBUS_PIN_SSC] = { "ssc", GPIOB },
	[GMBUS_PIN_VGADDC] = { "vga", GPIOA },
	[GMBUS_PIN_PANEL] = { "panel", GPIOC },
	[GMBUS_PIN_DPC] = { "dpc", GPIOD },
	[GMBUS_PIN_DPB] = { "dpb", GPIOE },
	[GMBUS_PIN_DPD] = { "dpd", GPIOF },
};

static const struct gmbus_pin gmbus_pins_bdw[] = {
	[GMBUS_PIN_VGADDC] = { "vga", GPIOA },
	[GMBUS_PIN_DPC] = { "dpc", GPIOD },
	[GMBUS_PIN_DPB] = { "dpb", GPIOE },
	[GMBUS_PIN_DPD] = { "dpd", GPIOF },
};

static const struct gmbus_pin gmbus_pins_skl[] = {
	[GMBUS_PIN_DPC] = { "dpc", GPIOD },
	[GMBUS_PIN_DPB] = { "dpb", GPIOE },
	[GMBUS_PIN_DPD] = { "dpd", GPIOF },
};

static const struct gmbus_pin gmbus_pins_bxt[] = {
	[GMBUS_PIN_1_BXT] = { "dpb", GPIOB },
	[GMBUS_PIN_2_BXT] = { "dpc", GPIOC },
	[GMBUS_PIN_3_BXT] = { "misc", GPIOD },
};

static const struct gmbus_pin gmbus_pins_cnp[] = {
	[GMBUS_PIN_1_BXT] = { "dpb", GPIOB },
	[GMBUS_PIN_2_BXT] = { "dpc", GPIOC },
	[GMBUS_PIN_3_BXT] = { "misc", GPIOD },
	[GMBUS_PIN_4_CNP] = { "dpd", GPIOE },
};

static const struct gmbus_pin gmbus_pins_icp[] = {
	[GMBUS_PIN_1_BXT] = { "dpa", GPIOB },
	[GMBUS_PIN_2_BXT] = { "dpb", GPIOC },
	[GMBUS_PIN_3_BXT] = { "dpc", GPIOD },
	[GMBUS_PIN_9_TC1_ICP] = { "tc1", GPIOJ },
	[GMBUS_PIN_10_TC2_ICP] = { "tc2", GPIOK },
	[GMBUS_PIN_11_TC3_ICP] = { "tc3", GPIOL },
	[GMBUS_PIN_12_TC4_ICP] = { "tc4", GPIOM },
	[GMBUS_PIN_13_TC5_TGP] = { "tc5", GPION },
	[GMBUS_PIN_14_TC6_TGP] = { "tc6", GPIOO },
};

static const struct gmbus_pin gmbus_pins_dg1[] = {
	[GMBUS_PIN_1_BXT] = { "dpa", GPIOB },
	[GMBUS_PIN_2_BXT] = { "dpb", GPIOC },
	[GMBUS_PIN_3_BXT] = { "dpc", GPIOD },
	[GMBUS_PIN_4_CNP] = { "dpd", GPIOE },
};

static const struct gmbus_pin gmbus_pins_dg2[] = {
	[GMBUS_PIN_1_BXT] = { "dpa", GPIOB },
	[GMBUS_PIN_2_BXT] = { "dpb", GPIOC },
	[GMBUS_PIN_3_BXT] = { "dpc", GPIOD },
	[GMBUS_PIN_4_CNP] = { "dpd", GPIOE },
	[GMBUS_PIN_9_TC1_ICP] = { "tc1", GPIOJ },
};

<<<<<<< HEAD
=======
static const struct gmbus_pin gmbus_pins_mtp[] = {
	[GMBUS_PIN_1_BXT] = { "dpa", GPIOB },
	[GMBUS_PIN_2_BXT] = { "dpb", GPIOC },
	[GMBUS_PIN_3_BXT] = { "dpc", GPIOD },
	[GMBUS_PIN_4_CNP] = { "dpd", GPIOE },
	[GMBUS_PIN_5_MTP] = { "dpe", GPIOF },
	[GMBUS_PIN_9_TC1_ICP] = { "tc1", GPIOJ },
	[GMBUS_PIN_10_TC2_ICP] = { "tc2", GPIOK },
	[GMBUS_PIN_11_TC3_ICP] = { "tc3", GPIOL },
	[GMBUS_PIN_12_TC4_ICP] = { "tc4", GPIOM },
};

>>>>>>> 66283a8f
static const struct gmbus_pin *get_gmbus_pin(struct drm_i915_private *i915,
					     unsigned int pin)
{
	const struct gmbus_pin *pins;
	size_t size;

	if (INTEL_PCH_TYPE(i915) >= PCH_DG2) {
		pins = gmbus_pins_dg2;
		size = ARRAY_SIZE(gmbus_pins_dg2);
	} else if (INTEL_PCH_TYPE(i915) >= PCH_DG1) {
		pins = gmbus_pins_dg1;
		size = ARRAY_SIZE(gmbus_pins_dg1);
<<<<<<< HEAD
=======
	} else if (INTEL_PCH_TYPE(i915) >= PCH_MTP) {
		pins = gmbus_pins_mtp;
		size = ARRAY_SIZE(gmbus_pins_mtp);
>>>>>>> 66283a8f
	} else if (INTEL_PCH_TYPE(i915) >= PCH_ICP) {
		pins = gmbus_pins_icp;
		size = ARRAY_SIZE(gmbus_pins_icp);
	} else if (HAS_PCH_CNP(i915)) {
		pins = gmbus_pins_cnp;
		size = ARRAY_SIZE(gmbus_pins_cnp);
	} else if (IS_GEMINILAKE(i915) || IS_BROXTON(i915)) {
		pins = gmbus_pins_bxt;
		size = ARRAY_SIZE(gmbus_pins_bxt);
	} else if (DISPLAY_VER(i915) == 9) {
		pins = gmbus_pins_skl;
		size = ARRAY_SIZE(gmbus_pins_skl);
	} else if (IS_BROADWELL(i915)) {
		pins = gmbus_pins_bdw;
		size = ARRAY_SIZE(gmbus_pins_bdw);
	} else {
		pins = gmbus_pins;
		size = ARRAY_SIZE(gmbus_pins);
	}

	if (pin >= size || !pins[pin].name)
		return NULL;
<<<<<<< HEAD

	return &pins[pin];
}

=======

	return &pins[pin];
}

>>>>>>> 66283a8f
bool intel_gmbus_is_valid_pin(struct drm_i915_private *i915, unsigned int pin)
{
	return get_gmbus_pin(i915, pin);
}

/* Intel GPIO access functions */

#define I2C_RISEFALL_TIME 10

static inline struct intel_gmbus *
to_intel_gmbus(struct i2c_adapter *i2c)
{
	return container_of(i2c, struct intel_gmbus, adapter);
}

void
intel_gmbus_reset(struct drm_i915_private *i915)
{
	intel_de_write(i915, GMBUS0(i915), 0);
	intel_de_write(i915, GMBUS4(i915), 0);
}

static void pnv_gmbus_clock_gating(struct drm_i915_private *i915,
				   bool enable)
{
	u32 val;

	/* When using bit bashing for I2C, this bit needs to be set to 1 */
	val = intel_de_read(i915, DSPCLK_GATE_D(i915));
	if (!enable)
		val |= PNV_GMBUSUNIT_CLOCK_GATE_DISABLE;
	else
		val &= ~PNV_GMBUSUNIT_CLOCK_GATE_DISABLE;
	intel_de_write(i915, DSPCLK_GATE_D(i915), val);
}

static void pch_gmbus_clock_gating(struct drm_i915_private *i915,
				   bool enable)
{
	u32 val;

	val = intel_de_read(i915, SOUTH_DSPCLK_GATE_D);
	if (!enable)
		val |= PCH_GMBUSUNIT_CLOCK_GATE_DISABLE;
	else
		val &= ~PCH_GMBUSUNIT_CLOCK_GATE_DISABLE;
	intel_de_write(i915, SOUTH_DSPCLK_GATE_D, val);
}

static void bxt_gmbus_clock_gating(struct drm_i915_private *i915,
				   bool enable)
{
	u32 val;

	val = intel_de_read(i915, GEN9_CLKGATE_DIS_4);
	if (!enable)
		val |= BXT_GMBUS_GATING_DIS;
	else
		val &= ~BXT_GMBUS_GATING_DIS;
	intel_de_write(i915, GEN9_CLKGATE_DIS_4, val);
}

static u32 get_reserved(struct intel_gmbus *bus)
{
	struct drm_i915_private *i915 = bus->i915;
	struct intel_uncore *uncore = &i915->uncore;
	u32 reserved = 0;

	/* On most chips, these bits must be preserved in software. */
	if (!IS_I830(i915) && !IS_I845G(i915))
		reserved = intel_uncore_read_notrace(uncore, bus->gpio_reg) &
			   (GPIO_DATA_PULLUP_DISABLE |
			    GPIO_CLOCK_PULLUP_DISABLE);

	return reserved;
}

static int get_clock(void *data)
{
	struct intel_gmbus *bus = data;
	struct intel_uncore *uncore = &bus->i915->uncore;
	u32 reserved = get_reserved(bus);

	intel_uncore_write_notrace(uncore,
				   bus->gpio_reg,
				   reserved | GPIO_CLOCK_DIR_MASK);
	intel_uncore_write_notrace(uncore, bus->gpio_reg, reserved);

	return (intel_uncore_read_notrace(uncore, bus->gpio_reg) &
		GPIO_CLOCK_VAL_IN) != 0;
}

static int get_data(void *data)
{
	struct intel_gmbus *bus = data;
	struct intel_uncore *uncore = &bus->i915->uncore;
	u32 reserved = get_reserved(bus);

	intel_uncore_write_notrace(uncore,
				   bus->gpio_reg,
				   reserved | GPIO_DATA_DIR_MASK);
	intel_uncore_write_notrace(uncore, bus->gpio_reg, reserved);

	return (intel_uncore_read_notrace(uncore, bus->gpio_reg) &
		GPIO_DATA_VAL_IN) != 0;
}

static void set_clock(void *data, int state_high)
{
	struct intel_gmbus *bus = data;
	struct intel_uncore *uncore = &bus->i915->uncore;
	u32 reserved = get_reserved(bus);
	u32 clock_bits;

	if (state_high)
		clock_bits = GPIO_CLOCK_DIR_IN | GPIO_CLOCK_DIR_MASK;
	else
		clock_bits = GPIO_CLOCK_DIR_OUT | GPIO_CLOCK_DIR_MASK |
			     GPIO_CLOCK_VAL_MASK;

	intel_uncore_write_notrace(uncore,
				   bus->gpio_reg,
				   reserved | clock_bits);
	intel_uncore_posting_read(uncore, bus->gpio_reg);
}

static void set_data(void *data, int state_high)
{
	struct intel_gmbus *bus = data;
	struct intel_uncore *uncore = &bus->i915->uncore;
	u32 reserved = get_reserved(bus);
	u32 data_bits;

	if (state_high)
		data_bits = GPIO_DATA_DIR_IN | GPIO_DATA_DIR_MASK;
	else
		data_bits = GPIO_DATA_DIR_OUT | GPIO_DATA_DIR_MASK |
			GPIO_DATA_VAL_MASK;

	intel_uncore_write_notrace(uncore, bus->gpio_reg, reserved | data_bits);
	intel_uncore_posting_read(uncore, bus->gpio_reg);
}

static int
intel_gpio_pre_xfer(struct i2c_adapter *adapter)
{
	struct intel_gmbus *bus = to_intel_gmbus(adapter);
<<<<<<< HEAD
	struct drm_i915_private *dev_priv = bus->dev_priv;
=======
	struct drm_i915_private *i915 = bus->i915;
>>>>>>> 66283a8f

	intel_gmbus_reset(i915);

	if (IS_PINEVIEW(i915))
		pnv_gmbus_clock_gating(i915, false);

	set_data(bus, 1);
	set_clock(bus, 1);
	udelay(I2C_RISEFALL_TIME);
	return 0;
}

static void
intel_gpio_post_xfer(struct i2c_adapter *adapter)
{
	struct intel_gmbus *bus = to_intel_gmbus(adapter);
<<<<<<< HEAD
	struct drm_i915_private *dev_priv = bus->dev_priv;
=======
	struct drm_i915_private *i915 = bus->i915;
>>>>>>> 66283a8f

	set_data(bus, 1);
	set_clock(bus, 1);

	if (IS_PINEVIEW(i915))
		pnv_gmbus_clock_gating(i915, true);
}

static void
intel_gpio_setup(struct intel_gmbus *bus, i915_reg_t gpio_reg)
{
	struct i2c_algo_bit_data *algo;

	algo = &bus->bit_algo;

	bus->gpio_reg = gpio_reg;
	bus->adapter.algo_data = algo;
	algo->setsda = set_data;
	algo->setscl = set_clock;
	algo->getsda = get_data;
	algo->getscl = get_clock;
	algo->pre_xfer = intel_gpio_pre_xfer;
	algo->post_xfer = intel_gpio_post_xfer;
	algo->udelay = I2C_RISEFALL_TIME;
	algo->timeout = usecs_to_jiffies(2200);
	algo->data = bus;
}

static bool has_gmbus_irq(struct drm_i915_private *i915)
{
	/*
	 * encoder->shutdown() may want to use GMBUS
	 * after irqs have already been disabled.
	 */
	return HAS_GMBUS_IRQ(i915) && intel_irqs_enabled(i915);
}

static int gmbus_wait(struct drm_i915_private *i915, u32 status, u32 irq_en)
{
	DEFINE_WAIT(wait);
	u32 gmbus2;
	int ret;

	/* Important: The hw handles only the first bit, so set only one! Since
	 * we also need to check for NAKs besides the hw ready/idle signal, we
	 * need to wake up periodically and check that ourselves.
	 */
	if (!has_gmbus_irq(i915))
		irq_en = 0;

	add_wait_queue(&i915->display.gmbus.wait_queue, &wait);
	intel_de_write_fw(i915, GMBUS4(i915), irq_en);

	status |= GMBUS_SATOER;
	ret = wait_for_us((gmbus2 = intel_de_read_fw(i915, GMBUS2(i915))) & status,
			  2);
	if (ret)
		ret = wait_for((gmbus2 = intel_de_read_fw(i915, GMBUS2(i915))) & status,
			       50);

	intel_de_write_fw(i915, GMBUS4(i915), 0);
	remove_wait_queue(&i915->display.gmbus.wait_queue, &wait);

	if (gmbus2 & GMBUS_SATOER)
		return -ENXIO;

	return ret;
}

static int
gmbus_wait_idle(struct drm_i915_private *i915)
{
	DEFINE_WAIT(wait);
	u32 irq_enable;
	int ret;

	/* Important: The hw handles only the first bit, so set only one! */
	irq_enable = 0;
	if (has_gmbus_irq(i915))
		irq_enable = GMBUS_IDLE_EN;

	add_wait_queue(&i915->display.gmbus.wait_queue, &wait);
	intel_de_write_fw(i915, GMBUS4(i915), irq_enable);

	ret = intel_wait_for_register_fw(&i915->uncore,
					 GMBUS2(i915), GMBUS_ACTIVE, 0,
					 10);

	intel_de_write_fw(i915, GMBUS4(i915), 0);
	remove_wait_queue(&i915->display.gmbus.wait_queue, &wait);

	return ret;
}

static unsigned int gmbus_max_xfer_size(struct drm_i915_private *i915)
{
	return DISPLAY_VER(i915) >= 9 ? GEN9_GMBUS_BYTE_COUNT_MAX :
	       GMBUS_BYTE_COUNT_MAX;
}

static int
gmbus_xfer_read_chunk(struct drm_i915_private *i915,
		      unsigned short addr, u8 *buf, unsigned int len,
		      u32 gmbus0_reg, u32 gmbus1_index)
{
	unsigned int size = len;
	bool burst_read = len > gmbus_max_xfer_size(i915);
	bool extra_byte_added = false;

	if (burst_read) {
		/*
		 * As per HW Spec, for 512Bytes need to read extra Byte and
		 * Ignore the extra byte read.
		 */
		if (len == 512) {
			extra_byte_added = true;
			len++;
		}
		size = len % 256 + 256;
		intel_de_write_fw(i915, GMBUS0(i915),
				  gmbus0_reg | GMBUS_BYTE_CNT_OVERRIDE);
	}

	intel_de_write_fw(i915, GMBUS1(i915),
			  gmbus1_index | GMBUS_CYCLE_WAIT | (size << GMBUS_BYTE_COUNT_SHIFT) | (addr << GMBUS_SLAVE_ADDR_SHIFT) | GMBUS_SLAVE_READ | GMBUS_SW_RDY);
	while (len) {
		int ret;
		u32 val, loop = 0;

		ret = gmbus_wait(i915, GMBUS_HW_RDY, GMBUS_HW_RDY_EN);
		if (ret)
			return ret;

		val = intel_de_read_fw(i915, GMBUS3(i915));
		do {
			if (extra_byte_added && len == 1)
				break;

			*buf++ = val & 0xff;
			val >>= 8;
		} while (--len && ++loop < 4);

		if (burst_read && len == size - 4)
			/* Reset the override bit */
			intel_de_write_fw(i915, GMBUS0(i915), gmbus0_reg);
	}

	return 0;
}

/*
 * HW spec says that 512Bytes in Burst read need special treatment.
 * But it doesn't talk about other multiple of 256Bytes. And couldn't locate
 * an I2C slave, which supports such a lengthy burst read too for experiments.
 *
 * So until things get clarified on HW support, to avoid the burst read length
 * in fold of 256Bytes except 512, max burst read length is fixed at 767Bytes.
 */
#define INTEL_GMBUS_BURST_READ_MAX_LEN		767U

static int
gmbus_xfer_read(struct drm_i915_private *i915, struct i2c_msg *msg,
		u32 gmbus0_reg, u32 gmbus1_index)
{
	u8 *buf = msg->buf;
	unsigned int rx_size = msg->len;
	unsigned int len;
	int ret;

	do {
		if (HAS_GMBUS_BURST_READ(i915))
			len = min(rx_size, INTEL_GMBUS_BURST_READ_MAX_LEN);
		else
			len = min(rx_size, gmbus_max_xfer_size(i915));

		ret = gmbus_xfer_read_chunk(i915, msg->addr, buf, len,
					    gmbus0_reg, gmbus1_index);
		if (ret)
			return ret;

		rx_size -= len;
		buf += len;
	} while (rx_size != 0);

	return 0;
}

static int
gmbus_xfer_write_chunk(struct drm_i915_private *i915,
		       unsigned short addr, u8 *buf, unsigned int len,
		       u32 gmbus1_index)
{
	unsigned int chunk_size = len;
	u32 val, loop;

	val = loop = 0;
	while (len && loop < 4) {
		val |= *buf++ << (8 * loop++);
		len -= 1;
	}

	intel_de_write_fw(i915, GMBUS3(i915), val);
	intel_de_write_fw(i915, GMBUS1(i915),
			  gmbus1_index | GMBUS_CYCLE_WAIT | (chunk_size << GMBUS_BYTE_COUNT_SHIFT) | (addr << GMBUS_SLAVE_ADDR_SHIFT) | GMBUS_SLAVE_WRITE | GMBUS_SW_RDY);
	while (len) {
		int ret;

		val = loop = 0;
		do {
			val |= *buf++ << (8 * loop);
		} while (--len && ++loop < 4);

		intel_de_write_fw(i915, GMBUS3(i915), val);

		ret = gmbus_wait(i915, GMBUS_HW_RDY, GMBUS_HW_RDY_EN);
		if (ret)
			return ret;
	}

	return 0;
}

static int
gmbus_xfer_write(struct drm_i915_private *i915, struct i2c_msg *msg,
		 u32 gmbus1_index)
{
	u8 *buf = msg->buf;
	unsigned int tx_size = msg->len;
	unsigned int len;
	int ret;

	do {
		len = min(tx_size, gmbus_max_xfer_size(i915));

		ret = gmbus_xfer_write_chunk(i915, msg->addr, buf, len,
					     gmbus1_index);
		if (ret)
			return ret;

		buf += len;
		tx_size -= len;
	} while (tx_size != 0);

	return 0;
}

/*
 * The gmbus controller can combine a 1 or 2 byte write with another read/write
 * that immediately follows it by using an "INDEX" cycle.
 */
static bool
gmbus_is_index_xfer(struct i2c_msg *msgs, int i, int num)
{
	return (i + 1 < num &&
		msgs[i].addr == msgs[i + 1].addr &&
		!(msgs[i].flags & I2C_M_RD) &&
		(msgs[i].len == 1 || msgs[i].len == 2) &&
		msgs[i + 1].len > 0);
}

static int
gmbus_index_xfer(struct drm_i915_private *i915, struct i2c_msg *msgs,
		 u32 gmbus0_reg)
{
	u32 gmbus1_index = 0;
	u32 gmbus5 = 0;
	int ret;

	if (msgs[0].len == 2)
		gmbus5 = GMBUS_2BYTE_INDEX_EN |
			 msgs[0].buf[1] | (msgs[0].buf[0] << 8);
	if (msgs[0].len == 1)
		gmbus1_index = GMBUS_CYCLE_INDEX |
			       (msgs[0].buf[0] << GMBUS_SLAVE_INDEX_SHIFT);

	/* GMBUS5 holds 16-bit index */
	if (gmbus5)
		intel_de_write_fw(i915, GMBUS5(i915), gmbus5);

	if (msgs[1].flags & I2C_M_RD)
		ret = gmbus_xfer_read(i915, &msgs[1], gmbus0_reg,
				      gmbus1_index);
	else
		ret = gmbus_xfer_write(i915, &msgs[1], gmbus1_index);

	/* Clear GMBUS5 after each index transfer */
	if (gmbus5)
		intel_de_write_fw(i915, GMBUS5(i915), 0);

	return ret;
}

static int
do_gmbus_xfer(struct i2c_adapter *adapter, struct i2c_msg *msgs, int num,
	      u32 gmbus0_source)
{
	struct intel_gmbus *bus = to_intel_gmbus(adapter);
<<<<<<< HEAD
	struct drm_i915_private *dev_priv = bus->dev_priv;
=======
	struct drm_i915_private *i915 = bus->i915;
>>>>>>> 66283a8f
	int i = 0, inc, try = 0;
	int ret = 0;

	/* Display WA #0868: skl,bxt,kbl,cfl,glk */
	if (IS_GEMINILAKE(i915) || IS_BROXTON(i915))
		bxt_gmbus_clock_gating(i915, false);
	else if (HAS_PCH_SPT(i915) || HAS_PCH_CNP(i915))
		pch_gmbus_clock_gating(i915, false);

retry:
	intel_de_write_fw(i915, GMBUS0(i915), gmbus0_source | bus->reg0);

	for (; i < num; i += inc) {
		inc = 1;
		if (gmbus_is_index_xfer(msgs, i, num)) {
			ret = gmbus_index_xfer(i915, &msgs[i],
					       gmbus0_source | bus->reg0);
			inc = 2; /* an index transmission is two msgs */
		} else if (msgs[i].flags & I2C_M_RD) {
			ret = gmbus_xfer_read(i915, &msgs[i],
					      gmbus0_source | bus->reg0, 0);
		} else {
			ret = gmbus_xfer_write(i915, &msgs[i], 0);
		}

		if (!ret)
			ret = gmbus_wait(i915,
					 GMBUS_HW_WAIT_PHASE, GMBUS_HW_WAIT_EN);
		if (ret == -ETIMEDOUT)
			goto timeout;
		else if (ret)
			goto clear_err;
	}

	/* Generate a STOP condition on the bus. Note that gmbus can't generata
	 * a STOP on the very first cycle. To simplify the code we
	 * unconditionally generate the STOP condition with an additional gmbus
	 * cycle. */
	intel_de_write_fw(i915, GMBUS1(i915), GMBUS_CYCLE_STOP | GMBUS_SW_RDY);

	/* Mark the GMBUS interface as disabled after waiting for idle.
	 * We will re-enable it at the start of the next xfer,
	 * till then let it sleep.
	 */
	if (gmbus_wait_idle(i915)) {
		drm_dbg_kms(&i915->drm,
			    "GMBUS [%s] timed out waiting for idle\n",
			    adapter->name);
		ret = -ETIMEDOUT;
	}
	intel_de_write_fw(i915, GMBUS0(i915), 0);
	ret = ret ?: i;
	goto out;

clear_err:
	/*
	 * Wait for bus to IDLE before clearing NAK.
	 * If we clear the NAK while bus is still active, then it will stay
	 * active and the next transaction may fail.
	 *
	 * If no ACK is received during the address phase of a transaction, the
	 * adapter must report -ENXIO. It is not clear what to return if no ACK
	 * is received at other times. But we have to be careful to not return
	 * spurious -ENXIO because that will prevent i2c and drm edid functions
	 * from retrying. So return -ENXIO only when gmbus properly quiescents -
	 * timing out seems to happen when there _is_ a ddc chip present, but
	 * it's slow responding and only answers on the 2nd retry.
	 */
	ret = -ENXIO;
	if (gmbus_wait_idle(i915)) {
		drm_dbg_kms(&i915->drm,
			    "GMBUS [%s] timed out after NAK\n",
			    adapter->name);
		ret = -ETIMEDOUT;
	}

	/* Toggle the Software Clear Interrupt bit. This has the effect
	 * of resetting the GMBUS controller and so clearing the
	 * BUS_ERROR raised by the slave's NAK.
	 */
	intel_de_write_fw(i915, GMBUS1(i915), GMBUS_SW_CLR_INT);
	intel_de_write_fw(i915, GMBUS1(i915), 0);
	intel_de_write_fw(i915, GMBUS0(i915), 0);

	drm_dbg_kms(&i915->drm, "GMBUS [%s] NAK for addr: %04x %c(%d)\n",
		    adapter->name, msgs[i].addr,
		    (msgs[i].flags & I2C_M_RD) ? 'r' : 'w', msgs[i].len);

	/*
	 * Passive adapters sometimes NAK the first probe. Retry the first
	 * message once on -ENXIO for GMBUS transfers; the bit banging algorithm
	 * has retries internally. See also the retry loop in
	 * drm_do_probe_ddc_edid, which bails out on the first -ENXIO.
	 */
	if (ret == -ENXIO && i == 0 && try++ == 0) {
		drm_dbg_kms(&i915->drm,
			    "GMBUS [%s] NAK on first message, retry\n",
			    adapter->name);
		goto retry;
	}

	goto out;

timeout:
	drm_dbg_kms(&i915->drm,
		    "GMBUS [%s] timed out, falling back to bit banging on pin %d\n",
		    bus->adapter.name, bus->reg0 & 0xff);
	intel_de_write_fw(i915, GMBUS0(i915), 0);

	/*
	 * Hardware may not support GMBUS over these pins? Try GPIO bitbanging
	 * instead. Use EAGAIN to have i2c core retry.
	 */
	ret = -EAGAIN;

out:
	/* Display WA #0868: skl,bxt,kbl,cfl,glk */
	if (IS_GEMINILAKE(i915) || IS_BROXTON(i915))
		bxt_gmbus_clock_gating(i915, true);
	else if (HAS_PCH_SPT(i915) || HAS_PCH_CNP(i915))
		pch_gmbus_clock_gating(i915, true);

	return ret;
}

static int
gmbus_xfer(struct i2c_adapter *adapter, struct i2c_msg *msgs, int num)
{
	struct intel_gmbus *bus = to_intel_gmbus(adapter);
<<<<<<< HEAD
	struct drm_i915_private *dev_priv = bus->dev_priv;
=======
	struct drm_i915_private *i915 = bus->i915;
>>>>>>> 66283a8f
	intel_wakeref_t wakeref;
	int ret;

	wakeref = intel_display_power_get(i915, POWER_DOMAIN_GMBUS);

	if (bus->force_bit) {
		ret = i2c_bit_algo.master_xfer(adapter, msgs, num);
		if (ret < 0)
			bus->force_bit &= ~GMBUS_FORCE_BIT_RETRY;
	} else {
		ret = do_gmbus_xfer(adapter, msgs, num, 0);
		if (ret == -EAGAIN)
			bus->force_bit |= GMBUS_FORCE_BIT_RETRY;
	}

	intel_display_power_put(i915, POWER_DOMAIN_GMBUS, wakeref);

	return ret;
}

int intel_gmbus_output_aksv(struct i2c_adapter *adapter)
{
	struct intel_gmbus *bus = to_intel_gmbus(adapter);
<<<<<<< HEAD
	struct drm_i915_private *dev_priv = bus->dev_priv;
=======
	struct drm_i915_private *i915 = bus->i915;
>>>>>>> 66283a8f
	u8 cmd = DRM_HDCP_DDC_AKSV;
	u8 buf[DRM_HDCP_KSV_LEN] = { 0 };
	struct i2c_msg msgs[] = {
		{
			.addr = DRM_HDCP_DDC_ADDR,
			.flags = 0,
			.len = sizeof(cmd),
			.buf = &cmd,
		},
		{
			.addr = DRM_HDCP_DDC_ADDR,
			.flags = 0,
			.len = sizeof(buf),
			.buf = buf,
		}
	};
	intel_wakeref_t wakeref;
	int ret;

	wakeref = intel_display_power_get(i915, POWER_DOMAIN_GMBUS);
	mutex_lock(&i915->display.gmbus.mutex);

	/*
	 * In order to output Aksv to the receiver, use an indexed write to
	 * pass the i2c command, and tell GMBUS to use the HW-provided value
	 * instead of sourcing GMBUS3 for the data.
	 */
	ret = do_gmbus_xfer(adapter, msgs, ARRAY_SIZE(msgs), GMBUS_AKSV_SELECT);

	mutex_unlock(&i915->display.gmbus.mutex);
	intel_display_power_put(i915, POWER_DOMAIN_GMBUS, wakeref);

	return ret;
}

static u32 gmbus_func(struct i2c_adapter *adapter)
{
	return i2c_bit_algo.functionality(adapter) &
		(I2C_FUNC_I2C | I2C_FUNC_SMBUS_EMUL |
		/* I2C_FUNC_10BIT_ADDR | */
		I2C_FUNC_SMBUS_READ_BLOCK_DATA |
		I2C_FUNC_SMBUS_BLOCK_PROC_CALL);
}

static const struct i2c_algorithm gmbus_algorithm = {
	.master_xfer	= gmbus_xfer,
	.functionality	= gmbus_func
};

static void gmbus_lock_bus(struct i2c_adapter *adapter,
			   unsigned int flags)
{
	struct intel_gmbus *bus = to_intel_gmbus(adapter);
	struct drm_i915_private *i915 = bus->i915;

	mutex_lock(&i915->display.gmbus.mutex);
}

static int gmbus_trylock_bus(struct i2c_adapter *adapter,
			     unsigned int flags)
{
	struct intel_gmbus *bus = to_intel_gmbus(adapter);
	struct drm_i915_private *i915 = bus->i915;

	return mutex_trylock(&i915->display.gmbus.mutex);
}

static void gmbus_unlock_bus(struct i2c_adapter *adapter,
			     unsigned int flags)
{
	struct intel_gmbus *bus = to_intel_gmbus(adapter);
	struct drm_i915_private *i915 = bus->i915;

	mutex_unlock(&i915->display.gmbus.mutex);
}

static const struct i2c_lock_operations gmbus_lock_ops = {
	.lock_bus =    gmbus_lock_bus,
	.trylock_bus = gmbus_trylock_bus,
	.unlock_bus =  gmbus_unlock_bus,
};

/**
 * intel_gmbus_setup - instantiate all Intel i2c GMBuses
 * @i915: i915 device private
 */
int intel_gmbus_setup(struct drm_i915_private *i915)
{
<<<<<<< HEAD
	struct pci_dev *pdev = to_pci_dev(dev_priv->drm.dev);
=======
	struct pci_dev *pdev = to_pci_dev(i915->drm.dev);
>>>>>>> 66283a8f
	unsigned int pin;
	int ret;

	if (IS_VALLEYVIEW(i915) || IS_CHERRYVIEW(i915))
		i915->display.gmbus.mmio_base = VLV_DISPLAY_BASE;
	else if (!HAS_GMCH(i915))
		/*
		 * Broxton uses the same PCH offsets for South Display Engine,
		 * even though it doesn't have a PCH.
		 */
		i915->display.gmbus.mmio_base = PCH_DISPLAY_BASE;

	mutex_init(&i915->display.gmbus.mutex);
	init_waitqueue_head(&i915->display.gmbus.wait_queue);

<<<<<<< HEAD
	for (pin = 0; pin < ARRAY_SIZE(dev_priv->gmbus); pin++) {
		const struct gmbus_pin *gmbus_pin;
		struct intel_gmbus *bus;

		gmbus_pin = get_gmbus_pin(dev_priv, pin);
=======
	for (pin = 0; pin < ARRAY_SIZE(i915->display.gmbus.bus); pin++) {
		const struct gmbus_pin *gmbus_pin;
		struct intel_gmbus *bus;

		gmbus_pin = get_gmbus_pin(i915, pin);
>>>>>>> 66283a8f
		if (!gmbus_pin)
			continue;

		bus = kzalloc(sizeof(*bus), GFP_KERNEL);
		if (!bus) {
			ret = -ENOMEM;
			goto err;
		}

		bus->adapter.owner = THIS_MODULE;
		bus->adapter.class = I2C_CLASS_DDC;
		snprintf(bus->adapter.name,
			 sizeof(bus->adapter.name),
			 "i915 gmbus %s", gmbus_pin->name);

		bus->adapter.dev.parent = &pdev->dev;
		bus->i915 = i915;

		bus->adapter.algo = &gmbus_algorithm;
		bus->adapter.lock_ops = &gmbus_lock_ops;

		/*
		 * We wish to retry with bit banging
		 * after a timed out GMBUS attempt.
		 */
		bus->adapter.retries = 1;

		/* By default use a conservative clock rate */
		bus->reg0 = pin | GMBUS_RATE_100KHZ;

		/* gmbus seems to be broken on i830 */
		if (IS_I830(i915))
			bus->force_bit = 1;

<<<<<<< HEAD
		intel_gpio_setup(bus, GPIO(gmbus_pin->gpio));
=======
		intel_gpio_setup(bus, GPIO(i915, gmbus_pin->gpio));
>>>>>>> 66283a8f

		ret = i2c_add_adapter(&bus->adapter);
		if (ret) {
			kfree(bus);
			goto err;
		}

<<<<<<< HEAD
		dev_priv->gmbus[pin] = bus;
=======
		i915->display.gmbus.bus[pin] = bus;
>>>>>>> 66283a8f
	}

	intel_gmbus_reset(i915);

	return 0;

err:
<<<<<<< HEAD
	intel_gmbus_teardown(dev_priv);
=======
	intel_gmbus_teardown(i915);
>>>>>>> 66283a8f

	return ret;
}

struct i2c_adapter *intel_gmbus_get_adapter(struct drm_i915_private *i915,
					    unsigned int pin)
{
<<<<<<< HEAD
	if (drm_WARN_ON(&dev_priv->drm, pin >= ARRAY_SIZE(dev_priv->gmbus) ||
			!dev_priv->gmbus[pin]))
		return NULL;

	return &dev_priv->gmbus[pin]->adapter;
=======
	if (drm_WARN_ON(&i915->drm, pin >= ARRAY_SIZE(i915->display.gmbus.bus) ||
			!i915->display.gmbus.bus[pin]))
		return NULL;

	return &i915->display.gmbus.bus[pin]->adapter;
>>>>>>> 66283a8f
}

void intel_gmbus_force_bit(struct i2c_adapter *adapter, bool force_bit)
{
	struct intel_gmbus *bus = to_intel_gmbus(adapter);
	struct drm_i915_private *i915 = bus->i915;

	mutex_lock(&i915->display.gmbus.mutex);

	bus->force_bit += force_bit ? 1 : -1;
	drm_dbg_kms(&i915->drm,
		    "%sabling bit-banging on %s. force bit now %d\n",
		    force_bit ? "en" : "dis", adapter->name,
		    bus->force_bit);

	mutex_unlock(&i915->display.gmbus.mutex);
}

bool intel_gmbus_is_forced_bit(struct i2c_adapter *adapter)
{
	struct intel_gmbus *bus = to_intel_gmbus(adapter);

	return bus->force_bit;
}

void intel_gmbus_teardown(struct drm_i915_private *i915)
{
	unsigned int pin;

<<<<<<< HEAD
	for (pin = 0; pin < ARRAY_SIZE(dev_priv->gmbus); pin++) {
		struct intel_gmbus *bus;

		bus = dev_priv->gmbus[pin];
=======
	for (pin = 0; pin < ARRAY_SIZE(i915->display.gmbus.bus); pin++) {
		struct intel_gmbus *bus;

		bus = i915->display.gmbus.bus[pin];
>>>>>>> 66283a8f
		if (!bus)
			continue;

		i2c_del_adapter(&bus->adapter);

		kfree(bus);
<<<<<<< HEAD
		dev_priv->gmbus[pin] = NULL;
=======
		i915->display.gmbus.bus[pin] = NULL;
>>>>>>> 66283a8f
	}
}<|MERGE_RESOLUTION|>--- conflicted
+++ resolved
@@ -49,16 +49,6 @@
 	struct drm_i915_private *i915;
 };
 
-struct intel_gmbus {
-	struct i2c_adapter adapter;
-#define GMBUS_FORCE_BIT_RETRY (1U << 31)
-	u32 force_bit;
-	u32 reg0;
-	i915_reg_t gpio_reg;
-	struct i2c_algo_bit_data bit_algo;
-	struct drm_i915_private *dev_priv;
-};
-
 struct gmbus_pin {
 	const char *name;
 	enum i915_gpio gpio;
@@ -127,8 +117,6 @@
 	[GMBUS_PIN_9_TC1_ICP] = { "tc1", GPIOJ },
 };
 
-<<<<<<< HEAD
-=======
 static const struct gmbus_pin gmbus_pins_mtp[] = {
 	[GMBUS_PIN_1_BXT] = { "dpa", GPIOB },
 	[GMBUS_PIN_2_BXT] = { "dpb", GPIOC },
@@ -141,7 +129,6 @@
 	[GMBUS_PIN_12_TC4_ICP] = { "tc4", GPIOM },
 };
 
->>>>>>> 66283a8f
 static const struct gmbus_pin *get_gmbus_pin(struct drm_i915_private *i915,
 					     unsigned int pin)
 {
@@ -154,12 +141,9 @@
 	} else if (INTEL_PCH_TYPE(i915) >= PCH_DG1) {
 		pins = gmbus_pins_dg1;
 		size = ARRAY_SIZE(gmbus_pins_dg1);
-<<<<<<< HEAD
-=======
 	} else if (INTEL_PCH_TYPE(i915) >= PCH_MTP) {
 		pins = gmbus_pins_mtp;
 		size = ARRAY_SIZE(gmbus_pins_mtp);
->>>>>>> 66283a8f
 	} else if (INTEL_PCH_TYPE(i915) >= PCH_ICP) {
 		pins = gmbus_pins_icp;
 		size = ARRAY_SIZE(gmbus_pins_icp);
@@ -182,17 +166,10 @@
 
 	if (pin >= size || !pins[pin].name)
 		return NULL;
-<<<<<<< HEAD
 
 	return &pins[pin];
 }
 
-=======
-
-	return &pins[pin];
-}
-
->>>>>>> 66283a8f
 bool intel_gmbus_is_valid_pin(struct drm_i915_private *i915, unsigned int pin)
 {
 	return get_gmbus_pin(i915, pin);
@@ -340,11 +317,7 @@
 intel_gpio_pre_xfer(struct i2c_adapter *adapter)
 {
 	struct intel_gmbus *bus = to_intel_gmbus(adapter);
-<<<<<<< HEAD
-	struct drm_i915_private *dev_priv = bus->dev_priv;
-=======
 	struct drm_i915_private *i915 = bus->i915;
->>>>>>> 66283a8f
 
 	intel_gmbus_reset(i915);
 
@@ -361,11 +334,7 @@
 intel_gpio_post_xfer(struct i2c_adapter *adapter)
 {
 	struct intel_gmbus *bus = to_intel_gmbus(adapter);
-<<<<<<< HEAD
-	struct drm_i915_private *dev_priv = bus->dev_priv;
-=======
 	struct drm_i915_private *i915 = bus->i915;
->>>>>>> 66283a8f
 
 	set_data(bus, 1);
 	set_clock(bus, 1);
@@ -663,11 +632,7 @@
 	      u32 gmbus0_source)
 {
 	struct intel_gmbus *bus = to_intel_gmbus(adapter);
-<<<<<<< HEAD
-	struct drm_i915_private *dev_priv = bus->dev_priv;
-=======
 	struct drm_i915_private *i915 = bus->i915;
->>>>>>> 66283a8f
 	int i = 0, inc, try = 0;
 	int ret = 0;
 
@@ -797,11 +762,7 @@
 gmbus_xfer(struct i2c_adapter *adapter, struct i2c_msg *msgs, int num)
 {
 	struct intel_gmbus *bus = to_intel_gmbus(adapter);
-<<<<<<< HEAD
-	struct drm_i915_private *dev_priv = bus->dev_priv;
-=======
 	struct drm_i915_private *i915 = bus->i915;
->>>>>>> 66283a8f
 	intel_wakeref_t wakeref;
 	int ret;
 
@@ -825,11 +786,7 @@
 int intel_gmbus_output_aksv(struct i2c_adapter *adapter)
 {
 	struct intel_gmbus *bus = to_intel_gmbus(adapter);
-<<<<<<< HEAD
-	struct drm_i915_private *dev_priv = bus->dev_priv;
-=======
 	struct drm_i915_private *i915 = bus->i915;
->>>>>>> 66283a8f
 	u8 cmd = DRM_HDCP_DDC_AKSV;
 	u8 buf[DRM_HDCP_KSV_LEN] = { 0 };
 	struct i2c_msg msgs[] = {
@@ -918,11 +875,7 @@
  */
 int intel_gmbus_setup(struct drm_i915_private *i915)
 {
-<<<<<<< HEAD
-	struct pci_dev *pdev = to_pci_dev(dev_priv->drm.dev);
-=======
 	struct pci_dev *pdev = to_pci_dev(i915->drm.dev);
->>>>>>> 66283a8f
 	unsigned int pin;
 	int ret;
 
@@ -938,19 +891,11 @@
 	mutex_init(&i915->display.gmbus.mutex);
 	init_waitqueue_head(&i915->display.gmbus.wait_queue);
 
-<<<<<<< HEAD
-	for (pin = 0; pin < ARRAY_SIZE(dev_priv->gmbus); pin++) {
-		const struct gmbus_pin *gmbus_pin;
-		struct intel_gmbus *bus;
-
-		gmbus_pin = get_gmbus_pin(dev_priv, pin);
-=======
 	for (pin = 0; pin < ARRAY_SIZE(i915->display.gmbus.bus); pin++) {
 		const struct gmbus_pin *gmbus_pin;
 		struct intel_gmbus *bus;
 
 		gmbus_pin = get_gmbus_pin(i915, pin);
->>>>>>> 66283a8f
 		if (!gmbus_pin)
 			continue;
 
@@ -985,11 +930,7 @@
 		if (IS_I830(i915))
 			bus->force_bit = 1;
 
-<<<<<<< HEAD
-		intel_gpio_setup(bus, GPIO(gmbus_pin->gpio));
-=======
 		intel_gpio_setup(bus, GPIO(i915, gmbus_pin->gpio));
->>>>>>> 66283a8f
 
 		ret = i2c_add_adapter(&bus->adapter);
 		if (ret) {
@@ -997,11 +938,7 @@
 			goto err;
 		}
 
-<<<<<<< HEAD
-		dev_priv->gmbus[pin] = bus;
-=======
 		i915->display.gmbus.bus[pin] = bus;
->>>>>>> 66283a8f
 	}
 
 	intel_gmbus_reset(i915);
@@ -1009,11 +946,7 @@
 	return 0;
 
 err:
-<<<<<<< HEAD
-	intel_gmbus_teardown(dev_priv);
-=======
 	intel_gmbus_teardown(i915);
->>>>>>> 66283a8f
 
 	return ret;
 }
@@ -1021,19 +954,11 @@
 struct i2c_adapter *intel_gmbus_get_adapter(struct drm_i915_private *i915,
 					    unsigned int pin)
 {
-<<<<<<< HEAD
-	if (drm_WARN_ON(&dev_priv->drm, pin >= ARRAY_SIZE(dev_priv->gmbus) ||
-			!dev_priv->gmbus[pin]))
-		return NULL;
-
-	return &dev_priv->gmbus[pin]->adapter;
-=======
 	if (drm_WARN_ON(&i915->drm, pin >= ARRAY_SIZE(i915->display.gmbus.bus) ||
 			!i915->display.gmbus.bus[pin]))
 		return NULL;
 
 	return &i915->display.gmbus.bus[pin]->adapter;
->>>>>>> 66283a8f
 }
 
 void intel_gmbus_force_bit(struct i2c_adapter *adapter, bool force_bit)
@@ -1063,27 +988,16 @@
 {
 	unsigned int pin;
 
-<<<<<<< HEAD
-	for (pin = 0; pin < ARRAY_SIZE(dev_priv->gmbus); pin++) {
-		struct intel_gmbus *bus;
-
-		bus = dev_priv->gmbus[pin];
-=======
 	for (pin = 0; pin < ARRAY_SIZE(i915->display.gmbus.bus); pin++) {
 		struct intel_gmbus *bus;
 
 		bus = i915->display.gmbus.bus[pin];
->>>>>>> 66283a8f
 		if (!bus)
 			continue;
 
 		i2c_del_adapter(&bus->adapter);
 
 		kfree(bus);
-<<<<<<< HEAD
-		dev_priv->gmbus[pin] = NULL;
-=======
 		i915->display.gmbus.bus[pin] = NULL;
->>>>>>> 66283a8f
 	}
 }
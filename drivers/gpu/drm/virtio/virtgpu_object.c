--- conflicted
+++ resolved
@@ -142,27 +142,9 @@
 	struct sg_table *pages;
 	int si;
 
-<<<<<<< HEAD
-	ret = drm_gem_shmem_pin(&bo->base);
-	if (ret < 0)
-		return -EINVAL;
-
-	/*
-	 * virtio_gpu uses drm_gem_shmem_get_sg_table instead of
-	 * drm_gem_shmem_get_pages_sgt because virtio has it's own set of
-	 * dma-ops. This is discouraged for other drivers, but should be fine
-	 * since virtio_gpu doesn't support dma-buf import from other devices.
-	 */
-	shmem->pages = drm_gem_shmem_get_sg_table(&bo->base);
-	if (IS_ERR(shmem->pages)) {
-		drm_gem_shmem_unpin(&bo->base);
-		return PTR_ERR(shmem->pages);
-	}
-=======
 	pages = drm_gem_shmem_get_pages_sgt(&bo->base);
 	if (IS_ERR(pages))
 		return PTR_ERR(pages);
->>>>>>> 7365df19
 
 	if (use_dma_api)
 		*nents = pages->nents;

--- conflicted
+++ resolved
@@ -342,13 +342,10 @@
 
 	drm_panel_init(&ctx->panel, dev, &jh057n_drm_funcs,
 		       DRM_MODE_CONNECTOR_DSI);
-<<<<<<< HEAD
-=======
 
 	ret = drm_panel_of_backlight(&ctx->panel);
 	if (ret)
 		return ret;
->>>>>>> d4e6a62d
 
 	drm_panel_add(&ctx->panel);
 

// SPDX-License-Identifier: GPL-2.0-only
/*
 * Copyright (C) 2015 Red Hat
 * Copyright (C) 2015 Sony Mobile Communications Inc.
 * Author: Werner Johansson <werner.johansson@sonymobile.com>
 *
 * Based on AUO panel driver by Rob Clark <robdclark@gmail.com>
 */

#include <linux/delay.h>
#include <linux/module.h>
#include <linux/of.h>
#include <linux/regulator/consumer.h>

#include <video/mipi_display.h>

#include <drm/drm_crtc.h>
#include <drm/drm_device.h>
#include <drm/drm_mipi_dsi.h>
#include <drm/drm_panel.h>

/*
 * When power is turned off to this panel a minimum off time of 500ms has to be
 * observed before powering back on as there's no external reset pin. Keep
 * track of earliest wakeup time and delay subsequent prepare call accordingly
 */
#define MIN_POFF_MS (500)

struct wuxga_nt_panel {
	struct drm_panel base;
	struct mipi_dsi_device *dsi;

	struct regulator *supply;

	bool prepared;
	bool enabled;

	ktime_t earliest_wake;

	const struct drm_display_mode *mode;
};

static inline struct wuxga_nt_panel *to_wuxga_nt_panel(struct drm_panel *panel)
{
	return container_of(panel, struct wuxga_nt_panel, base);
}

static int wuxga_nt_panel_on(struct wuxga_nt_panel *wuxga_nt)
{
	return mipi_dsi_turn_on_peripheral(wuxga_nt->dsi);
}

static int wuxga_nt_panel_disable(struct drm_panel *panel)
{
	struct wuxga_nt_panel *wuxga_nt = to_wuxga_nt_panel(panel);
	int mipi_ret, bl_ret = 0;

	if (!wuxga_nt->enabled)
		return 0;

	mipi_ret = mipi_dsi_shutdown_peripheral(wuxga_nt->dsi);

	wuxga_nt->enabled = false;

	return mipi_ret ? mipi_ret : bl_ret;
}

static int wuxga_nt_panel_unprepare(struct drm_panel *panel)
{
	struct wuxga_nt_panel *wuxga_nt = to_wuxga_nt_panel(panel);

	if (!wuxga_nt->prepared)
		return 0;

	regulator_disable(wuxga_nt->supply);
	wuxga_nt->earliest_wake = ktime_add_ms(ktime_get_real(), MIN_POFF_MS);
	wuxga_nt->prepared = false;

	return 0;
}

static int wuxga_nt_panel_prepare(struct drm_panel *panel)
{
	struct wuxga_nt_panel *wuxga_nt = to_wuxga_nt_panel(panel);
	int ret;
	s64 enablewait;

	if (wuxga_nt->prepared)
		return 0;

	/*
	 * If the user re-enabled the panel before the required off-time then
	 * we need to wait the remaining period before re-enabling regulator
	 */
	enablewait = ktime_ms_delta(wuxga_nt->earliest_wake, ktime_get_real());

	/* Sanity check, this should never happen */
	if (enablewait > MIN_POFF_MS)
		enablewait = MIN_POFF_MS;

	if (enablewait > 0)
		msleep(enablewait);

	ret = regulator_enable(wuxga_nt->supply);
	if (ret < 0)
		return ret;

	/*
	 * A minimum delay of 250ms is required after power-up until commands
	 * can be sent
	 */
	msleep(250);

	ret = wuxga_nt_panel_on(wuxga_nt);
	if (ret < 0) {
		dev_err(panel->dev, "failed to set panel on: %d\n", ret);
		goto poweroff;
	}

	wuxga_nt->prepared = true;

	return 0;

poweroff:
	regulator_disable(wuxga_nt->supply);

	return ret;
}

static int wuxga_nt_panel_enable(struct drm_panel *panel)
{
	struct wuxga_nt_panel *wuxga_nt = to_wuxga_nt_panel(panel);

	if (wuxga_nt->enabled)
		return 0;

	wuxga_nt->enabled = true;

	return 0;
}

static const struct drm_display_mode default_mode = {
	.clock = 164402,
	.hdisplay = 1920,
	.hsync_start = 1920 + 152,
	.hsync_end = 1920 + 152 + 52,
	.htotal = 1920 + 152 + 52 + 20,
	.vdisplay = 1200,
	.vsync_start = 1200 + 24,
	.vsync_end = 1200 + 24 + 6,
	.vtotal = 1200 + 24 + 6 + 48,
	.vrefresh = 60,
};

static int wuxga_nt_panel_get_modes(struct drm_panel *panel,
				    struct drm_connector *connector)
{
	struct drm_display_mode *mode;

	mode = drm_mode_duplicate(connector->dev, &default_mode);
	if (!mode) {
		dev_err(panel->dev, "failed to add mode %ux%u@%u\n",
			default_mode.hdisplay, default_mode.vdisplay,
			default_mode.vrefresh);
		return -ENOMEM;
	}

	drm_mode_set_name(mode);

	drm_mode_probed_add(connector, mode);

	connector->display_info.width_mm = 217;
	connector->display_info.height_mm = 136;

	return 1;
}

static const struct drm_panel_funcs wuxga_nt_panel_funcs = {
	.disable = wuxga_nt_panel_disable,
	.unprepare = wuxga_nt_panel_unprepare,
	.prepare = wuxga_nt_panel_prepare,
	.enable = wuxga_nt_panel_enable,
	.get_modes = wuxga_nt_panel_get_modes,
};

static const struct of_device_id wuxga_nt_of_match[] = {
	{ .compatible = "panasonic,vvx10f034n00", },
	{ }
};
MODULE_DEVICE_TABLE(of, wuxga_nt_of_match);

static int wuxga_nt_panel_add(struct wuxga_nt_panel *wuxga_nt)
{
	struct device *dev = &wuxga_nt->dsi->dev;
	int ret;

	wuxga_nt->mode = &default_mode;

	wuxga_nt->supply = devm_regulator_get(dev, "power");
	if (IS_ERR(wuxga_nt->supply))
		return PTR_ERR(wuxga_nt->supply);

<<<<<<< HEAD
	np = of_parse_phandle(dev->of_node, "backlight", 0);
	if (np) {
		wuxga_nt->backlight = of_find_backlight_by_node(np);
		of_node_put(np);

		if (!wuxga_nt->backlight)
			return -EPROBE_DEFER;
	}

=======
>>>>>>> d4e6a62d
	drm_panel_init(&wuxga_nt->base, &wuxga_nt->dsi->dev,
		       &wuxga_nt_panel_funcs, DRM_MODE_CONNECTOR_DSI);

	ret = drm_panel_of_backlight(&wuxga_nt->base);
	if (ret)
		return ret;

	return drm_panel_add(&wuxga_nt->base);
}

static void wuxga_nt_panel_del(struct wuxga_nt_panel *wuxga_nt)
{
	if (wuxga_nt->base.dev)
		drm_panel_remove(&wuxga_nt->base);
}

static int wuxga_nt_panel_probe(struct mipi_dsi_device *dsi)
{
	struct wuxga_nt_panel *wuxga_nt;
	int ret;

	dsi->lanes = 4;
	dsi->format = MIPI_DSI_FMT_RGB888;
	dsi->mode_flags = MIPI_DSI_MODE_VIDEO |
			MIPI_DSI_MODE_VIDEO_HSE |
			MIPI_DSI_CLOCK_NON_CONTINUOUS |
			MIPI_DSI_MODE_LPM;

	wuxga_nt = devm_kzalloc(&dsi->dev, sizeof(*wuxga_nt), GFP_KERNEL);
	if (!wuxga_nt)
		return -ENOMEM;

	mipi_dsi_set_drvdata(dsi, wuxga_nt);

	wuxga_nt->dsi = dsi;

	ret = wuxga_nt_panel_add(wuxga_nt);
	if (ret < 0)
		return ret;

	return mipi_dsi_attach(dsi);
}

static int wuxga_nt_panel_remove(struct mipi_dsi_device *dsi)
{
	struct wuxga_nt_panel *wuxga_nt = mipi_dsi_get_drvdata(dsi);
	int ret;

	ret = drm_panel_disable(&wuxga_nt->base);
	if (ret < 0)
		dev_err(&dsi->dev, "failed to disable panel: %d\n", ret);

	ret = mipi_dsi_detach(dsi);
	if (ret < 0)
		dev_err(&dsi->dev, "failed to detach from DSI host: %d\n", ret);

	wuxga_nt_panel_del(wuxga_nt);

	return 0;
}

static void wuxga_nt_panel_shutdown(struct mipi_dsi_device *dsi)
{
	struct wuxga_nt_panel *wuxga_nt = mipi_dsi_get_drvdata(dsi);

	drm_panel_disable(&wuxga_nt->base);
}

static struct mipi_dsi_driver wuxga_nt_panel_driver = {
	.driver = {
		.name = "panel-panasonic-vvx10f034n00",
		.of_match_table = wuxga_nt_of_match,
	},
	.probe = wuxga_nt_panel_probe,
	.remove = wuxga_nt_panel_remove,
	.shutdown = wuxga_nt_panel_shutdown,
};
module_mipi_dsi_driver(wuxga_nt_panel_driver);

MODULE_AUTHOR("Werner Johansson <werner.johansson@sonymobile.com>");
MODULE_DESCRIPTION("Panasonic VVX10F034N00 Novatek NT1397-based WUXGA (1920x1200) video mode panel driver");
MODULE_LICENSE("GPL v2");<|MERGE_RESOLUTION|>--- conflicted
+++ resolved
@@ -200,18 +200,6 @@
 	if (IS_ERR(wuxga_nt->supply))
 		return PTR_ERR(wuxga_nt->supply);
 
-<<<<<<< HEAD
-	np = of_parse_phandle(dev->of_node, "backlight", 0);
-	if (np) {
-		wuxga_nt->backlight = of_find_backlight_by_node(np);
-		of_node_put(np);
-
-		if (!wuxga_nt->backlight)
-			return -EPROBE_DEFER;
-	}
-
-=======
->>>>>>> d4e6a62d
 	drm_panel_init(&wuxga_nt->base, &wuxga_nt->dsi->dev,
 		       &wuxga_nt_panel_funcs, DRM_MODE_CONNECTOR_DSI);
 

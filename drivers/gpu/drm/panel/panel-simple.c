--- conflicted
+++ resolved
@@ -442,13 +442,10 @@
 
 	drm_panel_init(&panel->base, dev, &panel_simple_funcs,
 		       desc->connector_type);
-<<<<<<< HEAD
-=======
 
 	err = drm_panel_of_backlight(&panel->base);
 	if (err)
 		goto free_ddc;
->>>>>>> d4e6a62d
 
 	err = drm_panel_add(&panel->base);
 	if (err < 0)

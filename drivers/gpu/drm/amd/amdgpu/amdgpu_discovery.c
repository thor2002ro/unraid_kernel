--- conflicted
+++ resolved
@@ -1506,10 +1506,7 @@
 	case IP_VERSION(11, 0, 0):
 	case IP_VERSION(11, 0, 1):
 	case IP_VERSION(11, 0, 2):
-<<<<<<< HEAD
-=======
 	case IP_VERSION(11, 0, 3):
->>>>>>> 66283a8f
 		amdgpu_device_ip_block_add(adev, &soc21_common_ip_block);
 		break;
 	default:
@@ -1553,10 +1550,7 @@
 	case IP_VERSION(11, 0, 0):
 	case IP_VERSION(11, 0, 1):
 	case IP_VERSION(11, 0, 2):
-<<<<<<< HEAD
-=======
 	case IP_VERSION(11, 0, 3):
->>>>>>> 66283a8f
 		amdgpu_device_ip_block_add(adev, &gmc_v11_0_ip_block);
 		break;
 	default:
@@ -1790,10 +1784,7 @@
 	case IP_VERSION(11, 0, 0):
 	case IP_VERSION(11, 0, 1):
 	case IP_VERSION(11, 0, 2):
-<<<<<<< HEAD
-=======
 	case IP_VERSION(11, 0, 3):
->>>>>>> 66283a8f
 		amdgpu_device_ip_block_add(adev, &gfx_v11_0_ip_block);
 		break;
 	default:
@@ -1837,10 +1828,7 @@
 	case IP_VERSION(6, 0, 0):
 	case IP_VERSION(6, 0, 1):
 	case IP_VERSION(6, 0, 2):
-<<<<<<< HEAD
-=======
 	case IP_VERSION(6, 0, 3):
->>>>>>> 66283a8f
 		amdgpu_device_ip_block_add(adev, &sdma_v6_0_ip_block);
 		break;
 	default:
@@ -1921,12 +1909,8 @@
 		case IP_VERSION(4, 0, 2):
 		case IP_VERSION(4, 0, 4):
 			amdgpu_device_ip_block_add(adev, &vcn_v4_0_ip_block);
-<<<<<<< HEAD
-			amdgpu_device_ip_block_add(adev, &jpeg_v4_0_ip_block);
-=======
 			if (!amdgpu_sriov_vf(adev))
 				amdgpu_device_ip_block_add(adev, &jpeg_v4_0_ip_block);
->>>>>>> 66283a8f
 			break;
 		default:
 			dev_err(adev->dev,
@@ -1963,10 +1947,7 @@
 	case IP_VERSION(11, 0, 0):
 	case IP_VERSION(11, 0, 1):
 	case IP_VERSION(11, 0, 2):
-<<<<<<< HEAD
-=======
 	case IP_VERSION(11, 0, 3):
->>>>>>> 66283a8f
 		amdgpu_device_ip_block_add(adev, &mes_v11_0_ip_block);
 		adev->enable_mes = true;
 		adev->enable_mes_kiq = true;
@@ -2192,10 +2173,7 @@
 		break;
 	case IP_VERSION(11, 0, 0):
 	case IP_VERSION(11, 0, 2):
-<<<<<<< HEAD
-=======
 	case IP_VERSION(11, 0, 3):
->>>>>>> 66283a8f
 		adev->family = AMDGPU_FAMILY_GC_11_0_0;
 		break;
 	case IP_VERSION(11, 0, 1):
@@ -2265,14 +2243,10 @@
 		break;
 	case IP_VERSION(4, 3, 0):
 	case IP_VERSION(4, 3, 1):
-<<<<<<< HEAD
-		adev->nbio.funcs = &nbio_v4_3_funcs;
-=======
 		if (amdgpu_sriov_vf(adev))
 			adev->nbio.funcs = &nbio_v4_3_sriov_funcs;
 		else
 			adev->nbio.funcs = &nbio_v4_3_funcs;
->>>>>>> 66283a8f
 		adev->nbio.hdp_flush_reg = &nbio_v4_3_hdp_flush_reg;
 		break;
 	case IP_VERSION(7, 7, 0):
@@ -2370,10 +2344,7 @@
 	case IP_VERSION(6, 0, 0):
 	case IP_VERSION(6, 0, 1):
 	case IP_VERSION(6, 0, 2):
-<<<<<<< HEAD
-=======
 	case IP_VERSION(6, 0, 3):
->>>>>>> 66283a8f
 		adev->lsdma.funcs = &lsdma_v6_0_funcs;
 		break;
 	default:

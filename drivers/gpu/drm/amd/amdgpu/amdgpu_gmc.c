--- conflicted
+++ resolved
@@ -153,10 +153,6 @@
 {
 	void __iomem *ptr = (void *)cpu_pt_addr;
 	uint64_t value;
-	int idx;
-
-	if (!drm_dev_enter(&adev->ddev, &idx))
-		return 0;
 
 	/*
 	 * The following is for PTE only. GART does not have PDEs.
@@ -165,11 +161,6 @@
 	value |= flags;
 	writeq(value, ptr + (gpu_page_idx * 8));
 
-<<<<<<< HEAD
-	drm_dev_exit(idx);
-
-=======
->>>>>>> df0cc57e
 	return 0;
 }
 

--- conflicted
+++ resolved
@@ -720,10 +720,7 @@
 	.enable_single_display_2to1_odm_policy = true,
 	.enable_dp_dig_pixel_rate_div_policy = 1,
 	.allow_sw_cursor_fallback = false,
-<<<<<<< HEAD
-=======
 	.alloc_extra_way_for_cursor = true,
->>>>>>> e8573000
 };
 
 static const struct dc_debug_options debug_defaults_diags = {

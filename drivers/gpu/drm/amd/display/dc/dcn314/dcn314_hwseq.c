--- conflicted
+++ resolved
@@ -343,10 +343,6 @@
 {
 	struct dc_stream_state *stream = pipe_ctx->stream;
 	unsigned int odm_combine_factor = 0;
-<<<<<<< HEAD
-	struct dc *dc = pipe_ctx->stream->ctx->dc;
-=======
->>>>>>> 9fecab24
 	bool two_pix_per_container = false;
 
 	two_pix_per_container = optc2_is_two_pixels_per_containter(&stream->timing);
@@ -370,11 +366,7 @@
 		} else {
 			*k1_div = PIXEL_RATE_DIV_BY_1;
 			*k2_div = PIXEL_RATE_DIV_BY_4;
-<<<<<<< HEAD
-			if ((odm_combine_factor == 2) || dc->debug.enable_dp_dig_pixel_rate_div_policy)
-=======
 			if (odm_combine_factor == 2)
->>>>>>> 9fecab24
 				*k2_div = PIXEL_RATE_DIV_BY_2;
 		}
 	}
@@ -394,28 +386,10 @@
 		return;
 
 	odm_combine_factor = get_odm_config(pipe_ctx, NULL);
-<<<<<<< HEAD
-	if (optc2_is_two_pixels_per_containter(&pipe_ctx->stream->timing) || odm_combine_factor > 1
-		|| dcn314_is_dp_dig_pixel_rate_div_policy(pipe_ctx))
-=======
 	if (optc2_is_two_pixels_per_containter(&pipe_ctx->stream->timing) || odm_combine_factor > 1)
->>>>>>> 9fecab24
 		pix_per_cycle = 2;
 
 	if (pipe_ctx->stream_res.stream_enc->funcs->set_input_mode)
 		pipe_ctx->stream_res.stream_enc->funcs->set_input_mode(pipe_ctx->stream_res.stream_enc,
 				pix_per_cycle);
-<<<<<<< HEAD
-}
-
-bool dcn314_is_dp_dig_pixel_rate_div_policy(struct pipe_ctx *pipe_ctx)
-{
-	struct dc *dc = pipe_ctx->stream->ctx->dc;
-
-	if (dc_is_dp_signal(pipe_ctx->stream->signal) && !is_dp_128b_132b_signal(pipe_ctx) &&
-		dc->debug.enable_dp_dig_pixel_rate_div_policy)
-		return true;
-	return false;
-=======
->>>>>>> 9fecab24
 }
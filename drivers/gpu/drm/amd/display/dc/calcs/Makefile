--- conflicted
+++ resolved
@@ -25,18 +25,19 @@
 # It calculates Bandwidth and Watermarks values for HW programming
 #
 
+ifdef CONFIG_X86
 calcs_ccflags := -mhard-float -msse
+endif
 
-<<<<<<< HEAD
+ifdef CONFIG_PPC64
+calcs_ccflags := -mhard-float -maltivec
+endif
+
 ifdef CONFIG_CC_IS_GCC
 ifeq ($(call cc-ifversion, -lt, 0701, y), y)
 IS_OLD_GCC = 1
 endif
 endif
-=======
-ifdef CONFIG_X86
-calcs_ccflags := -mhard-float -msse $(cc_stack_align)
->>>>>>> 9812d400
 
 ifdef IS_OLD_GCC
 # Stack alignment mismatch, proceed with caution.
@@ -44,12 +45,9 @@
 # (8B stack alignment).
 calcs_ccflags += -mpreferred-stack-boundary=4
 else
+ifdef CONFIG_X86
 calcs_ccflags += -msse2
 endif
-endif
-
-ifdef CONFIG_PPC64
-calcs_ccflags := -mhard-float -maltivec $(cc_stack_align)
 endif
 
 CFLAGS_$(AMDDALPATH)/dc/calcs/dcn_calcs.o := $(calcs_ccflags)

--- conflicted
+++ resolved
@@ -525,13 +525,8 @@
 	acrtc_state = to_dm_crtc_state(acrtc->base.state);
 
 	DRM_DEBUG_VBL("crtc:%d, vupdate-vrr:%d, planes:%d\n", acrtc->crtc_id,
-<<<<<<< HEAD
 		      amdgpu_dm_vrr_active(acrtc_state),
 		      acrtc_state->active_planes);
-=======
-			 amdgpu_dm_vrr_active(acrtc_state),
-			 acrtc_state->active_planes);
->>>>>>> 466c6bfe
 
 	amdgpu_dm_crtc_handle_crc_irq(&acrtc->base);
 	drm_crtc_handle_vblank(&acrtc->base);

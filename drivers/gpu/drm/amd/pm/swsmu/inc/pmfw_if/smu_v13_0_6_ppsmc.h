/*
 * Copyright 2021 Advanced Micro Devices, Inc.
 *
 * Permission is hereby granted, free of charge, to any person obtaining a
 * copy of this software and associated documentation files (the "Software"),
 * to deal in the Software without restriction, including without limitation
 * the rights to use, copy, modify, merge, publish, distribute, sublicense,
 * and/or sell copies of the Software, and to permit persons to whom the
 * Software is furnished to do so, subject to the following conditions:
 *
 * The above copyright notice and this permission notice shall be included in
 * all copies or substantial portions of the Software.
 *
 * THE SOFTWARE IS PROVIDED "AS IS", WITHOUT WARRANTY OF ANY KIND, EXPRESS OR
 * IMPLIED, INCLUDING BUT NOT LIMITED TO THE WARRANTIES OF MERCHANTABILITY,
 * FITNESS FOR A PARTICULAR PURPOSE AND NONINFRINGEMENT.  IN NO EVENT SHALL
 * THE COPYRIGHT HOLDER(S) OR AUTHOR(S) BE LIABLE FOR ANY CLAIM, DAMAGES OR
 * OTHER LIABILITY, WHETHER IN AN ACTION OF CONTRACT, TORT OR OTHERWISE,
 * ARISING FROM, OUT OF OR IN CONNECTION WITH THE SOFTWARE OR THE USE OR
 * OTHER DEALINGS IN THE SOFTWARE.
 *
 */
#ifndef SMU_13_0_6_PPSMC_H
#define SMU_13_0_6_PPSMC_H

// SMU Response Codes:
#define PPSMC_Result_OK                             0x1
#define PPSMC_Result_Failed                         0xFF
#define PPSMC_Result_UnknownCmd                     0xFE
#define PPSMC_Result_CmdRejectedPrereq              0xFD
#define PPSMC_Result_CmdRejectedBusy                0xFC

// Message Definitions:
#define PPSMC_MSG_TestMessage                       0x1
#define PPSMC_MSG_GetSmuVersion                     0x2
#define PPSMC_MSG_GfxDriverReset                    0x3
#define PPSMC_MSG_GetDriverIfVersion                0x4
#define PPSMC_MSG_EnableAllSmuFeatures              0x5
#define PPSMC_MSG_DisableAllSmuFeatures             0x6
#define PPSMC_MSG_RequestI2cTransaction             0x7
#define PPSMC_MSG_GetMetricsVersion                 0x8
#define PPSMC_MSG_GetMetricsTable                   0x9
#define PPSMC_MSG_GetEccInfoTable                   0xA
#define PPSMC_MSG_GetEnabledSmuFeaturesLow          0xB
#define PPSMC_MSG_GetEnabledSmuFeaturesHigh         0xC
#define PPSMC_MSG_SetDriverDramAddrHigh             0xD
#define PPSMC_MSG_SetDriverDramAddrLow              0xE
#define PPSMC_MSG_SetToolsDramAddrHigh              0xF
#define PPSMC_MSG_SetToolsDramAddrLow               0x10
#define PPSMC_MSG_SetSystemVirtualDramAddrHigh      0x11
#define PPSMC_MSG_SetSystemVirtualDramAddrLow       0x12
#define PPSMC_MSG_SetSoftMinByFreq                  0x13
#define PPSMC_MSG_SetSoftMaxByFreq                  0x14
#define PPSMC_MSG_GetMinDpmFreq                     0x15
#define PPSMC_MSG_GetMaxDpmFreq                     0x16
#define PPSMC_MSG_GetDpmFreqByIndex                 0x17
#define PPSMC_MSG_SetPptLimit                       0x18
#define PPSMC_MSG_GetPptLimit                       0x19
#define PPSMC_MSG_DramLogSetDramAddrHigh            0x1A
#define PPSMC_MSG_DramLogSetDramAddrLow             0x1B
#define PPSMC_MSG_DramLogSetDramSize                0x1C
#define PPSMC_MSG_GetDebugData                      0x1D
#define PPSMC_MSG_HeavySBR                          0x1E
#define PPSMC_MSG_SetNumBadHbmPagesRetired          0x1F
#define PPSMC_MSG_DFCstateControl                   0x20
#define PPSMC_MSG_GetGmiPwrDnHyst                   0x21
#define PPSMC_MSG_SetGmiPwrDnHyst                   0x22
#define PPSMC_MSG_GmiPwrDnControl                   0x23
#define PPSMC_MSG_EnterGfxoff                       0x24
#define PPSMC_MSG_ExitGfxoff                        0x25
#define PPSMC_MSG_EnableDeterminism                 0x26
#define PPSMC_MSG_DisableDeterminism                0x27
#define PPSMC_MSG_DumpSTBtoDram                     0x28
#define PPSMC_MSG_STBtoDramLogSetDramAddrHigh       0x29
#define PPSMC_MSG_STBtoDramLogSetDramAddrLow        0x2A
#define PPSMC_MSG_STBtoDramLogSetDramSize           0x2B
#define PPSMC_MSG_SetSystemVirtualSTBtoDramAddrHigh 0x2C
#define PPSMC_MSG_SetSystemVirtualSTBtoDramAddrLow  0x2D
#define PPSMC_MSG_GfxDriverResetRecovery            0x2E
#define PPSMC_MSG_TriggerVFFLR                      0x2F
#define PPSMC_MSG_SetSoftMinGfxClk                  0x30
#define PPSMC_MSG_SetSoftMaxGfxClk                  0x31
#define PPSMC_MSG_GetMinGfxDpmFreq                  0x32
#define PPSMC_MSG_GetMaxGfxDpmFreq                  0x33
#define PPSMC_MSG_PrepareForDriverUnload            0x34
#define PPSMC_MSG_ReadThrottlerLimit                0x35
#define PPSMC_MSG_QueryValidMcaCount                0x36
#define PPSMC_MSG_McaBankDumpDW                     0x37
#define PPSMC_MSG_GetCTFLimit                       0x38
<<<<<<< HEAD
#define PPSMC_Message_Count                         0x39
=======
#define PPSMC_MSG_ClearMcaOnRead                    0x39
#define PPSMC_MSG_QueryValidMcaCeCount              0x3A
#define PPSMC_MSG_McaBankCeDumpDW                   0x3B
#define PPSMC_Message_Count                         0x41
>>>>>>> c99b1612

//PPSMC Reset Types for driver msg argument
#define PPSMC_RESET_TYPE_DRIVER_MODE_1_RESET        0x1
#define PPSMC_RESET_TYPE_DRIVER_MODE_2_RESET	      0x2
#define PPSMC_RESET_TYPE_DRIVER_MODE_3_RESET        0x3

//PPSMC Reset Types for driver msg argument
#define PPSMC_THROTTLING_LIMIT_TYPE_SOCKET          0x1
#define PPSMC_THROTTLING_LIMIT_TYPE_HBM             0x2

//CTF/Throttle Limit types
#define PPSMC_AID_THM_TYPE                          0x1
#define PPSMC_CCD_THM_TYPE                          0x2
#define PPSMC_XCD_THM_TYPE                          0x3
#define PPSMC_HBM_THM_TYPE                          0x4

typedef uint32_t PPSMC_Result;
typedef uint32_t PPSMC_MSG;

#endif<|MERGE_RESOLUTION|>--- conflicted
+++ resolved
@@ -87,14 +87,10 @@
 #define PPSMC_MSG_QueryValidMcaCount                0x36
 #define PPSMC_MSG_McaBankDumpDW                     0x37
 #define PPSMC_MSG_GetCTFLimit                       0x38
-<<<<<<< HEAD
-#define PPSMC_Message_Count                         0x39
-=======
 #define PPSMC_MSG_ClearMcaOnRead                    0x39
 #define PPSMC_MSG_QueryValidMcaCeCount              0x3A
 #define PPSMC_MSG_McaBankCeDumpDW                   0x3B
 #define PPSMC_Message_Count                         0x41
->>>>>>> c99b1612
 
 //PPSMC Reset Types for driver msg argument
 #define PPSMC_RESET_TYPE_DRIVER_MODE_1_RESET        0x1

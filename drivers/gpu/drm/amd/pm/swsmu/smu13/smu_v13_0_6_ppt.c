/*
 * Copyright 2021 Advanced Micro Devices, Inc.
 *
 * Permission is hereby granted, free of charge, to any person obtaining a
 * copy of this software and associated documentation files (the "Software"),
 * to deal in the Software without restriction, including without limitation
 * the rights to use, copy, modify, merge, publish, distribute, sublicense,
 * and/or sell copies of the Software, and to permit persons to whom the
 * Software is furnished to do so, subject to the following conditions:
 *
 * The above copyright notice and this permission notice shall be included in
 * all copies or substantial portions of the Software.
 *
 * THE SOFTWARE IS PROVIDED "AS IS", WITHOUT WARRANTY OF ANY KIND, EXPRESS OR
 * IMPLIED, INCLUDING BUT NOT LIMITED TO THE WARRANTIES OF MERCHANTABILITY,
 * FITNESS FOR A PARTICULAR PURPOSE AND NONINFRINGEMENT.  IN NO EVENT SHALL
 * THE COPYRIGHT HOLDER(S) OR AUTHOR(S) BE LIABLE FOR ANY CLAIM, DAMAGES OR
 * OTHER LIABILITY, WHETHER IN AN ACTION OF CONTRACT, TORT OR OTHERWISE,
 * ARISING FROM, OUT OF OR IN CONNECTION WITH THE SOFTWARE OR THE USE OR
 * OTHER DEALINGS IN THE SOFTWARE.
 *
 */

#define SWSMU_CODE_LAYER_L2

#include <linux/firmware.h>
#include "amdgpu.h"
#include "amdgpu_smu.h"
#include "atomfirmware.h"
#include "amdgpu_atomfirmware.h"
#include "amdgpu_atombios.h"
#include "smu_v13_0_6_pmfw.h"
#include "smu13_driver_if_v13_0_6.h"
#include "smu_v13_0_6_ppsmc.h"
#include "soc15_common.h"
#include "atom.h"
#include "power_state.h"
#include "smu_v13_0.h"
#include "smu_v13_0_6_ppt.h"
#include "nbio/nbio_7_4_offset.h"
#include "nbio/nbio_7_4_sh_mask.h"
#include "thm/thm_11_0_2_offset.h"
#include "thm/thm_11_0_2_sh_mask.h"
#include "amdgpu_xgmi.h"
#include <linux/pci.h>
#include "amdgpu_ras.h"
#include "amdgpu_mca.h"
#include "smu_cmn.h"
#include "mp/mp_13_0_6_offset.h"
#include "mp/mp_13_0_6_sh_mask.h"

#undef MP1_Public
#undef smnMP1_FIRMWARE_FLAGS

/* TODO: Check final register offsets */
#define MP1_Public 0x03b00000
#define smnMP1_FIRMWARE_FLAGS 0x3010028
/*
 * DO NOT use these for err/warn/info/debug messages.
 * Use dev_err, dev_warn, dev_info and dev_dbg instead.
 * They are more MGPU friendly.
 */
#undef pr_err
#undef pr_warn
#undef pr_info
#undef pr_debug

#define to_amdgpu_device(x) (container_of(x, struct amdgpu_device, pm.smu_i2c))

#define SMU_13_0_6_FEA_MAP(smu_feature, smu_13_0_6_feature)                    \
	[smu_feature] = { 1, (smu_13_0_6_feature) }

#define FEATURE_MASK(feature) (1ULL << feature)
#define SMC_DPM_FEATURE                                                        \
	(FEATURE_MASK(FEATURE_DATA_CALCULATION) |                              \
	 FEATURE_MASK(FEATURE_DPM_GFXCLK) | FEATURE_MASK(FEATURE_DPM_UCLK) |   \
	 FEATURE_MASK(FEATURE_DPM_SOCCLK) | FEATURE_MASK(FEATURE_DPM_FCLK) |   \
	 FEATURE_MASK(FEATURE_DPM_LCLK) | FEATURE_MASK(FEATURE_DPM_XGMI) |     \
	 FEATURE_MASK(FEATURE_DPM_VCN))

/* possible frequency drift (1Mhz) */
#define EPSILON 1

#define smnPCIE_ESM_CTRL 0x93D0
#define smnPCIE_LC_LINK_WIDTH_CNTL 0x1a340288
#define PCIE_LC_LINK_WIDTH_CNTL__LC_LINK_WIDTH_RD_MASK 0x00000070L
#define PCIE_LC_LINK_WIDTH_CNTL__LC_LINK_WIDTH_RD__SHIFT 0x4
#define MAX_LINK_WIDTH 6

#define smnPCIE_LC_SPEED_CNTL                   0x1a340290
#define PCIE_LC_SPEED_CNTL__LC_CURRENT_DATA_RATE_MASK 0xE0
#define PCIE_LC_SPEED_CNTL__LC_CURRENT_DATA_RATE__SHIFT 0x5
#define LINK_SPEED_MAX				4

#define SMU_13_0_6_DSCLK_THRESHOLD 100

#define MCA_BANK_IPID(_ip, _hwid, _type) \
	[AMDGPU_MCA_IP_##_ip] = { .hwid = _hwid, .mcatype = _type, }

enum mca_reg_idx {
	MCA_REG_IDX_CONTROL		= 0,
	MCA_REG_IDX_STATUS		= 1,
	MCA_REG_IDX_ADDR		= 2,
	MCA_REG_IDX_MISC0		= 3,
	MCA_REG_IDX_CONFIG		= 4,
	MCA_REG_IDX_IPID		= 5,
	MCA_REG_IDX_SYND		= 6,
	MCA_REG_IDX_COUNT		= 16,
};

struct mca_bank_ipid {
	enum amdgpu_mca_ip ip;
	uint16_t hwid;
	uint16_t mcatype;
};

struct mca_ras_info {
	enum amdgpu_ras_block blkid;
	enum amdgpu_mca_ip ip;
	int *err_code_array;
	int err_code_count;
	int (*get_err_count)(const struct mca_ras_info *mca_ras, struct amdgpu_device *adev,
			     enum amdgpu_mca_error_type type, int idx, uint32_t *count);
};

static const struct cmn2asic_msg_mapping smu_v13_0_6_message_map[SMU_MSG_MAX_COUNT] = {
	MSG_MAP(TestMessage,			     PPSMC_MSG_TestMessage,			0),
	MSG_MAP(GetSmuVersion,			     PPSMC_MSG_GetSmuVersion,			1),
	MSG_MAP(GetDriverIfVersion,		     PPSMC_MSG_GetDriverIfVersion,		1),
	MSG_MAP(EnableAllSmuFeatures,		     PPSMC_MSG_EnableAllSmuFeatures,		0),
	MSG_MAP(DisableAllSmuFeatures,		     PPSMC_MSG_DisableAllSmuFeatures,		0),
	MSG_MAP(RequestI2cTransaction,		     PPSMC_MSG_RequestI2cTransaction,		0),
	MSG_MAP(GetMetricsTable,		     PPSMC_MSG_GetMetricsTable,			1),
	MSG_MAP(GetEnabledSmuFeaturesHigh,	     PPSMC_MSG_GetEnabledSmuFeaturesHigh,	1),
	MSG_MAP(GetEnabledSmuFeaturesLow,	     PPSMC_MSG_GetEnabledSmuFeaturesLow,	1),
	MSG_MAP(SetDriverDramAddrHigh,		     PPSMC_MSG_SetDriverDramAddrHigh,		1),
	MSG_MAP(SetDriverDramAddrLow,		     PPSMC_MSG_SetDriverDramAddrLow,		1),
	MSG_MAP(SetToolsDramAddrHigh,		     PPSMC_MSG_SetToolsDramAddrHigh,		0),
	MSG_MAP(SetToolsDramAddrLow,		     PPSMC_MSG_SetToolsDramAddrLow,		0),
	MSG_MAP(SetSoftMinByFreq,		     PPSMC_MSG_SetSoftMinByFreq,		0),
	MSG_MAP(SetSoftMaxByFreq,		     PPSMC_MSG_SetSoftMaxByFreq,		0),
	MSG_MAP(GetMinDpmFreq,			     PPSMC_MSG_GetMinDpmFreq,			1),
	MSG_MAP(GetMaxDpmFreq,			     PPSMC_MSG_GetMaxDpmFreq,			1),
	MSG_MAP(GetDpmFreqByIndex,		     PPSMC_MSG_GetDpmFreqByIndex,		1),
	MSG_MAP(SetPptLimit,			     PPSMC_MSG_SetPptLimit,			0),
	MSG_MAP(GetPptLimit,			     PPSMC_MSG_GetPptLimit,			1),
	MSG_MAP(GfxDeviceDriverReset,		     PPSMC_MSG_GfxDriverReset,			0),
	MSG_MAP(DramLogSetDramAddrHigh,		     PPSMC_MSG_DramLogSetDramAddrHigh,		0),
	MSG_MAP(DramLogSetDramAddrLow,		     PPSMC_MSG_DramLogSetDramAddrLow,		0),
	MSG_MAP(DramLogSetDramSize,		     PPSMC_MSG_DramLogSetDramSize,		0),
	MSG_MAP(GetDebugData,			     PPSMC_MSG_GetDebugData,			0),
	MSG_MAP(SetNumBadHbmPagesRetired,	     PPSMC_MSG_SetNumBadHbmPagesRetired,	0),
	MSG_MAP(DFCstateControl,		     PPSMC_MSG_DFCstateControl,			0),
	MSG_MAP(GetGmiPwrDnHyst,		     PPSMC_MSG_GetGmiPwrDnHyst,			0),
	MSG_MAP(SetGmiPwrDnHyst,		     PPSMC_MSG_SetGmiPwrDnHyst,			0),
	MSG_MAP(GmiPwrDnControl,		     PPSMC_MSG_GmiPwrDnControl,			0),
	MSG_MAP(EnterGfxoff,			     PPSMC_MSG_EnterGfxoff,			0),
	MSG_MAP(ExitGfxoff,			     PPSMC_MSG_ExitGfxoff,			0),
	MSG_MAP(EnableDeterminism,		     PPSMC_MSG_EnableDeterminism,		0),
	MSG_MAP(DisableDeterminism,		     PPSMC_MSG_DisableDeterminism,		0),
	MSG_MAP(GfxDriverResetRecovery,		     PPSMC_MSG_GfxDriverResetRecovery,		0),
	MSG_MAP(GetMinGfxclkFrequency,               PPSMC_MSG_GetMinGfxDpmFreq,                1),
	MSG_MAP(GetMaxGfxclkFrequency,               PPSMC_MSG_GetMaxGfxDpmFreq,                1),
	MSG_MAP(SetSoftMinGfxclk,                    PPSMC_MSG_SetSoftMinGfxClk,                0),
	MSG_MAP(SetSoftMaxGfxClk,                    PPSMC_MSG_SetSoftMaxGfxClk,                0),
	MSG_MAP(PrepareMp1ForUnload,                 PPSMC_MSG_PrepareForDriverUnload,          0),
	MSG_MAP(GetCTFLimit,                         PPSMC_MSG_GetCTFLimit,                     0),
<<<<<<< HEAD
=======
	MSG_MAP(ClearMcaOnRead,	                     PPSMC_MSG_ClearMcaOnRead,                  0),
	MSG_MAP(QueryValidMcaCount,                  PPSMC_MSG_QueryValidMcaCount,              0),
	MSG_MAP(QueryValidMcaCeCount,                PPSMC_MSG_QueryValidMcaCeCount,            0),
	MSG_MAP(McaBankDumpDW,                       PPSMC_MSG_McaBankDumpDW,                   0),
	MSG_MAP(McaBankCeDumpDW,                     PPSMC_MSG_McaBankCeDumpDW,                 0),
>>>>>>> c99b1612
};

static const struct cmn2asic_mapping smu_v13_0_6_clk_map[SMU_CLK_COUNT] = {
	CLK_MAP(SOCCLK, PPCLK_SOCCLK),
	CLK_MAP(FCLK, PPCLK_FCLK),
	CLK_MAP(UCLK, PPCLK_UCLK),
	CLK_MAP(MCLK, PPCLK_UCLK),
	CLK_MAP(DCLK, PPCLK_DCLK),
	CLK_MAP(VCLK, PPCLK_VCLK),
	CLK_MAP(LCLK, PPCLK_LCLK),
};

static const struct cmn2asic_mapping smu_v13_0_6_feature_mask_map[SMU_FEATURE_COUNT] = {
	SMU_13_0_6_FEA_MAP(SMU_FEATURE_DATA_CALCULATIONS_BIT, 		FEATURE_DATA_CALCULATION),
	SMU_13_0_6_FEA_MAP(SMU_FEATURE_DPM_GFXCLK_BIT, 			FEATURE_DPM_GFXCLK),
	SMU_13_0_6_FEA_MAP(SMU_FEATURE_DPM_UCLK_BIT, 			FEATURE_DPM_UCLK),
	SMU_13_0_6_FEA_MAP(SMU_FEATURE_DPM_SOCCLK_BIT, 			FEATURE_DPM_SOCCLK),
	SMU_13_0_6_FEA_MAP(SMU_FEATURE_DPM_FCLK_BIT, 			FEATURE_DPM_FCLK),
	SMU_13_0_6_FEA_MAP(SMU_FEATURE_DPM_LCLK_BIT, 			FEATURE_DPM_LCLK),
	SMU_13_0_6_FEA_MAP(SMU_FEATURE_DPM_VCLK_BIT,			FEATURE_DPM_VCN),
	SMU_13_0_6_FEA_MAP(SMU_FEATURE_DPM_DCLK_BIT,			FEATURE_DPM_VCN),
	SMU_13_0_6_FEA_MAP(SMU_FEATURE_DPM_XGMI_BIT, 			FEATURE_DPM_XGMI),
	SMU_13_0_6_FEA_MAP(SMU_FEATURE_DS_GFXCLK_BIT, 			FEATURE_DS_GFXCLK),
	SMU_13_0_6_FEA_MAP(SMU_FEATURE_DS_SOCCLK_BIT, 			FEATURE_DS_SOCCLK),
	SMU_13_0_6_FEA_MAP(SMU_FEATURE_DS_LCLK_BIT, 			FEATURE_DS_LCLK),
	SMU_13_0_6_FEA_MAP(SMU_FEATURE_DS_FCLK_BIT, 			FEATURE_DS_FCLK),
	SMU_13_0_6_FEA_MAP(SMU_FEATURE_VCN_DPM_BIT, 			FEATURE_DPM_VCN),
	SMU_13_0_6_FEA_MAP(SMU_FEATURE_PPT_BIT, 			FEATURE_PPT),
	SMU_13_0_6_FEA_MAP(SMU_FEATURE_TDC_BIT, 			FEATURE_TDC),
	SMU_13_0_6_FEA_MAP(SMU_FEATURE_APCC_DFLL_BIT, 			FEATURE_APCC_DFLL),
	SMU_13_0_6_FEA_MAP(SMU_FEATURE_MP1_CG_BIT, 			FEATURE_SMU_CG),
	SMU_13_0_6_FEA_MAP(SMU_FEATURE_GFXOFF_BIT, 			FEATURE_GFXOFF),
	SMU_13_0_6_FEA_MAP(SMU_FEATURE_FW_CTF_BIT, 			FEATURE_FW_CTF),
	SMU_13_0_6_FEA_MAP(SMU_FEATURE_THERMAL_BIT, 			FEATURE_THERMAL),
	SMU_13_0_6_FEA_MAP(SMU_FEATURE_XGMI_PER_LINK_PWR_DWN_BIT,	FEATURE_XGMI_PER_LINK_PWR_DOWN),
	SMU_13_0_6_FEA_MAP(SMU_FEATURE_DF_CSTATE_BIT, 			FEATURE_DF_CSTATE),
};

#define TABLE_PMSTATUSLOG             0
#define TABLE_SMU_METRICS             1
#define TABLE_I2C_COMMANDS            2
#define TABLE_COUNT                   3

static const struct cmn2asic_mapping smu_v13_0_6_table_map[SMU_TABLE_COUNT] = {
	TAB_MAP(PMSTATUSLOG),
	TAB_MAP(SMU_METRICS),
	TAB_MAP(I2C_COMMANDS),
};

static const uint8_t smu_v13_0_6_throttler_map[] = {
	[THROTTLER_PPT_BIT]		= (SMU_THROTTLER_PPT0_BIT),
	[THROTTLER_THERMAL_SOCKET_BIT]	= (SMU_THROTTLER_TEMP_GPU_BIT),
	[THROTTLER_THERMAL_HBM_BIT]	= (SMU_THROTTLER_TEMP_MEM_BIT),
	[THROTTLER_THERMAL_VR_BIT]	= (SMU_THROTTLER_TEMP_VR_GFX_BIT),
	[THROTTLER_PROCHOT_BIT]		= (SMU_THROTTLER_PROCHOT_GFX_BIT),
};

struct PPTable_t {
	uint32_t MaxSocketPowerLimit;
	uint32_t MaxGfxclkFrequency;
	uint32_t MinGfxclkFrequency;
	uint32_t FclkFrequencyTable[4];
	uint32_t UclkFrequencyTable[4];
	uint32_t SocclkFrequencyTable[4];
	uint32_t VclkFrequencyTable[4];
	uint32_t DclkFrequencyTable[4];
	uint32_t LclkFrequencyTable[4];
	uint32_t MaxLclkDpmRange;
	uint32_t MinLclkDpmRange;
	uint64_t PublicSerialNumber_AID;
	bool Init;
};

#define SMUQ10_TO_UINT(x) ((x) >> 10)
#define SMUQ10_FRAC(x) ((x) & 0x3ff)
#define SMUQ10_ROUND(x) ((SMUQ10_TO_UINT(x)) + ((SMUQ10_FRAC(x)) >= 0x200))

struct smu_v13_0_6_dpm_map {
	enum smu_clk_type clk_type;
	uint32_t feature_num;
	struct smu_13_0_dpm_table *dpm_table;
	uint32_t *freq_table;
};

static int smu_v13_0_6_tables_init(struct smu_context *smu)
{
	struct smu_table_context *smu_table = &smu->smu_table;
	struct smu_table *tables = smu_table->tables;
	struct amdgpu_device *adev = smu->adev;

	if (!(adev->flags & AMD_IS_APU))
		SMU_TABLE_INIT(tables, SMU_TABLE_PMSTATUSLOG, SMU13_TOOL_SIZE,
			       PAGE_SIZE, AMDGPU_GEM_DOMAIN_VRAM);

	SMU_TABLE_INIT(tables, SMU_TABLE_SMU_METRICS, sizeof(MetricsTable_t),
		       PAGE_SIZE,
		       AMDGPU_GEM_DOMAIN_VRAM | AMDGPU_GEM_DOMAIN_GTT);

	SMU_TABLE_INIT(tables, SMU_TABLE_I2C_COMMANDS, sizeof(SwI2cRequest_t),
		       PAGE_SIZE,
		       AMDGPU_GEM_DOMAIN_VRAM | AMDGPU_GEM_DOMAIN_GTT);

	smu_table->metrics_table = kzalloc(sizeof(MetricsTable_t), GFP_KERNEL);
	if (!smu_table->metrics_table)
		return -ENOMEM;
	smu_table->metrics_time = 0;

	smu_table->gpu_metrics_table_size = sizeof(struct gpu_metrics_v1_3);
	smu_table->gpu_metrics_table =
		kzalloc(smu_table->gpu_metrics_table_size, GFP_KERNEL);
	if (!smu_table->gpu_metrics_table) {
		kfree(smu_table->metrics_table);
		return -ENOMEM;
	}

	smu_table->driver_pptable =
		kzalloc(sizeof(struct PPTable_t), GFP_KERNEL);
	if (!smu_table->driver_pptable) {
		kfree(smu_table->metrics_table);
		kfree(smu_table->gpu_metrics_table);
		return -ENOMEM;
	}

	return 0;
}

static int smu_v13_0_6_allocate_dpm_context(struct smu_context *smu)
{
	struct smu_dpm_context *smu_dpm = &smu->smu_dpm;

	smu_dpm->dpm_context =
		kzalloc(sizeof(struct smu_13_0_dpm_context), GFP_KERNEL);
	if (!smu_dpm->dpm_context)
		return -ENOMEM;
	smu_dpm->dpm_context_size = sizeof(struct smu_13_0_dpm_context);

	return 0;
}

static int smu_v13_0_6_init_smc_tables(struct smu_context *smu)
{
	int ret = 0;

	ret = smu_v13_0_6_tables_init(smu);
	if (ret)
		return ret;

	ret = smu_v13_0_6_allocate_dpm_context(smu);

	return ret;
}

static int smu_v13_0_6_get_allowed_feature_mask(struct smu_context *smu,
						uint32_t *feature_mask,
						uint32_t num)
{
	if (num > 2)
		return -EINVAL;

	/* pptable will handle the features to enable */
	memset(feature_mask, 0xFF, sizeof(uint32_t) * num);

	return 0;
}

static int smu_v13_0_6_get_metrics_table(struct smu_context *smu,
					 void *metrics_table, bool bypass_cache)
{
	struct smu_table_context *smu_table = &smu->smu_table;
	uint32_t table_size = smu_table->tables[SMU_TABLE_SMU_METRICS].size;
	struct smu_table *table = &smu_table->driver_table;
	int ret;

	if (bypass_cache || !smu_table->metrics_time ||
	    time_after(jiffies,
		       smu_table->metrics_time + msecs_to_jiffies(1))) {
		ret = smu_cmn_send_smc_msg(smu, SMU_MSG_GetMetricsTable, NULL);
		if (ret) {
			dev_info(smu->adev->dev,
				 "Failed to export SMU metrics table!\n");
			return ret;
		}

		amdgpu_asic_invalidate_hdp(smu->adev, NULL);
		memcpy(smu_table->metrics_table, table->cpu_addr, table_size);

		smu_table->metrics_time = jiffies;
	}

	if (metrics_table)
		memcpy(metrics_table, smu_table->metrics_table, table_size);

	return 0;
}

static int smu_v13_0_6_setup_driver_pptable(struct smu_context *smu)
{
	struct smu_table_context *smu_table = &smu->smu_table;
	MetricsTable_t *metrics = (MetricsTable_t *)smu_table->metrics_table;
	struct PPTable_t *pptable =
		(struct PPTable_t *)smu_table->driver_pptable;
	int ret, i, retry = 100;

	/* Store one-time values in driver PPTable */
	if (!pptable->Init) {
		while (--retry) {
			ret = smu_v13_0_6_get_metrics_table(smu, NULL, true);
			if (ret)
				return ret;

			/* Ensure that metrics have been updated */
			if (metrics->AccumulationCounter)
				break;

			usleep_range(1000, 1100);
		}

		if (!retry)
			return -ETIME;

		pptable->MaxSocketPowerLimit =
			SMUQ10_ROUND(metrics->MaxSocketPowerLimit);
		pptable->MaxGfxclkFrequency =
			SMUQ10_ROUND(metrics->MaxGfxclkFrequency);
		pptable->MinGfxclkFrequency =
			SMUQ10_ROUND(metrics->MinGfxclkFrequency);

		for (i = 0; i < 4; ++i) {
			pptable->FclkFrequencyTable[i] =
				SMUQ10_ROUND(metrics->FclkFrequencyTable[i]);
			pptable->UclkFrequencyTable[i] =
				SMUQ10_ROUND(metrics->UclkFrequencyTable[i]);
			pptable->SocclkFrequencyTable[i] = SMUQ10_ROUND(
				metrics->SocclkFrequencyTable[i]);
			pptable->VclkFrequencyTable[i] =
				SMUQ10_ROUND(metrics->VclkFrequencyTable[i]);
			pptable->DclkFrequencyTable[i] =
				SMUQ10_ROUND(metrics->DclkFrequencyTable[i]);
			pptable->LclkFrequencyTable[i] =
				SMUQ10_ROUND(metrics->LclkFrequencyTable[i]);
		}

		/* use AID0 serial number by default */
		pptable->PublicSerialNumber_AID = metrics->PublicSerialNumber_AID[0];

		pptable->Init = true;
	}

	return 0;
}

static int smu_v13_0_6_get_dpm_ultimate_freq(struct smu_context *smu,
					     enum smu_clk_type clk_type,
					     uint32_t *min, uint32_t *max)
{
	struct smu_table_context *smu_table = &smu->smu_table;
	struct PPTable_t *pptable =
		(struct PPTable_t *)smu_table->driver_pptable;
	uint32_t clock_limit = 0, param;
	int ret = 0, clk_id = 0;

	if (!smu_cmn_clk_dpm_is_enabled(smu, clk_type)) {
		switch (clk_type) {
		case SMU_MCLK:
		case SMU_UCLK:
			if (pptable->Init)
				clock_limit = pptable->UclkFrequencyTable[0];
			break;
		case SMU_GFXCLK:
		case SMU_SCLK:
			if (pptable->Init)
				clock_limit = pptable->MinGfxclkFrequency;
			break;
		case SMU_SOCCLK:
			if (pptable->Init)
				clock_limit = pptable->SocclkFrequencyTable[0];
			break;
		case SMU_FCLK:
			if (pptable->Init)
				clock_limit = pptable->FclkFrequencyTable[0];
			break;
		case SMU_VCLK:
			if (pptable->Init)
				clock_limit = pptable->VclkFrequencyTable[0];
			break;
		case SMU_DCLK:
			if (pptable->Init)
				clock_limit = pptable->DclkFrequencyTable[0];
			break;
		default:
			break;
		}

		if (min)
			*min = clock_limit;

		if (max)
			*max = clock_limit;

		return 0;
	}

	if (!(clk_type == SMU_GFXCLK || clk_type == SMU_SCLK)) {
		clk_id = smu_cmn_to_asic_specific_index(
			smu, CMN2ASIC_MAPPING_CLK, clk_type);
		if (clk_id < 0) {
			ret = -EINVAL;
			goto failed;
		}
		param = (clk_id & 0xffff) << 16;
	}

	if (max) {
		if (clk_type == SMU_GFXCLK || clk_type == SMU_SCLK)
			ret = smu_cmn_send_smc_msg(
				smu, SMU_MSG_GetMaxGfxclkFrequency, max);
		else
			ret = smu_cmn_send_smc_msg_with_param(
				smu, SMU_MSG_GetMaxDpmFreq, param, max);
		if (ret)
			goto failed;
	}

	if (min) {
		if (clk_type == SMU_GFXCLK || clk_type == SMU_SCLK)
			ret = smu_cmn_send_smc_msg(
				smu, SMU_MSG_GetMinGfxclkFrequency, min);
		else
			ret = smu_cmn_send_smc_msg_with_param(
				smu, SMU_MSG_GetMinDpmFreq, param, min);
	}

failed:
	return ret;
}

static int smu_v13_0_6_get_dpm_level_count(struct smu_context *smu,
					  enum smu_clk_type clk_type,
					  uint32_t *levels)
{
	int ret;

	ret = smu_v13_0_get_dpm_freq_by_index(smu, clk_type, 0xff, levels);
	if (!ret)
		++(*levels);

	return ret;
}

static int smu_v13_0_6_set_default_dpm_table(struct smu_context *smu)
{
	struct smu_13_0_dpm_context *dpm_context = smu->smu_dpm.dpm_context;
	struct smu_table_context *smu_table = &smu->smu_table;
	struct smu_13_0_dpm_table *dpm_table = NULL;
	struct PPTable_t *pptable =
		(struct PPTable_t *)smu_table->driver_pptable;
	uint32_t gfxclkmin, gfxclkmax, levels;
	int ret = 0, i, j;
	struct smu_v13_0_6_dpm_map dpm_map[] = {
		{ SMU_SOCCLK, SMU_FEATURE_DPM_SOCCLK_BIT,
		  &dpm_context->dpm_tables.soc_table,
		  pptable->SocclkFrequencyTable },
		{ SMU_UCLK, SMU_FEATURE_DPM_UCLK_BIT,
		  &dpm_context->dpm_tables.uclk_table,
		  pptable->UclkFrequencyTable },
		{ SMU_FCLK, SMU_FEATURE_DPM_FCLK_BIT,
		  &dpm_context->dpm_tables.fclk_table,
		  pptable->FclkFrequencyTable },
		{ SMU_VCLK, SMU_FEATURE_DPM_VCLK_BIT,
		  &dpm_context->dpm_tables.vclk_table,
		  pptable->VclkFrequencyTable },
		{ SMU_DCLK, SMU_FEATURE_DPM_DCLK_BIT,
		  &dpm_context->dpm_tables.dclk_table,
		  pptable->DclkFrequencyTable },
	};

	smu_v13_0_6_setup_driver_pptable(smu);

	/* gfxclk dpm table setup */
	dpm_table = &dpm_context->dpm_tables.gfx_table;
	if (smu_cmn_feature_is_enabled(smu, SMU_FEATURE_DPM_GFXCLK_BIT)) {
		/* In the case of gfxclk, only fine-grained dpm is honored.
		 * Get min/max values from FW.
		 */
		ret = smu_v13_0_6_get_dpm_ultimate_freq(smu, SMU_GFXCLK,
							&gfxclkmin, &gfxclkmax);
		if (ret)
			return ret;

		dpm_table->count = 2;
		dpm_table->dpm_levels[0].value = gfxclkmin;
		dpm_table->dpm_levels[0].enabled = true;
		dpm_table->dpm_levels[1].value = gfxclkmax;
		dpm_table->dpm_levels[1].enabled = true;
		dpm_table->min = dpm_table->dpm_levels[0].value;
		dpm_table->max = dpm_table->dpm_levels[1].value;
	} else {
		dpm_table->count = 1;
		dpm_table->dpm_levels[0].value = pptable->MinGfxclkFrequency;
		dpm_table->dpm_levels[0].enabled = true;
		dpm_table->min = dpm_table->dpm_levels[0].value;
		dpm_table->max = dpm_table->dpm_levels[0].value;
	}

	for (j = 0; j < ARRAY_SIZE(dpm_map); j++) {
		dpm_table = dpm_map[j].dpm_table;
		levels = 1;
		if (smu_cmn_feature_is_enabled(smu, dpm_map[j].feature_num)) {
			ret = smu_v13_0_6_get_dpm_level_count(
				smu, dpm_map[j].clk_type, &levels);
			if (ret)
				return ret;
		}
		dpm_table->count = levels;
		for (i = 0; i < dpm_table->count; ++i) {
			dpm_table->dpm_levels[i].value =
				dpm_map[j].freq_table[i];
			dpm_table->dpm_levels[i].enabled = true;

		}
		dpm_table->min = dpm_table->dpm_levels[0].value;
		dpm_table->max = dpm_table->dpm_levels[levels - 1].value;

	}

	return 0;
}

static int smu_v13_0_6_setup_pptable(struct smu_context *smu)
{
	struct smu_table_context *table_context = &smu->smu_table;

	/* TODO: PPTable is not available.
	 * 1) Find an alternate way to get 'PPTable values' here.
	 * 2) Check if there is SW CTF
	 */
	table_context->thermal_controller_type = 0;

	return 0;
}

static int smu_v13_0_6_check_fw_status(struct smu_context *smu)
{
	struct amdgpu_device *adev = smu->adev;
	uint32_t mp1_fw_flags;

	mp1_fw_flags =
		RREG32_PCIE(MP1_Public | (smnMP1_FIRMWARE_FLAGS & 0xffffffff));

	if ((mp1_fw_flags & MP1_FIRMWARE_FLAGS__INTERRUPTS_ENABLED_MASK) >>
	    MP1_FIRMWARE_FLAGS__INTERRUPTS_ENABLED__SHIFT)
		return 0;

	return -EIO;
}

static int smu_v13_0_6_populate_umd_state_clk(struct smu_context *smu)
{
	struct smu_13_0_dpm_context *dpm_context = smu->smu_dpm.dpm_context;
	struct smu_13_0_dpm_table *gfx_table =
		&dpm_context->dpm_tables.gfx_table;
	struct smu_13_0_dpm_table *mem_table =
		&dpm_context->dpm_tables.uclk_table;
	struct smu_13_0_dpm_table *soc_table =
		&dpm_context->dpm_tables.soc_table;
	struct smu_umd_pstate_table *pstate_table = &smu->pstate_table;

	pstate_table->gfxclk_pstate.min = gfx_table->min;
	pstate_table->gfxclk_pstate.peak = gfx_table->max;
	pstate_table->gfxclk_pstate.curr.min = gfx_table->min;
	pstate_table->gfxclk_pstate.curr.max = gfx_table->max;

	pstate_table->uclk_pstate.min = mem_table->min;
	pstate_table->uclk_pstate.peak = mem_table->max;
	pstate_table->uclk_pstate.curr.min = mem_table->min;
	pstate_table->uclk_pstate.curr.max = mem_table->max;

	pstate_table->socclk_pstate.min = soc_table->min;
	pstate_table->socclk_pstate.peak = soc_table->max;
	pstate_table->socclk_pstate.curr.min = soc_table->min;
	pstate_table->socclk_pstate.curr.max = soc_table->max;

	if (gfx_table->count > SMU_13_0_6_UMD_PSTATE_GFXCLK_LEVEL &&
	    mem_table->count > SMU_13_0_6_UMD_PSTATE_MCLK_LEVEL &&
	    soc_table->count > SMU_13_0_6_UMD_PSTATE_SOCCLK_LEVEL) {
		pstate_table->gfxclk_pstate.standard =
			gfx_table->dpm_levels[SMU_13_0_6_UMD_PSTATE_GFXCLK_LEVEL].value;
		pstate_table->uclk_pstate.standard =
			mem_table->dpm_levels[SMU_13_0_6_UMD_PSTATE_MCLK_LEVEL].value;
		pstate_table->socclk_pstate.standard =
			soc_table->dpm_levels[SMU_13_0_6_UMD_PSTATE_SOCCLK_LEVEL].value;
	} else {
		pstate_table->gfxclk_pstate.standard =
			pstate_table->gfxclk_pstate.min;
		pstate_table->uclk_pstate.standard =
			pstate_table->uclk_pstate.min;
		pstate_table->socclk_pstate.standard =
			pstate_table->socclk_pstate.min;
	}

	return 0;
}

static int smu_v13_0_6_get_clk_table(struct smu_context *smu,
				     struct pp_clock_levels_with_latency *clocks,
				     struct smu_13_0_dpm_table *dpm_table)
{
	int i, count;

	count = (dpm_table->count > MAX_NUM_CLOCKS) ? MAX_NUM_CLOCKS :
						      dpm_table->count;
	clocks->num_levels = count;

	for (i = 0; i < count; i++) {
		clocks->data[i].clocks_in_khz =
			dpm_table->dpm_levels[i].value * 1000;
		clocks->data[i].latency_in_us = 0;
	}

	return 0;
}

static int smu_v13_0_6_freqs_in_same_level(int32_t frequency1,
					   int32_t frequency2)
{
	return (abs(frequency1 - frequency2) <= EPSILON);
}

static uint32_t smu_v13_0_6_get_throttler_status(struct smu_context *smu)
{
	struct smu_power_context *smu_power = &smu->smu_power;
	struct smu_13_0_power_context *power_context = smu_power->power_context;
	uint32_t  throttler_status = 0;

	throttler_status = atomic_read(&power_context->throttle_status);
	dev_dbg(smu->adev->dev, "SMU Throttler status: %u", throttler_status);

	return throttler_status;
}

static int smu_v13_0_6_get_smu_metrics_data(struct smu_context *smu,
					    MetricsMember_t member,
					    uint32_t *value)
{
	struct smu_table_context *smu_table = &smu->smu_table;
	MetricsTable_t *metrics = (MetricsTable_t *)smu_table->metrics_table;
	struct amdgpu_device *adev = smu->adev;
	uint32_t smu_version;
	int ret = 0;
	int xcc_id;

	ret = smu_v13_0_6_get_metrics_table(smu, NULL, false);
	if (ret)
		return ret;

	/* For clocks with multiple instances, only report the first one */
	switch (member) {
	case METRICS_CURR_GFXCLK:
	case METRICS_AVERAGE_GFXCLK:
		smu_cmn_get_smc_version(smu, NULL, &smu_version);
		if (smu_version >= 0x552F00) {
			xcc_id = GET_INST(GC, 0);
			*value = SMUQ10_ROUND(metrics->GfxclkFrequency[xcc_id]);
		} else {
			*value = 0;
		}
		break;
	case METRICS_CURR_SOCCLK:
	case METRICS_AVERAGE_SOCCLK:
		*value = SMUQ10_ROUND(metrics->SocclkFrequency[0]);
		break;
	case METRICS_CURR_UCLK:
	case METRICS_AVERAGE_UCLK:
		*value = SMUQ10_ROUND(metrics->UclkFrequency);
		break;
	case METRICS_CURR_VCLK:
		*value = SMUQ10_ROUND(metrics->VclkFrequency[0]);
		break;
	case METRICS_CURR_DCLK:
		*value = SMUQ10_ROUND(metrics->DclkFrequency[0]);
		break;
	case METRICS_CURR_FCLK:
		*value = SMUQ10_ROUND(metrics->FclkFrequency);
		break;
	case METRICS_AVERAGE_GFXACTIVITY:
		*value = SMUQ10_ROUND(metrics->SocketGfxBusy);
		break;
	case METRICS_AVERAGE_MEMACTIVITY:
		*value = SMUQ10_ROUND(metrics->DramBandwidthUtilization);
		break;
	case METRICS_CURR_SOCKETPOWER:
		*value = SMUQ10_ROUND(metrics->SocketPower) << 8;
		break;
	case METRICS_TEMPERATURE_HOTSPOT:
		*value = SMUQ10_ROUND(metrics->MaxSocketTemperature) *
			 SMU_TEMPERATURE_UNITS_PER_CENTIGRADES;
		break;
	case METRICS_TEMPERATURE_MEM:
		*value = SMUQ10_ROUND(metrics->MaxHbmTemperature) *
			 SMU_TEMPERATURE_UNITS_PER_CENTIGRADES;
		break;
	/* This is the max of all VRs and not just SOC VR.
	 * No need to define another data type for the same.
	 */
	case METRICS_TEMPERATURE_VRSOC:
		*value = SMUQ10_ROUND(metrics->MaxVrTemperature) *
			 SMU_TEMPERATURE_UNITS_PER_CENTIGRADES;
		break;
	default:
		*value = UINT_MAX;
		break;
	}

	return ret;
}

static int smu_v13_0_6_get_current_clk_freq_by_table(struct smu_context *smu,
						     enum smu_clk_type clk_type,
						     uint32_t *value)
{
	MetricsMember_t member_type;

	if (!value)
		return -EINVAL;

	switch (clk_type) {
	case SMU_GFXCLK:
		member_type = METRICS_CURR_GFXCLK;
		break;
	case SMU_UCLK:
		member_type = METRICS_CURR_UCLK;
		break;
	case SMU_SOCCLK:
		member_type = METRICS_CURR_SOCCLK;
		break;
	case SMU_VCLK:
		member_type = METRICS_CURR_VCLK;
		break;
	case SMU_DCLK:
		member_type = METRICS_CURR_DCLK;
		break;
	case SMU_FCLK:
		member_type = METRICS_CURR_FCLK;
		break;
	default:
		return -EINVAL;
	}

	return smu_v13_0_6_get_smu_metrics_data(smu, member_type, value);
}

static int smu_v13_0_6_print_clks(struct smu_context *smu, char *buf,
				  struct smu_13_0_dpm_table *single_dpm_table,
				  uint32_t curr_clk, const char *clk_name)
{
	struct pp_clock_levels_with_latency clocks;
	int i, ret, size = 0, level = -1;
	uint32_t clk1, clk2;

	ret = smu_v13_0_6_get_clk_table(smu, &clocks, single_dpm_table);
	if (ret) {
		dev_err(smu->adev->dev, "Attempt to get %s clk levels failed!",
			clk_name);
		return ret;
	}

	if (!clocks.num_levels)
		return -EINVAL;

	if (curr_clk < SMU_13_0_6_DSCLK_THRESHOLD) {
		size = sysfs_emit_at(buf, size, "S: %uMhz *\n", curr_clk);
		for (i = 0; i < clocks.num_levels; i++)
			size += sysfs_emit_at(buf, size, "%d: %uMhz\n", i,
					      clocks.data[i].clocks_in_khz /
						      1000);

	} else {
		if ((clocks.num_levels == 1) ||
		    (curr_clk < (clocks.data[0].clocks_in_khz / 1000)))
			level = 0;
		for (i = 0; i < clocks.num_levels; i++) {
			clk1 = clocks.data[i].clocks_in_khz / 1000;

			if (i < (clocks.num_levels - 1))
				clk2 = clocks.data[i + 1].clocks_in_khz / 1000;

			if (curr_clk >= clk1 && curr_clk < clk2) {
				level = (curr_clk - clk1) <= (clk2 - curr_clk) ?
						i :
						i + 1;
			}

			size += sysfs_emit_at(buf, size, "%d: %uMhz %s\n", i,
					      clk1, (level == i) ? "*" : "");
		}
	}

	return size;
}

static int smu_v13_0_6_print_clk_levels(struct smu_context *smu,
					enum smu_clk_type type, char *buf)
{
	int now, size = 0;
	int ret = 0;
	struct smu_umd_pstate_table *pstate_table = &smu->pstate_table;
	struct smu_13_0_dpm_table *single_dpm_table;
	struct smu_dpm_context *smu_dpm = &smu->smu_dpm;
	struct smu_13_0_dpm_context *dpm_context = NULL;
	uint32_t min_clk, max_clk;

	smu_cmn_get_sysfs_buf(&buf, &size);

	if (amdgpu_ras_intr_triggered()) {
		size += sysfs_emit_at(buf, size, "unavailable\n");
		return size;
	}

	dpm_context = smu_dpm->dpm_context;

	switch (type) {
	case SMU_OD_SCLK:
		size += sysfs_emit_at(buf, size, "%s:\n", "GFXCLK");
		fallthrough;
	case SMU_SCLK:
		ret = smu_v13_0_6_get_current_clk_freq_by_table(smu, SMU_GFXCLK,
								&now);
		if (ret) {
			dev_err(smu->adev->dev,
				"Attempt to get current gfx clk Failed!");
			return ret;
		}

		min_clk = pstate_table->gfxclk_pstate.curr.min;
		max_clk = pstate_table->gfxclk_pstate.curr.max;

		if (now < SMU_13_0_6_DSCLK_THRESHOLD) {
			size += sysfs_emit_at(buf, size, "S: %uMhz *\n",
					      now);
			size += sysfs_emit_at(buf, size, "0: %uMhz\n",
					      min_clk);
			size += sysfs_emit_at(buf, size, "1: %uMhz\n",
					      max_clk);

		} else if (!smu_v13_0_6_freqs_in_same_level(now, min_clk) &&
		    !smu_v13_0_6_freqs_in_same_level(now, max_clk)) {
			size += sysfs_emit_at(buf, size, "0: %uMhz\n",
					      min_clk);
			size += sysfs_emit_at(buf, size, "1: %uMhz *\n",
					      now);
			size += sysfs_emit_at(buf, size, "2: %uMhz\n",
					      max_clk);
		} else {
			size += sysfs_emit_at(buf, size, "0: %uMhz %s\n",
					      min_clk,
					      smu_v13_0_6_freqs_in_same_level(now, min_clk) ? "*" : "");
			size += sysfs_emit_at(buf, size, "1: %uMhz %s\n",
					      max_clk,
					      smu_v13_0_6_freqs_in_same_level(now, max_clk) ? "*" : "");
		}

		break;

	case SMU_OD_MCLK:
		size += sysfs_emit_at(buf, size, "%s:\n", "MCLK");
		fallthrough;
	case SMU_MCLK:
		ret = smu_v13_0_6_get_current_clk_freq_by_table(smu, SMU_UCLK,
								&now);
		if (ret) {
			dev_err(smu->adev->dev,
				"Attempt to get current mclk Failed!");
			return ret;
		}

		single_dpm_table = &(dpm_context->dpm_tables.uclk_table);

		return smu_v13_0_6_print_clks(smu, buf, single_dpm_table, now,
					      "mclk");

	case SMU_SOCCLK:
		ret = smu_v13_0_6_get_current_clk_freq_by_table(smu, SMU_SOCCLK,
								&now);
		if (ret) {
			dev_err(smu->adev->dev,
				"Attempt to get current socclk Failed!");
			return ret;
		}

		single_dpm_table = &(dpm_context->dpm_tables.soc_table);

		return smu_v13_0_6_print_clks(smu, buf, single_dpm_table, now,
					      "socclk");

	case SMU_FCLK:
		ret = smu_v13_0_6_get_current_clk_freq_by_table(smu, SMU_FCLK,
								&now);
		if (ret) {
			dev_err(smu->adev->dev,
				"Attempt to get current fclk Failed!");
			return ret;
		}

		single_dpm_table = &(dpm_context->dpm_tables.fclk_table);

		return smu_v13_0_6_print_clks(smu, buf, single_dpm_table, now,
					      "fclk");

	case SMU_VCLK:
		ret = smu_v13_0_6_get_current_clk_freq_by_table(smu, SMU_VCLK,
								&now);
		if (ret) {
			dev_err(smu->adev->dev,
				"Attempt to get current vclk Failed!");
			return ret;
		}

		single_dpm_table = &(dpm_context->dpm_tables.vclk_table);

		return smu_v13_0_6_print_clks(smu, buf, single_dpm_table, now,
					      "vclk");

	case SMU_DCLK:
		ret = smu_v13_0_6_get_current_clk_freq_by_table(smu, SMU_DCLK,
							       &now);
		if (ret) {
			dev_err(smu->adev->dev,
				"Attempt to get current dclk Failed!");
			return ret;
		}

		single_dpm_table = &(dpm_context->dpm_tables.dclk_table);

		return smu_v13_0_6_print_clks(smu, buf, single_dpm_table, now,
					      "dclk");

	default:
		break;
	}

	return size;
}

static int smu_v13_0_6_upload_dpm_level(struct smu_context *smu, bool max,
					uint32_t feature_mask, uint32_t level)
{
	struct smu_13_0_dpm_context *dpm_context = smu->smu_dpm.dpm_context;
	uint32_t freq;
	int ret = 0;

	if (smu_cmn_feature_is_enabled(smu, SMU_FEATURE_DPM_GFXCLK_BIT) &&
	    (feature_mask & FEATURE_MASK(FEATURE_DPM_GFXCLK))) {
		freq = dpm_context->dpm_tables.gfx_table.dpm_levels[level].value;
		ret = smu_cmn_send_smc_msg_with_param(
			smu,
			(max ? SMU_MSG_SetSoftMaxGfxClk :
			       SMU_MSG_SetSoftMinGfxclk),
			freq & 0xffff, NULL);
		if (ret) {
			dev_err(smu->adev->dev,
				"Failed to set soft %s gfxclk !\n",
				max ? "max" : "min");
			return ret;
		}
	}

	if (smu_cmn_feature_is_enabled(smu, SMU_FEATURE_DPM_UCLK_BIT) &&
	    (feature_mask & FEATURE_MASK(FEATURE_DPM_UCLK))) {
		freq = dpm_context->dpm_tables.uclk_table.dpm_levels[level]
			       .value;
		ret = smu_cmn_send_smc_msg_with_param(
			smu,
			(max ? SMU_MSG_SetSoftMaxByFreq :
			       SMU_MSG_SetSoftMinByFreq),
			(PPCLK_UCLK << 16) | (freq & 0xffff), NULL);
		if (ret) {
			dev_err(smu->adev->dev,
				"Failed to set soft %s memclk !\n",
				max ? "max" : "min");
			return ret;
		}
	}

	if (smu_cmn_feature_is_enabled(smu, SMU_FEATURE_DPM_SOCCLK_BIT) &&
	    (feature_mask & FEATURE_MASK(FEATURE_DPM_SOCCLK))) {
		freq = dpm_context->dpm_tables.soc_table.dpm_levels[level].value;
		ret = smu_cmn_send_smc_msg_with_param(
			smu,
			(max ? SMU_MSG_SetSoftMaxByFreq :
			       SMU_MSG_SetSoftMinByFreq),
			(PPCLK_SOCCLK << 16) | (freq & 0xffff), NULL);
		if (ret) {
			dev_err(smu->adev->dev,
				"Failed to set soft %s socclk !\n",
				max ? "max" : "min");
			return ret;
		}
	}

	return ret;
}

static int smu_v13_0_6_force_clk_levels(struct smu_context *smu,
					enum smu_clk_type type, uint32_t mask)
{
	struct smu_13_0_dpm_context *dpm_context = smu->smu_dpm.dpm_context;
	struct smu_13_0_dpm_table *single_dpm_table = NULL;
	uint32_t soft_min_level, soft_max_level;
	int ret = 0;

	soft_min_level = mask ? (ffs(mask) - 1) : 0;
	soft_max_level = mask ? (fls(mask) - 1) : 0;

	switch (type) {
	case SMU_SCLK:
		single_dpm_table = &(dpm_context->dpm_tables.gfx_table);
		if (soft_max_level >= single_dpm_table->count) {
			dev_err(smu->adev->dev,
				"Clock level specified %d is over max allowed %d\n",
				soft_max_level, single_dpm_table->count - 1);
			ret = -EINVAL;
			break;
		}

		ret = smu_v13_0_6_upload_dpm_level(
			smu, false, FEATURE_MASK(FEATURE_DPM_GFXCLK),
			soft_min_level);
		if (ret) {
			dev_err(smu->adev->dev,
				"Failed to upload boot level to lowest!\n");
			break;
		}

		ret = smu_v13_0_6_upload_dpm_level(
			smu, true, FEATURE_MASK(FEATURE_DPM_GFXCLK),
			soft_max_level);
		if (ret)
			dev_err(smu->adev->dev,
				"Failed to upload dpm max level to highest!\n");

		break;

	case SMU_MCLK:
	case SMU_SOCCLK:
	case SMU_FCLK:
		/*
		 * Should not arrive here since smu_13_0_6 does not
		 * support mclk/socclk/fclk softmin/softmax settings
		 */
		ret = -EINVAL;
		break;

	default:
		break;
	}

	return ret;
}

static int smu_v13_0_6_get_current_activity_percent(struct smu_context *smu,
						    enum amd_pp_sensors sensor,
						    uint32_t *value)
{
	int ret = 0;

	if (!value)
		return -EINVAL;

	switch (sensor) {
	case AMDGPU_PP_SENSOR_GPU_LOAD:
		ret = smu_v13_0_6_get_smu_metrics_data(
			smu, METRICS_AVERAGE_GFXACTIVITY, value);
		break;
	case AMDGPU_PP_SENSOR_MEM_LOAD:
		ret = smu_v13_0_6_get_smu_metrics_data(
			smu, METRICS_AVERAGE_MEMACTIVITY, value);
		break;
	default:
		dev_err(smu->adev->dev,
			"Invalid sensor for retrieving clock activity\n");
		return -EINVAL;
	}

	return ret;
}

static int smu_v13_0_6_thermal_get_temperature(struct smu_context *smu,
					       enum amd_pp_sensors sensor,
					       uint32_t *value)
{
	int ret = 0;

	if (!value)
		return -EINVAL;

	switch (sensor) {
	case AMDGPU_PP_SENSOR_HOTSPOT_TEMP:
		ret = smu_v13_0_6_get_smu_metrics_data(
			smu, METRICS_TEMPERATURE_HOTSPOT, value);
		break;
	case AMDGPU_PP_SENSOR_MEM_TEMP:
		ret = smu_v13_0_6_get_smu_metrics_data(
			smu, METRICS_TEMPERATURE_MEM, value);
		break;
	default:
		dev_err(smu->adev->dev, "Invalid sensor for retrieving temp\n");
		return -EINVAL;
	}

	return ret;
}

static int smu_v13_0_6_read_sensor(struct smu_context *smu,
				   enum amd_pp_sensors sensor, void *data,
				   uint32_t *size)
{
	int ret = 0;

	if (amdgpu_ras_intr_triggered())
		return 0;

	if (!data || !size)
		return -EINVAL;

	switch (sensor) {
	case AMDGPU_PP_SENSOR_MEM_LOAD:
	case AMDGPU_PP_SENSOR_GPU_LOAD:
		ret = smu_v13_0_6_get_current_activity_percent(smu, sensor,
							       (uint32_t *)data);
		*size = 4;
		break;
	case AMDGPU_PP_SENSOR_GPU_INPUT_POWER:
		ret = smu_v13_0_6_get_smu_metrics_data(smu,
						       METRICS_CURR_SOCKETPOWER,
						       (uint32_t *)data);
		*size = 4;
		break;
	case AMDGPU_PP_SENSOR_HOTSPOT_TEMP:
	case AMDGPU_PP_SENSOR_MEM_TEMP:
		ret = smu_v13_0_6_thermal_get_temperature(smu, sensor,
							  (uint32_t *)data);
		*size = 4;
		break;
	case AMDGPU_PP_SENSOR_GFX_MCLK:
		ret = smu_v13_0_6_get_current_clk_freq_by_table(
			smu, SMU_UCLK, (uint32_t *)data);
		/* the output clock frequency in 10K unit */
		*(uint32_t *)data *= 100;
		*size = 4;
		break;
	case AMDGPU_PP_SENSOR_GFX_SCLK:
		ret = smu_v13_0_6_get_current_clk_freq_by_table(
			smu, SMU_GFXCLK, (uint32_t *)data);
		*(uint32_t *)data *= 100;
		*size = 4;
		break;
	case AMDGPU_PP_SENSOR_VDDGFX:
		ret = smu_v13_0_get_gfx_vdd(smu, (uint32_t *)data);
		*size = 4;
		break;
	case AMDGPU_PP_SENSOR_GPU_AVG_POWER:
	default:
		ret = -EOPNOTSUPP;
		break;
	}

	return ret;
}

static int smu_v13_0_6_get_power_limit(struct smu_context *smu,
				       uint32_t *current_power_limit,
				       uint32_t *default_power_limit,
				       uint32_t *max_power_limit)
{
	struct smu_table_context *smu_table = &smu->smu_table;
	struct PPTable_t *pptable =
		(struct PPTable_t *)smu_table->driver_pptable;
	uint32_t power_limit = 0;
	int ret;

	ret = smu_cmn_send_smc_msg(smu, SMU_MSG_GetPptLimit, &power_limit);

	if (ret) {
		dev_err(smu->adev->dev, "Couldn't get PPT limit");
		return -EINVAL;
	}

	if (current_power_limit)
		*current_power_limit = power_limit;
	if (default_power_limit)
		*default_power_limit = power_limit;

	if (max_power_limit) {
		*max_power_limit = pptable->MaxSocketPowerLimit;
	}

	return 0;
}

static int smu_v13_0_6_set_power_limit(struct smu_context *smu,
				       enum smu_ppt_limit_type limit_type,
				       uint32_t limit)
{
	return smu_v13_0_set_power_limit(smu, limit_type, limit);
}

static int smu_v13_0_6_irq_process(struct amdgpu_device *adev,
				   struct amdgpu_irq_src *source,
				   struct amdgpu_iv_entry *entry)
{
	struct smu_context *smu = adev->powerplay.pp_handle;
	struct smu_power_context *smu_power = &smu->smu_power;
	struct smu_13_0_power_context *power_context = smu_power->power_context;
	uint32_t client_id = entry->client_id;
	uint32_t ctxid = entry->src_data[0];
	uint32_t src_id = entry->src_id;
	uint32_t data;

	if (client_id == SOC15_IH_CLIENTID_MP1) {
		if (src_id == IH_INTERRUPT_ID_TO_DRIVER) {
			/* ACK SMUToHost interrupt */
			data = RREG32_SOC15(MP1, 0, regMP1_SMN_IH_SW_INT_CTRL);
			data = REG_SET_FIELD(data, MP1_SMN_IH_SW_INT_CTRL, INT_ACK, 1);
			WREG32_SOC15(MP1, 0, regMP1_SMN_IH_SW_INT_CTRL, data);
			/*
			 * ctxid is used to distinguish different events for SMCToHost
			 * interrupt.
			 */
			switch (ctxid) {
			case IH_INTERRUPT_CONTEXT_ID_THERMAL_THROTTLING:
				/*
				 * Increment the throttle interrupt counter
				 */
				atomic64_inc(&smu->throttle_int_counter);

				if (!atomic_read(&adev->throttling_logging_enabled))
					return 0;

				/* This uses the new method which fixes the
				 * incorrect throttling status reporting
				 * through metrics table. For older FWs,
				 * it will be ignored.
				 */
				if (__ratelimit(&adev->throttling_logging_rs)) {
					atomic_set(
						&power_context->throttle_status,
							entry->src_data[1]);
					schedule_work(&smu->throttling_logging_work);
				}

				break;
			}
		}
	}

	return 0;
}

static int smu_v13_0_6_set_irq_state(struct amdgpu_device *adev,
			      struct amdgpu_irq_src *source,
			      unsigned tyep,
			      enum amdgpu_interrupt_state state)
{
	uint32_t val = 0;

	switch (state) {
	case AMDGPU_IRQ_STATE_DISABLE:
		/* For MP1 SW irqs */
		val = RREG32_SOC15(MP1, 0, regMP1_SMN_IH_SW_INT_CTRL);
		val = REG_SET_FIELD(val, MP1_SMN_IH_SW_INT_CTRL, INT_MASK, 1);
		WREG32_SOC15(MP1, 0, regMP1_SMN_IH_SW_INT_CTRL, val);

		break;
	case AMDGPU_IRQ_STATE_ENABLE:
		/* For MP1 SW irqs */
		val = RREG32_SOC15(MP1, 0, regMP1_SMN_IH_SW_INT);
		val = REG_SET_FIELD(val, MP1_SMN_IH_SW_INT, ID, 0xFE);
		val = REG_SET_FIELD(val, MP1_SMN_IH_SW_INT, VALID, 0);
		WREG32_SOC15(MP1, 0, regMP1_SMN_IH_SW_INT, val);

		val = RREG32_SOC15(MP1, 0, regMP1_SMN_IH_SW_INT_CTRL);
		val = REG_SET_FIELD(val, MP1_SMN_IH_SW_INT_CTRL, INT_MASK, 0);
		WREG32_SOC15(MP1, 0, regMP1_SMN_IH_SW_INT_CTRL, val);

		break;
	default:
		break;
	}

	return 0;
}

static const struct amdgpu_irq_src_funcs smu_v13_0_6_irq_funcs = {
	.set = smu_v13_0_6_set_irq_state,
	.process = smu_v13_0_6_irq_process,
};

static int smu_v13_0_6_register_irq_handler(struct smu_context *smu)
{
	struct amdgpu_device *adev = smu->adev;
	struct amdgpu_irq_src *irq_src = &smu->irq_source;
	int ret = 0;

	if (amdgpu_sriov_vf(adev))
		return 0;

	irq_src->num_types = 1;
	irq_src->funcs = &smu_v13_0_6_irq_funcs;

	ret = amdgpu_irq_add_id(adev, SOC15_IH_CLIENTID_MP1,
				IH_INTERRUPT_ID_TO_DRIVER,
				irq_src);
	if (ret)
		return ret;

	return ret;
}

static int smu_v13_0_6_notify_unload(struct smu_context *smu)
{
	uint32_t smu_version;

	smu_cmn_get_smc_version(smu, NULL, &smu_version);
	if (smu_version <= 0x553500)
		return 0;

	dev_dbg(smu->adev->dev, "Notify PMFW about driver unload");
	/* Ignore return, just intimate FW that driver is not going to be there */
	smu_cmn_send_smc_msg(smu, SMU_MSG_PrepareMp1ForUnload, NULL);

	return 0;
}

static int smu_v13_0_6_mca_set_debug_mode(struct smu_context *smu, bool enable)
{
	uint32_t smu_version;

	/* NOTE: this ClearMcaOnRead message is only supported for smu version 85.72.0 or higher */
	smu_cmn_get_smc_version(smu, NULL, &smu_version);
	if (smu_version < 0x554800)
		return 0;

	return smu_cmn_send_smc_msg_with_param(smu, SMU_MSG_ClearMcaOnRead,
					       enable ? 0 : ClearMcaOnRead_UE_FLAG_MASK | ClearMcaOnRead_CE_POLL_MASK,
					       NULL);
}

static int smu_v13_0_6_system_features_control(struct smu_context *smu,
					       bool enable)
{
	struct amdgpu_device *adev = smu->adev;
	int ret = 0;

	if (amdgpu_sriov_vf(adev))
		return 0;

	if (enable) {
		if (!(adev->flags & AMD_IS_APU))
			ret = smu_v13_0_system_features_control(smu, enable);
	} else {
		/* Notify FW that the device is no longer driver managed */
		smu_v13_0_6_notify_unload(smu);
	}

	return ret;
}

static int smu_v13_0_6_set_gfx_soft_freq_limited_range(struct smu_context *smu,
						       uint32_t min,
						       uint32_t max)
{
	int ret;

	ret = smu_cmn_send_smc_msg_with_param(smu, SMU_MSG_SetSoftMaxGfxClk,
					      max & 0xffff, NULL);
	if (ret)
		return ret;

	ret = smu_cmn_send_smc_msg_with_param(smu, SMU_MSG_SetSoftMinGfxclk,
					      min & 0xffff, NULL);

	return ret;
}

static int smu_v13_0_6_set_performance_level(struct smu_context *smu,
					     enum amd_dpm_forced_level level)
{
	struct smu_dpm_context *smu_dpm = &(smu->smu_dpm);
	struct smu_13_0_dpm_context *dpm_context = smu_dpm->dpm_context;
	struct smu_13_0_dpm_table *gfx_table =
		&dpm_context->dpm_tables.gfx_table;
	struct smu_umd_pstate_table *pstate_table = &smu->pstate_table;
	int ret;

	/* Disable determinism if switching to another mode */
	if ((smu_dpm->dpm_level == AMD_DPM_FORCED_LEVEL_PERF_DETERMINISM) &&
	    (level != AMD_DPM_FORCED_LEVEL_PERF_DETERMINISM)) {
		smu_cmn_send_smc_msg(smu, SMU_MSG_DisableDeterminism, NULL);
		pstate_table->gfxclk_pstate.curr.max = gfx_table->max;
	}

	switch (level) {
	case AMD_DPM_FORCED_LEVEL_PERF_DETERMINISM:
		return 0;

	case AMD_DPM_FORCED_LEVEL_AUTO:
		if ((gfx_table->min == pstate_table->gfxclk_pstate.curr.min) &&
		    (gfx_table->max == pstate_table->gfxclk_pstate.curr.max))
			return 0;

		ret = smu_v13_0_6_set_gfx_soft_freq_limited_range(
			smu, gfx_table->min, gfx_table->max);
		if (ret)
			return ret;

		pstate_table->gfxclk_pstate.curr.min = gfx_table->min;
		pstate_table->gfxclk_pstate.curr.max = gfx_table->max;
		return 0;
	case AMD_DPM_FORCED_LEVEL_MANUAL:
		return 0;
	default:
		break;
	}

	return -EINVAL;
}

static int smu_v13_0_6_set_soft_freq_limited_range(struct smu_context *smu,
						   enum smu_clk_type clk_type,
						   uint32_t min, uint32_t max)
{
	struct smu_dpm_context *smu_dpm = &(smu->smu_dpm);
	struct smu_13_0_dpm_context *dpm_context = smu_dpm->dpm_context;
	struct smu_umd_pstate_table *pstate_table = &smu->pstate_table;
	struct amdgpu_device *adev = smu->adev;
	uint32_t min_clk;
	uint32_t max_clk;
	int ret = 0;

	if (clk_type != SMU_GFXCLK && clk_type != SMU_SCLK)
		return -EINVAL;

	if ((smu_dpm->dpm_level != AMD_DPM_FORCED_LEVEL_MANUAL) &&
	    (smu_dpm->dpm_level != AMD_DPM_FORCED_LEVEL_PERF_DETERMINISM))
		return -EINVAL;

	if (smu_dpm->dpm_level == AMD_DPM_FORCED_LEVEL_MANUAL) {
		if (min >= max) {
			dev_err(smu->adev->dev,
				"Minimum GFX clk should be less than the maximum allowed clock\n");
			return -EINVAL;
		}

		if ((min == pstate_table->gfxclk_pstate.curr.min) &&
		    (max == pstate_table->gfxclk_pstate.curr.max))
			return 0;

		ret = smu_v13_0_6_set_gfx_soft_freq_limited_range(smu, min, max);
		if (!ret) {
			pstate_table->gfxclk_pstate.curr.min = min;
			pstate_table->gfxclk_pstate.curr.max = max;
		}

		return ret;
	}

	if (smu_dpm->dpm_level == AMD_DPM_FORCED_LEVEL_PERF_DETERMINISM) {
		if (!max || (max < dpm_context->dpm_tables.gfx_table.min) ||
		    (max > dpm_context->dpm_tables.gfx_table.max)) {
			dev_warn(
				adev->dev,
				"Invalid max frequency %d MHz specified for determinism\n",
				max);
			return -EINVAL;
		}

		/* Restore default min/max clocks and enable determinism */
		min_clk = dpm_context->dpm_tables.gfx_table.min;
		max_clk = dpm_context->dpm_tables.gfx_table.max;
		ret = smu_v13_0_6_set_gfx_soft_freq_limited_range(smu, min_clk,
								 max_clk);
		if (!ret) {
			usleep_range(500, 1000);
			ret = smu_cmn_send_smc_msg_with_param(
				smu, SMU_MSG_EnableDeterminism, max, NULL);
			if (ret) {
				dev_err(adev->dev,
					"Failed to enable determinism at GFX clock %d MHz\n",
					max);
			} else {
				pstate_table->gfxclk_pstate.curr.min = min_clk;
				pstate_table->gfxclk_pstate.curr.max = max;
			}
		}
	}

	return ret;
}

static int smu_v13_0_6_usr_edit_dpm_table(struct smu_context *smu,
					  enum PP_OD_DPM_TABLE_COMMAND type,
					  long input[], uint32_t size)
{
	struct smu_dpm_context *smu_dpm = &(smu->smu_dpm);
	struct smu_13_0_dpm_context *dpm_context = smu_dpm->dpm_context;
	struct smu_umd_pstate_table *pstate_table = &smu->pstate_table;
	uint32_t min_clk;
	uint32_t max_clk;
	int ret = 0;

	/* Only allowed in manual or determinism mode */
	if ((smu_dpm->dpm_level != AMD_DPM_FORCED_LEVEL_MANUAL) &&
	    (smu_dpm->dpm_level != AMD_DPM_FORCED_LEVEL_PERF_DETERMINISM))
		return -EINVAL;

	switch (type) {
	case PP_OD_EDIT_SCLK_VDDC_TABLE:
		if (size != 2) {
			dev_err(smu->adev->dev,
				"Input parameter number not correct\n");
			return -EINVAL;
		}

		if (input[0] == 0) {
			if (input[1] < dpm_context->dpm_tables.gfx_table.min) {
				dev_warn(
					smu->adev->dev,
					"Minimum GFX clk (%ld) MHz specified is less than the minimum allowed (%d) MHz\n",
					input[1],
					dpm_context->dpm_tables.gfx_table.min);
				pstate_table->gfxclk_pstate.custom.min =
					pstate_table->gfxclk_pstate.curr.min;
				return -EINVAL;
			}

			pstate_table->gfxclk_pstate.custom.min = input[1];
		} else if (input[0] == 1) {
			if (input[1] > dpm_context->dpm_tables.gfx_table.max) {
				dev_warn(
					smu->adev->dev,
					"Maximum GFX clk (%ld) MHz specified is greater than the maximum allowed (%d) MHz\n",
					input[1],
					dpm_context->dpm_tables.gfx_table.max);
				pstate_table->gfxclk_pstate.custom.max =
					pstate_table->gfxclk_pstate.curr.max;
				return -EINVAL;
			}

			pstate_table->gfxclk_pstate.custom.max = input[1];
		} else {
			return -EINVAL;
		}
		break;
	case PP_OD_RESTORE_DEFAULT_TABLE:
		if (size != 0) {
			dev_err(smu->adev->dev,
				"Input parameter number not correct\n");
			return -EINVAL;
		} else {
			/* Use the default frequencies for manual and determinism mode */
			min_clk = dpm_context->dpm_tables.gfx_table.min;
			max_clk = dpm_context->dpm_tables.gfx_table.max;

			return smu_v13_0_6_set_soft_freq_limited_range(
				smu, SMU_GFXCLK, min_clk, max_clk);
		}
		break;
	case PP_OD_COMMIT_DPM_TABLE:
		if (size != 0) {
			dev_err(smu->adev->dev,
				"Input parameter number not correct\n");
			return -EINVAL;
		} else {
			if (!pstate_table->gfxclk_pstate.custom.min)
				pstate_table->gfxclk_pstate.custom.min =
					pstate_table->gfxclk_pstate.curr.min;

			if (!pstate_table->gfxclk_pstate.custom.max)
				pstate_table->gfxclk_pstate.custom.max =
					pstate_table->gfxclk_pstate.curr.max;

			min_clk = pstate_table->gfxclk_pstate.custom.min;
			max_clk = pstate_table->gfxclk_pstate.custom.max;

			return smu_v13_0_6_set_soft_freq_limited_range(
				smu, SMU_GFXCLK, min_clk, max_clk);
		}
		break;
	default:
		return -ENOSYS;
	}

	return ret;
}

static int smu_v13_0_6_get_enabled_mask(struct smu_context *smu,
					uint64_t *feature_mask)
{
	uint32_t smu_version;
	int ret;

	smu_cmn_get_smc_version(smu, NULL, &smu_version);
	ret = smu_cmn_get_enabled_mask(smu, feature_mask);

	if (ret == -EIO && smu_version < 0x552F00) {
		*feature_mask = 0;
		ret = 0;
	}

	return ret;
}

static bool smu_v13_0_6_is_dpm_running(struct smu_context *smu)
{
	int ret;
	uint64_t feature_enabled;

	ret = smu_v13_0_6_get_enabled_mask(smu, &feature_enabled);

	if (ret)
		return false;

	return !!(feature_enabled & SMC_DPM_FEATURE);
}

static int smu_v13_0_6_request_i2c_xfer(struct smu_context *smu,
					void *table_data)
{
	struct smu_table_context *smu_table = &smu->smu_table;
	struct smu_table *table = &smu_table->driver_table;
	struct amdgpu_device *adev = smu->adev;
	uint32_t table_size;
	int ret = 0;

	if (!table_data)
		return -EINVAL;

	table_size = smu_table->tables[SMU_TABLE_I2C_COMMANDS].size;

	memcpy(table->cpu_addr, table_data, table_size);
	/* Flush hdp cache */
	amdgpu_asic_flush_hdp(adev, NULL);
	ret = smu_cmn_send_smc_msg(smu, SMU_MSG_RequestI2cTransaction,
					  NULL);

	return ret;
}

static int smu_v13_0_6_i2c_xfer(struct i2c_adapter *i2c_adap,
				struct i2c_msg *msg, int num_msgs)
{
	struct amdgpu_smu_i2c_bus *smu_i2c = i2c_get_adapdata(i2c_adap);
	struct amdgpu_device *adev = smu_i2c->adev;
	struct smu_context *smu = adev->powerplay.pp_handle;
	struct smu_table_context *smu_table = &smu->smu_table;
	struct smu_table *table = &smu_table->driver_table;
	SwI2cRequest_t *req, *res = (SwI2cRequest_t *)table->cpu_addr;
	int i, j, r, c;
	u16 dir;

	if (!adev->pm.dpm_enabled)
		return -EBUSY;

	req = kzalloc(sizeof(*req), GFP_KERNEL);
	if (!req)
		return -ENOMEM;

	req->I2CcontrollerPort = smu_i2c->port;
	req->I2CSpeed = I2C_SPEED_FAST_400K;
	req->SlaveAddress = msg[0].addr << 1; /* wants an 8-bit address */
	dir = msg[0].flags & I2C_M_RD;

	for (c = i = 0; i < num_msgs; i++) {
		for (j = 0; j < msg[i].len; j++, c++) {
			SwI2cCmd_t *cmd = &req->SwI2cCmds[c];

			if (!(msg[i].flags & I2C_M_RD)) {
				/* write */
				cmd->CmdConfig |= CMDCONFIG_READWRITE_MASK;
				cmd->ReadWriteData = msg[i].buf[j];
			}

			if ((dir ^ msg[i].flags) & I2C_M_RD) {
				/* The direction changes.
				 */
				dir = msg[i].flags & I2C_M_RD;
				cmd->CmdConfig |= CMDCONFIG_RESTART_MASK;
			}

			req->NumCmds++;

			/*
			 * Insert STOP if we are at the last byte of either last
			 * message for the transaction or the client explicitly
			 * requires a STOP at this particular message.
			 */
			if ((j == msg[i].len - 1) &&
			    ((i == num_msgs - 1) || (msg[i].flags & I2C_M_STOP))) {
				cmd->CmdConfig &= ~CMDCONFIG_RESTART_MASK;
				cmd->CmdConfig |= CMDCONFIG_STOP_MASK;
			}
		}
	}
	mutex_lock(&adev->pm.mutex);
	r = smu_v13_0_6_request_i2c_xfer(smu, req);
	if (r)
		goto fail;

	for (c = i = 0; i < num_msgs; i++) {
		if (!(msg[i].flags & I2C_M_RD)) {
			c += msg[i].len;
			continue;
		}
		for (j = 0; j < msg[i].len; j++, c++) {
			SwI2cCmd_t *cmd = &res->SwI2cCmds[c];

			msg[i].buf[j] = cmd->ReadWriteData;
		}
	}
	r = num_msgs;
fail:
	mutex_unlock(&adev->pm.mutex);
	kfree(req);
	return r;
}

static u32 smu_v13_0_6_i2c_func(struct i2c_adapter *adap)
{
	return I2C_FUNC_I2C | I2C_FUNC_SMBUS_EMUL;
}

static const struct i2c_algorithm smu_v13_0_6_i2c_algo = {
	.master_xfer = smu_v13_0_6_i2c_xfer,
	.functionality = smu_v13_0_6_i2c_func,
};

static const struct i2c_adapter_quirks smu_v13_0_6_i2c_control_quirks = {
	.flags = I2C_AQ_COMB | I2C_AQ_COMB_SAME_ADDR | I2C_AQ_NO_ZERO_LEN,
	.max_read_len = MAX_SW_I2C_COMMANDS,
	.max_write_len = MAX_SW_I2C_COMMANDS,
	.max_comb_1st_msg_len = 2,
	.max_comb_2nd_msg_len = MAX_SW_I2C_COMMANDS - 2,
};

static int smu_v13_0_6_i2c_control_init(struct smu_context *smu)
{
	struct amdgpu_device *adev = smu->adev;
	int res, i;

	for (i = 0; i < MAX_SMU_I2C_BUSES; i++) {
		struct amdgpu_smu_i2c_bus *smu_i2c = &adev->pm.smu_i2c[i];
		struct i2c_adapter *control = &smu_i2c->adapter;

		smu_i2c->adev = adev;
		smu_i2c->port = i;
		mutex_init(&smu_i2c->mutex);
		control->owner = THIS_MODULE;
		control->class = I2C_CLASS_SPD;
		control->dev.parent = &adev->pdev->dev;
		control->algo = &smu_v13_0_6_i2c_algo;
		snprintf(control->name, sizeof(control->name), "AMDGPU SMU %d", i);
		control->quirks = &smu_v13_0_6_i2c_control_quirks;
		i2c_set_adapdata(control, smu_i2c);

		res = i2c_add_adapter(control);
		if (res) {
			DRM_ERROR("Failed to register hw i2c, err: %d\n", res);
			goto Out_err;
		}
	}

	adev->pm.ras_eeprom_i2c_bus = &adev->pm.smu_i2c[0].adapter;
	adev->pm.fru_eeprom_i2c_bus = &adev->pm.smu_i2c[0].adapter;

	return 0;
Out_err:
	for ( ; i >= 0; i--) {
		struct amdgpu_smu_i2c_bus *smu_i2c = &adev->pm.smu_i2c[i];
		struct i2c_adapter *control = &smu_i2c->adapter;

		i2c_del_adapter(control);
	}
	return res;
}

static void smu_v13_0_6_i2c_control_fini(struct smu_context *smu)
{
	struct amdgpu_device *adev = smu->adev;
	int i;

	for (i = 0; i < MAX_SMU_I2C_BUSES; i++) {
		struct amdgpu_smu_i2c_bus *smu_i2c = &adev->pm.smu_i2c[i];
		struct i2c_adapter *control = &smu_i2c->adapter;

		i2c_del_adapter(control);
	}
	adev->pm.ras_eeprom_i2c_bus = NULL;
	adev->pm.fru_eeprom_i2c_bus = NULL;
}

static void smu_v13_0_6_get_unique_id(struct smu_context *smu)
{
	struct amdgpu_device *adev = smu->adev;
	struct smu_table_context *smu_table = &smu->smu_table;
	struct PPTable_t *pptable =
		(struct PPTable_t *)smu_table->driver_pptable;

	adev->unique_id = pptable->PublicSerialNumber_AID;
	if (adev->serial[0] == '\0')
		sprintf(adev->serial, "%016llx", adev->unique_id);
}

static bool smu_v13_0_6_is_baco_supported(struct smu_context *smu)
{
	/* smu_13_0_6 does not support baco */

	return false;
}

static int smu_v13_0_6_set_df_cstate(struct smu_context *smu,
				     enum pp_df_cstate state)
{
	return smu_cmn_send_smc_msg_with_param(smu, SMU_MSG_DFCstateControl,
					       state, NULL);
}

static int smu_v13_0_6_allow_xgmi_power_down(struct smu_context *smu, bool en)
{
	return smu_cmn_send_smc_msg_with_param(smu, SMU_MSG_GmiPwrDnControl,
					       en ? 0 : 1, NULL);
}

static const char *const throttling_logging_label[] = {
	[THROTTLER_PROCHOT_BIT] = "Prochot",
	[THROTTLER_PPT_BIT] = "PPT",
	[THROTTLER_THERMAL_SOCKET_BIT] = "SOC",
	[THROTTLER_THERMAL_VR_BIT] = "VR",
	[THROTTLER_THERMAL_HBM_BIT] = "HBM"
};

static void smu_v13_0_6_log_thermal_throttling_event(struct smu_context *smu)
{
	int throttler_idx, throttling_events = 0, buf_idx = 0;
	struct amdgpu_device *adev = smu->adev;
	uint32_t throttler_status;
	char log_buf[256];

	throttler_status = smu_v13_0_6_get_throttler_status(smu);
	if (!throttler_status)
		return;

	memset(log_buf, 0, sizeof(log_buf));
	for (throttler_idx = 0;
	     throttler_idx < ARRAY_SIZE(throttling_logging_label);
	     throttler_idx++) {
		if (throttler_status & (1U << throttler_idx)) {
			throttling_events++;
			buf_idx += snprintf(
				log_buf + buf_idx, sizeof(log_buf) - buf_idx,
				"%s%s", throttling_events > 1 ? " and " : "",
				throttling_logging_label[throttler_idx]);
			if (buf_idx >= sizeof(log_buf)) {
				dev_err(adev->dev, "buffer overflow!\n");
				log_buf[sizeof(log_buf) - 1] = '\0';
				break;
			}
		}
	}

	dev_warn(adev->dev,
		 "WARN: GPU is throttled, expect performance decrease. %s.\n",
		 log_buf);
	kgd2kfd_smi_event_throttle(
		smu->adev->kfd.dev,
		smu_cmn_get_indep_throttler_status(throttler_status,
						   smu_v13_0_6_throttler_map));
}

static int
smu_v13_0_6_get_current_pcie_link_width_level(struct smu_context *smu)
{
	struct amdgpu_device *adev = smu->adev;

	return REG_GET_FIELD(RREG32_PCIE(smnPCIE_LC_LINK_WIDTH_CNTL),
			     PCIE_LC_LINK_WIDTH_CNTL, LC_LINK_WIDTH_RD);
}

static int smu_v13_0_6_get_current_pcie_link_speed(struct smu_context *smu)
{
	struct amdgpu_device *adev = smu->adev;
	uint32_t speed_level;
	uint32_t esm_ctrl;

	/* TODO: confirm this on real target */
	esm_ctrl = RREG32_PCIE(smnPCIE_ESM_CTRL);
	if ((esm_ctrl >> 15) & 0x1FFFF)
		return (((esm_ctrl >> 8) & 0x3F) + 128);

	speed_level = (RREG32_PCIE(smnPCIE_LC_SPEED_CNTL) &
		PCIE_LC_SPEED_CNTL__LC_CURRENT_DATA_RATE_MASK)
		>> PCIE_LC_SPEED_CNTL__LC_CURRENT_DATA_RATE__SHIFT;
	if (speed_level > LINK_SPEED_MAX)
		speed_level = 0;

	return pcie_gen_to_speed(speed_level + 1);
}

static ssize_t smu_v13_0_6_get_gpu_metrics(struct smu_context *smu, void **table)
{
	struct smu_table_context *smu_table = &smu->smu_table;
	struct gpu_metrics_v1_3 *gpu_metrics =
		(struct gpu_metrics_v1_3 *)smu_table->gpu_metrics_table;
	struct amdgpu_device *adev = smu->adev;
	int ret = 0, inst0, xcc0;
	MetricsTable_t *metrics;
	u16 link_width_level;

	inst0 = adev->sdma.instance[0].aid_id;
	xcc0 = GET_INST(GC, 0);

	metrics = kzalloc(sizeof(MetricsTable_t), GFP_KERNEL);
	ret = smu_v13_0_6_get_metrics_table(smu, metrics, true);
	if (ret)
		return ret;

	smu_cmn_init_soft_gpu_metrics(gpu_metrics, 1, 3);

	gpu_metrics->temperature_hotspot =
		SMUQ10_ROUND(metrics->MaxSocketTemperature);
	/* Individual HBM stack temperature is not reported */
	gpu_metrics->temperature_mem =
		SMUQ10_ROUND(metrics->MaxHbmTemperature);
	/* Reports max temperature of all voltage rails */
	gpu_metrics->temperature_vrsoc =
		SMUQ10_ROUND(metrics->MaxVrTemperature);

	gpu_metrics->average_gfx_activity =
		SMUQ10_ROUND(metrics->SocketGfxBusy);
	gpu_metrics->average_umc_activity =
		SMUQ10_ROUND(metrics->DramBandwidthUtilization);

	gpu_metrics->average_socket_power =
		SMUQ10_ROUND(metrics->SocketPower);
	/* Energy counter reported in 15.259uJ (2^-16) units */
	gpu_metrics->energy_accumulator = metrics->SocketEnergyAcc;

	gpu_metrics->current_gfxclk =
		SMUQ10_ROUND(metrics->GfxclkFrequency[xcc0]);
	gpu_metrics->current_socclk =
		SMUQ10_ROUND(metrics->SocclkFrequency[inst0]);
	gpu_metrics->current_uclk = SMUQ10_ROUND(metrics->UclkFrequency);
	gpu_metrics->current_vclk0 =
		SMUQ10_ROUND(metrics->VclkFrequency[inst0]);
	gpu_metrics->current_dclk0 =
		SMUQ10_ROUND(metrics->DclkFrequency[inst0]);

	gpu_metrics->average_gfxclk_frequency = gpu_metrics->current_gfxclk;
	gpu_metrics->average_socclk_frequency = gpu_metrics->current_socclk;
	gpu_metrics->average_uclk_frequency = gpu_metrics->current_uclk;
	gpu_metrics->average_vclk0_frequency = gpu_metrics->current_vclk0;
	gpu_metrics->average_dclk0_frequency = gpu_metrics->current_dclk0;

	/* Throttle status is not reported through metrics now */
	gpu_metrics->throttle_status = 0;

	if (!(adev->flags & AMD_IS_APU)) {
		link_width_level = smu_v13_0_6_get_current_pcie_link_width_level(smu);
		if (link_width_level > MAX_LINK_WIDTH)
			link_width_level = 0;

		gpu_metrics->pcie_link_width =
			DECODE_LANE_WIDTH(link_width_level);
		gpu_metrics->pcie_link_speed =
			smu_v13_0_6_get_current_pcie_link_speed(smu);
	}

	gpu_metrics->system_clock_counter = ktime_get_boottime_ns();

	gpu_metrics->gfx_activity_acc =
		SMUQ10_ROUND(metrics->SocketGfxBusyAcc);
	gpu_metrics->mem_activity_acc =
		SMUQ10_ROUND(metrics->DramBandwidthUtilizationAcc);

	gpu_metrics->firmware_timestamp = metrics->Timestamp;

	*table = (void *)gpu_metrics;
	kfree(metrics);

	return sizeof(struct gpu_metrics_v1_3);
}

static int smu_v13_0_6_mode2_reset(struct smu_context *smu)
{
	int ret = 0, index;
	struct amdgpu_device *adev = smu->adev;
	int timeout = 10;

	index = smu_cmn_to_asic_specific_index(smu, CMN2ASIC_MAPPING_MSG,
					       SMU_MSG_GfxDeviceDriverReset);

	mutex_lock(&smu->message_lock);

	ret = smu_cmn_send_msg_without_waiting(smu, (uint16_t)index,
					       SMU_RESET_MODE_2);

	/* This is similar to FLR, wait till max FLR timeout */
	msleep(100);

	dev_dbg(smu->adev->dev, "restore config space...\n");
	/* Restore the config space saved during init */
	amdgpu_device_load_pci_state(adev->pdev);

	dev_dbg(smu->adev->dev, "wait for reset ack\n");
	do {
		ret = smu_cmn_wait_for_response(smu);
		/* Wait a bit more time for getting ACK */
		if (ret == -ETIME) {
			--timeout;
			usleep_range(500, 1000);
			continue;
		}

		if (ret) {
			dev_err(adev->dev,
				"failed to send mode2 message \tparam: 0x%08x error code %d\n",
				SMU_RESET_MODE_2, ret);
			goto out;
		}
	} while (ret == -ETIME && timeout);

out:
	mutex_unlock(&smu->message_lock);

	return ret;
}

static int smu_v13_0_6_get_thermal_temperature_range(struct smu_context *smu,
						     struct smu_temperature_range *range)
{
	struct amdgpu_device *adev = smu->adev;
	u32 aid_temp, xcd_temp, mem_temp;
	uint32_t smu_version;
	u32 ccd_temp = 0;
	int ret;

	if (amdgpu_sriov_vf(smu->adev))
		return 0;

	if (!range)
		return -EINVAL;

	/*Check smu version, GetCtfLimit message only supported for smu version 85.69 or higher */
	smu_cmn_get_smc_version(smu, NULL, &smu_version);
	if (smu_version < 0x554500)
		return 0;

	ret = smu_cmn_send_smc_msg_with_param(smu, SMU_MSG_GetCTFLimit,
					      PPSMC_AID_THM_TYPE, &aid_temp);
	if (ret)
		goto failed;

	if (adev->flags & AMD_IS_APU) {
		ret = smu_cmn_send_smc_msg_with_param(smu, SMU_MSG_GetCTFLimit,
						      PPSMC_CCD_THM_TYPE, &ccd_temp);
		if (ret)
			goto failed;
	}

	ret = smu_cmn_send_smc_msg_with_param(smu, SMU_MSG_GetCTFLimit,
					      PPSMC_XCD_THM_TYPE, &xcd_temp);
	if (ret)
		goto failed;

	range->hotspot_crit_max = max3(aid_temp, xcd_temp, ccd_temp) *
				       SMU_TEMPERATURE_UNITS_PER_CENTIGRADES;
	ret = smu_cmn_send_smc_msg_with_param(smu, SMU_MSG_GetCTFLimit,
					      PPSMC_HBM_THM_TYPE, &mem_temp);
	if (ret)
		goto failed;

	range->mem_crit_max = mem_temp * SMU_TEMPERATURE_UNITS_PER_CENTIGRADES;
failed:
	return ret;
}

static int smu_v13_0_6_mode1_reset(struct smu_context *smu)
{
	struct amdgpu_device *adev = smu->adev;
	struct amdgpu_ras *ras;
	u32 fatal_err, param;
	int ret = 0;

	ras = amdgpu_ras_get_context(adev);
	fatal_err = 0;
	param = SMU_RESET_MODE_1;

	/* fatal error triggered by ras, PMFW supports the flag */
	if (ras && atomic_read(&ras->in_recovery))
		fatal_err = 1;

	param |= (fatal_err << 16);
	ret = smu_cmn_send_smc_msg_with_param(smu, SMU_MSG_GfxDeviceDriverReset,
					      param, NULL);

	if (!ret)
		msleep(SMU13_MODE1_RESET_WAIT_TIME_IN_MS);

	return ret;
}

static bool smu_v13_0_6_is_mode1_reset_supported(struct smu_context *smu)
{
	return true;
}

static bool smu_v13_0_6_is_mode2_reset_supported(struct smu_context *smu)
{
	return true;
}

static int smu_v13_0_6_smu_send_hbm_bad_page_num(struct smu_context *smu,
						 uint32_t size)
{
	int ret = 0;

	/* message SMU to update the bad page number on SMUBUS */
	ret = smu_cmn_send_smc_msg_with_param(
		smu, SMU_MSG_SetNumBadHbmPagesRetired, size, NULL);
	if (ret)
		dev_err(smu->adev->dev,
			"[%s] failed to message SMU to update HBM bad pages number\n",
			__func__);

	return ret;
}

static int smu_v13_0_6_post_init(struct smu_context *smu)
{
	struct amdgpu_device *adev = smu->adev;

	if (!amdgpu_sriov_vf(adev) && amdgpu_ras_is_supported(adev, AMDGPU_RAS_BLOCK__UMC))
		return smu_v13_0_6_mca_set_debug_mode(smu, true);

	return 0;
}

static int mca_smu_set_debug_mode(struct amdgpu_device *adev, bool enable)
{
	struct smu_context *smu = adev->powerplay.pp_handle;

	return smu_v13_0_6_mca_set_debug_mode(smu, enable);
}

static int smu_v13_0_6_get_valid_mca_count(struct smu_context *smu, enum amdgpu_mca_error_type type, uint32_t *count)
{
	uint32_t msg;
	int ret;

	if (!count)
		return -EINVAL;

	switch (type) {
	case AMDGPU_MCA_ERROR_TYPE_UE:
		msg = SMU_MSG_QueryValidMcaCount;
		break;
	case AMDGPU_MCA_ERROR_TYPE_CE:
		msg = SMU_MSG_QueryValidMcaCeCount;
		break;
	default:
		return -EINVAL;
	}

	ret = smu_cmn_send_smc_msg(smu, msg, count);
	if (ret) {
		*count = 0;
		return ret;
	}

	return 0;
}

static int __smu_v13_0_6_mca_dump_bank(struct smu_context *smu, enum amdgpu_mca_error_type type,
				       int idx, int offset, uint32_t *val)
{
	uint32_t msg, param;

	switch (type) {
	case AMDGPU_MCA_ERROR_TYPE_UE:
		msg = SMU_MSG_McaBankDumpDW;
		break;
	case AMDGPU_MCA_ERROR_TYPE_CE:
		msg = SMU_MSG_McaBankCeDumpDW;
		break;
	default:
		return -EINVAL;
	}

	param = ((idx & 0xffff) << 16) | (offset & 0xfffc);

	return smu_cmn_send_smc_msg_with_param(smu, msg, param, val);
}

static int smu_v13_0_6_mca_dump_bank(struct smu_context *smu, enum amdgpu_mca_error_type type,
				     int idx, int offset, uint32_t *val, int count)
{
	int ret, i;

	if (!val)
		return -EINVAL;

	for (i = 0; i < count; i++) {
		ret = __smu_v13_0_6_mca_dump_bank(smu, type, idx, offset + (i << 2), &val[i]);
		if (ret)
			return ret;
	}

	return 0;
}

static const struct mca_bank_ipid smu_v13_0_6_mca_ipid_table[AMDGPU_MCA_IP_COUNT] = {
	MCA_BANK_IPID(UMC, 0x96, 0x0),
	MCA_BANK_IPID(SMU, 0x01, 0x1),
	MCA_BANK_IPID(MP5, 0x01, 0x2),
};

static void mca_bank_entry_info_decode(struct mca_bank_entry *entry, struct mca_bank_info *info)
{
	uint64_t ipid = entry->regs[MCA_REG_IDX_IPID];
	uint32_t insthi;

	/* NOTE: All MCA IPID register share the same format,
	 * so the driver can share the MCMP1 register header file.
	 * */

	info->hwid = REG_GET_FIELD(ipid, MCMP1_IPIDT0, HardwareID);
	info->mcatype = REG_GET_FIELD(ipid, MCMP1_IPIDT0, McaType);

	insthi = REG_GET_FIELD(ipid, MCMP1_IPIDT0, InstanceIdHi);
	info->aid = ((insthi >> 2) & 0x03);
	info->socket_id = insthi & 0x03;
}

static int mca_bank_read_reg(struct amdgpu_device *adev, enum amdgpu_mca_error_type type,
			     int idx, int reg_idx, uint64_t *val)
{
	struct smu_context *smu = adev->powerplay.pp_handle;
	uint32_t data[2] = {0, 0};
	int ret;

	if (!val || reg_idx >= MCA_REG_IDX_COUNT)
		return -EINVAL;

	ret = smu_v13_0_6_mca_dump_bank(smu, type, idx, reg_idx * 8, data, ARRAY_SIZE(data));
	if (ret)
		return ret;

	*val = (uint64_t)data[1] << 32 | data[0];

	dev_dbg(adev->dev, "mca read bank reg: type:%s, index: %d, reg_idx: %d, val: 0x%016llx\n",
		type == AMDGPU_MCA_ERROR_TYPE_UE ? "UE" : "CE", idx, reg_idx, *val);

	return 0;
}

static int mca_get_mca_entry(struct amdgpu_device *adev, enum amdgpu_mca_error_type type,
			     int idx, struct mca_bank_entry *entry)
{
	int i, ret;

	/* NOTE: populated all mca register by default */
	for (i = 0; i < ARRAY_SIZE(entry->regs); i++) {
		ret = mca_bank_read_reg(adev, type, idx, i, &entry->regs[i]);
		if (ret)
			return ret;
	}

	if (ret)
		return ret;

	entry->idx = idx;
	entry->type = type;

	mca_bank_entry_info_decode(entry, &entry->info);

	return 0;
}

static int mca_decode_mca_ipid(struct amdgpu_device *adev, enum amdgpu_mca_error_type type, int idx, int *ip)
{
	const struct mca_bank_ipid *ipid;
	uint64_t val;
	uint16_t hwid, mcatype;
	int i, ret;

	ret = mca_bank_read_reg(adev, type, idx, MCA_REG_IDX_IPID, &val);
	if (ret)
		return ret;

	hwid = REG_GET_FIELD(val, MCMP1_IPIDT0, HardwareID);
	mcatype = REG_GET_FIELD(val, MCMP1_IPIDT0, McaType);

	if (hwid) {
		for (i = 0; i < ARRAY_SIZE(smu_v13_0_6_mca_ipid_table); i++) {
			ipid = &smu_v13_0_6_mca_ipid_table[i];

			if (!ipid->hwid)
				continue;

			if (ipid->hwid == hwid && ipid->mcatype == mcatype) {
				*ip = i;
				return 0;
			}
		}
	}

	*ip = AMDGPU_MCA_IP_UNKNOW;

	return 0;
}

static int mca_normal_mca_get_err_count(const struct mca_ras_info *mca_ras, struct amdgpu_device *adev,
					enum amdgpu_mca_error_type type, int idx, uint32_t *count)
{
	uint64_t status0;
	int ret;

	ret = mca_bank_read_reg(adev, type, idx, MCA_REG_IDX_STATUS, &status0);
	if (ret)
		return ret;

	if (REG_GET_FIELD(status0, MCMP1_STATUST0, Val))
		*count = 1;
	else
		*count = 0;

	return 0;
}

static bool mca_smu_check_error_code(struct amdgpu_device *adev, const struct mca_ras_info *mca_ras,
				     uint32_t errcode)
{
	int i;

	if (!mca_ras->err_code_count || !mca_ras->err_code_array)
		return true;

	for (i = 0; i < mca_ras->err_code_count; i++) {
		if (errcode == mca_ras->err_code_array[i])
			return true;
	}

	return false;
}

static int mca_mp5_mca_get_err_count(const struct mca_ras_info *mca_ras, struct amdgpu_device *adev,
				     enum amdgpu_mca_error_type type, int idx, uint32_t *count)
{
	uint64_t status0 = 0, misc0 = 0;
	uint32_t errcode;
	int ret;

	if (mca_ras->ip != AMDGPU_MCA_IP_MP5)
		return -EINVAL;

	ret = mca_bank_read_reg(adev, type, idx, MCA_REG_IDX_STATUS, &status0);
	if (ret)
		return ret;

	if (!REG_GET_FIELD(status0, MCMP1_STATUST0, Val)) {
		*count = 0;
		return 0;
	}

	errcode = REG_GET_FIELD(status0, MCMP1_STATUST0, ErrorCode);
	if (!mca_smu_check_error_code(adev, mca_ras, errcode))
		return 0;

	if (type == AMDGPU_MCA_ERROR_TYPE_UE &&
	    REG_GET_FIELD(status0, MCMP1_STATUST0, UC) == 1 &&
	    REG_GET_FIELD(status0, MCMP1_STATUST0, PCC) == 1) {
		if (count)
			*count = 1;
		return 0;
	}

	ret = mca_bank_read_reg(adev, type, idx, MCA_REG_IDX_MISC0, &misc0);
	if (ret)
		return ret;

	if (count)
		*count = REG_GET_FIELD(misc0, MCMP1_MISC0T0, ErrCnt);

	return 0;
}

static int mca_smu_mca_get_err_count(const struct mca_ras_info *mca_ras, struct amdgpu_device *adev,
				     enum amdgpu_mca_error_type type, int idx, uint32_t *count)
{
	uint64_t status0 = 0, misc0 = 0;
	uint32_t errcode;
	int ret;

	if (mca_ras->ip != AMDGPU_MCA_IP_SMU)
		return -EINVAL;

	ret = mca_bank_read_reg(adev, type, idx, MCA_REG_IDX_STATUS, &status0);
	if (ret)
		return ret;

	if (!REG_GET_FIELD(status0, MCMP1_STATUST0, Val)) {
		*count = 0;
		return 0;
	}

	errcode = REG_GET_FIELD(status0, MCMP1_STATUST0, ErrorCode);
	if (!mca_smu_check_error_code(adev, mca_ras, errcode))
		return 0;

	if (type == AMDGPU_MCA_ERROR_TYPE_UE &&
	    REG_GET_FIELD(status0, MCMP1_STATUST0, UC) == 1 &&
	    REG_GET_FIELD(status0, MCMP1_STATUST0, PCC) == 1) {
		if (count)
			*count = 1;
		return 0;
	}

	ret = mca_bank_read_reg(adev, type, idx, MCA_REG_IDX_MISC0, &misc0);
	if (ret)
		return ret;

	if (count)
		*count = REG_GET_FIELD(misc0, MCMP1_MISC0T0, ErrCnt);

	return 0;
}

static int sdma_err_codes[] = { CODE_SDMA0, CODE_SDMA1, CODE_SDMA2, CODE_SDMA3 };
static int mmhub_err_codes[] = {
	CODE_DAGB0, CODE_DAGB0 + 1, CODE_DAGB0 + 2, CODE_DAGB0 + 3, CODE_DAGB0 + 4, /* DAGB0-4 */
	CODE_EA0, CODE_EA0 + 1, CODE_EA0 + 2, CODE_EA0 + 3, CODE_EA0 + 4,	/* MMEA0-4*/
	CODE_VML2, CODE_VML2_WALKER, CODE_MMCANE,
};

static const struct mca_ras_info mca_ras_table[] = {
	{
		.blkid = AMDGPU_RAS_BLOCK__UMC,
		.ip = AMDGPU_MCA_IP_UMC,
		.get_err_count = mca_normal_mca_get_err_count,
	}, {
		.blkid = AMDGPU_RAS_BLOCK__GFX,
		.ip = AMDGPU_MCA_IP_MP5,
		.get_err_count = mca_mp5_mca_get_err_count,
	}, {
		.blkid = AMDGPU_RAS_BLOCK__SDMA,
		.ip = AMDGPU_MCA_IP_SMU,
		.err_code_array = sdma_err_codes,
		.err_code_count = ARRAY_SIZE(sdma_err_codes),
		.get_err_count = mca_smu_mca_get_err_count,
	}, {
		.blkid = AMDGPU_RAS_BLOCK__MMHUB,
		.ip = AMDGPU_MCA_IP_SMU,
		.err_code_array = mmhub_err_codes,
		.err_code_count = ARRAY_SIZE(mmhub_err_codes),
		.get_err_count = mca_smu_mca_get_err_count,
	},
};

static const struct mca_ras_info *mca_get_mca_ras_info(struct amdgpu_device *adev, enum amdgpu_ras_block blkid)
{
	int i;

	for (i = 0; i < ARRAY_SIZE(mca_ras_table); i++) {
		if (mca_ras_table[i].blkid == blkid)
			return &mca_ras_table[i];
	}

	return NULL;
}

static int mca_get_valid_mca_count(struct amdgpu_device *adev, enum amdgpu_mca_error_type type, uint32_t *count)
{
	struct smu_context *smu = adev->powerplay.pp_handle;
	int ret;

	switch (type) {
	case AMDGPU_MCA_ERROR_TYPE_UE:
	case AMDGPU_MCA_ERROR_TYPE_CE:
		ret = smu_v13_0_6_get_valid_mca_count(smu, type, count);
		break;
	default:
		ret = -EINVAL;
		break;
	}

	return ret;
}

static bool mca_bank_is_valid(struct amdgpu_device *adev, const struct mca_ras_info *mca_ras,
			      enum amdgpu_mca_error_type type, int idx)
{
	int ret, ip = AMDGPU_MCA_IP_UNKNOW;

	ret = mca_decode_mca_ipid(adev, type, idx, &ip);
	if (ret)
		return false;

	if (ip == AMDGPU_MCA_IP_UNKNOW)
		return false;

	return ip == mca_ras->ip;
}

static int mca_get_valid_mca_idx(struct amdgpu_device *adev, const struct mca_ras_info *mca_ras,
				 enum amdgpu_mca_error_type type,
				 uint32_t mca_cnt, int *idx_array, int idx_array_size)
{
	int i, idx_cnt = 0;

	for (i = 0; i < mca_cnt; i++) {
		if (!mca_bank_is_valid(adev, mca_ras, type, i))
			continue;

		if (idx_array) {
			if (idx_cnt < idx_array_size)
				idx_array[idx_cnt] = i;
			else
				return -EINVAL;
		}

		idx_cnt++;
	}

	return idx_cnt;
}

static int __mca_smu_get_error_count(struct amdgpu_device *adev, const struct mca_ras_info *mca_ras, enum amdgpu_mca_error_type type, uint32_t *count)
{
	uint32_t result, mca_cnt, total = 0;
	int idx_array[16];
	int i, ret, idx_cnt = 0;

	ret = mca_get_valid_mca_count(adev, type, &mca_cnt);
	if (ret)
		return ret;

	/* if valid mca bank count is 0, the driver can return 0 directly */
	if (!mca_cnt) {
		*count = 0;
		return 0;
	}

	if (!mca_ras->get_err_count)
		return -EINVAL;

	idx_cnt = mca_get_valid_mca_idx(adev, mca_ras, type, mca_cnt, idx_array, ARRAY_SIZE(idx_array));
	if (idx_cnt < 0)
		return -EINVAL;

	for (i = 0; i < idx_cnt; i++) {
		result = 0;
		ret = mca_ras->get_err_count(mca_ras, adev, type, idx_array[i], &result);
		if (ret)
			return ret;

		total += result;
	}

	*count = total;

	return 0;
}

static int mca_smu_get_error_count(struct amdgpu_device *adev, enum amdgpu_ras_block blk,
				   enum amdgpu_mca_error_type type, uint32_t *count)
{
	const struct mca_ras_info *mca_ras;

	if (!count)
		return -EINVAL;

	mca_ras = mca_get_mca_ras_info(adev, blk);
	if (!mca_ras)
		return -EOPNOTSUPP;

	return __mca_smu_get_error_count(adev, mca_ras, type, count);
}

static int __mca_smu_get_ras_mca_idx_array(struct amdgpu_device *adev, const struct mca_ras_info *mca_ras,
					   enum amdgpu_mca_error_type type, int *idx_array, int *idx_array_size)
{
	uint32_t mca_cnt = 0;
	int ret, idx_cnt = 0;

	ret = mca_get_valid_mca_count(adev, type, &mca_cnt);
	if (ret)
		return ret;

	/* if valid mca bank count is 0, the driver can return 0 directly */
	if (!mca_cnt) {
		*idx_array_size = 0;
		return 0;
	}

	idx_cnt = mca_get_valid_mca_idx(adev, mca_ras, type, mca_cnt, idx_array, *idx_array_size);
	if (idx_cnt < 0)
		return -EINVAL;

	*idx_array_size = idx_cnt;

	return 0;
}

static int mca_smu_get_ras_mca_idx_array(struct amdgpu_device *adev, enum amdgpu_ras_block blk,
					 enum amdgpu_mca_error_type type, int *idx_array, int *idx_array_size)
{
	const struct mca_ras_info *mca_ras;

	mca_ras = mca_get_mca_ras_info(adev, blk);
	if (!mca_ras)
		return -EOPNOTSUPP;

	return __mca_smu_get_ras_mca_idx_array(adev, mca_ras, type, idx_array, idx_array_size);
}

static int mca_smu_get_mca_entry(struct amdgpu_device *adev,
				 enum amdgpu_mca_error_type type, int idx, struct mca_bank_entry *entry)
{
	return mca_get_mca_entry(adev, type, idx, entry);
}

static int mca_smu_get_valid_mca_count(struct amdgpu_device *adev,
				       enum amdgpu_mca_error_type type, uint32_t *count)
{
	return mca_get_valid_mca_count(adev, type, count);
}

static const struct amdgpu_mca_smu_funcs smu_v13_0_6_mca_smu_funcs = {
	.max_ue_count = 12,
	.max_ce_count = 12,
	.mca_set_debug_mode = mca_smu_set_debug_mode,
	.mca_get_error_count = mca_smu_get_error_count,
	.mca_get_mca_entry = mca_smu_get_mca_entry,
	.mca_get_valid_mca_count = mca_smu_get_valid_mca_count,
	.mca_get_ras_mca_idx_array = mca_smu_get_ras_mca_idx_array,
};

static const struct pptable_funcs smu_v13_0_6_ppt_funcs = {
	/* init dpm */
	.get_allowed_feature_mask = smu_v13_0_6_get_allowed_feature_mask,
	/* dpm/clk tables */
	.set_default_dpm_table = smu_v13_0_6_set_default_dpm_table,
	.populate_umd_state_clk = smu_v13_0_6_populate_umd_state_clk,
	.print_clk_levels = smu_v13_0_6_print_clk_levels,
	.force_clk_levels = smu_v13_0_6_force_clk_levels,
	.read_sensor = smu_v13_0_6_read_sensor,
	.set_performance_level = smu_v13_0_6_set_performance_level,
	.get_power_limit = smu_v13_0_6_get_power_limit,
	.is_dpm_running = smu_v13_0_6_is_dpm_running,
	.get_unique_id = smu_v13_0_6_get_unique_id,
	.init_smc_tables = smu_v13_0_6_init_smc_tables,
	.fini_smc_tables = smu_v13_0_fini_smc_tables,
	.init_power = smu_v13_0_init_power,
	.fini_power = smu_v13_0_fini_power,
	.check_fw_status = smu_v13_0_6_check_fw_status,
	/* pptable related */
	.check_fw_version = smu_v13_0_check_fw_version,
	.set_driver_table_location = smu_v13_0_set_driver_table_location,
	.set_tool_table_location = smu_v13_0_set_tool_table_location,
	.notify_memory_pool_location = smu_v13_0_notify_memory_pool_location,
	.system_features_control = smu_v13_0_6_system_features_control,
	.send_smc_msg_with_param = smu_cmn_send_smc_msg_with_param,
	.send_smc_msg = smu_cmn_send_smc_msg,
	.get_enabled_mask = smu_v13_0_6_get_enabled_mask,
	.feature_is_enabled = smu_cmn_feature_is_enabled,
	.set_power_limit = smu_v13_0_6_set_power_limit,
	.set_xgmi_pstate = smu_v13_0_set_xgmi_pstate,
	.register_irq_handler = smu_v13_0_6_register_irq_handler,
	.enable_thermal_alert = smu_v13_0_enable_thermal_alert,
	.disable_thermal_alert = smu_v13_0_disable_thermal_alert,
	.setup_pptable = smu_v13_0_6_setup_pptable,
	.baco_is_support = smu_v13_0_6_is_baco_supported,
	.get_dpm_ultimate_freq = smu_v13_0_6_get_dpm_ultimate_freq,
	.set_soft_freq_limited_range = smu_v13_0_6_set_soft_freq_limited_range,
	.od_edit_dpm_table = smu_v13_0_6_usr_edit_dpm_table,
	.set_df_cstate = smu_v13_0_6_set_df_cstate,
	.allow_xgmi_power_down = smu_v13_0_6_allow_xgmi_power_down,
	.log_thermal_throttling_event = smu_v13_0_6_log_thermal_throttling_event,
	.get_pp_feature_mask = smu_cmn_get_pp_feature_mask,
	.get_gpu_metrics = smu_v13_0_6_get_gpu_metrics,
	.get_thermal_temperature_range = smu_v13_0_6_get_thermal_temperature_range,
	.mode1_reset_is_support = smu_v13_0_6_is_mode1_reset_supported,
	.mode2_reset_is_support = smu_v13_0_6_is_mode2_reset_supported,
	.mode1_reset = smu_v13_0_6_mode1_reset,
	.mode2_reset = smu_v13_0_6_mode2_reset,
	.wait_for_event = smu_v13_0_wait_for_event,
	.i2c_init = smu_v13_0_6_i2c_control_init,
	.i2c_fini = smu_v13_0_6_i2c_control_fini,
	.send_hbm_bad_pages_num = smu_v13_0_6_smu_send_hbm_bad_page_num,
	.post_init = smu_v13_0_6_post_init,
};

void smu_v13_0_6_set_ppt_funcs(struct smu_context *smu)
{
	smu->ppt_funcs = &smu_v13_0_6_ppt_funcs;
	smu->message_map = smu_v13_0_6_message_map;
	smu->clock_map = smu_v13_0_6_clk_map;
	smu->feature_map = smu_v13_0_6_feature_mask_map;
	smu->table_map = smu_v13_0_6_table_map;
	smu->smc_driver_if_version = SMU13_0_6_DRIVER_IF_VERSION;
	smu_v13_0_set_smu_mailbox_registers(smu);
	amdgpu_mca_smu_init_funcs(smu->adev, &smu_v13_0_6_mca_smu_funcs);
}<|MERGE_RESOLUTION|>--- conflicted
+++ resolved
@@ -165,14 +165,11 @@
 	MSG_MAP(SetSoftMaxGfxClk,                    PPSMC_MSG_SetSoftMaxGfxClk,                0),
 	MSG_MAP(PrepareMp1ForUnload,                 PPSMC_MSG_PrepareForDriverUnload,          0),
 	MSG_MAP(GetCTFLimit,                         PPSMC_MSG_GetCTFLimit,                     0),
-<<<<<<< HEAD
-=======
 	MSG_MAP(ClearMcaOnRead,	                     PPSMC_MSG_ClearMcaOnRead,                  0),
 	MSG_MAP(QueryValidMcaCount,                  PPSMC_MSG_QueryValidMcaCount,              0),
 	MSG_MAP(QueryValidMcaCeCount,                PPSMC_MSG_QueryValidMcaCeCount,            0),
 	MSG_MAP(McaBankDumpDW,                       PPSMC_MSG_McaBankDumpDW,                   0),
 	MSG_MAP(McaBankCeDumpDW,                     PPSMC_MSG_McaBankCeDumpDW,                 0),
->>>>>>> c99b1612
 };
 
 static const struct cmn2asic_mapping smu_v13_0_6_clk_map[SMU_CLK_COUNT] = {

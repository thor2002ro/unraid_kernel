menuconfig POWER_SUPPLY
	bool "Power supply class support"
	help
	  Say Y here to enable power supply class support. This allows
	  power supply (batteries, AC, USB) monitoring by userspace
	  via sysfs and uevent (if available) and/or APM kernel interface
	  (if selected below).

if POWER_SUPPLY

config POWER_SUPPLY_DEBUG
	bool "Power supply debug"
	help
	  Say Y here to enable debugging messages for power supply class
	  and drivers.

config PDA_POWER
	tristate "Generic PDA/phone power driver"
	depends on !S390
	help
	  Say Y here to enable generic power driver for PDAs and phones with
	  one or two external power supplies (AC/USB) connected to main and
	  backup batteries, and optional builtin charger.

config APM_POWER
	tristate "APM emulation for class batteries"
	depends on APM_EMULATION
	help
	  Say Y here to enable support APM status emulation using
	  battery class devices.

config GENERIC_ADC_BATTERY
	tristate "Generic battery support using IIO"
	depends on IIO
	help
	  Say Y here to enable support for the generic battery driver
	  which uses IIO framework to read adc.

config MAX8925_POWER
	tristate "MAX8925 battery charger support"
	depends on MFD_MAX8925
	help
	  Say Y here to enable support for the battery charger in the Maxim
	  MAX8925 PMIC.

config WM831X_BACKUP
	tristate "WM831X backup battery charger support"
	depends on MFD_WM831X
	help
	  Say Y here to enable support for the backup battery charger
	  in the Wolfson Microelectronics WM831x PMICs.

config WM831X_POWER
	tristate "WM831X PMU support"
	depends on MFD_WM831X
	help
	  Say Y here to enable support for the power management unit
	  provided by Wolfson Microelectronics WM831x PMICs.

config WM8350_POWER
        tristate "WM8350 PMU support"
        depends on MFD_WM8350
        help
          Say Y here to enable support for the power management unit
	  provided by the Wolfson Microelectronics WM8350 PMIC.

config TEST_POWER
	tristate "Test power driver"
	help
	  This driver is used for testing. It's safe to say M here.

config BATTERY_88PM860X
	tristate "Marvell 88PM860x battery driver"
	depends on MFD_88PM860X
	help
	  Say Y here to enable battery monitor for Marvell 88PM860x chip.

config CHARGER_ADP5061
	tristate "ADP5061 battery charger driver"
	depends on I2C
	select REGMAP_I2C
	help
	  Say Y here to enable support for the ADP5061 standalone battery
	  charger.

	  This driver can be built as a module. If so, the module will be
	  called adp5061.

config BATTERY_ACT8945A
	tristate "Active-semi ACT8945A charger driver"
	depends on MFD_ACT8945A || COMPILE_TEST
	help
	  Say Y here to enable support for power supply provided by
	  Active-semi ActivePath ACT8945A charger.

config BATTERY_CPCAP
	tristate "Motorola CPCAP PMIC battery driver"
	depends on MFD_CPCAP && IIO
	default MFD_CPCAP
	help
	  Say Y here to enable support for battery on Motorola
	  phones and tablets such as droid 4.

config BATTERY_DS2760
	tristate "DS2760 battery driver (HP iPAQ & others)"
	depends on W1
	help
	  Say Y here to enable support for batteries with ds2760 chip.

config BATTERY_DS2780
	tristate "DS2780 battery driver"
	depends on HAS_IOMEM
	select W1
	select W1_SLAVE_DS2780
	help
	  Say Y here to enable support for batteries with ds2780 chip.

config BATTERY_DS2781
	tristate "DS2781 battery driver"
	depends on HAS_IOMEM
	select W1
	select W1_SLAVE_DS2781
	help
	  If you enable this you will have the DS2781 battery driver support.

	  The battery monitor chip is used in many batteries/devices
	  as the one who is responsible for charging/discharging/monitoring
	  Li+ batteries.

	  If you are unsure, say N.

config BATTERY_DS2782
	tristate "DS2782/DS2786 standalone gas-gauge"
	depends on I2C
	help
	  Say Y here to enable support for the DS2782/DS2786 standalone battery
	  gas-gauge.

config BATTERY_LEGO_EV3
	tristate "LEGO MINDSTORMS EV3 battery"
	depends on OF && IIO && GPIOLIB
	help
	  Say Y here to enable support for the LEGO MINDSTORMS EV3 battery.

config BATTERY_PMU
	tristate "Apple PMU battery"
	depends on PPC32 && ADB_PMU
	help
	  Say Y here to expose battery information on Apple machines
	  through the generic battery class.

config BATTERY_OLPC
	tristate "One Laptop Per Child battery"
	depends on X86_32 && OLPC
	help
	  Say Y to enable support for the battery on the OLPC laptop.

config BATTERY_TOSA
	tristate "Sharp SL-6000 (tosa) battery"
	depends on MACH_TOSA && MFD_TC6393XB && TOUCHSCREEN_WM97XX
	help
	  Say Y to enable support for the battery on the Sharp Zaurus
	  SL-6000 (tosa) models.

config BATTERY_COLLIE
	tristate "Sharp SL-5500 (collie) battery"
	depends on SA1100_COLLIE && MCP_UCB1200
	help
	  Say Y to enable support for the battery on the Sharp Zaurus
	  SL-5500 (collie) models.

config BATTERY_IPAQ_MICRO
	tristate "iPAQ Atmel Micro ASIC battery driver"
	depends on MFD_IPAQ_MICRO
	help
	  Choose this option if you want to monitor battery status on
	  Compaq/HP iPAQ h3100 and h3600.

config BATTERY_WM97XX
	bool "WM97xx generic battery driver"
	depends on TOUCHSCREEN_WM97XX=y
	help
	  Say Y to enable support for battery measured by WM97xx aux port.

config BATTERY_SBS
        tristate "SBS Compliant gas gauge"
        depends on I2C
        help
	  Say Y to include support for SBS battery driver for SBS-compliant
	  gas gauges.

config CHARGER_SBS
        tristate "SBS Compliant charger"
        depends on I2C
        help
	  Say Y to include support for SBS compliant battery chargers.

config MANAGER_SBS
	tristate "Smart Battery System Manager"
	depends on I2C && I2C_MUX && GPIOLIB
	select I2C_SMBUS
	help
	  Say Y here to include support for Smart Battery System Manager
	  ICs. The driver reports online and charging status via sysfs.
	  It presents itself also as I2C mux which allows to bind
	  smart battery driver to its ports.
	  Supported is for example LTC1760.

	  This driver can also be built as a module. If so, the module will be
	  called sbs-manager.

config BATTERY_BQ27XXX
	tristate "BQ27xxx battery driver"
	help
	  Say Y here to enable support for batteries with BQ27xxx chips.

config BATTERY_BQ27XXX_I2C
	tristate "BQ27xxx I2C support"
	depends on BATTERY_BQ27XXX
	depends on I2C
	default y
	help
	  Say Y here to enable support for batteries with BQ27xxx chips
	  connected over an I2C bus.

config BATTERY_BQ27XXX_HDQ
	tristate "BQ27xxx HDQ support"
	depends on BATTERY_BQ27XXX
	depends on W1
	default y
	help
	  Say Y here to enable support for batteries with BQ27xxx chips
	  connected over an HDQ bus.

config BATTERY_BQ27XXX_DT_UPDATES_NVM
	bool "BQ27xxx support for update of NVM/flash data memory"
	depends on BATTERY_BQ27XXX_I2C
	help
	  Say Y here to enable devicetree monitored-battery config to update
	  NVM/flash data memory. Only enable this option for devices with a
	  fuel gauge mounted on the circuit board, and a battery that cannot
	  easily be replaced with one of a different type. Not for
	  general-purpose kernels, as this can cause misconfiguration of a
	  smart battery with embedded NVM/flash.

config BATTERY_DA9030
	tristate "DA9030 battery driver"
	depends on PMIC_DA903X
	help
	  Say Y here to enable support for batteries charger integrated into
	  DA9030 PMIC.

config BATTERY_DA9052
	tristate "Dialog DA9052 Battery"
	depends on PMIC_DA9052
	help
	  Say Y here to enable support for batteries charger integrated into
	  DA9052 PMIC.

config CHARGER_DA9150
	tristate "Dialog Semiconductor DA9150 Charger support"
	depends on MFD_DA9150
	depends on DA9150_GPADC
	depends on IIO
	help
	  Say Y here to enable support for charger unit of the DA9150
	  Integrated Charger & Fuel-Gauge IC.

	  This driver can also be built as a module. If so, the module will be
	  called da9150-charger.

config BATTERY_DA9150
	tristate "Dialog Semiconductor DA9150 Fuel Gauge support"
	depends on MFD_DA9150
	help
	  Say Y here to enable support for the Fuel-Gauge unit of the DA9150
	  Integrated Charger & Fuel-Gauge IC

	  This driver can also be built as a module. If so, the module will be
	  called da9150-fg.

config CHARGER_AXP20X
	tristate "X-Powers AXP20X and AXP22X AC power supply driver"
	depends on MFD_AXP20X
	depends on AXP20X_ADC
	depends on IIO
	help
	  Say Y here to enable support for X-Powers AXP20X and AXP22X PMICs' AC
	  power supply.

	  This driver can also be built as a module. If so, the module will be
	  called axp20x_ac_power.

config BATTERY_AXP20X
	tristate "X-Powers AXP20X battery driver"
	depends on MFD_AXP20X
	depends on AXP20X_ADC
	depends on IIO
	help
	  Say Y here to enable support for X-Powers AXP20X PMICs' battery power
	  supply.

	  This driver can also be built as a module. If so, the module will be
	  called axp20x_battery.

config AXP20X_POWER
	tristate "AXP20x power supply driver"
	depends on MFD_AXP20X
	depends on IIO
	help
	  This driver provides support for the power supply features of
	  AXP20x PMIC.

config AXP288_CHARGER
	tristate "X-Powers AXP288 Charger"
	depends on MFD_AXP20X && EXTCON_AXP288
	help
	  Say yes here to have support X-Power AXP288 power management IC (PMIC)
	  integrated charger.

config AXP288_FUEL_GAUGE
	tristate "X-Powers AXP288 Fuel Gauge"
	depends on MFD_AXP20X && IIO
	help
	  Say yes here to have support for X-Power power management IC (PMIC)
	  Fuel Gauge. The device provides battery statistics and status
	  monitoring as well as alerts for battery over/under voltage and
	  over/under temperature.

config BATTERY_MAX17040
	tristate "Maxim MAX17040 Fuel Gauge"
	depends on I2C
	help
	  MAX17040 is fuel-gauge systems for lithium-ion (Li+) batteries
	  in handheld and portable equipment. The MAX17040 is configured
	  to operate with a single lithium cell

config BATTERY_MAX17042
	tristate "Maxim MAX17042/17047/17050/8997/8966 Fuel Gauge"
	depends on I2C
	select REGMAP_I2C
	help
	  MAX17042 is fuel-gauge systems for lithium-ion (Li+) batteries
	  in handheld and portable equipment. The MAX17042 is configured
	  to operate with a single lithium cell. MAX8997 and MAX8966 are
	  multi-function devices that include fuel gauages that are compatible
	  with MAX17042. This driver also supports max17047/50 chips which are
	  improved version of max17042.

config BATTERY_MAX1721X
	tristate "MAX17211/MAX17215 standalone gas-gauge"
	depends on W1
	select REGMAP_W1
	help
	  MAX1721x is fuel-gauge systems for lithium-ion (Li+) batteries
	  in handheld and portable equipment. MAX17211 used with single cell
	  battery. MAX17215 designed for muticell battery. Both them have
	  OneWire (W1) host interface.

	  Say Y here to enable support for the MAX17211/MAX17215 standalone
	  battery gas-gauge.

config BATTERY_Z2
	tristate "Z2 battery driver"
	depends on I2C && MACH_ZIPIT2
	help
	  Say Y to include support for the battery on the Zipit Z2.

config BATTERY_S3C_ADC
	tristate "Battery driver for Samsung ADC based monitoring"
	depends on S3C_ADC
	help
	  Say Y here to enable support for iPAQ h1930/h1940/rx1950 battery

config BATTERY_TWL4030_MADC
	tristate "TWL4030 MADC battery driver"
	depends on TWL4030_MADC
	help
	  Say Y here to enable this dumb driver for batteries managed
	  through the TWL4030 MADC.

config CHARGER_88PM860X
	tristate "Marvell 88PM860x Charger driver"
	depends on MFD_88PM860X && BATTERY_88PM860X
	help
	  Say Y here to enable charger for Marvell 88PM860x chip.

config CHARGER_PCF50633
	tristate "NXP PCF50633 MBC"
	depends on MFD_PCF50633
	help
	 Say Y to include support for NXP PCF50633 Main Battery Charger.

config BATTERY_JZ4740
	tristate "Ingenic JZ4740 battery"
	depends on MACH_JZ4740
	depends on MFD_JZ4740_ADC
	help
	  Say Y to enable support for the battery on Ingenic JZ4740 based
	  boards.

	  This driver can be build as a module. If so, the module will be
	  called jz4740-battery.

config BATTERY_RX51
	tristate "Nokia RX-51 (N900) battery driver"
	depends on TWL4030_MADC
	help
	  Say Y here to enable support for battery information on Nokia
	  RX-51, also known as N900 tablet.

config CHARGER_CPCAP
	tristate "CPCAP PMIC Charger Driver"
	depends on MFD_CPCAP && IIO
	depends on OMAP_USB2 || (!OMAP_USB2 && COMPILE_TEST)
	default MFD_CPCAP
	help
	  Say Y to enable support for CPCAP PMIC charger driver for Motorola
	  mobile devices such as Droid 4.

config CHARGER_ISP1704
	tristate "ISP1704 USB Charger Detection"
	depends on USB_PHY
	depends on USB_GADGET || !USB_GADGET # if USB_GADGET=m, this can't be 'y'
	help
	  Say Y to enable support for USB Charger Detection with
	  ISP1707/ISP1704 USB transceivers.

config CHARGER_MAX8903
	tristate "MAX8903 Battery DC-DC Charger for USB and Adapter Power"
	help
	  Say Y to enable support for the MAX8903 DC-DC charger and sysfs.
	  The driver supports controlling charger-enable and current-limit
	  pins based on the status of charger connections with interrupt
	  handlers.

config CHARGER_TWL4030
	tristate "OMAP TWL4030 BCI charger driver"
	depends on IIO && TWL4030_CORE
	help
	  Say Y here to enable support for TWL4030 Battery Charge Interface.

config CHARGER_LP8727
	tristate "TI/National Semiconductor LP8727 charger driver"
	depends on I2C
	help
	  Say Y here to enable support for LP8727 Charger Driver.

config CHARGER_LP8788
	tristate "TI LP8788 charger driver"
	depends on MFD_LP8788
	depends on LP8788_ADC
	depends on IIO
	help
	  Say Y to enable support for the LP8788 linear charger.

config CHARGER_GPIO
	tristate "GPIO charger"
	depends on GPIOLIB || COMPILE_TEST
	help
	  Say Y to include support for chargers which report their online status
	  through a GPIO pin.

	  This driver can be build as a module. If so, the module will be
	  called gpio-charger.

config CHARGER_MANAGER
	bool "Battery charger manager for multiple chargers"
	depends on REGULATOR
	select EXTCON
	help
          Say Y to enable charger-manager support, which allows multiple
          chargers attached to a battery and multiple batteries attached to a
          system. The charger-manager also can monitor charging status in
          runtime and in suspend-to-RAM by waking up the system periodically
          with help of suspend_again support.

config CHARGER_LTC3651
	tristate "LTC3651 charger"
	depends on GPIOLIB
	help
	  Say Y to include support for the LTC3651 battery charger which reports
	  its status via GPIO lines.

config CHARGER_MAX14577
	tristate "Maxim MAX14577/77836 battery charger driver"
	depends on MFD_MAX14577
	help
	  Say Y to enable support for the battery charger control sysfs and
	  platform data of MAX14577/77836 MUICs.

config CHARGER_DETECTOR_MAX14656
	tristate "Maxim MAX14656 USB charger detector"
	depends on I2C
	depends on OF
	help
	  Say Y to enable support for the Maxim MAX14656 USB charger detector.
	  The device is compliant with the USB Battery Charging Specification
	  Revision 1.2 and can be found e.g. in Kindle 4/5th generation
	  readers and certain LG devices.

config CHARGER_MAX77693
	tristate "Maxim MAX77693 battery charger driver"
	depends on MFD_MAX77693
	help
	  Say Y to enable support for the Maxim MAX77693 battery charger.

config CHARGER_MAX8997
	tristate "Maxim MAX8997/MAX8966 PMIC battery charger driver"
	depends on MFD_MAX8997 && REGULATOR_MAX8997
	help
	  Say Y to enable support for the battery charger control sysfs and
	  platform data of MAX8997/LP3974 PMICs.

config CHARGER_MAX8998
	tristate "Maxim MAX8998/LP3974 PMIC battery charger driver"
	depends on MFD_MAX8998 && REGULATOR_MAX8998
	help
	  Say Y to enable support for the battery charger control sysfs and
	  platform data of MAX8998/LP3974 PMICs.

config CHARGER_QCOM_SMBB
	tristate "Qualcomm Switch-Mode Battery Charger and Boost"
	depends on MFD_SPMI_PMIC || COMPILE_TEST
	depends on OF
	depends on EXTCON
	depends on REGULATOR
	help
	  Say Y to include support for the Switch-Mode Battery Charger and
	  Boost (SMBB) hardware found in Qualcomm PM8941 PMICs.  The charger
	  is an integrated, single-cell lithium-ion battery charger.  DT
	  configuration is required for loading, see the devicetree
	  documentation for more detail.  The base name for this driver is
	  'pm8941_charger'.

config CHARGER_BQ2415X
	tristate "TI BQ2415x battery charger driver"
	depends on I2C
	help
	  Say Y to enable support for the TI BQ2415x battery charger
	  PMICs.

	  You'll need this driver to charge batteries on e.g. Nokia
	  RX-51/N900.

config CHARGER_BQ24190
	tristate "TI BQ24190 battery charger driver"
	depends on I2C
	depends on EXTCON
	depends on GPIOLIB || COMPILE_TEST
	help
	  Say Y to enable support for the TI BQ24190 battery charger.

config CHARGER_BQ24257
	tristate "TI BQ24250/24251/24257 battery charger driver"
	depends on I2C
	depends on GPIOLIB || COMPILE_TEST
	depends on REGMAP_I2C
	help
	  Say Y to enable support for the TI BQ24250, BQ24251, and BQ24257 battery
	  chargers.

config CHARGER_BQ24735
	tristate "TI BQ24735 battery charger support"
	depends on I2C
	depends on GPIOLIB || COMPILE_TEST
	help
	  Say Y to enable support for the TI BQ24735 battery charger.

config CHARGER_BQ25890
	tristate "TI BQ25890 battery charger driver"
	depends on I2C
	depends on GPIOLIB || COMPILE_TEST
	select REGMAP_I2C
	help
	  Say Y to enable support for the TI BQ25890 battery charger.

config CHARGER_SMB347
	tristate "Summit Microelectronics SMB347 Battery Charger"
	depends on I2C
	select REGMAP_I2C
	help
	  Say Y to include support for Summit Microelectronics SMB347
	  Battery Charger.

config CHARGER_TPS65090
	tristate "TPS65090 battery charger driver"
	depends on MFD_TPS65090
	help
	 Say Y here to enable support for battery charging with TPS65090
	 PMIC chips.

config CHARGER_TPS65217
	tristate "TPS65217 battery charger driver"
	depends on MFD_TPS65217
	help
	 Say Y here to enable support for battery charging with TPS65217
	 PMIC chips.

config BATTERY_GAUGE_LTC2941
	tristate "LTC2941/LTC2943 Battery Gauge Driver"
	depends on I2C
	help
	  Say Y here to include support for LTC2941 and LTC2943 Battery
	  Gauge IC. The driver reports the charge count continuously, and
	  measures the voltage and temperature every 10 seconds.

config AB8500_BM
	bool "AB8500 Battery Management Driver"
	depends on AB8500_CORE && AB8500_GPADC
	help
	  Say Y to include support for AB8500 battery management.

config BATTERY_GOLDFISH
	tristate "Goldfish battery driver"
	depends on GOLDFISH || COMPILE_TEST
	depends on HAS_IOMEM
	help
	  Say Y to enable support for the battery and AC power in the
	  Goldfish emulator.

config BATTERY_RT5033
	tristate "RT5033 fuel gauge support"
	depends on MFD_RT5033
	help
	  This adds support for battery fuel gauge in Richtek RT5033 PMIC.
	  The fuelgauge calculates and determines the battery state of charge
	  according to battery open circuit voltage.

config CHARGER_RT9455
	tristate "Richtek RT9455 battery charger driver"
	depends on I2C
	depends on GPIOLIB || COMPILE_TEST
	select REGMAP_I2C
	help
	  Say Y to enable support for Richtek RT9455 battery charger.

config CHARGER_CROS_USBPD
	tristate "ChromeOS EC based USBPD charger"
	depends on MFD_CROS_EC
	default n
	help
	  Say Y here to enable ChromeOS EC based USBPD charger
	  driver. This driver gets various bits of information about
	  what is connected to USB PD ports from the EC and converts
	  that into power_supply properties.

<<<<<<< HEAD
=======
config CHARGER_SC2731
	tristate "Spreadtrum SC2731 charger driver"
	depends on MFD_SC27XX_PMIC || COMPILE_TEST
	help
	 Say Y here to enable support for battery charging with SC2731
	 PMIC chips.

>>>>>>> 0fd79184
endif # POWER_SUPPLY<|MERGE_RESOLUTION|>--- conflicted
+++ resolved
@@ -645,8 +645,6 @@
 	  what is connected to USB PD ports from the EC and converts
 	  that into power_supply properties.
 
-<<<<<<< HEAD
-=======
 config CHARGER_SC2731
 	tristate "Spreadtrum SC2731 charger driver"
 	depends on MFD_SC27XX_PMIC || COMPILE_TEST
@@ -654,5 +652,4 @@
 	 Say Y here to enable support for battery charging with SC2731
 	 PMIC chips.
 
->>>>>>> 0fd79184
 endif # POWER_SUPPLY
--- conflicted
+++ resolved
@@ -66,10 +66,7 @@
 #define HL_CPUCP_INFO_TIMEOUT_USEC	10000000 /* 10s */
 #define HL_CPUCP_EEPROM_TIMEOUT_USEC	10000000 /* 10s */
 #define HL_CPUCP_MON_DUMP_TIMEOUT_USEC	10000000 /* 10s */
-<<<<<<< HEAD
-=======
 #define HL_CPUCP_SEC_ATTEST_INFO_TINEOUT_USEC 10000000 /* 10s */
->>>>>>> 66283a8f
 
 #define HL_FW_STATUS_POLL_INTERVAL_USEC		10000 /* 10ms */
 #define HL_FW_COMMS_STATUS_PLDM_POLL_INTERVAL_USEC	1000000 /* 1s */
@@ -77,15 +74,9 @@
 #define HL_PCI_ELBI_TIMEOUT_MSEC	10 /* 10ms */
 
 #define HL_SIM_MAX_TIMEOUT_US		100000000 /* 100s */
-<<<<<<< HEAD
 
 #define HL_INVALID_QUEUE		UINT_MAX
 
-=======
-
-#define HL_INVALID_QUEUE		UINT_MAX
-
->>>>>>> 66283a8f
 #define HL_COMMON_USER_CQ_INTERRUPT_ID	0xFFF
 #define HL_COMMON_DEC_INTERRUPT_ID	0xFFE
 
@@ -152,8 +143,6 @@
 #define HL_COMPLETION_MODE_CS		1
 
 #define HL_MAX_DCORES			8
-<<<<<<< HEAD
-=======
 
 /* DMA alloc/free wrappers */
 #define hl_asic_dma_alloc_coherent(hdev, size, dma_handle, flags) \
@@ -173,7 +162,6 @@
 
 #define hl_asic_dma_pool_free(hdev, vaddr, dma_addr) \
 	hl_asic_dma_pool_free_caller(hdev, vaddr, dma_addr, __func__)
->>>>>>> 66283a8f
 
 /*
  * Reset Flags
@@ -240,10 +228,7 @@
  * struct iterate_module_ctx - HW module iterator
  * @fn: function to apply to each HW module instance
  * @data: optional internal data to the function iterator
-<<<<<<< HEAD
-=======
  * @rc: return code for optional use of iterator/iterator-caller
->>>>>>> 66283a8f
  */
 struct iterate_module_ctx {
 	/*
@@ -253,19 +238,12 @@
 	 * @inst: HW module instance within the block
 	 * @offset: current HW module instance offset from the 1-st HW module instance
 	 *          in the 1-st block
-<<<<<<< HEAD
-	 * @data: function specific data
-	 */
-	void (*fn)(struct hl_device *hdev, int block, int inst, u32 offset, void *data);
-	void *data;
-=======
 	 * @ctx: the iterator context.
 	 */
 	void (*fn)(struct hl_device *hdev, int block, int inst, u32 offset,
 			struct iterate_module_ctx *ctx);
 	void *data;
 	int rc;
->>>>>>> 66283a8f
 };
 
 struct hl_block_glbl_sec {
@@ -304,17 +282,10 @@
  * @ctx: pointer to the owner ctx.
  * @num_of_ptes: indicates how many ptes are used in the pgt. used only for dynamically
  *               allocated HOPs (all HOPs but HOP0)
-<<<<<<< HEAD
  *
  * The MMU page tables hierarchy can be placed either on the device's DRAM (in which case shadow
  * pgts will be stored on host memory) or on host memory (in which case no shadow is required).
  *
-=======
- *
- * The MMU page tables hierarchy can be placed either on the device's DRAM (in which case shadow
- * pgts will be stored on host memory) or on host memory (in which case no shadow is required).
- *
->>>>>>> 66283a8f
  * When a new level (hop) is needed during mapping this structure will be used to describe
  * the newly allocated hop as well as to track number of PTEs in it.
  * During unmapping, if no valid PTEs remained in the page of a newly allocated hop, it is
@@ -597,13 +568,6 @@
  * @tpc_binning_mask: which TPCs are binned. 0 means usable and 1 means binned.
  * @dram_enabled_mask: which DRAMs are enabled.
  * @dram_binning_mask: which DRAMs are binned. 0 means usable, 1 means binned.
-<<<<<<< HEAD
- * @cb_va_start_addr: virtual start address of command buffers which are mapped
- *                    to the device's MMU.
- * @cb_va_end_addr: virtual end address of command buffers which are mapped to
- *                  the device's MMU.
-=======
->>>>>>> 66283a8f
  * @dram_hints_align_mask: dram va hint addresses alignment mask which is used
  *                  for hints validity check.
  * @cfg_base_address: config space base address.
@@ -670,10 +634,7 @@
  *                                      which the property supports_user_set_page_size is true
  *                                      (i.e. the DRAM supports multiple page sizes), otherwise
  *                                      it will shall  be equal to dram_page_size.
-<<<<<<< HEAD
-=======
  * @num_engine_cores: number of engine cpu cores
->>>>>>> 66283a8f
  * @collective_first_sob: first sync object available for collective use
  * @collective_first_mon: first monitor available for collective use
  * @sync_stream_first_sob: first sync object available for sync stream use
@@ -718,10 +679,7 @@
  * @set_max_power_on_device_init: true if need to set max power in F/W on device init.
  * @supports_user_set_page_size: true if user can set the allocation page size.
  * @dma_mask: the dma mask to be set for this device
-<<<<<<< HEAD
-=======
  * @supports_advanced_cpucp_rc: true if new cpucp opcodes are supported.
->>>>>>> 66283a8f
  */
 struct asic_fixed_properties {
 	struct hw_queue_properties	*hw_queues_props;
@@ -753,11 +711,6 @@
 	u64				tpc_binning_mask;
 	u64				dram_enabled_mask;
 	u64				dram_binning_mask;
-<<<<<<< HEAD
-	u64				cb_va_start_addr;
-	u64				cb_va_end_addr;
-=======
->>>>>>> 66283a8f
 	u64				dram_hints_align_mask;
 	u64				cfg_base_address;
 	u64				mmu_cache_mng_addr;
@@ -801,10 +754,7 @@
 	u32				faulty_dram_cluster_map;
 	u32				xbar_edge_enabled_mask;
 	u32				device_mem_alloc_default_page_size;
-<<<<<<< HEAD
-=======
 	u32				num_engine_cores;
->>>>>>> 66283a8f
 	u16				collective_first_sob;
 	u16				collective_first_mon;
 	u16				sync_stream_first_sob;
@@ -837,10 +787,7 @@
 	u8				set_max_power_on_device_init;
 	u8				supports_user_set_page_size;
 	u8				dma_mask;
-<<<<<<< HEAD
-=======
 	u8				supports_advanced_cpucp_rc;
->>>>>>> 66283a8f
 };
 
 /**
@@ -973,11 +920,6 @@
  * @buf: back pointer to the parent mappable memory buffer
  * @debugfs_list: node in debugfs list of command buffers.
  * @pool_list: node in pool list of command buffers.
-<<<<<<< HEAD
- * @va_block_list: list of virtual addresses blocks of the CB if it is mapped to
- *                 the device's MMU.
-=======
->>>>>>> 66283a8f
  * @kernel_address: Holds the CB's kernel virtual address.
  * @virtual_addr: Holds the CB's virtual address.
  * @bus_address: Holds the CB's DMA address.
@@ -994,10 +936,6 @@
 	struct hl_mmap_mem_buf	*buf;
 	struct list_head	debugfs_list;
 	struct list_head	pool_list;
-<<<<<<< HEAD
-	struct list_head	va_block_list;
-=======
->>>>>>> 66283a8f
 	void			*kernel_address;
 	u64			virtual_addr;
 	dma_addr_t		bus_address;
@@ -1456,8 +1394,6 @@
 
 struct hl_cs;
 
-<<<<<<< HEAD
-=======
 /**
  * struct engines_data - asic engines data
  * @buf: buffer for engines data in ascii
@@ -1470,7 +1406,6 @@
 	u32 allocated_buf_size;
 };
 
->>>>>>> 66283a8f
 /**
  * struct hl_asic_funcs - ASIC specific functions that are can be called from
  *                        common code.
@@ -1537,8 +1472,6 @@
  * @compute_reset_late_init: perform certain actions needed after a compute reset
  * @hw_queues_lock: acquire H/W queues lock.
  * @hw_queues_unlock: release H/W queues lock.
- * @kdma_lock: acquire H/W queues lock. Relevant from GRECO ASIC
- * @kdma_unlock: release H/W queues lock. Relevant from GRECO ASIC
  * @get_pci_id: retrieve PCI ID.
  * @get_eeprom_data: retrieve EEPROM data from F/W.
  * @get_monitor_dump: retrieve monitor registers dump from F/W.
@@ -1598,11 +1531,8 @@
  * @check_if_razwi_happened: check if there was a razwi due to RR violation.
  * @access_dev_mem: access device memory
  * @set_dram_bar_base: set the base of the DRAM BAR
-<<<<<<< HEAD
-=======
  * @set_engine_cores: set a config command to enigne cores
  * @send_device_activity: indication to FW about device availability
->>>>>>> 66283a8f
  */
 struct hl_asic_funcs {
 	int (*early_init)(struct hl_device *hdev);
@@ -1680,8 +1610,6 @@
 	int (*compute_reset_late_init)(struct hl_device *hdev);
 	void (*hw_queues_lock)(struct hl_device *hdev);
 	void (*hw_queues_unlock)(struct hl_device *hdev);
-	void (*kdma_lock)(struct hl_device *hdev, int dcore_id);
-	void (*kdma_unlock)(struct hl_device *hdev, int dcore_id);
 	u32 (*get_pci_id)(struct hl_device *hdev);
 	int (*get_eeprom_data)(struct hl_device *hdev, void *data, size_t max_size);
 	int (*get_monitor_dump)(struct hl_device *hdev, void *data);
@@ -1739,12 +1667,9 @@
 	int (*access_dev_mem)(struct hl_device *hdev, enum pci_region region_type,
 				u64 addr, u64 *val, enum debugfs_access_type acc_type);
 	u64 (*set_dram_bar_base)(struct hl_device *hdev, u64 addr);
-<<<<<<< HEAD
-=======
 	int (*set_engine_cores)(struct hl_device *hdev, u32 *core_ids,
 					u32 num_cores, u32 core_command);
 	int (*send_device_activity)(struct hl_device *hdev, bool open);
->>>>>>> 66283a8f
 };
 
 
@@ -1838,17 +1763,10 @@
 
 /**
  * struct hl_cs_outcome_store - represents a limited store of completed CS outcomes
-<<<<<<< HEAD
- * @outcome_map: index of completed CS searcheable by sequence number
- * @used_list: list of outcome objects currently in use
- * @free_list: list of outcome objects currently not in use
- * @nodes_pool: a static pool of preallocated outcome objects
-=======
  * @outcome_map: index of completed CS searchable by sequence number
  * @used_list: list of outcome objects currently in use
  * @free_list: list of outcome objects currently not in use
  * @nodes_pool: a static pool of pre-allocated outcome objects
->>>>>>> 66283a8f
  * @db_lock: any operation on the store must take this lock
  */
 struct hl_cs_outcome_store {
@@ -1872,11 +1790,7 @@
  * @refcount: reference counter for the context. Context is released only when
  *		this hits 0l. It is incremented on CS and CS_WAIT.
  * @cs_pending: array of hl fence objects representing pending CS.
-<<<<<<< HEAD
- * @outcome_store: storage data structure used to remember ouitcomes of completed
-=======
  * @outcome_store: storage data structure used to remember outcomes of completed
->>>>>>> 66283a8f
  *                 command submissions for a long time after CS id wraparound.
  * @va_range: holds available virtual addresses for host and dram mappings.
  * @mem_hash_lock: protects the mem_hash.
@@ -2614,11 +2528,7 @@
 				break; \
 			(val) = __elbi_read; \
 		} else {\
-<<<<<<< HEAD
-			(val) = RREG32((u32)addr); \
-=======
 			(val) = RREG32((u32)(addr)); \
->>>>>>> 66283a8f
 		} \
 		if (cond) \
 			break; \
@@ -2629,11 +2539,7 @@
 					break; \
 				(val) = __elbi_read; \
 			} else {\
-<<<<<<< HEAD
-				(val) = RREG32((u32)addr); \
-=======
 				(val) = RREG32((u32)(addr)); \
->>>>>>> 66283a8f
 			} \
 			break; \
 		} \
@@ -2641,7 +2547,6 @@
 			usleep_range((sleep_us >> 2) + 1, sleep_us); \
 	} \
 	__rc ? __rc : ((cond) ? 0 : -ETIMEDOUT); \
-<<<<<<< HEAD
 })
 
 #define hl_poll_timeout(hdev, addr, val, cond, sleep_us, timeout_us) \
@@ -2704,70 +2609,6 @@
 	__rc ? __rc : ((__elem_bitmask == 0) ? 0 : -ETIMEDOUT); \
 })
 
-=======
-})
-
-#define hl_poll_timeout(hdev, addr, val, cond, sleep_us, timeout_us) \
-		hl_poll_timeout_common(hdev, addr, val, cond, sleep_us, timeout_us, false)
-
-#define hl_poll_timeout_elbi(hdev, addr, val, cond, sleep_us, timeout_us) \
-		hl_poll_timeout_common(hdev, addr, val, cond, sleep_us, timeout_us, true)
-
-/*
- * poll array of register addresses.
- * condition is satisfied if all registers values match the expected value.
- * once some register in the array satisfies the condition it will not be polled again,
- * this is done both for efficiency and due to some registers are "clear on read".
- * TODO: use read from PCI bar in other places in the code (SW-91406)
- */
-#define hl_poll_reg_array_timeout_common(hdev, addr_arr, arr_size, expected_val, sleep_us, \
-						timeout_us, elbi) \
-({ \
-	ktime_t __timeout; \
-	u64 __elem_bitmask; \
-	u32 __read_val;	\
-	u8 __arr_idx;	\
-	int __rc = 0; \
-	\
-	if (hdev->pdev) \
-		__timeout = ktime_add_us(ktime_get(), timeout_us); \
-	else \
-		__timeout = ktime_add_us(ktime_get(),\
-				min(((u64)timeout_us * 10), \
-					(u64) HL_SIM_MAX_TIMEOUT_US)); \
-	\
-	might_sleep_if(sleep_us); \
-	if (arr_size >= 64) \
-		__rc = -EINVAL; \
-	else \
-		__elem_bitmask = BIT_ULL(arr_size) - 1; \
-	for (;;) { \
-		if (__rc) \
-			break; \
-		for (__arr_idx = 0; __arr_idx < (arr_size); __arr_idx++) {	\
-			if (!(__elem_bitmask & BIT_ULL(__arr_idx)))	\
-				continue;	\
-			if (elbi) { \
-				__rc = hl_pci_elbi_read(hdev, (addr_arr)[__arr_idx], &__read_val); \
-				if (__rc) \
-					break; \
-			} else { \
-				__read_val = RREG32((u32)(addr_arr)[__arr_idx]); \
-			} \
-			if (__read_val == (expected_val))	\
-				__elem_bitmask &= ~BIT_ULL(__arr_idx);	\
-		}	\
-		if (__rc || (__elem_bitmask == 0)) \
-			break; \
-		if (timeout_us && ktime_compare(ktime_get(), __timeout) > 0) \
-			break; \
-		if (sleep_us) \
-			usleep_range((sleep_us >> 2) + 1, sleep_us); \
-	} \
-	__rc ? __rc : ((__elem_bitmask == 0) ? 0 : -ETIMEDOUT); \
-})
-
->>>>>>> 66283a8f
 #define hl_poll_reg_array_timeout(hdev, addr_arr, arr_size, expected_val, sleep_us, \
 					timeout_us) \
 	hl_poll_reg_array_timeout_common(hdev, addr_arr, arr_size, expected_val, sleep_us, \
@@ -3114,11 +2955,7 @@
  * struct undefined_opcode_info - info about last undefined opcode error
  * @timestamp: timestamp of the undefined opcode error
  * @cb_addr_streams: CB addresses (per stream) that are currently exists in the PQ
-<<<<<<< HEAD
- *                   entiers. In case all streams array entries are
-=======
  *                   entries. In case all streams array entries are
->>>>>>> 66283a8f
  *                   filled with values, it means the execution was in Lower-CP.
  * @cq_addr: the address of the current handled command buffer
  * @cq_size: the size of the current handled command buffer
@@ -3145,21 +2982,12 @@
 };
 
 /**
-<<<<<<< HEAD
- * struct last_error_session_info - info about last session errors occurred.
- * @cs_timeout: CS timeout error last information.
- * @razwi: razwi last information.
- * @undef_opcode: undefined opcode information
- */
-struct last_error_session_info {
-=======
  * struct hl_error_info - holds information collected during an error.
  * @cs_timeout: CS timeout error information.
  * @razwi: razwi information.
  * @undef_opcode: undefined opcode information
  */
 struct hl_error_info {
->>>>>>> 66283a8f
 	struct cs_timeout_info		cs_timeout;
 	struct razwi_info		razwi;
 	struct undefined_opcode_info	undef_opcode;
@@ -3168,11 +2996,7 @@
 /**
  * struct hl_reset_info - holds current device reset information.
  * @lock: lock to protect critical reset flows.
-<<<<<<< HEAD
- * @compute_reset_cnt: number of compte resets since the driver was loaded.
-=======
  * @compute_reset_cnt: number of compute resets since the driver was loaded.
->>>>>>> 66283a8f
  * @hard_reset_cnt: number of hard resets since the driver was loaded.
  * @hard_reset_schedule_flags: hard reset is scheduled to after current compute reset,
  *                             here we hold the hard reset flags.
@@ -3288,11 +3112,7 @@
  * @state_dump_specs: constants and dictionaries needed to dump system state.
  * @multi_cs_completion: array of multi-CS completion.
  * @clk_throttling: holds information about current/previous clock throttling events
-<<<<<<< HEAD
- * @last_error: holds information about last session in which CS timeout or razwi error occurred.
-=======
  * @captured_err_info: holds information about errors.
->>>>>>> 66283a8f
  * @reset_info: holds current device reset information.
  * @stream_master_qid_arr: pointer to array with QIDs of master streams.
  * @fw_major_version: major version of current loaded preboot.
@@ -3388,10 +3208,7 @@
  *                         Used only for testing.
  * @heartbeat: Controls if we want to enable the heartbeat mechanism vs. the f/w, which verifies
  *             that the f/w is always alive. Used only for testing.
-<<<<<<< HEAD
-=======
  * @supports_ctx_switch: true if a ctx switch is required upon first submission.
->>>>>>> 66283a8f
  */
 struct hl_device {
 	struct pci_dev			*pdev;
@@ -3529,10 +3346,7 @@
 	u8				compute_ctx_in_release;
 	u8				supports_mmu_prefetch;
 	u8				reset_upon_device_release;
-<<<<<<< HEAD
-=======
 	u8				supports_ctx_switch;
->>>>>>> 66283a8f
 
 	/* Parameters for bring-up */
 	u64				nic_ports_mask;
@@ -3659,17 +3473,6 @@
 }
 
 uint64_t hl_set_dram_bar_default(struct hl_device *hdev, u64 addr);
-<<<<<<< HEAD
-void *hl_asic_dma_alloc_coherent(struct hl_device *hdev, size_t size, dma_addr_t *dma_handle,
-					gfp_t flag);
-void hl_asic_dma_free_coherent(struct hl_device *hdev, size_t size, void *cpu_addr,
-					dma_addr_t dma_handle);
-void *hl_cpu_accessible_dma_pool_alloc(struct hl_device *hdev, size_t size, dma_addr_t *dma_handle);
-void hl_cpu_accessible_dma_pool_free(struct hl_device *hdev, size_t size, void *vaddr);
-void *hl_asic_dma_pool_zalloc(struct hl_device *hdev, size_t size, gfp_t mem_flags,
-					dma_addr_t *dma_handle);
-void hl_asic_dma_pool_free(struct hl_device *hdev, void *vaddr, dma_addr_t dma_addr);
-=======
 void *hl_asic_dma_alloc_coherent_caller(struct hl_device *hdev, size_t size, dma_addr_t *dma_handle,
 					gfp_t flag, const char *caller);
 void hl_asic_dma_free_coherent_caller(struct hl_device *hdev, size_t size, void *cpu_addr,
@@ -3682,7 +3485,6 @@
 					dma_addr_t *dma_handle, const char *caller);
 void hl_asic_dma_pool_free_caller(struct hl_device *hdev, void *vaddr, dma_addr_t dma_addr,
 					const char *caller);
->>>>>>> 66283a8f
 int hl_dma_map_sgtable(struct hl_device *hdev, struct sg_table *sgt, enum dma_data_direction dir);
 void hl_dma_unmap_sgtable(struct hl_device *hdev, struct sg_table *sgt,
 				enum dma_data_direction dir);
@@ -3995,10 +3797,7 @@
 hl_mmap_mem_buf_alloc(struct hl_mem_mgr *mmg,
 		      struct hl_mmap_mem_buf_behavior *behavior, gfp_t gfp,
 		      void *args);
-<<<<<<< HEAD
-=======
 __printf(2, 3) void hl_engine_data_sprintf(struct engines_data *e, const char *fmt, ...);
->>>>>>> 66283a8f
 
 #ifdef CONFIG_DEBUG_FS
 

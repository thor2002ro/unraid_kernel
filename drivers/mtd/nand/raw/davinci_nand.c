// SPDX-License-Identifier: GPL-2.0-or-later
/*
 * davinci_nand.c - NAND Flash Driver for DaVinci family chips
 *
 * Copyright © 2006 Texas Instruments.
 *
 * Port to 2.6.23 Copyright © 2008 by:
 *   Sander Huijsen <Shuijsen@optelecom-nkf.com>
 *   Troy Kisky <troy.kisky@boundarydevices.com>
 *   Dirk Behme <Dirk.Behme@gmail.com>
 */

#include <linux/kernel.h>
#include <linux/module.h>
#include <linux/platform_device.h>
#include <linux/err.h>
#include <linux/iopoll.h>
#include <linux/mtd/rawnand.h>
#include <linux/mtd/partitions.h>
#include <linux/slab.h>
#include <linux/of_device.h>
#include <linux/of.h>

#include <linux/platform_data/mtd-davinci.h>
#include <linux/platform_data/mtd-davinci-aemif.h>

/*
 * This is a device driver for the NAND flash controller found on the
 * various DaVinci family chips.  It handles up to four SoC chipselects,
 * and some flavors of secondary chipselect (e.g. based on A12) as used
 * with multichip packages.
 *
 * The 1-bit ECC hardware is supported, as well as the newer 4-bit ECC
 * available on chips like the DM355 and OMAP-L137 and needed with the
 * more error-prone MLC NAND chips.
 *
 * This driver assumes EM_WAIT connects all the NAND devices' RDY/nBUSY
 * outputs in a "wire-AND" configuration, with no per-chip signals.
 */
struct davinci_nand_info {
	struct nand_controller	controller;
	struct nand_chip	chip;

	struct platform_device	*pdev;

	bool			is_readmode;

	void __iomem		*base;
	void __iomem		*vaddr;

	void __iomem		*current_cs;

	uint32_t		mask_chipsel;
	uint32_t		mask_ale;
	uint32_t		mask_cle;

	uint32_t		core_chipsel;

	struct davinci_aemif_timing	*timing;
};

static DEFINE_SPINLOCK(davinci_nand_lock);
static bool ecc4_busy;

static inline struct davinci_nand_info *to_davinci_nand(struct mtd_info *mtd)
{
	return container_of(mtd_to_nand(mtd), struct davinci_nand_info, chip);
}

static inline unsigned int davinci_nand_readl(struct davinci_nand_info *info,
		int offset)
{
	return __raw_readl(info->base + offset);
}

static inline void davinci_nand_writel(struct davinci_nand_info *info,
		int offset, unsigned long value)
{
	__raw_writel(value, info->base + offset);
}

/*----------------------------------------------------------------------*/

/*
 * 1-bit hardware ECC ... context maintained for each core chipselect
 */

static inline uint32_t nand_davinci_readecc_1bit(struct mtd_info *mtd)
{
	struct davinci_nand_info *info = to_davinci_nand(mtd);

	return davinci_nand_readl(info, NANDF1ECC_OFFSET
			+ 4 * info->core_chipsel);
}

static void nand_davinci_hwctl_1bit(struct nand_chip *chip, int mode)
{
	struct davinci_nand_info *info;
	uint32_t nandcfr;
	unsigned long flags;

	info = to_davinci_nand(nand_to_mtd(chip));

	/* Reset ECC hardware */
	nand_davinci_readecc_1bit(nand_to_mtd(chip));

	spin_lock_irqsave(&davinci_nand_lock, flags);

	/* Restart ECC hardware */
	nandcfr = davinci_nand_readl(info, NANDFCR_OFFSET);
	nandcfr |= BIT(8 + info->core_chipsel);
	davinci_nand_writel(info, NANDFCR_OFFSET, nandcfr);

	spin_unlock_irqrestore(&davinci_nand_lock, flags);
}

/*
 * Read hardware ECC value and pack into three bytes
 */
static int nand_davinci_calculate_1bit(struct nand_chip *chip,
				       const u_char *dat, u_char *ecc_code)
{
	unsigned int ecc_val = nand_davinci_readecc_1bit(nand_to_mtd(chip));
	unsigned int ecc24 = (ecc_val & 0x0fff) | ((ecc_val & 0x0fff0000) >> 4);

	/* invert so that erased block ecc is correct */
	ecc24 = ~ecc24;
	ecc_code[0] = (u_char)(ecc24);
	ecc_code[1] = (u_char)(ecc24 >> 8);
	ecc_code[2] = (u_char)(ecc24 >> 16);

	return 0;
}

static int nand_davinci_correct_1bit(struct nand_chip *chip, u_char *dat,
				     u_char *read_ecc, u_char *calc_ecc)
{
	uint32_t eccNand = read_ecc[0] | (read_ecc[1] << 8) |
					  (read_ecc[2] << 16);
	uint32_t eccCalc = calc_ecc[0] | (calc_ecc[1] << 8) |
					  (calc_ecc[2] << 16);
	uint32_t diff = eccCalc ^ eccNand;

	if (diff) {
		if ((((diff >> 12) ^ diff) & 0xfff) == 0xfff) {
			/* Correctable error */
			if ((diff >> (12 + 3)) < chip->ecc.size) {
				dat[diff >> (12 + 3)] ^= BIT((diff >> 12) & 7);
				return 1;
			} else {
				return -EBADMSG;
			}
		} else if (!(diff & (diff - 1))) {
			/* Single bit ECC error in the ECC itself,
			 * nothing to fix */
			return 1;
		} else {
			/* Uncorrectable error */
			return -EBADMSG;
		}

	}
	return 0;
}

/*----------------------------------------------------------------------*/

/*
 * 4-bit hardware ECC ... context maintained over entire AEMIF
 *
 * This is a syndrome engine, but we avoid NAND_ECC_PLACEMENT_INTERLEAVED
 * since that forces use of a problematic "infix OOB" layout.
 * Among other things, it trashes manufacturer bad block markers.
 * Also, and specific to this hardware, it ECC-protects the "prepad"
 * in the OOB ... while having ECC protection for parts of OOB would
 * seem useful, the current MTD stack sometimes wants to update the
 * OOB without recomputing ECC.
 */

static void nand_davinci_hwctl_4bit(struct nand_chip *chip, int mode)
{
	struct davinci_nand_info *info = to_davinci_nand(nand_to_mtd(chip));
	unsigned long flags;
	u32 val;

	/* Reset ECC hardware */
	davinci_nand_readl(info, NAND_4BIT_ECC1_OFFSET);

	spin_lock_irqsave(&davinci_nand_lock, flags);

	/* Start 4-bit ECC calculation for read/write */
	val = davinci_nand_readl(info, NANDFCR_OFFSET);
	val &= ~(0x03 << 4);
	val |= (info->core_chipsel << 4) | BIT(12);
	davinci_nand_writel(info, NANDFCR_OFFSET, val);

	info->is_readmode = (mode == NAND_ECC_READ);

	spin_unlock_irqrestore(&davinci_nand_lock, flags);
}

/* Read raw ECC code after writing to NAND. */
static void
nand_davinci_readecc_4bit(struct davinci_nand_info *info, u32 code[4])
{
	const u32 mask = 0x03ff03ff;

	code[0] = davinci_nand_readl(info, NAND_4BIT_ECC1_OFFSET) & mask;
	code[1] = davinci_nand_readl(info, NAND_4BIT_ECC2_OFFSET) & mask;
	code[2] = davinci_nand_readl(info, NAND_4BIT_ECC3_OFFSET) & mask;
	code[3] = davinci_nand_readl(info, NAND_4BIT_ECC4_OFFSET) & mask;
}

/* Terminate read ECC; or return ECC (as bytes) of data written to NAND. */
static int nand_davinci_calculate_4bit(struct nand_chip *chip,
				       const u_char *dat, u_char *ecc_code)
{
	struct davinci_nand_info *info = to_davinci_nand(nand_to_mtd(chip));
	u32 raw_ecc[4], *p;
	unsigned i;

	/* After a read, terminate ECC calculation by a dummy read
	 * of some 4-bit ECC register.  ECC covers everything that
	 * was read; correct() just uses the hardware state, so
	 * ecc_code is not needed.
	 */
	if (info->is_readmode) {
		davinci_nand_readl(info, NAND_4BIT_ECC1_OFFSET);
		return 0;
	}

	/* Pack eight raw 10-bit ecc values into ten bytes, making
	 * two passes which each convert four values (in upper and
	 * lower halves of two 32-bit words) into five bytes.  The
	 * ROM boot loader uses this same packing scheme.
	 */
	nand_davinci_readecc_4bit(info, raw_ecc);
	for (i = 0, p = raw_ecc; i < 2; i++, p += 2) {
		*ecc_code++ =   p[0]        & 0xff;
		*ecc_code++ = ((p[0] >>  8) & 0x03) | ((p[0] >> 14) & 0xfc);
		*ecc_code++ = ((p[0] >> 22) & 0x0f) | ((p[1] <<  4) & 0xf0);
		*ecc_code++ = ((p[1] >>  4) & 0x3f) | ((p[1] >> 10) & 0xc0);
		*ecc_code++ =  (p[1] >> 18) & 0xff;
	}

	return 0;
}

/* Correct up to 4 bits in data we just read, using state left in the
 * hardware plus the ecc_code computed when it was first written.
 */
static int nand_davinci_correct_4bit(struct nand_chip *chip, u_char *data,
				     u_char *ecc_code, u_char *null)
{
	int i;
	struct davinci_nand_info *info = to_davinci_nand(nand_to_mtd(chip));
	unsigned short ecc10[8];
	unsigned short *ecc16;
	u32 syndrome[4];
	u32 ecc_state;
	unsigned num_errors, corrected;
	unsigned long timeo;

	/* Unpack ten bytes into eight 10 bit values.  We know we're
	 * little-endian, and use type punning for less shifting/masking.
	 */
	if (WARN_ON(0x01 & (uintptr_t)ecc_code))
		return -EINVAL;
	ecc16 = (unsigned short *)ecc_code;

	ecc10[0] =  (ecc16[0] >>  0) & 0x3ff;
	ecc10[1] = ((ecc16[0] >> 10) & 0x3f) | ((ecc16[1] << 6) & 0x3c0);
	ecc10[2] =  (ecc16[1] >>  4) & 0x3ff;
	ecc10[3] = ((ecc16[1] >> 14) & 0x3)  | ((ecc16[2] << 2) & 0x3fc);
	ecc10[4] =  (ecc16[2] >>  8)         | ((ecc16[3] << 8) & 0x300);
	ecc10[5] =  (ecc16[3] >>  2) & 0x3ff;
	ecc10[6] = ((ecc16[3] >> 12) & 0xf)  | ((ecc16[4] << 4) & 0x3f0);
	ecc10[7] =  (ecc16[4] >>  6) & 0x3ff;

	/* Tell ECC controller about the expected ECC codes. */
	for (i = 7; i >= 0; i--)
		davinci_nand_writel(info, NAND_4BIT_ECC_LOAD_OFFSET, ecc10[i]);

	/* Allow time for syndrome calculation ... then read it.
	 * A syndrome of all zeroes 0 means no detected errors.
	 */
	davinci_nand_readl(info, NANDFSR_OFFSET);
	nand_davinci_readecc_4bit(info, syndrome);
	if (!(syndrome[0] | syndrome[1] | syndrome[2] | syndrome[3]))
		return 0;

	/*
	 * Clear any previous address calculation by doing a dummy read of an
	 * error address register.
	 */
	davinci_nand_readl(info, NAND_ERR_ADD1_OFFSET);

	/* Start address calculation, and wait for it to complete.
	 * We _could_ start reading more data while this is working,
	 * to speed up the overall page read.
	 */
	davinci_nand_writel(info, NANDFCR_OFFSET,
			davinci_nand_readl(info, NANDFCR_OFFSET) | BIT(13));

	/*
	 * ECC_STATE field reads 0x3 (Error correction complete) immediately
	 * after setting the 4BITECC_ADD_CALC_START bit. So if you immediately
	 * begin trying to poll for the state, you may fall right out of your
	 * loop without any of the correction calculations having taken place.
	 * The recommendation from the hardware team is to initially delay as
	 * long as ECC_STATE reads less than 4. After that, ECC HW has entered
	 * correction state.
	 */
	timeo = jiffies + usecs_to_jiffies(100);
	do {
		ecc_state = (davinci_nand_readl(info,
				NANDFSR_OFFSET) >> 8) & 0x0f;
		cpu_relax();
	} while ((ecc_state < 4) && time_before(jiffies, timeo));

	for (;;) {
		u32	fsr = davinci_nand_readl(info, NANDFSR_OFFSET);

		switch ((fsr >> 8) & 0x0f) {
		case 0:		/* no error, should not happen */
			davinci_nand_readl(info, NAND_ERR_ERRVAL1_OFFSET);
			return 0;
		case 1:		/* five or more errors detected */
			davinci_nand_readl(info, NAND_ERR_ERRVAL1_OFFSET);
			return -EBADMSG;
		case 2:		/* error addresses computed */
		case 3:
			num_errors = 1 + ((fsr >> 16) & 0x03);
			goto correct;
		default:	/* still working on it */
			cpu_relax();
			continue;
		}
	}

correct:
	/* correct each error */
	for (i = 0, corrected = 0; i < num_errors; i++) {
		int error_address, error_value;

		if (i > 1) {
			error_address = davinci_nand_readl(info,
						NAND_ERR_ADD2_OFFSET);
			error_value = davinci_nand_readl(info,
						NAND_ERR_ERRVAL2_OFFSET);
		} else {
			error_address = davinci_nand_readl(info,
						NAND_ERR_ADD1_OFFSET);
			error_value = davinci_nand_readl(info,
						NAND_ERR_ERRVAL1_OFFSET);
		}

		if (i & 1) {
			error_address >>= 16;
			error_value >>= 16;
		}
		error_address &= 0x3ff;
		error_address = (512 + 7) - error_address;

		if (error_address < 512) {
			data[error_address] ^= error_value;
			corrected++;
		}
	}

	return corrected;
}

/**
 * nand_read_page_hwecc_oob_first - hw ecc, read oob first
 * @chip: nand chip info structure
 * @buf: buffer to store read data
 * @oob_required: caller requires OOB data read to chip->oob_poi
 * @page: page number to read
 *
 * Hardware ECC for large page chips, require OOB to be read first. For this
 * ECC mode, the write_page method is re-used from ECC_HW. These methods
 * read/write ECC from the OOB area, unlike the ECC_HW_SYNDROME support with
 * multiple ECC steps, follows the "infix ECC" scheme and reads/writes ECC from
 * the data area, by overwriting the NAND manufacturer bad block markings.
 */
static int nand_davinci_read_page_hwecc_oob_first(struct nand_chip *chip,
						  uint8_t *buf,
						  int oob_required, int page)
{
	struct mtd_info *mtd = nand_to_mtd(chip);
	int i, eccsize = chip->ecc.size, ret;
	int eccbytes = chip->ecc.bytes;
	int eccsteps = chip->ecc.steps;
	uint8_t *p = buf;
	uint8_t *ecc_code = chip->ecc.code_buf;
	uint8_t *ecc_calc = chip->ecc.calc_buf;
	unsigned int max_bitflips = 0;

	/* Read the OOB area first */
	ret = nand_read_oob_op(chip, page, 0, chip->oob_poi, mtd->oobsize);
	if (ret)
		return ret;

	ret = nand_read_page_op(chip, page, 0, NULL, 0);
	if (ret)
		return ret;

	ret = mtd_ooblayout_get_eccbytes(mtd, ecc_code, chip->oob_poi, 0,
					 chip->ecc.total);
	if (ret)
		return ret;

	for (i = 0; eccsteps; eccsteps--, i += eccbytes, p += eccsize) {
		int stat;

		chip->ecc.hwctl(chip, NAND_ECC_READ);

		ret = nand_read_data_op(chip, p, eccsize, false, false);
		if (ret)
			return ret;

		chip->ecc.calculate(chip, p, &ecc_calc[i]);

		stat = chip->ecc.correct(chip, p, &ecc_code[i], NULL);
		if (stat == -EBADMSG &&
		    (chip->ecc.options & NAND_ECC_GENERIC_ERASED_CHECK)) {
			/* check for empty pages with bitflips */
			stat = nand_check_erased_ecc_chunk(p, eccsize,
							   &ecc_code[i],
							   eccbytes, NULL, 0,
							   chip->ecc.strength);
		}

		if (stat < 0) {
			mtd->ecc_stats.failed++;
		} else {
			mtd->ecc_stats.corrected += stat;
			max_bitflips = max_t(unsigned int, max_bitflips, stat);
		}
	}
	return max_bitflips;
}

/*----------------------------------------------------------------------*/

/* An ECC layout for using 4-bit ECC with small-page flash, storing
 * ten ECC bytes plus the manufacturer's bad block marker byte, and
 * and not overlapping the default BBT markers.
 */
static int hwecc4_ooblayout_small_ecc(struct mtd_info *mtd, int section,
				      struct mtd_oob_region *oobregion)
{
	if (section > 2)
		return -ERANGE;

	if (!section) {
		oobregion->offset = 0;
		oobregion->length = 5;
	} else if (section == 1) {
		oobregion->offset = 6;
		oobregion->length = 2;
	} else {
		oobregion->offset = 13;
		oobregion->length = 3;
	}

	return 0;
}

static int hwecc4_ooblayout_small_free(struct mtd_info *mtd, int section,
				       struct mtd_oob_region *oobregion)
{
	if (section > 1)
		return -ERANGE;

	if (!section) {
		oobregion->offset = 8;
		oobregion->length = 5;
	} else {
		oobregion->offset = 16;
		oobregion->length = mtd->oobsize - 16;
	}

	return 0;
}

static const struct mtd_ooblayout_ops hwecc4_small_ooblayout_ops = {
	.ecc = hwecc4_ooblayout_small_ecc,
	.free = hwecc4_ooblayout_small_free,
};

#if defined(CONFIG_OF)
static const struct of_device_id davinci_nand_of_match[] = {
	{.compatible = "ti,davinci-nand", },
	{.compatible = "ti,keystone-nand", },
	{},
};
MODULE_DEVICE_TABLE(of, davinci_nand_of_match);

static struct davinci_nand_pdata
	*nand_davinci_get_pdata(struct platform_device *pdev)
{
	if (!dev_get_platdata(&pdev->dev) && pdev->dev.of_node) {
		struct davinci_nand_pdata *pdata;
		const char *mode;
		u32 prop;

		pdata =  devm_kzalloc(&pdev->dev,
				sizeof(struct davinci_nand_pdata),
				GFP_KERNEL);
		pdev->dev.platform_data = pdata;
		if (!pdata)
			return ERR_PTR(-ENOMEM);
		if (!of_property_read_u32(pdev->dev.of_node,
			"ti,davinci-chipselect", &prop))
			pdata->core_chipsel = prop;
		else
			return ERR_PTR(-EINVAL);

		if (!of_property_read_u32(pdev->dev.of_node,
			"ti,davinci-mask-ale", &prop))
			pdata->mask_ale = prop;
		if (!of_property_read_u32(pdev->dev.of_node,
			"ti,davinci-mask-cle", &prop))
			pdata->mask_cle = prop;
		if (!of_property_read_u32(pdev->dev.of_node,
			"ti,davinci-mask-chipsel", &prop))
			pdata->mask_chipsel = prop;
		if (!of_property_read_string(pdev->dev.of_node,
			"ti,davinci-ecc-mode", &mode)) {
			if (!strncmp("none", mode, 4))
				pdata->engine_type = NAND_ECC_ENGINE_TYPE_NONE;
			if (!strncmp("soft", mode, 4))
				pdata->engine_type = NAND_ECC_ENGINE_TYPE_SOFT;
			if (!strncmp("hw", mode, 2))
				pdata->engine_type = NAND_ECC_ENGINE_TYPE_ON_HOST;
		}
		if (!of_property_read_u32(pdev->dev.of_node,
			"ti,davinci-ecc-bits", &prop))
			pdata->ecc_bits = prop;

		if (!of_property_read_u32(pdev->dev.of_node,
			"ti,davinci-nand-buswidth", &prop) && prop == 16)
			pdata->options |= NAND_BUSWIDTH_16;

		if (of_property_read_bool(pdev->dev.of_node,
			"ti,davinci-nand-use-bbt"))
			pdata->bbt_options = NAND_BBT_USE_FLASH;

		/*
		 * Since kernel v4.8, this driver has been fixed to enable
		 * use of 4-bit hardware ECC with subpages and verified on
		 * TI's keystone EVMs (K2L, K2HK and K2E).
		 * However, in the interest of not breaking systems using
		 * existing UBI partitions, sub-page writes are not being
		 * (re)enabled. If you want to use subpage writes on Keystone
		 * platforms (i.e. do not have any existing UBI partitions),
		 * then use "ti,davinci-nand" as the compatible in your
		 * device-tree file.
		 */
		if (of_device_is_compatible(pdev->dev.of_node,
					    "ti,keystone-nand")) {
			pdata->options |= NAND_NO_SUBPAGE_WRITE;
		}
	}

	return dev_get_platdata(&pdev->dev);
}
#else
static struct davinci_nand_pdata
	*nand_davinci_get_pdata(struct platform_device *pdev)
{
	return dev_get_platdata(&pdev->dev);
}
#endif

static int davinci_nand_attach_chip(struct nand_chip *chip)
{
	struct mtd_info *mtd = nand_to_mtd(chip);
	struct davinci_nand_info *info = to_davinci_nand(mtd);
	struct davinci_nand_pdata *pdata = nand_davinci_get_pdata(info->pdev);
	int ret = 0;

	if (IS_ERR(pdata))
		return PTR_ERR(pdata);

	/* Use board-specific ECC config */
<<<<<<< HEAD
	info->chip.ecc.engine_type = pdata->engine_type;
	info->chip.ecc.placement = pdata->ecc_placement;

	switch (info->chip.ecc.engine_type) {
=======
	chip->ecc.engine_type = pdata->engine_type;
	chip->ecc.placement = pdata->ecc_placement;

	switch (chip->ecc.engine_type) {
>>>>>>> 8a8109f3
	case NAND_ECC_ENGINE_TYPE_NONE:
		pdata->ecc_bits = 0;
		break;
	case NAND_ECC_ENGINE_TYPE_SOFT:
		pdata->ecc_bits = 0;
		/*
		 * This driver expects Hamming based ECC when engine_type is set
		 * to NAND_ECC_ENGINE_TYPE_SOFT. Force ecc.algo to
		 * NAND_ECC_ALGO_HAMMING to avoid adding an extra ->ecc_algo
		 * field to davinci_nand_pdata.
		 */
		chip->ecc.algo = NAND_ECC_ALGO_HAMMING;
		break;
	case NAND_ECC_ENGINE_TYPE_ON_HOST:
		if (pdata->ecc_bits == 4) {
			int chunks = mtd->writesize / 512;

			if (!chunks || mtd->oobsize < 16) {
				dev_dbg(&info->pdev->dev, "too small\n");
				return -EINVAL;
			}

			/*
			 * No sanity checks:  CPUs must support this,
			 * and the chips may not use NAND_BUSWIDTH_16.
			 */

			/* No sharing 4-bit hardware between chipselects yet */
			spin_lock_irq(&davinci_nand_lock);
			if (ecc4_busy)
				ret = -EBUSY;
			else
				ecc4_busy = true;
			spin_unlock_irq(&davinci_nand_lock);

			if (ret == -EBUSY)
				return ret;

			chip->ecc.calculate = nand_davinci_calculate_4bit;
			chip->ecc.correct = nand_davinci_correct_4bit;
			chip->ecc.hwctl = nand_davinci_hwctl_4bit;
			chip->ecc.bytes = 10;
			chip->ecc.options = NAND_ECC_GENERIC_ERASED_CHECK;
			chip->ecc.algo = NAND_ECC_ALGO_BCH;

			/*
			 * Update ECC layout if needed ... for 1-bit HW ECC, the
			 * default is OK, but it allocates 6 bytes when only 3
			 * are needed (for each 512 bytes). For 4-bit HW ECC,
			 * the default is not usable: 10 bytes needed, not 6.
			 *
			 * For small page chips, preserve the manufacturer's
			 * badblock marking data ... and make sure a flash BBT
			 * table marker fits in the free bytes.
			 */
			if (chunks == 1) {
				mtd_set_ooblayout(mtd,
						  &hwecc4_small_ooblayout_ops);
			} else if (chunks == 4 || chunks == 8) {
				mtd_set_ooblayout(mtd,
						  nand_get_large_page_ooblayout());
				chip->ecc.read_page = nand_davinci_read_page_hwecc_oob_first;
			} else {
				return -EIO;
			}
		} else {
			/* 1bit ecc hamming */
			chip->ecc.calculate = nand_davinci_calculate_1bit;
			chip->ecc.correct = nand_davinci_correct_1bit;
			chip->ecc.hwctl = nand_davinci_hwctl_1bit;
			chip->ecc.bytes = 3;
			chip->ecc.algo = NAND_ECC_ALGO_HAMMING;
		}
		chip->ecc.size = 512;
		chip->ecc.strength = pdata->ecc_bits;
		break;
	default:
		return -EINVAL;
	}

	return ret;
}

static void nand_davinci_data_in(struct davinci_nand_info *info, void *buf,
				 unsigned int len, bool force_8bit)
{
	u32 alignment = ((uintptr_t)buf | len) & 3;

	if (force_8bit || (alignment & 1))
		ioread8_rep(info->current_cs, buf, len);
	else if (alignment & 3)
		ioread16_rep(info->current_cs, buf, len >> 1);
	else
		ioread32_rep(info->current_cs, buf, len >> 2);
}

static void nand_davinci_data_out(struct davinci_nand_info *info,
				  const void *buf, unsigned int len,
				  bool force_8bit)
{
	u32 alignment = ((uintptr_t)buf | len) & 3;

	if (force_8bit || (alignment & 1))
		iowrite8_rep(info->current_cs, buf, len);
	else if (alignment & 3)
		iowrite16_rep(info->current_cs, buf, len >> 1);
	else
		iowrite32_rep(info->current_cs, buf, len >> 2);
}

static int davinci_nand_exec_instr(struct davinci_nand_info *info,
				   const struct nand_op_instr *instr)
{
	unsigned int i, timeout_us;
	u32 status;
	int ret;

	switch (instr->type) {
	case NAND_OP_CMD_INSTR:
		iowrite8(instr->ctx.cmd.opcode,
			 info->current_cs + info->mask_cle);
		break;

	case NAND_OP_ADDR_INSTR:
		for (i = 0; i < instr->ctx.addr.naddrs; i++) {
			iowrite8(instr->ctx.addr.addrs[i],
				 info->current_cs + info->mask_ale);
		}
		break;

	case NAND_OP_DATA_IN_INSTR:
		nand_davinci_data_in(info, instr->ctx.data.buf.in,
				     instr->ctx.data.len,
				     instr->ctx.data.force_8bit);
		break;

	case NAND_OP_DATA_OUT_INSTR:
		nand_davinci_data_out(info, instr->ctx.data.buf.out,
				      instr->ctx.data.len,
				      instr->ctx.data.force_8bit);
		break;

	case NAND_OP_WAITRDY_INSTR:
		timeout_us = instr->ctx.waitrdy.timeout_ms * 1000;
		ret = readl_relaxed_poll_timeout(info->base + NANDFSR_OFFSET,
						 status, status & BIT(0), 100,
						 timeout_us);
		if (ret)
			return ret;

		break;
	}

	if (instr->delay_ns)
		ndelay(instr->delay_ns);

	return 0;
}

static int davinci_nand_exec_op(struct nand_chip *chip,
				const struct nand_operation *op,
				bool check_only)
{
	struct davinci_nand_info *info = to_davinci_nand(nand_to_mtd(chip));
	unsigned int i;

	if (check_only)
		return 0;

	info->current_cs = info->vaddr + (op->cs * info->mask_chipsel);

	for (i = 0; i < op->ninstrs; i++) {
		int ret;

		ret = davinci_nand_exec_instr(info, &op->instrs[i]);
		if (ret)
			return ret;
	}

	return 0;
}

static const struct nand_controller_ops davinci_nand_controller_ops = {
	.attach_chip = davinci_nand_attach_chip,
	.exec_op = davinci_nand_exec_op,
};

static int nand_davinci_probe(struct platform_device *pdev)
{
	struct davinci_nand_pdata	*pdata;
	struct davinci_nand_info	*info;
	struct resource			*res1;
	struct resource			*res2;
	void __iomem			*vaddr;
	void __iomem			*base;
	int				ret;
	uint32_t			val;
	struct mtd_info			*mtd;

	pdata = nand_davinci_get_pdata(pdev);
	if (IS_ERR(pdata))
		return PTR_ERR(pdata);

	/* insist on board-specific configuration */
	if (!pdata)
		return -ENODEV;

	/* which external chipselect will we be managing? */
	if (pdata->core_chipsel < 0 || pdata->core_chipsel > 3)
		return -ENODEV;

	info = devm_kzalloc(&pdev->dev, sizeof(*info), GFP_KERNEL);
	if (!info)
		return -ENOMEM;

	platform_set_drvdata(pdev, info);

	res1 = platform_get_resource(pdev, IORESOURCE_MEM, 0);
	res2 = platform_get_resource(pdev, IORESOURCE_MEM, 1);
	if (!res1 || !res2) {
		dev_err(&pdev->dev, "resource missing\n");
		return -EINVAL;
	}

	vaddr = devm_ioremap_resource(&pdev->dev, res1);
	if (IS_ERR(vaddr))
		return PTR_ERR(vaddr);

	/*
	 * This registers range is used to setup NAND settings. In case with
	 * TI AEMIF driver, the same memory address range is requested already
	 * by AEMIF, so we cannot request it twice, just ioremap.
	 * The AEMIF and NAND drivers not use the same registers in this range.
	 */
	base = devm_ioremap(&pdev->dev, res2->start, resource_size(res2));
	if (!base) {
		dev_err(&pdev->dev, "ioremap failed for resource %pR\n", res2);
		return -EADDRNOTAVAIL;
	}

	info->pdev		= pdev;
	info->base		= base;
	info->vaddr		= vaddr;

	mtd			= nand_to_mtd(&info->chip);
	mtd->dev.parent		= &pdev->dev;
	nand_set_flash_node(&info->chip, pdev->dev.of_node);

	/* options such as NAND_BBT_USE_FLASH */
	info->chip.bbt_options	= pdata->bbt_options;
	/* options such as 16-bit widths */
	info->chip.options	= pdata->options;
	info->chip.bbt_td	= pdata->bbt_td;
	info->chip.bbt_md	= pdata->bbt_md;
	info->timing		= pdata->timing;

	info->current_cs	= info->vaddr;
	info->core_chipsel	= pdata->core_chipsel;
	info->mask_chipsel	= pdata->mask_chipsel;

	/* use nandboot-capable ALE/CLE masks by default */
	info->mask_ale		= pdata->mask_ale ? : MASK_ALE;
	info->mask_cle		= pdata->mask_cle ? : MASK_CLE;

	spin_lock_irq(&davinci_nand_lock);

	/* put CSxNAND into NAND mode */
	val = davinci_nand_readl(info, NANDFCR_OFFSET);
	val |= BIT(info->core_chipsel);
	davinci_nand_writel(info, NANDFCR_OFFSET, val);

	spin_unlock_irq(&davinci_nand_lock);

	/* Scan to find existence of the device(s) */
	nand_controller_init(&info->controller);
	info->controller.ops = &davinci_nand_controller_ops;
	info->chip.controller = &info->controller;
	ret = nand_scan(&info->chip, pdata->mask_chipsel ? 2 : 1);
	if (ret < 0) {
		dev_dbg(&pdev->dev, "no NAND chip(s) found\n");
		return ret;
	}

	if (pdata->parts)
		ret = mtd_device_register(mtd, pdata->parts, pdata->nr_parts);
	else
		ret = mtd_device_register(mtd, NULL, 0);
	if (ret < 0)
		goto err_cleanup_nand;

	val = davinci_nand_readl(info, NRCSR_OFFSET);
	dev_info(&pdev->dev, "controller rev. %d.%d\n",
	       (val >> 8) & 0xff, val & 0xff);

	return 0;

err_cleanup_nand:
	nand_cleanup(&info->chip);

	return ret;
}

static int nand_davinci_remove(struct platform_device *pdev)
{
	struct davinci_nand_info *info = platform_get_drvdata(pdev);
	struct nand_chip *chip = &info->chip;
	int ret;

	spin_lock_irq(&davinci_nand_lock);
	if (chip->ecc.placement == NAND_ECC_PLACEMENT_INTERLEAVED)
		ecc4_busy = false;
	spin_unlock_irq(&davinci_nand_lock);

	ret = mtd_device_unregister(nand_to_mtd(chip));
	WARN_ON(ret);
	nand_cleanup(chip);

	return 0;
}

static struct platform_driver nand_davinci_driver = {
	.probe		= nand_davinci_probe,
	.remove		= nand_davinci_remove,
	.driver		= {
		.name	= "davinci_nand",
		.of_match_table = of_match_ptr(davinci_nand_of_match),
	},
};
MODULE_ALIAS("platform:davinci_nand");

module_platform_driver(nand_davinci_driver);

MODULE_LICENSE("GPL");
MODULE_AUTHOR("Texas Instruments");
MODULE_DESCRIPTION("Davinci NAND flash driver");
<|MERGE_RESOLUTION|>--- conflicted
+++ resolved
@@ -586,17 +586,10 @@
 		return PTR_ERR(pdata);
 
 	/* Use board-specific ECC config */
-<<<<<<< HEAD
-	info->chip.ecc.engine_type = pdata->engine_type;
-	info->chip.ecc.placement = pdata->ecc_placement;
-
-	switch (info->chip.ecc.engine_type) {
-=======
 	chip->ecc.engine_type = pdata->engine_type;
 	chip->ecc.placement = pdata->ecc_placement;
 
 	switch (chip->ecc.engine_type) {
->>>>>>> 8a8109f3
 	case NAND_ECC_ENGINE_TYPE_NONE:
 		pdata->ecc_bits = 0;
 		break;

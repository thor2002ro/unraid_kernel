--- conflicted
+++ resolved
@@ -200,12 +200,9 @@
 
 static u16 infra_ao_idx_map[] = {
 	[MT8195_INFRA_RST0_THERM_CTRL_SWRST] = 0 * RST_NR_PER_BANK + 0,
-<<<<<<< HEAD
-=======
 	[MT8195_INFRA_RST2_USBSIF_P1_SWRST] = 2 * RST_NR_PER_BANK + 18,
 	[MT8195_INFRA_RST2_PCIE_P0_SWRST] = 2 * RST_NR_PER_BANK + 26,
 	[MT8195_INFRA_RST2_PCIE_P1_SWRST] = 2 * RST_NR_PER_BANK + 27,
->>>>>>> 66283a8f
 	[MT8195_INFRA_RST3_THERM_CTRL_PTP_SWRST] = 3 * RST_NR_PER_BANK + 5,
 	[MT8195_INFRA_RST4_THERM_CTRL_MCU_SWRST] = 4 * RST_NR_PER_BANK + 10,
 };

--- conflicted
+++ resolved
@@ -590,16 +590,6 @@
 	if (mci)
 		edac_mc_free(mci);
 
-<<<<<<< HEAD
-	if (atomic_dec_return(&ghes_init))
-		return;
-
-	mci = ghes_pvt->mci;
-	ghes_pvt = NULL;
-	edac_mc_del_mc(mci->pdev);
-	edac_mc_free(mci);
-=======
 unlock:
 	mutex_unlock(&ghes_reg_mutex);
->>>>>>> 348b80b2
 }
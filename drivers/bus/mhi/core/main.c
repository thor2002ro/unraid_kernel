// SPDX-License-Identifier: GPL-2.0
/*
 * Copyright (c) 2018-2020, The Linux Foundation. All rights reserved.
 *
 */

#include <linux/delay.h>
#include <linux/device.h>
#include <linux/dma-direction.h>
#include <linux/dma-mapping.h>
#include <linux/interrupt.h>
#include <linux/list.h>
#include <linux/mhi.h>
#include <linux/module.h>
#include <linux/skbuff.h>
#include <linux/slab.h>
#include "internal.h"

int __must_check mhi_read_reg(struct mhi_controller *mhi_cntrl,
			      void __iomem *base, u32 offset, u32 *out)
{
	return mhi_cntrl->read_reg(mhi_cntrl, base + offset, out);
}

int __must_check mhi_read_reg_field(struct mhi_controller *mhi_cntrl,
				    void __iomem *base, u32 offset,
				    u32 mask, u32 shift, u32 *out)
{
	u32 tmp;
	int ret;

	ret = mhi_read_reg(mhi_cntrl, base, offset, &tmp);
	if (ret)
		return ret;

	*out = (tmp & mask) >> shift;

	return 0;
}

int __must_check mhi_poll_reg_field(struct mhi_controller *mhi_cntrl,
				    void __iomem *base, u32 offset,
				    u32 mask, u32 shift, u32 val, u32 delayus)
{
	int ret;
	u32 out, retry = (mhi_cntrl->timeout_ms * 1000) / delayus;

	while (retry--) {
		ret = mhi_read_reg_field(mhi_cntrl, base, offset, mask, shift,
					 &out);
		if (ret)
			return ret;

		if (out == val)
			return 0;

		fsleep(delayus);
	}

	return -ETIMEDOUT;
}

void mhi_write_reg(struct mhi_controller *mhi_cntrl, void __iomem *base,
		   u32 offset, u32 val)
{
	mhi_cntrl->write_reg(mhi_cntrl, base + offset, val);
}

void mhi_write_reg_field(struct mhi_controller *mhi_cntrl, void __iomem *base,
			 u32 offset, u32 mask, u32 shift, u32 val)
{
	int ret;
	u32 tmp;

	ret = mhi_read_reg(mhi_cntrl, base, offset, &tmp);
	if (ret)
		return;

	tmp &= ~mask;
	tmp |= (val << shift);
	mhi_write_reg(mhi_cntrl, base, offset, tmp);
}

void mhi_write_db(struct mhi_controller *mhi_cntrl, void __iomem *db_addr,
		  dma_addr_t db_val)
{
	mhi_write_reg(mhi_cntrl, db_addr, 4, upper_32_bits(db_val));
	mhi_write_reg(mhi_cntrl, db_addr, 0, lower_32_bits(db_val));
}

void mhi_db_brstmode(struct mhi_controller *mhi_cntrl,
		     struct db_cfg *db_cfg,
		     void __iomem *db_addr,
		     dma_addr_t db_val)
{
	if (db_cfg->db_mode) {
		db_cfg->db_val = db_val;
		mhi_write_db(mhi_cntrl, db_addr, db_val);
		db_cfg->db_mode = 0;
	}
}

void mhi_db_brstmode_disable(struct mhi_controller *mhi_cntrl,
			     struct db_cfg *db_cfg,
			     void __iomem *db_addr,
			     dma_addr_t db_val)
{
	db_cfg->db_val = db_val;
	mhi_write_db(mhi_cntrl, db_addr, db_val);
}

void mhi_ring_er_db(struct mhi_event *mhi_event)
{
	struct mhi_ring *ring = &mhi_event->ring;

	mhi_event->db_cfg.process_db(mhi_event->mhi_cntrl, &mhi_event->db_cfg,
				     ring->db_addr, *ring->ctxt_wp);
}

void mhi_ring_cmd_db(struct mhi_controller *mhi_cntrl, struct mhi_cmd *mhi_cmd)
{
	dma_addr_t db;
	struct mhi_ring *ring = &mhi_cmd->ring;

	db = ring->iommu_base + (ring->wp - ring->base);
	*ring->ctxt_wp = db;
	mhi_write_db(mhi_cntrl, ring->db_addr, db);
}

void mhi_ring_chan_db(struct mhi_controller *mhi_cntrl,
		      struct mhi_chan *mhi_chan)
{
	struct mhi_ring *ring = &mhi_chan->tre_ring;
	dma_addr_t db;

	db = ring->iommu_base + (ring->wp - ring->base);

	/*
	 * Writes to the new ring element must be visible to the hardware
	 * before letting h/w know there is new element to fetch.
	 */
	dma_wmb();
	*ring->ctxt_wp = db;

	mhi_chan->db_cfg.process_db(mhi_cntrl, &mhi_chan->db_cfg,
				    ring->db_addr, db);
}

enum mhi_ee_type mhi_get_exec_env(struct mhi_controller *mhi_cntrl)
{
	u32 exec;
	int ret = mhi_read_reg(mhi_cntrl, mhi_cntrl->bhi, BHI_EXECENV, &exec);

	return (ret) ? MHI_EE_MAX : exec;
}
EXPORT_SYMBOL_GPL(mhi_get_exec_env);

enum mhi_state mhi_get_mhi_state(struct mhi_controller *mhi_cntrl)
{
	u32 state;
	int ret = mhi_read_reg_field(mhi_cntrl, mhi_cntrl->regs, MHISTATUS,
				     MHISTATUS_MHISTATE_MASK,
				     MHISTATUS_MHISTATE_SHIFT, &state);
	return ret ? MHI_STATE_MAX : state;
}
EXPORT_SYMBOL_GPL(mhi_get_mhi_state);

void mhi_soc_reset(struct mhi_controller *mhi_cntrl)
{
	if (mhi_cntrl->reset) {
		mhi_cntrl->reset(mhi_cntrl);
		return;
	}

	/* Generic MHI SoC reset */
	mhi_write_reg(mhi_cntrl, mhi_cntrl->regs, MHI_SOC_RESET_REQ_OFFSET,
		      MHI_SOC_RESET_REQ);
}
EXPORT_SYMBOL_GPL(mhi_soc_reset);

int mhi_map_single_no_bb(struct mhi_controller *mhi_cntrl,
			 struct mhi_buf_info *buf_info)
{
	buf_info->p_addr = dma_map_single(mhi_cntrl->cntrl_dev,
					  buf_info->v_addr, buf_info->len,
					  buf_info->dir);
	if (dma_mapping_error(mhi_cntrl->cntrl_dev, buf_info->p_addr))
		return -ENOMEM;

	return 0;
}

int mhi_map_single_use_bb(struct mhi_controller *mhi_cntrl,
			  struct mhi_buf_info *buf_info)
{
	void *buf = dma_alloc_coherent(mhi_cntrl->cntrl_dev, buf_info->len,
				       &buf_info->p_addr, GFP_ATOMIC);

	if (!buf)
		return -ENOMEM;

	if (buf_info->dir == DMA_TO_DEVICE)
		memcpy(buf, buf_info->v_addr, buf_info->len);

	buf_info->bb_addr = buf;

	return 0;
}

void mhi_unmap_single_no_bb(struct mhi_controller *mhi_cntrl,
			    struct mhi_buf_info *buf_info)
{
	dma_unmap_single(mhi_cntrl->cntrl_dev, buf_info->p_addr, buf_info->len,
			 buf_info->dir);
}

void mhi_unmap_single_use_bb(struct mhi_controller *mhi_cntrl,
			     struct mhi_buf_info *buf_info)
{
	if (buf_info->dir == DMA_FROM_DEVICE)
		memcpy(buf_info->v_addr, buf_info->bb_addr, buf_info->len);

	dma_free_coherent(mhi_cntrl->cntrl_dev, buf_info->len,
			  buf_info->bb_addr, buf_info->p_addr);
}

static int get_nr_avail_ring_elements(struct mhi_controller *mhi_cntrl,
				      struct mhi_ring *ring)
{
	int nr_el;

	if (ring->wp < ring->rp) {
		nr_el = ((ring->rp - ring->wp) / ring->el_size) - 1;
	} else {
		nr_el = (ring->rp - ring->base) / ring->el_size;
		nr_el += ((ring->base + ring->len - ring->wp) /
			  ring->el_size) - 1;
	}

	return nr_el;
}

static void *mhi_to_virtual(struct mhi_ring *ring, dma_addr_t addr)
{
	return (addr - ring->iommu_base) + ring->base;
}

static void mhi_add_ring_element(struct mhi_controller *mhi_cntrl,
				 struct mhi_ring *ring)
{
	ring->wp += ring->el_size;
	if (ring->wp >= (ring->base + ring->len))
		ring->wp = ring->base;
	/* smp update */
	smp_wmb();
}

static void mhi_del_ring_element(struct mhi_controller *mhi_cntrl,
				 struct mhi_ring *ring)
{
	ring->rp += ring->el_size;
	if (ring->rp >= (ring->base + ring->len))
		ring->rp = ring->base;
	/* smp update */
	smp_wmb();
}

static bool is_valid_ring_ptr(struct mhi_ring *ring, dma_addr_t addr)
{
	return addr >= ring->iommu_base && addr < ring->iommu_base + ring->len;
}

int mhi_destroy_device(struct device *dev, void *data)
{
	struct mhi_chan *ul_chan, *dl_chan;
	struct mhi_device *mhi_dev;
	struct mhi_controller *mhi_cntrl;
	enum mhi_ee_type ee = MHI_EE_MAX;

	if (dev->bus != &mhi_bus_type)
		return 0;

	mhi_dev = to_mhi_device(dev);
	mhi_cntrl = mhi_dev->mhi_cntrl;

	/* Only destroy virtual devices thats attached to bus */
	if (mhi_dev->dev_type == MHI_DEVICE_CONTROLLER)
		return 0;

	ul_chan = mhi_dev->ul_chan;
	dl_chan = mhi_dev->dl_chan;

	/*
	 * If execution environment is specified, remove only those devices that
	 * started in them based on ee_mask for the channels as we move on to a
	 * different execution environment
	 */
	if (data)
		ee = *(enum mhi_ee_type *)data;

	/*
	 * For the suspend and resume case, this function will get called
	 * without mhi_unregister_controller(). Hence, we need to drop the
	 * references to mhi_dev created for ul and dl channels. We can
	 * be sure that there will be no instances of mhi_dev left after
	 * this.
	 */
	if (ul_chan) {
		if (ee != MHI_EE_MAX && !(ul_chan->ee_mask & BIT(ee)))
			return 0;

		put_device(&ul_chan->mhi_dev->dev);
	}

	if (dl_chan) {
		if (ee != MHI_EE_MAX && !(dl_chan->ee_mask & BIT(ee)))
			return 0;

		put_device(&dl_chan->mhi_dev->dev);
	}

	dev_dbg(&mhi_cntrl->mhi_dev->dev, "destroy device for chan:%s\n",
		 mhi_dev->name);

	/* Notify the client and remove the device from MHI bus */
	device_del(dev);
	put_device(dev);

	return 0;
}

int mhi_get_free_desc_count(struct mhi_device *mhi_dev,
				enum dma_data_direction dir)
{
	struct mhi_controller *mhi_cntrl = mhi_dev->mhi_cntrl;
	struct mhi_chan *mhi_chan = (dir == DMA_TO_DEVICE) ?
		mhi_dev->ul_chan : mhi_dev->dl_chan;
	struct mhi_ring *tre_ring = &mhi_chan->tre_ring;

	return get_nr_avail_ring_elements(mhi_cntrl, tre_ring);
}
EXPORT_SYMBOL_GPL(mhi_get_free_desc_count);

void mhi_notify(struct mhi_device *mhi_dev, enum mhi_callback cb_reason)
{
	struct mhi_driver *mhi_drv;

	if (!mhi_dev->dev.driver)
		return;

	mhi_drv = to_mhi_driver(mhi_dev->dev.driver);

	if (mhi_drv->status_cb)
		mhi_drv->status_cb(mhi_dev, cb_reason);
}
EXPORT_SYMBOL_GPL(mhi_notify);

/* Bind MHI channels to MHI devices */
void mhi_create_devices(struct mhi_controller *mhi_cntrl)
{
	struct mhi_chan *mhi_chan;
	struct mhi_device *mhi_dev;
	struct device *dev = &mhi_cntrl->mhi_dev->dev;
	int i, ret;

	mhi_chan = mhi_cntrl->mhi_chan;
	for (i = 0; i < mhi_cntrl->max_chan; i++, mhi_chan++) {
		if (!mhi_chan->configured || mhi_chan->mhi_dev ||
		    !(mhi_chan->ee_mask & BIT(mhi_cntrl->ee)))
			continue;
		mhi_dev = mhi_alloc_device(mhi_cntrl);
		if (IS_ERR(mhi_dev))
			return;

		mhi_dev->dev_type = MHI_DEVICE_XFER;
		switch (mhi_chan->dir) {
		case DMA_TO_DEVICE:
			mhi_dev->ul_chan = mhi_chan;
			mhi_dev->ul_chan_id = mhi_chan->chan;
			break;
		case DMA_FROM_DEVICE:
			/* We use dl_chan as offload channels */
			mhi_dev->dl_chan = mhi_chan;
			mhi_dev->dl_chan_id = mhi_chan->chan;
			break;
		default:
			dev_err(dev, "Direction not supported\n");
			put_device(&mhi_dev->dev);
			return;
		}

		get_device(&mhi_dev->dev);
		mhi_chan->mhi_dev = mhi_dev;

		/* Check next channel if it matches */
		if ((i + 1) < mhi_cntrl->max_chan && mhi_chan[1].configured) {
			if (!strcmp(mhi_chan[1].name, mhi_chan->name)) {
				i++;
				mhi_chan++;
				if (mhi_chan->dir == DMA_TO_DEVICE) {
					mhi_dev->ul_chan = mhi_chan;
					mhi_dev->ul_chan_id = mhi_chan->chan;
				} else {
					mhi_dev->dl_chan = mhi_chan;
					mhi_dev->dl_chan_id = mhi_chan->chan;
				}
				get_device(&mhi_dev->dev);
				mhi_chan->mhi_dev = mhi_dev;
			}
		}

		/* Channel name is same for both UL and DL */
		mhi_dev->name = mhi_chan->name;
		dev_set_name(&mhi_dev->dev, "%s_%s",
			     dev_name(&mhi_cntrl->mhi_dev->dev),
			     mhi_dev->name);

		/* Init wakeup source if available */
		if (mhi_dev->dl_chan && mhi_dev->dl_chan->wake_capable)
			device_init_wakeup(&mhi_dev->dev, true);

		ret = device_add(&mhi_dev->dev);
		if (ret)
			put_device(&mhi_dev->dev);
	}
}

irqreturn_t mhi_irq_handler(int irq_number, void *dev)
{
	struct mhi_event *mhi_event = dev;
	struct mhi_controller *mhi_cntrl = mhi_event->mhi_cntrl;
	struct mhi_event_ctxt *er_ctxt =
		&mhi_cntrl->mhi_ctxt->er_ctxt[mhi_event->er_index];
	struct mhi_ring *ev_ring = &mhi_event->ring;
	dma_addr_t ptr = er_ctxt->rp;
	void *dev_rp;

	if (!is_valid_ring_ptr(ev_ring, ptr)) {
		dev_err(&mhi_cntrl->mhi_dev->dev,
			"Event ring rp points outside of the event ring\n");
		return IRQ_HANDLED;
	}

	dev_rp = mhi_to_virtual(ev_ring, ptr);

	/* Only proceed if event ring has pending events */
	if (ev_ring->rp == dev_rp)
		return IRQ_HANDLED;

	/* For client managed event ring, notify pending data */
	if (mhi_event->cl_manage) {
		struct mhi_chan *mhi_chan = mhi_event->mhi_chan;
		struct mhi_device *mhi_dev = mhi_chan->mhi_dev;

		if (mhi_dev)
			mhi_notify(mhi_dev, MHI_CB_PENDING_DATA);
	} else {
		tasklet_schedule(&mhi_event->task);
	}

	return IRQ_HANDLED;
}

irqreturn_t mhi_intvec_threaded_handler(int irq_number, void *priv)
{
	struct mhi_controller *mhi_cntrl = priv;
	struct device *dev = &mhi_cntrl->mhi_dev->dev;
	enum mhi_state state;
	enum mhi_pm_state pm_state = 0;
	enum mhi_ee_type ee;

	write_lock_irq(&mhi_cntrl->pm_lock);
	if (!MHI_REG_ACCESS_VALID(mhi_cntrl->pm_state)) {
		write_unlock_irq(&mhi_cntrl->pm_lock);
		goto exit_intvec;
	}

	state = mhi_get_mhi_state(mhi_cntrl);
	ee = mhi_get_exec_env(mhi_cntrl);
	dev_dbg(dev, "local ee: %s state: %s device ee: %s state: %s\n",
		TO_MHI_EXEC_STR(mhi_cntrl->ee),
		TO_MHI_STATE_STR(mhi_cntrl->dev_state),
		TO_MHI_EXEC_STR(ee), TO_MHI_STATE_STR(state));

	if (state == MHI_STATE_SYS_ERR) {
		dev_dbg(dev, "System error detected\n");
		pm_state = mhi_tryset_pm_state(mhi_cntrl,
					       MHI_PM_SYS_ERR_DETECT);
	}
	write_unlock_irq(&mhi_cntrl->pm_lock);

	if (pm_state != MHI_PM_SYS_ERR_DETECT || ee == mhi_cntrl->ee)
		goto exit_intvec;

	switch (ee) {
	case MHI_EE_RDDM:
		/* proceed if power down is not already in progress */
		if (mhi_cntrl->rddm_image && mhi_is_active(mhi_cntrl)) {
			mhi_cntrl->status_cb(mhi_cntrl, MHI_CB_EE_RDDM);
			mhi_cntrl->ee = ee;
			wake_up_all(&mhi_cntrl->state_event);
		}
		break;
	case MHI_EE_PBL:
	case MHI_EE_EDL:
	case MHI_EE_PTHRU:
		mhi_cntrl->status_cb(mhi_cntrl, MHI_CB_FATAL_ERROR);
		mhi_cntrl->ee = ee;
		wake_up_all(&mhi_cntrl->state_event);
		mhi_pm_sys_err_handler(mhi_cntrl);
		break;
	default:
		wake_up_all(&mhi_cntrl->state_event);
		mhi_pm_sys_err_handler(mhi_cntrl);
		break;
	}

exit_intvec:

	return IRQ_HANDLED;
}

irqreturn_t mhi_intvec_handler(int irq_number, void *dev)
{
	struct mhi_controller *mhi_cntrl = dev;

	/* Wake up events waiting for state change */
	wake_up_all(&mhi_cntrl->state_event);

	return IRQ_WAKE_THREAD;
}

static void mhi_recycle_ev_ring_element(struct mhi_controller *mhi_cntrl,
					struct mhi_ring *ring)
{
	dma_addr_t ctxt_wp;

	/* Update the WP */
	ring->wp += ring->el_size;
	ctxt_wp = *ring->ctxt_wp + ring->el_size;

	if (ring->wp >= (ring->base + ring->len)) {
		ring->wp = ring->base;
		ctxt_wp = ring->iommu_base;
	}

	*ring->ctxt_wp = ctxt_wp;

	/* Update the RP */
	ring->rp += ring->el_size;
	if (ring->rp >= (ring->base + ring->len))
		ring->rp = ring->base;

	/* Update to all cores */
	smp_wmb();
}

static int parse_xfer_event(struct mhi_controller *mhi_cntrl,
			    struct mhi_tre *event,
			    struct mhi_chan *mhi_chan)
{
	struct mhi_ring *buf_ring, *tre_ring;
	struct device *dev = &mhi_cntrl->mhi_dev->dev;
	struct mhi_result result;
	unsigned long flags = 0;
	u32 ev_code;

	ev_code = MHI_TRE_GET_EV_CODE(event);
	buf_ring = &mhi_chan->buf_ring;
	tre_ring = &mhi_chan->tre_ring;

	result.transaction_status = (ev_code == MHI_EV_CC_OVERFLOW) ?
		-EOVERFLOW : 0;

	/*
	 * If it's a DB Event then we need to grab the lock
	 * with preemption disabled and as a write because we
	 * have to update db register and there are chances that
	 * another thread could be doing the same.
	 */
	if (ev_code >= MHI_EV_CC_OOB)
		write_lock_irqsave(&mhi_chan->lock, flags);
	else
		read_lock_bh(&mhi_chan->lock);

	if (mhi_chan->ch_state != MHI_CH_STATE_ENABLED)
		goto end_process_tx_event;

	switch (ev_code) {
	case MHI_EV_CC_OVERFLOW:
	case MHI_EV_CC_EOB:
	case MHI_EV_CC_EOT:
	{
		dma_addr_t ptr = MHI_TRE_GET_EV_PTR(event);
		struct mhi_tre *local_rp, *ev_tre;
		void *dev_rp;
		struct mhi_buf_info *buf_info;
		u16 xfer_len;

		if (!is_valid_ring_ptr(tre_ring, ptr)) {
			dev_err(&mhi_cntrl->mhi_dev->dev,
				"Event element points outside of the tre ring\n");
			break;
		}
		/* Get the TRB this event points to */
		ev_tre = mhi_to_virtual(tre_ring, ptr);

		dev_rp = ev_tre + 1;
		if (dev_rp >= (tre_ring->base + tre_ring->len))
			dev_rp = tre_ring->base;

		result.dir = mhi_chan->dir;

		local_rp = tre_ring->rp;
		while (local_rp != dev_rp) {
			buf_info = buf_ring->rp;
			/* If it's the last TRE, get length from the event */
			if (local_rp == ev_tre)
				xfer_len = MHI_TRE_GET_EV_LEN(event);
			else
				xfer_len = buf_info->len;

			/* Unmap if it's not pre-mapped by client */
			if (likely(!buf_info->pre_mapped))
				mhi_cntrl->unmap_single(mhi_cntrl, buf_info);

			result.buf_addr = buf_info->cb_buf;

			/* truncate to buf len if xfer_len is larger */
			result.bytes_xferd =
				min_t(u16, xfer_len, buf_info->len);
			mhi_del_ring_element(mhi_cntrl, buf_ring);
			mhi_del_ring_element(mhi_cntrl, tre_ring);
			local_rp = tre_ring->rp;

			/* notify client */
			mhi_chan->xfer_cb(mhi_chan->mhi_dev, &result);

			if (mhi_chan->dir == DMA_TO_DEVICE) {
				atomic_dec(&mhi_cntrl->pending_pkts);
				/* Release the reference got from mhi_queue() */
				mhi_cntrl->runtime_put(mhi_cntrl);
			}

			/*
			 * Recycle the buffer if buffer is pre-allocated,
			 * if there is an error, not much we can do apart
			 * from dropping the packet
			 */
			if (mhi_chan->pre_alloc) {
				if (mhi_queue_buf(mhi_chan->mhi_dev,
						  mhi_chan->dir,
						  buf_info->cb_buf,
						  buf_info->len, MHI_EOT)) {
					dev_err(dev,
						"Error recycling buffer for chan:%d\n",
						mhi_chan->chan);
					kfree(buf_info->cb_buf);
				}
			}
		}
		break;
	} /* CC_EOT */
	case MHI_EV_CC_OOB:
	case MHI_EV_CC_DB_MODE:
	{
		unsigned long pm_lock_flags;

		mhi_chan->db_cfg.db_mode = 1;
		read_lock_irqsave(&mhi_cntrl->pm_lock, pm_lock_flags);
		if (tre_ring->wp != tre_ring->rp &&
		    MHI_DB_ACCESS_VALID(mhi_cntrl)) {
			mhi_ring_chan_db(mhi_cntrl, mhi_chan);
		}
		read_unlock_irqrestore(&mhi_cntrl->pm_lock, pm_lock_flags);
		break;
	}
	case MHI_EV_CC_BAD_TRE:
	default:
		dev_err(dev, "Unknown event 0x%x\n", ev_code);
		break;
	} /* switch(MHI_EV_READ_CODE(EV_TRB_CODE,event)) */

end_process_tx_event:
	if (ev_code >= MHI_EV_CC_OOB)
		write_unlock_irqrestore(&mhi_chan->lock, flags);
	else
		read_unlock_bh(&mhi_chan->lock);

	return 0;
}

static int parse_rsc_event(struct mhi_controller *mhi_cntrl,
			   struct mhi_tre *event,
			   struct mhi_chan *mhi_chan)
{
	struct mhi_ring *buf_ring, *tre_ring;
	struct mhi_buf_info *buf_info;
	struct mhi_result result;
	int ev_code;
	u32 cookie; /* offset to local descriptor */
	u16 xfer_len;

	buf_ring = &mhi_chan->buf_ring;
	tre_ring = &mhi_chan->tre_ring;

	ev_code = MHI_TRE_GET_EV_CODE(event);
	cookie = MHI_TRE_GET_EV_COOKIE(event);
	xfer_len = MHI_TRE_GET_EV_LEN(event);

	/* Received out of bound cookie */
	WARN_ON(cookie >= buf_ring->len);

	buf_info = buf_ring->base + cookie;

	result.transaction_status = (ev_code == MHI_EV_CC_OVERFLOW) ?
		-EOVERFLOW : 0;

	/* truncate to buf len if xfer_len is larger */
	result.bytes_xferd = min_t(u16, xfer_len, buf_info->len);
	result.buf_addr = buf_info->cb_buf;
	result.dir = mhi_chan->dir;

	read_lock_bh(&mhi_chan->lock);

	if (mhi_chan->ch_state != MHI_CH_STATE_ENABLED)
		goto end_process_rsc_event;

	WARN_ON(!buf_info->used);

	/* notify the client */
	mhi_chan->xfer_cb(mhi_chan->mhi_dev, &result);

	/*
	 * Note: We're arbitrarily incrementing RP even though, completion
	 * packet we processed might not be the same one, reason we can do this
	 * is because device guaranteed to cache descriptors in order it
	 * receive, so even though completion event is different we can re-use
	 * all descriptors in between.
	 * Example:
	 * Transfer Ring has descriptors: A, B, C, D
	 * Last descriptor host queue is D (WP) and first descriptor
	 * host queue is A (RP).
	 * The completion event we just serviced is descriptor C.
	 * Then we can safely queue descriptors to replace A, B, and C
	 * even though host did not receive any completions.
	 */
	mhi_del_ring_element(mhi_cntrl, tre_ring);
	buf_info->used = false;

end_process_rsc_event:
	read_unlock_bh(&mhi_chan->lock);

	return 0;
}

static void mhi_process_cmd_completion(struct mhi_controller *mhi_cntrl,
				       struct mhi_tre *tre)
{
	dma_addr_t ptr = MHI_TRE_GET_EV_PTR(tre);
	struct mhi_cmd *cmd_ring = &mhi_cntrl->mhi_cmd[PRIMARY_CMD_RING];
	struct mhi_ring *mhi_ring = &cmd_ring->ring;
	struct mhi_tre *cmd_pkt;
	struct mhi_chan *mhi_chan;
	u32 chan;

	if (!is_valid_ring_ptr(mhi_ring, ptr)) {
		dev_err(&mhi_cntrl->mhi_dev->dev,
			"Event element points outside of the cmd ring\n");
		return;
	}

	cmd_pkt = mhi_to_virtual(mhi_ring, ptr);

	chan = MHI_TRE_GET_CMD_CHID(cmd_pkt);

	if (chan < mhi_cntrl->max_chan &&
	    mhi_cntrl->mhi_chan[chan].configured) {
		mhi_chan = &mhi_cntrl->mhi_chan[chan];
		write_lock_bh(&mhi_chan->lock);
		mhi_chan->ccs = MHI_TRE_GET_EV_CODE(tre);
		complete(&mhi_chan->completion);
		write_unlock_bh(&mhi_chan->lock);
	} else {
		dev_err(&mhi_cntrl->mhi_dev->dev,
			"Completion packet for invalid channel ID: %d\n", chan);
	}

	mhi_del_ring_element(mhi_cntrl, mhi_ring);
}

int mhi_process_ctrl_ev_ring(struct mhi_controller *mhi_cntrl,
			     struct mhi_event *mhi_event,
			     u32 event_quota)
{
	struct mhi_tre *dev_rp, *local_rp;
	struct mhi_ring *ev_ring = &mhi_event->ring;
	struct mhi_event_ctxt *er_ctxt =
		&mhi_cntrl->mhi_ctxt->er_ctxt[mhi_event->er_index];
	struct mhi_chan *mhi_chan;
	struct device *dev = &mhi_cntrl->mhi_dev->dev;
	u32 chan;
	int count = 0;
	dma_addr_t ptr = er_ctxt->rp;

	/*
	 * This is a quick check to avoid unnecessary event processing
	 * in case MHI is already in error state, but it's still possible
	 * to transition to error state while processing events
	 */
	if (unlikely(MHI_EVENT_ACCESS_INVALID(mhi_cntrl->pm_state)))
		return -EIO;

	if (!is_valid_ring_ptr(ev_ring, ptr)) {
		dev_err(&mhi_cntrl->mhi_dev->dev,
			"Event ring rp points outside of the event ring\n");
		return -EIO;
	}

	dev_rp = mhi_to_virtual(ev_ring, ptr);
	local_rp = ev_ring->rp;

	while (dev_rp != local_rp) {
		enum mhi_pkt_type type = MHI_TRE_GET_EV_TYPE(local_rp);

		switch (type) {
		case MHI_PKT_TYPE_BW_REQ_EVENT:
		{
			struct mhi_link_info *link_info;

			link_info = &mhi_cntrl->mhi_link_info;
			write_lock_irq(&mhi_cntrl->pm_lock);
			link_info->target_link_speed =
				MHI_TRE_GET_EV_LINKSPEED(local_rp);
			link_info->target_link_width =
				MHI_TRE_GET_EV_LINKWIDTH(local_rp);
			write_unlock_irq(&mhi_cntrl->pm_lock);
			dev_dbg(dev, "Received BW_REQ event\n");
			mhi_cntrl->status_cb(mhi_cntrl, MHI_CB_BW_REQ);
			break;
		}
		case MHI_PKT_TYPE_STATE_CHANGE_EVENT:
		{
			enum mhi_state new_state;

			new_state = MHI_TRE_GET_EV_STATE(local_rp);

			dev_dbg(dev, "State change event to state: %s\n",
				TO_MHI_STATE_STR(new_state));

			switch (new_state) {
			case MHI_STATE_M0:
				mhi_pm_m0_transition(mhi_cntrl);
				break;
			case MHI_STATE_M1:
				mhi_pm_m1_transition(mhi_cntrl);
				break;
			case MHI_STATE_M3:
				mhi_pm_m3_transition(mhi_cntrl);
				break;
			case MHI_STATE_SYS_ERR:
			{
				enum mhi_pm_state pm_state;

				dev_dbg(dev, "System error detected\n");
				write_lock_irq(&mhi_cntrl->pm_lock);
				pm_state = mhi_tryset_pm_state(mhi_cntrl,
							MHI_PM_SYS_ERR_DETECT);
				write_unlock_irq(&mhi_cntrl->pm_lock);
				if (pm_state == MHI_PM_SYS_ERR_DETECT)
					mhi_pm_sys_err_handler(mhi_cntrl);
				break;
			}
			default:
				dev_err(dev, "Invalid state: %s\n",
					TO_MHI_STATE_STR(new_state));
			}

			break;
		}
		case MHI_PKT_TYPE_CMD_COMPLETION_EVENT:
			mhi_process_cmd_completion(mhi_cntrl, local_rp);
			break;
		case MHI_PKT_TYPE_EE_EVENT:
		{
			enum dev_st_transition st = DEV_ST_TRANSITION_MAX;
			enum mhi_ee_type event = MHI_TRE_GET_EV_EXECENV(local_rp);

			dev_dbg(dev, "Received EE event: %s\n",
				TO_MHI_EXEC_STR(event));
			switch (event) {
			case MHI_EE_SBL:
				st = DEV_ST_TRANSITION_SBL;
				break;
			case MHI_EE_WFW:
			case MHI_EE_AMSS:
				st = DEV_ST_TRANSITION_MISSION_MODE;
				break;
			case MHI_EE_FP:
				st = DEV_ST_TRANSITION_FP;
				break;
			case MHI_EE_RDDM:
				mhi_cntrl->status_cb(mhi_cntrl, MHI_CB_EE_RDDM);
				write_lock_irq(&mhi_cntrl->pm_lock);
				mhi_cntrl->ee = event;
				write_unlock_irq(&mhi_cntrl->pm_lock);
				wake_up_all(&mhi_cntrl->state_event);
				break;
			default:
				dev_err(dev,
					"Unhandled EE event: 0x%x\n", type);
			}
			if (st != DEV_ST_TRANSITION_MAX)
				mhi_queue_state_transition(mhi_cntrl, st);

			break;
		}
		case MHI_PKT_TYPE_TX_EVENT:
			chan = MHI_TRE_GET_EV_CHID(local_rp);

			WARN_ON(chan >= mhi_cntrl->max_chan);

			/*
			 * Only process the event ring elements whose channel
			 * ID is within the maximum supported range.
			 */
			if (chan < mhi_cntrl->max_chan) {
				mhi_chan = &mhi_cntrl->mhi_chan[chan];
				if (!mhi_chan->configured)
					break;
				parse_xfer_event(mhi_cntrl, local_rp, mhi_chan);
				event_quota--;
			}
			break;
		default:
			dev_err(dev, "Unhandled event type: %d\n", type);
			break;
		}

		mhi_recycle_ev_ring_element(mhi_cntrl, ev_ring);
		local_rp = ev_ring->rp;

		ptr = er_ctxt->rp;
		if (!is_valid_ring_ptr(ev_ring, ptr)) {
			dev_err(&mhi_cntrl->mhi_dev->dev,
				"Event ring rp points outside of the event ring\n");
			return -EIO;
		}

		dev_rp = mhi_to_virtual(ev_ring, ptr);
		count++;
	}

	read_lock_bh(&mhi_cntrl->pm_lock);
	if (likely(MHI_DB_ACCESS_VALID(mhi_cntrl)))
		mhi_ring_er_db(mhi_event);
	read_unlock_bh(&mhi_cntrl->pm_lock);

	return count;
}

int mhi_process_data_event_ring(struct mhi_controller *mhi_cntrl,
				struct mhi_event *mhi_event,
				u32 event_quota)
{
	struct mhi_tre *dev_rp, *local_rp;
	struct mhi_ring *ev_ring = &mhi_event->ring;
	struct mhi_event_ctxt *er_ctxt =
		&mhi_cntrl->mhi_ctxt->er_ctxt[mhi_event->er_index];
	int count = 0;
	u32 chan;
	struct mhi_chan *mhi_chan;
	dma_addr_t ptr = er_ctxt->rp;

	if (unlikely(MHI_EVENT_ACCESS_INVALID(mhi_cntrl->pm_state)))
		return -EIO;

	if (!is_valid_ring_ptr(ev_ring, ptr)) {
		dev_err(&mhi_cntrl->mhi_dev->dev,
			"Event ring rp points outside of the event ring\n");
		return -EIO;
	}

	dev_rp = mhi_to_virtual(ev_ring, ptr);
	local_rp = ev_ring->rp;

	while (dev_rp != local_rp && event_quota > 0) {
		enum mhi_pkt_type type = MHI_TRE_GET_EV_TYPE(local_rp);

		chan = MHI_TRE_GET_EV_CHID(local_rp);

		WARN_ON(chan >= mhi_cntrl->max_chan);

		/*
		 * Only process the event ring elements whose channel
		 * ID is within the maximum supported range.
		 */
		if (chan < mhi_cntrl->max_chan &&
		    mhi_cntrl->mhi_chan[chan].configured) {
			mhi_chan = &mhi_cntrl->mhi_chan[chan];

			if (likely(type == MHI_PKT_TYPE_TX_EVENT)) {
				parse_xfer_event(mhi_cntrl, local_rp, mhi_chan);
				event_quota--;
			} else if (type == MHI_PKT_TYPE_RSC_TX_EVENT) {
				parse_rsc_event(mhi_cntrl, local_rp, mhi_chan);
				event_quota--;
			}
		}

		mhi_recycle_ev_ring_element(mhi_cntrl, ev_ring);
		local_rp = ev_ring->rp;

		ptr = er_ctxt->rp;
		if (!is_valid_ring_ptr(ev_ring, ptr)) {
			dev_err(&mhi_cntrl->mhi_dev->dev,
				"Event ring rp points outside of the event ring\n");
			return -EIO;
		}

		dev_rp = mhi_to_virtual(ev_ring, ptr);
		count++;
	}
	read_lock_bh(&mhi_cntrl->pm_lock);
	if (likely(MHI_DB_ACCESS_VALID(mhi_cntrl)))
		mhi_ring_er_db(mhi_event);
	read_unlock_bh(&mhi_cntrl->pm_lock);

	return count;
}

void mhi_ev_task(unsigned long data)
{
	struct mhi_event *mhi_event = (struct mhi_event *)data;
	struct mhi_controller *mhi_cntrl = mhi_event->mhi_cntrl;

	/* process all pending events */
	spin_lock_bh(&mhi_event->lock);
	mhi_event->process_event(mhi_cntrl, mhi_event, U32_MAX);
	spin_unlock_bh(&mhi_event->lock);
}

void mhi_ctrl_ev_task(unsigned long data)
{
	struct mhi_event *mhi_event = (struct mhi_event *)data;
	struct mhi_controller *mhi_cntrl = mhi_event->mhi_cntrl;
	struct device *dev = &mhi_cntrl->mhi_dev->dev;
	enum mhi_state state;
	enum mhi_pm_state pm_state = 0;
	int ret;

	/*
	 * We can check PM state w/o a lock here because there is no way
	 * PM state can change from reg access valid to no access while this
	 * thread being executed.
	 */
	if (!MHI_REG_ACCESS_VALID(mhi_cntrl->pm_state)) {
		/*
		 * We may have a pending event but not allowed to
		 * process it since we are probably in a suspended state,
		 * so trigger a resume.
		 */
		mhi_trigger_resume(mhi_cntrl);

		return;
	}

	/* Process ctrl events events */
	ret = mhi_event->process_event(mhi_cntrl, mhi_event, U32_MAX);

	/*
	 * We received an IRQ but no events to process, maybe device went to
	 * SYS_ERR state? Check the state to confirm.
	 */
	if (!ret) {
		write_lock_irq(&mhi_cntrl->pm_lock);
		state = mhi_get_mhi_state(mhi_cntrl);
		if (state == MHI_STATE_SYS_ERR) {
			dev_dbg(dev, "System error detected\n");
			pm_state = mhi_tryset_pm_state(mhi_cntrl,
						       MHI_PM_SYS_ERR_DETECT);
		}
		write_unlock_irq(&mhi_cntrl->pm_lock);
		if (pm_state == MHI_PM_SYS_ERR_DETECT)
			mhi_pm_sys_err_handler(mhi_cntrl);
	}
}

static bool mhi_is_ring_full(struct mhi_controller *mhi_cntrl,
			     struct mhi_ring *ring)
{
	void *tmp = ring->wp + ring->el_size;

	if (tmp >= (ring->base + ring->len))
		tmp = ring->base;

	return (tmp == ring->rp);
}

static int mhi_queue(struct mhi_device *mhi_dev, struct mhi_buf_info *buf_info,
		     enum dma_data_direction dir, enum mhi_flags mflags)
{
	struct mhi_controller *mhi_cntrl = mhi_dev->mhi_cntrl;
	struct mhi_chan *mhi_chan = (dir == DMA_TO_DEVICE) ? mhi_dev->ul_chan :
							     mhi_dev->dl_chan;
	struct mhi_ring *tre_ring = &mhi_chan->tre_ring;
	unsigned long flags;
	int ret;

	if (unlikely(MHI_PM_IN_ERROR_STATE(mhi_cntrl->pm_state)))
		return -EIO;

	read_lock_irqsave(&mhi_cntrl->pm_lock, flags);

	ret = mhi_is_ring_full(mhi_cntrl, tre_ring);
	if (unlikely(ret)) {
		ret = -EAGAIN;
		goto exit_unlock;
	}

	ret = mhi_gen_tre(mhi_cntrl, mhi_chan, buf_info, mflags);
	if (unlikely(ret))
		goto exit_unlock;

	/* Packet is queued, take a usage ref to exit M3 if necessary
	 * for host->device buffer, balanced put is done on buffer completion
	 * for device->host buffer, balanced put is after ringing the DB
	 */
	mhi_cntrl->runtime_get(mhi_cntrl);

	/* Assert dev_wake (to exit/prevent M1/M2)*/
	mhi_cntrl->wake_toggle(mhi_cntrl);

	if (mhi_chan->dir == DMA_TO_DEVICE)
		atomic_inc(&mhi_cntrl->pending_pkts);

	if (likely(MHI_DB_ACCESS_VALID(mhi_cntrl)))
		mhi_ring_chan_db(mhi_cntrl, mhi_chan);

	if (dir == DMA_FROM_DEVICE)
		mhi_cntrl->runtime_put(mhi_cntrl);

exit_unlock:
	read_unlock_irqrestore(&mhi_cntrl->pm_lock, flags);

	return ret;
}

int mhi_queue_skb(struct mhi_device *mhi_dev, enum dma_data_direction dir,
		  struct sk_buff *skb, size_t len, enum mhi_flags mflags)
{
	struct mhi_chan *mhi_chan = (dir == DMA_TO_DEVICE) ? mhi_dev->ul_chan :
							     mhi_dev->dl_chan;
	struct mhi_buf_info buf_info = { };

	buf_info.v_addr = skb->data;
	buf_info.cb_buf = skb;
	buf_info.len = len;

	if (unlikely(mhi_chan->pre_alloc))
		return -EINVAL;

	return mhi_queue(mhi_dev, &buf_info, dir, mflags);
}
EXPORT_SYMBOL_GPL(mhi_queue_skb);

int mhi_queue_dma(struct mhi_device *mhi_dev, enum dma_data_direction dir,
		  struct mhi_buf *mhi_buf, size_t len, enum mhi_flags mflags)
{
	struct mhi_chan *mhi_chan = (dir == DMA_TO_DEVICE) ? mhi_dev->ul_chan :
							     mhi_dev->dl_chan;
	struct mhi_buf_info buf_info = { };

	buf_info.p_addr = mhi_buf->dma_addr;
	buf_info.cb_buf = mhi_buf;
	buf_info.pre_mapped = true;
	buf_info.len = len;

	if (unlikely(mhi_chan->pre_alloc))
		return -EINVAL;

	return mhi_queue(mhi_dev, &buf_info, dir, mflags);
}
EXPORT_SYMBOL_GPL(mhi_queue_dma);

int mhi_gen_tre(struct mhi_controller *mhi_cntrl, struct mhi_chan *mhi_chan,
			struct mhi_buf_info *info, enum mhi_flags flags)
{
	struct mhi_ring *buf_ring, *tre_ring;
	struct mhi_tre *mhi_tre;
	struct mhi_buf_info *buf_info;
	int eot, eob, chain, bei;
	int ret;

	buf_ring = &mhi_chan->buf_ring;
	tre_ring = &mhi_chan->tre_ring;

	buf_info = buf_ring->wp;
	WARN_ON(buf_info->used);
	buf_info->pre_mapped = info->pre_mapped;
	if (info->pre_mapped)
		buf_info->p_addr = info->p_addr;
	else
		buf_info->v_addr = info->v_addr;
	buf_info->cb_buf = info->cb_buf;
	buf_info->wp = tre_ring->wp;
	buf_info->dir = mhi_chan->dir;
	buf_info->len = info->len;

	if (!info->pre_mapped) {
		ret = mhi_cntrl->map_single(mhi_cntrl, buf_info);
		if (ret)
			return ret;
	}

	eob = !!(flags & MHI_EOB);
	eot = !!(flags & MHI_EOT);
	chain = !!(flags & MHI_CHAIN);
	bei = !!(mhi_chan->intmod);

	mhi_tre = tre_ring->wp;
	mhi_tre->ptr = MHI_TRE_DATA_PTR(buf_info->p_addr);
	mhi_tre->dword[0] = MHI_TRE_DATA_DWORD0(info->len);
	mhi_tre->dword[1] = MHI_TRE_DATA_DWORD1(bei, eot, eob, chain);

	/* increment WP */
	mhi_add_ring_element(mhi_cntrl, tre_ring);
	mhi_add_ring_element(mhi_cntrl, buf_ring);

	return 0;
}

int mhi_queue_buf(struct mhi_device *mhi_dev, enum dma_data_direction dir,
		  void *buf, size_t len, enum mhi_flags mflags)
{
	struct mhi_buf_info buf_info = { };

	buf_info.v_addr = buf;
	buf_info.cb_buf = buf;
	buf_info.len = len;

	return mhi_queue(mhi_dev, &buf_info, dir, mflags);
}
EXPORT_SYMBOL_GPL(mhi_queue_buf);

bool mhi_queue_is_full(struct mhi_device *mhi_dev, enum dma_data_direction dir)
{
	struct mhi_controller *mhi_cntrl = mhi_dev->mhi_cntrl;
	struct mhi_chan *mhi_chan = (dir == DMA_TO_DEVICE) ?
					mhi_dev->ul_chan : mhi_dev->dl_chan;
	struct mhi_ring *tre_ring = &mhi_chan->tre_ring;

	return mhi_is_ring_full(mhi_cntrl, tre_ring);
}
EXPORT_SYMBOL_GPL(mhi_queue_is_full);

int mhi_send_cmd(struct mhi_controller *mhi_cntrl,
		 struct mhi_chan *mhi_chan,
		 enum mhi_cmd_type cmd)
{
	struct mhi_tre *cmd_tre = NULL;
	struct mhi_cmd *mhi_cmd = &mhi_cntrl->mhi_cmd[PRIMARY_CMD_RING];
	struct mhi_ring *ring = &mhi_cmd->ring;
	struct device *dev = &mhi_cntrl->mhi_dev->dev;
	int chan = 0;

	if (mhi_chan)
		chan = mhi_chan->chan;

	spin_lock_bh(&mhi_cmd->lock);
	if (!get_nr_avail_ring_elements(mhi_cntrl, ring)) {
		spin_unlock_bh(&mhi_cmd->lock);
		return -ENOMEM;
	}

	/* prepare the cmd tre */
	cmd_tre = ring->wp;
	switch (cmd) {
	case MHI_CMD_RESET_CHAN:
		cmd_tre->ptr = MHI_TRE_CMD_RESET_PTR;
		cmd_tre->dword[0] = MHI_TRE_CMD_RESET_DWORD0;
		cmd_tre->dword[1] = MHI_TRE_CMD_RESET_DWORD1(chan);
		break;
	case MHI_CMD_STOP_CHAN:
		cmd_tre->ptr = MHI_TRE_CMD_STOP_PTR;
		cmd_tre->dword[0] = MHI_TRE_CMD_STOP_DWORD0;
		cmd_tre->dword[1] = MHI_TRE_CMD_STOP_DWORD1(chan);
		break;
	case MHI_CMD_START_CHAN:
		cmd_tre->ptr = MHI_TRE_CMD_START_PTR;
		cmd_tre->dword[0] = MHI_TRE_CMD_START_DWORD0;
		cmd_tre->dword[1] = MHI_TRE_CMD_START_DWORD1(chan);
		break;
	default:
		dev_err(dev, "Command not supported\n");
		break;
	}

	/* queue to hardware */
	mhi_add_ring_element(mhi_cntrl, ring);
	read_lock_bh(&mhi_cntrl->pm_lock);
	if (likely(MHI_DB_ACCESS_VALID(mhi_cntrl)))
		mhi_ring_cmd_db(mhi_cntrl, mhi_cmd);
	read_unlock_bh(&mhi_cntrl->pm_lock);
	spin_unlock_bh(&mhi_cmd->lock);

	return 0;
}

static int mhi_update_channel_state(struct mhi_controller *mhi_cntrl,
				    struct mhi_chan *mhi_chan,
				    enum mhi_ch_state_type to_state)
{
	struct device *dev = &mhi_chan->mhi_dev->dev;
	enum mhi_cmd_type cmd = MHI_CMD_NOP;
	int ret;

	dev_dbg(dev, "%d: Updating channel state to: %s\n", mhi_chan->chan,
		TO_CH_STATE_TYPE_STR(to_state));

	switch (to_state) {
	case MHI_CH_STATE_TYPE_RESET:
		write_lock_irq(&mhi_chan->lock);
		if (mhi_chan->ch_state != MHI_CH_STATE_STOP &&
		    mhi_chan->ch_state != MHI_CH_STATE_ENABLED &&
		    mhi_chan->ch_state != MHI_CH_STATE_SUSPENDED) {
			write_unlock_irq(&mhi_chan->lock);
			return -EINVAL;
		}
		mhi_chan->ch_state = MHI_CH_STATE_DISABLED;
		write_unlock_irq(&mhi_chan->lock);

		cmd = MHI_CMD_RESET_CHAN;
		break;
	case MHI_CH_STATE_TYPE_STOP:
		if (mhi_chan->ch_state != MHI_CH_STATE_ENABLED)
			return -EINVAL;

		cmd = MHI_CMD_STOP_CHAN;
		break;
	case MHI_CH_STATE_TYPE_START:
		if (mhi_chan->ch_state != MHI_CH_STATE_STOP &&
		    mhi_chan->ch_state != MHI_CH_STATE_DISABLED)
			return -EINVAL;

		cmd = MHI_CMD_START_CHAN;
		break;
	default:
		dev_err(dev, "%d: Channel state update to %s not allowed\n",
			mhi_chan->chan, TO_CH_STATE_TYPE_STR(to_state));
		return -EINVAL;
	}

	/* bring host and device out of suspended states */
	ret = mhi_device_get_sync(mhi_cntrl->mhi_dev);
	if (ret)
		return ret;
	mhi_cntrl->runtime_get(mhi_cntrl);

	reinit_completion(&mhi_chan->completion);
	ret = mhi_send_cmd(mhi_cntrl, mhi_chan, cmd);
	if (ret) {
		dev_err(dev, "%d: Failed to send %s channel command\n",
			mhi_chan->chan, TO_CH_STATE_TYPE_STR(to_state));
		goto exit_channel_update;
	}

	ret = wait_for_completion_timeout(&mhi_chan->completion,
				       msecs_to_jiffies(mhi_cntrl->timeout_ms));
	if (!ret || mhi_chan->ccs != MHI_EV_CC_SUCCESS) {
		dev_err(dev,
			"%d: Failed to receive %s channel command completion\n",
			mhi_chan->chan, TO_CH_STATE_TYPE_STR(to_state));
		ret = -EIO;
		goto exit_channel_update;
	}

	ret = 0;

	if (to_state != MHI_CH_STATE_TYPE_RESET) {
		write_lock_irq(&mhi_chan->lock);
		mhi_chan->ch_state = (to_state == MHI_CH_STATE_TYPE_START) ?
				      MHI_CH_STATE_ENABLED : MHI_CH_STATE_STOP;
		write_unlock_irq(&mhi_chan->lock);
	}

	dev_dbg(dev, "%d: Channel state change to %s successful\n",
		mhi_chan->chan, TO_CH_STATE_TYPE_STR(to_state));

exit_channel_update:
	mhi_cntrl->runtime_put(mhi_cntrl);
	mhi_device_put(mhi_cntrl->mhi_dev);

	return ret;
}

static void mhi_unprepare_channel(struct mhi_controller *mhi_cntrl,
				  struct mhi_chan *mhi_chan)
{
	int ret;
	struct device *dev = &mhi_chan->mhi_dev->dev;

	mutex_lock(&mhi_chan->mutex);

	if (!(BIT(mhi_cntrl->ee) & mhi_chan->ee_mask)) {
		dev_dbg(dev, "Current EE: %s Required EE Mask: 0x%x\n",
			TO_MHI_EXEC_STR(mhi_cntrl->ee), mhi_chan->ee_mask);
		goto exit_unprepare_channel;
	}

	/* no more processing events for this channel */
	ret = mhi_update_channel_state(mhi_cntrl, mhi_chan,
				       MHI_CH_STATE_TYPE_RESET);
	if (ret)
		dev_err(dev, "%d: Failed to reset channel, still resetting\n",
			mhi_chan->chan);

exit_unprepare_channel:
	write_lock_irq(&mhi_chan->lock);
	mhi_chan->ch_state = MHI_CH_STATE_DISABLED;
	write_unlock_irq(&mhi_chan->lock);

	if (!mhi_chan->offload_ch) {
		mhi_reset_chan(mhi_cntrl, mhi_chan);
		mhi_deinit_chan_ctxt(mhi_cntrl, mhi_chan);
	}
	dev_dbg(dev, "%d: successfully reset\n", mhi_chan->chan);

	mutex_unlock(&mhi_chan->mutex);
}

int mhi_prepare_channel(struct mhi_controller *mhi_cntrl,
			struct mhi_chan *mhi_chan, unsigned int flags)
{
	int ret = 0;
	struct device *dev = &mhi_chan->mhi_dev->dev;

	if (!(BIT(mhi_cntrl->ee) & mhi_chan->ee_mask)) {
		dev_err(dev, "Current EE: %s Required EE Mask: 0x%x\n",
			TO_MHI_EXEC_STR(mhi_cntrl->ee), mhi_chan->ee_mask);
		return -ENOTCONN;
	}

	mutex_lock(&mhi_chan->mutex);

	/* Check of client manages channel context for offload channels */
	if (!mhi_chan->offload_ch) {
		ret = mhi_init_chan_ctxt(mhi_cntrl, mhi_chan);
		if (ret)
			goto error_init_chan;
	}

	ret = mhi_update_channel_state(mhi_cntrl, mhi_chan,
				       MHI_CH_STATE_TYPE_START);
	if (ret)
		goto error_pm_state;

	if (mhi_chan->dir == DMA_FROM_DEVICE)
		mhi_chan->pre_alloc = !!(flags & MHI_CH_INBOUND_ALLOC_BUFS);
<<<<<<< HEAD
	
=======

>>>>>>> b8c95616
	/* Pre-allocate buffer for xfer ring */
	if (mhi_chan->pre_alloc) {
		int nr_el = get_nr_avail_ring_elements(mhi_cntrl,
						       &mhi_chan->tre_ring);
		size_t len = mhi_cntrl->buffer_len;

		while (nr_el--) {
			void *buf;
			struct mhi_buf_info info = { };
			buf = kmalloc(len, GFP_KERNEL);
			if (!buf) {
				ret = -ENOMEM;
				goto error_pre_alloc;
			}

			/* Prepare transfer descriptors */
			info.v_addr = buf;
			info.cb_buf = buf;
			info.len = len;
			ret = mhi_gen_tre(mhi_cntrl, mhi_chan, &info, MHI_EOT);
			if (ret) {
				kfree(buf);
				goto error_pre_alloc;
			}
		}

		read_lock_bh(&mhi_cntrl->pm_lock);
		if (MHI_DB_ACCESS_VALID(mhi_cntrl)) {
			read_lock_irq(&mhi_chan->lock);
			mhi_ring_chan_db(mhi_cntrl, mhi_chan);
			read_unlock_irq(&mhi_chan->lock);
		}
		read_unlock_bh(&mhi_cntrl->pm_lock);
	}

	mutex_unlock(&mhi_chan->mutex);

	return 0;

error_pm_state:
	if (!mhi_chan->offload_ch)
		mhi_deinit_chan_ctxt(mhi_cntrl, mhi_chan);

error_init_chan:
	mutex_unlock(&mhi_chan->mutex);

	return ret;

error_pre_alloc:
	mutex_unlock(&mhi_chan->mutex);
	mhi_unprepare_channel(mhi_cntrl, mhi_chan);

	return ret;
}

static void mhi_mark_stale_events(struct mhi_controller *mhi_cntrl,
				  struct mhi_event *mhi_event,
				  struct mhi_event_ctxt *er_ctxt,
				  int chan)

{
	struct mhi_tre *dev_rp, *local_rp;
	struct mhi_ring *ev_ring;
	struct device *dev = &mhi_cntrl->mhi_dev->dev;
	unsigned long flags;
	dma_addr_t ptr;

	dev_dbg(dev, "Marking all events for chan: %d as stale\n", chan);

	ev_ring = &mhi_event->ring;

	/* mark all stale events related to channel as STALE event */
	spin_lock_irqsave(&mhi_event->lock, flags);

	ptr = er_ctxt->rp;
	if (!is_valid_ring_ptr(ev_ring, ptr)) {
		dev_err(&mhi_cntrl->mhi_dev->dev,
			"Event ring rp points outside of the event ring\n");
		dev_rp = ev_ring->rp;
	} else {
		dev_rp = mhi_to_virtual(ev_ring, ptr);
	}

	local_rp = ev_ring->rp;
	while (dev_rp != local_rp) {
		if (MHI_TRE_GET_EV_TYPE(local_rp) == MHI_PKT_TYPE_TX_EVENT &&
		    chan == MHI_TRE_GET_EV_CHID(local_rp))
			local_rp->dword[1] = MHI_TRE_EV_DWORD1(chan,
					MHI_PKT_TYPE_STALE_EVENT);
		local_rp++;
		if (local_rp == (ev_ring->base + ev_ring->len))
			local_rp = ev_ring->base;
	}

	dev_dbg(dev, "Finished marking events as stale events\n");
	spin_unlock_irqrestore(&mhi_event->lock, flags);
}

static void mhi_reset_data_chan(struct mhi_controller *mhi_cntrl,
				struct mhi_chan *mhi_chan)
{
	struct mhi_ring *buf_ring, *tre_ring;
	struct mhi_result result;

	/* Reset any pending buffers */
	buf_ring = &mhi_chan->buf_ring;
	tre_ring = &mhi_chan->tre_ring;
	result.transaction_status = -ENOTCONN;
	result.bytes_xferd = 0;
	while (tre_ring->rp != tre_ring->wp) {
		struct mhi_buf_info *buf_info = buf_ring->rp;

		if (mhi_chan->dir == DMA_TO_DEVICE) {
			atomic_dec(&mhi_cntrl->pending_pkts);
			/* Release the reference got from mhi_queue() */
			mhi_cntrl->runtime_put(mhi_cntrl);
		}

		if (!buf_info->pre_mapped)
			mhi_cntrl->unmap_single(mhi_cntrl, buf_info);

		mhi_del_ring_element(mhi_cntrl, buf_ring);
		mhi_del_ring_element(mhi_cntrl, tre_ring);

		if (mhi_chan->pre_alloc) {
			kfree(buf_info->cb_buf);
		} else {
			result.buf_addr = buf_info->cb_buf;
			mhi_chan->xfer_cb(mhi_chan->mhi_dev, &result);
		}
	}
}

void mhi_reset_chan(struct mhi_controller *mhi_cntrl, struct mhi_chan *mhi_chan)
{
	struct mhi_event *mhi_event;
	struct mhi_event_ctxt *er_ctxt;
	int chan = mhi_chan->chan;

	/* Nothing to reset, client doesn't queue buffers */
	if (mhi_chan->offload_ch)
		return;

	read_lock_bh(&mhi_cntrl->pm_lock);
	mhi_event = &mhi_cntrl->mhi_event[mhi_chan->er_index];
	er_ctxt = &mhi_cntrl->mhi_ctxt->er_ctxt[mhi_chan->er_index];

	mhi_mark_stale_events(mhi_cntrl, mhi_event, er_ctxt, chan);

	mhi_reset_data_chan(mhi_cntrl, mhi_chan);

	read_unlock_bh(&mhi_cntrl->pm_lock);
}

/* Move channel to start state */
int mhi_prepare_for_transfer(struct mhi_device *mhi_dev, unsigned int flags)
{
	int ret, dir;
	struct mhi_controller *mhi_cntrl = mhi_dev->mhi_cntrl;
	struct mhi_chan *mhi_chan;

	for (dir = 0; dir < 2; dir++) {
		mhi_chan = dir ? mhi_dev->dl_chan : mhi_dev->ul_chan;
		if (!mhi_chan)
			continue;

		ret = mhi_prepare_channel(mhi_cntrl, mhi_chan, flags);
		if (ret)
			goto error_open_chan;
	}

	return 0;

error_open_chan:
	for (--dir; dir >= 0; dir--) {
		mhi_chan = dir ? mhi_dev->dl_chan : mhi_dev->ul_chan;
		if (!mhi_chan)
			continue;

		mhi_unprepare_channel(mhi_cntrl, mhi_chan);
	}

	return ret;
}
EXPORT_SYMBOL_GPL(mhi_prepare_for_transfer);

void mhi_unprepare_from_transfer(struct mhi_device *mhi_dev)
{
	struct mhi_controller *mhi_cntrl = mhi_dev->mhi_cntrl;
	struct mhi_chan *mhi_chan;
	int dir;

	for (dir = 0; dir < 2; dir++) {
		mhi_chan = dir ? mhi_dev->ul_chan : mhi_dev->dl_chan;
		if (!mhi_chan)
			continue;

		mhi_unprepare_channel(mhi_cntrl, mhi_chan);
	}
}
EXPORT_SYMBOL_GPL(mhi_unprepare_from_transfer);

int mhi_poll(struct mhi_device *mhi_dev, u32 budget)
{
	struct mhi_controller *mhi_cntrl = mhi_dev->mhi_cntrl;
	struct mhi_chan *mhi_chan = mhi_dev->dl_chan;
	struct mhi_event *mhi_event = &mhi_cntrl->mhi_event[mhi_chan->er_index];
	int ret;

	spin_lock_bh(&mhi_event->lock);
	ret = mhi_event->process_event(mhi_cntrl, mhi_event, budget);
	spin_unlock_bh(&mhi_event->lock);

	return ret;
}
EXPORT_SYMBOL_GPL(mhi_poll);<|MERGE_RESOLUTION|>--- conflicted
+++ resolved
@@ -1457,11 +1457,7 @@
 
 	if (mhi_chan->dir == DMA_FROM_DEVICE)
 		mhi_chan->pre_alloc = !!(flags & MHI_CH_INBOUND_ALLOC_BUFS);
-<<<<<<< HEAD
-	
-=======
-
->>>>>>> b8c95616
+
 	/* Pre-allocate buffer for xfer ring */
 	if (mhi_chan->pre_alloc) {
 		int nr_el = get_nr_avail_ring_elements(mhi_cntrl,

// SPDX-License-Identifier: GPL-2.0+
/*
 * Adjunct processor matrix VFIO device driver callbacks.
 *
 * Copyright IBM Corp. 2018
 *
 * Author(s): Tony Krowiak <akrowiak@linux.ibm.com>
 *	      Halil Pasic <pasic@linux.ibm.com>
 *	      Pierre Morel <pmorel@linux.ibm.com>
 */
#include <linux/string.h>
#include <linux/vfio.h>
#include <linux/device.h>
#include <linux/list.h>
#include <linux/ctype.h>
#include <linux/bitops.h>
#include <linux/kvm_host.h>
#include <linux/module.h>
#include <asm/kvm.h>
#include <asm/zcrypt.h>

#include "vfio_ap_private.h"

#define VFIO_AP_MDEV_TYPE_HWVIRT "passthrough"
#define VFIO_AP_MDEV_NAME_HWVIRT "VFIO AP Passthrough Device"

static int vfio_ap_mdev_reset_queues(struct mdev_device *mdev);
static struct vfio_ap_queue *vfio_ap_find_queue(int apqn);

static int match_apqn(struct device *dev, const void *data)
{
	struct vfio_ap_queue *q = dev_get_drvdata(dev);

	return (q->apqn == *(int *)(data)) ? 1 : 0;
}

/**
 * vfio_ap_get_queue: Retrieve a queue with a specific APQN from a list
 * @matrix_mdev: the associated mediated matrix
 * @apqn: The queue APQN
 *
 * Retrieve a queue with a specific APQN from the list of the
 * devices of the vfio_ap_drv.
 * Verify that the APID and the APQI are set in the matrix.
 *
 * Returns the pointer to the associated vfio_ap_queue
 */
static struct vfio_ap_queue *vfio_ap_get_queue(
					struct ap_matrix_mdev *matrix_mdev,
					int apqn)
{
	struct vfio_ap_queue *q;

	if (!test_bit_inv(AP_QID_CARD(apqn), matrix_mdev->matrix.apm))
		return NULL;
	if (!test_bit_inv(AP_QID_QUEUE(apqn), matrix_mdev->matrix.aqm))
		return NULL;

	q = vfio_ap_find_queue(apqn);
	if (q)
		q->matrix_mdev = matrix_mdev;

	return q;
}

/**
 * vfio_ap_wait_for_irqclear
 * @apqn: The AP Queue number
 *
 * Checks the IRQ bit for the status of this APQN using ap_tapq.
 * Returns if the ap_tapq function succeeded and the bit is clear.
 * Returns if ap_tapq function failed with invalid, deconfigured or
 * checkstopped AP.
 * Otherwise retries up to 5 times after waiting 20ms.
 *
 */
static void vfio_ap_wait_for_irqclear(int apqn)
{
	struct ap_queue_status status;
	int retry = 5;

	do {
		status = ap_tapq(apqn, NULL);
		switch (status.response_code) {
		case AP_RESPONSE_NORMAL:
		case AP_RESPONSE_RESET_IN_PROGRESS:
			if (!status.irq_enabled)
				return;
			fallthrough;
		case AP_RESPONSE_BUSY:
			msleep(20);
			break;
		case AP_RESPONSE_Q_NOT_AVAIL:
		case AP_RESPONSE_DECONFIGURED:
		case AP_RESPONSE_CHECKSTOPPED:
		default:
			WARN_ONCE(1, "%s: tapq rc %02x: %04x\n", __func__,
				  status.response_code, apqn);
			return;
		}
	} while (--retry);

	WARN_ONCE(1, "%s: tapq rc %02x: %04x could not clear IR bit\n",
		  __func__, status.response_code, apqn);
}

/**
 * vfio_ap_free_aqic_resources
 * @q: The vfio_ap_queue
 *
 * Unregisters the ISC in the GIB when the saved ISC not invalid.
 * Unpin the guest's page holding the NIB when it exist.
 * Reset the saved_pfn and saved_isc to invalid values.
 *
 */
static void vfio_ap_free_aqic_resources(struct vfio_ap_queue *q)
{
	if (!q)
		return;
	if (q->saved_isc != VFIO_AP_ISC_INVALID &&
	    !WARN_ON(!(q->matrix_mdev && q->matrix_mdev->kvm))) {
		kvm_s390_gisc_unregister(q->matrix_mdev->kvm, q->saved_isc);
		q->saved_isc = VFIO_AP_ISC_INVALID;
	}
	if (q->saved_pfn && !WARN_ON(!q->matrix_mdev)) {
		vfio_unpin_pages(mdev_dev(q->matrix_mdev->mdev),
				 &q->saved_pfn, 1);
		q->saved_pfn = 0;
	}
}

/**
 * vfio_ap_irq_disable
 * @q: The vfio_ap_queue
 *
 * Uses ap_aqic to disable the interruption and in case of success, reset
 * in progress or IRQ disable command already proceeded: calls
 * vfio_ap_wait_for_irqclear() to check for the IRQ bit to be clear
 * and calls vfio_ap_free_aqic_resources() to free the resources associated
 * with the AP interrupt handling.
 *
 * In the case the AP is busy, or a reset is in progress,
 * retries after 20ms, up to 5 times.
 *
 * Returns if ap_aqic function failed with invalid, deconfigured or
 * checkstopped AP.
 */
static struct ap_queue_status vfio_ap_irq_disable(struct vfio_ap_queue *q)
{
	struct ap_qirq_ctrl aqic_gisa = {};
	struct ap_queue_status status;
	int retries = 5;

	do {
		status = ap_aqic(q->apqn, aqic_gisa, NULL);
		switch (status.response_code) {
		case AP_RESPONSE_OTHERWISE_CHANGED:
		case AP_RESPONSE_NORMAL:
			vfio_ap_wait_for_irqclear(q->apqn);
			goto end_free;
		case AP_RESPONSE_RESET_IN_PROGRESS:
		case AP_RESPONSE_BUSY:
			msleep(20);
			break;
		case AP_RESPONSE_Q_NOT_AVAIL:
		case AP_RESPONSE_DECONFIGURED:
		case AP_RESPONSE_CHECKSTOPPED:
		case AP_RESPONSE_INVALID_ADDRESS:
		default:
			/* All cases in default means AP not operational */
			WARN_ONCE(1, "%s: ap_aqic status %d\n", __func__,
				  status.response_code);
			goto end_free;
		}
	} while (retries--);

	WARN_ONCE(1, "%s: ap_aqic status %d\n", __func__,
		  status.response_code);
end_free:
	vfio_ap_free_aqic_resources(q);
	q->matrix_mdev = NULL;
	return status;
}

/**
 * vfio_ap_setirq: Enable Interruption for a APQN
 *
 * @dev: the device associated with the ap_queue
 * @q:	 the vfio_ap_queue holding AQIC parameters
 *
 * Pin the NIB saved in *q
 * Register the guest ISC to GIB interface and retrieve the
 * host ISC to issue the host side PQAP/AQIC
 *
 * Response.status may be set to AP_RESPONSE_INVALID_ADDRESS in case the
 * vfio_pin_pages failed.
 *
 * Otherwise return the ap_queue_status returned by the ap_aqic(),
 * all retry handling will be done by the guest.
 */
static struct ap_queue_status vfio_ap_irq_enable(struct vfio_ap_queue *q,
						 int isc,
						 unsigned long nib)
{
	struct ap_qirq_ctrl aqic_gisa = {};
	struct ap_queue_status status = {};
	struct kvm_s390_gisa *gisa;
	struct kvm *kvm;
	unsigned long h_nib, g_pfn, h_pfn;
	int ret;

	g_pfn = nib >> PAGE_SHIFT;
	ret = vfio_pin_pages(mdev_dev(q->matrix_mdev->mdev), &g_pfn, 1,
			     IOMMU_READ | IOMMU_WRITE, &h_pfn);
	switch (ret) {
	case 1:
		break;
	default:
		status.response_code = AP_RESPONSE_INVALID_ADDRESS;
		return status;
	}

	kvm = q->matrix_mdev->kvm;
	gisa = kvm->arch.gisa_int.origin;

	h_nib = (h_pfn << PAGE_SHIFT) | (nib & ~PAGE_MASK);
	aqic_gisa.gisc = isc;
	aqic_gisa.isc = kvm_s390_gisc_register(kvm, isc);
	aqic_gisa.ir = 1;
	aqic_gisa.gisa = (uint64_t)gisa >> 4;

	status = ap_aqic(q->apqn, aqic_gisa, (void *)h_nib);
	switch (status.response_code) {
	case AP_RESPONSE_NORMAL:
		/* See if we did clear older IRQ configuration */
		vfio_ap_free_aqic_resources(q);
		q->saved_pfn = g_pfn;
		q->saved_isc = isc;
		break;
	case AP_RESPONSE_OTHERWISE_CHANGED:
		/* We could not modify IRQ setings: clear new configuration */
		vfio_unpin_pages(mdev_dev(q->matrix_mdev->mdev), &g_pfn, 1);
		kvm_s390_gisc_unregister(kvm, isc);
		break;
	default:
		pr_warn("%s: apqn %04x: response: %02x\n", __func__, q->apqn,
			status.response_code);
		vfio_ap_irq_disable(q);
		break;
	}

	return status;
}

/**
 * handle_pqap: PQAP instruction callback
 *
 * @vcpu: The vcpu on which we received the PQAP instruction
 *
 * Get the general register contents to initialize internal variables.
 * REG[0]: APQN
 * REG[1]: IR and ISC
 * REG[2]: NIB
 *
 * Response.status may be set to following Response Code:
 * - AP_RESPONSE_Q_NOT_AVAIL: if the queue is not available
 * - AP_RESPONSE_DECONFIGURED: if the queue is not configured
 * - AP_RESPONSE_NORMAL (0) : in case of successs
 *   Check vfio_ap_setirq() and vfio_ap_clrirq() for other possible RC.
 * We take the matrix_dev lock to ensure serialization on queues and
 * mediated device access.
 *
 * Return 0 if we could handle the request inside KVM.
 * otherwise, returns -EOPNOTSUPP to let QEMU handle the fault.
 */
static int handle_pqap(struct kvm_vcpu *vcpu)
{
	uint64_t status;
	uint16_t apqn;
	struct vfio_ap_queue *q;
	struct ap_queue_status qstatus = {
			       .response_code = AP_RESPONSE_Q_NOT_AVAIL, };
	struct ap_matrix_mdev *matrix_mdev;

	/* If we do not use the AIV facility just go to userland */
	if (!(vcpu->arch.sie_block->eca & ECA_AIV))
		return -EOPNOTSUPP;

	apqn = vcpu->run->s.regs.gprs[0] & 0xffff;
	mutex_lock(&matrix_dev->lock);

	if (!vcpu->kvm->arch.crypto.pqap_hook)
		goto out_unlock;
	matrix_mdev = container_of(vcpu->kvm->arch.crypto.pqap_hook,
				   struct ap_matrix_mdev, pqap_hook);

	/*
	 * If the KVM pointer is in the process of being set, wait until the
	 * process has completed.
	 */
	wait_event_cmd(matrix_mdev->wait_for_kvm,
		       !matrix_mdev->kvm_busy,
		       mutex_unlock(&matrix_dev->lock),
		       mutex_lock(&matrix_dev->lock));

	/* If the there is no guest using the mdev, there is nothing to do */
	if (!matrix_mdev->kvm)
		goto out_unlock;

	q = vfio_ap_get_queue(matrix_mdev, apqn);
	if (!q)
		goto out_unlock;

	status = vcpu->run->s.regs.gprs[1];

	/* If IR bit(16) is set we enable the interrupt */
	if ((status >> (63 - 16)) & 0x01)
		qstatus = vfio_ap_irq_enable(q, status & 0x07,
					     vcpu->run->s.regs.gprs[2]);
	else
		qstatus = vfio_ap_irq_disable(q);

out_unlock:
	memcpy(&vcpu->run->s.regs.gprs[1], &qstatus, sizeof(qstatus));
	vcpu->run->s.regs.gprs[1] >>= 32;
	mutex_unlock(&matrix_dev->lock);
	return 0;
}

static void vfio_ap_matrix_init(struct ap_config_info *info,
				struct ap_matrix *matrix)
{
	matrix->apm_max = info->apxa ? info->Na : 63;
	matrix->aqm_max = info->apxa ? info->Nd : 15;
	matrix->adm_max = info->apxa ? info->Nd : 15;
}

static int vfio_ap_mdev_create(struct mdev_device *mdev)
{
	struct ap_matrix_mdev *matrix_mdev;

	if ((atomic_dec_if_positive(&matrix_dev->available_instances) < 0))
		return -EPERM;

	matrix_mdev = kzalloc(sizeof(*matrix_mdev), GFP_KERNEL);
	if (!matrix_mdev) {
		atomic_inc(&matrix_dev->available_instances);
		return -ENOMEM;
	}

	matrix_mdev->mdev = mdev;
	vfio_ap_matrix_init(&matrix_dev->info, &matrix_mdev->matrix);
	init_waitqueue_head(&matrix_mdev->wait_for_kvm);
	mdev_set_drvdata(mdev, matrix_mdev);
	matrix_mdev->pqap_hook.hook = handle_pqap;
	matrix_mdev->pqap_hook.owner = THIS_MODULE;
	mutex_lock(&matrix_dev->lock);
	list_add(&matrix_mdev->node, &matrix_dev->mdev_list);
	mutex_unlock(&matrix_dev->lock);

	return 0;
}

static int vfio_ap_mdev_remove(struct mdev_device *mdev)
{
	struct ap_matrix_mdev *matrix_mdev = mdev_get_drvdata(mdev);

	mutex_lock(&matrix_dev->lock);
<<<<<<< HEAD

	/*
	 * If the KVM pointer is in flux or the guest is running, disallow
	 * un-assignment of control domain.
	 */
	if (matrix_mdev->kvm_busy || matrix_mdev->kvm) {
		mutex_unlock(&matrix_dev->lock);
		return -EBUSY;
	}

=======
>>>>>>> 11e4b63a
	vfio_ap_mdev_reset_queues(mdev);
	list_del(&matrix_mdev->node);
	kfree(matrix_mdev);
	mdev_set_drvdata(mdev, NULL);
	atomic_inc(&matrix_dev->available_instances);
	mutex_unlock(&matrix_dev->lock);

	return 0;
}

static ssize_t name_show(struct mdev_type *mtype,
			 struct mdev_type_attribute *attr, char *buf)
{
	return sprintf(buf, "%s\n", VFIO_AP_MDEV_NAME_HWVIRT);
}

static MDEV_TYPE_ATTR_RO(name);

static ssize_t available_instances_show(struct mdev_type *mtype,
					struct mdev_type_attribute *attr,
					char *buf)
{
	return sprintf(buf, "%d\n",
		       atomic_read(&matrix_dev->available_instances));
}

static MDEV_TYPE_ATTR_RO(available_instances);

static ssize_t device_api_show(struct mdev_type *mtype,
			       struct mdev_type_attribute *attr, char *buf)
{
	return sprintf(buf, "%s\n", VFIO_DEVICE_API_AP_STRING);
}

static MDEV_TYPE_ATTR_RO(device_api);

static struct attribute *vfio_ap_mdev_type_attrs[] = {
	&mdev_type_attr_name.attr,
	&mdev_type_attr_device_api.attr,
	&mdev_type_attr_available_instances.attr,
	NULL,
};

static struct attribute_group vfio_ap_mdev_hwvirt_type_group = {
	.name = VFIO_AP_MDEV_TYPE_HWVIRT,
	.attrs = vfio_ap_mdev_type_attrs,
};

static struct attribute_group *vfio_ap_mdev_type_groups[] = {
	&vfio_ap_mdev_hwvirt_type_group,
	NULL,
};

struct vfio_ap_queue_reserved {
	unsigned long *apid;
	unsigned long *apqi;
	bool reserved;
};

/**
 * vfio_ap_has_queue
 *
 * @dev: an AP queue device
 * @data: a struct vfio_ap_queue_reserved reference
 *
 * Flags whether the AP queue device (@dev) has a queue ID containing the APQN,
 * apid or apqi specified in @data:
 *
 * - If @data contains both an apid and apqi value, then @data will be flagged
 *   as reserved if the APID and APQI fields for the AP queue device matches
 *
 * - If @data contains only an apid value, @data will be flagged as
 *   reserved if the APID field in the AP queue device matches
 *
 * - If @data contains only an apqi value, @data will be flagged as
 *   reserved if the APQI field in the AP queue device matches
 *
 * Returns 0 to indicate the input to function succeeded. Returns -EINVAL if
 * @data does not contain either an apid or apqi.
 */
static int vfio_ap_has_queue(struct device *dev, void *data)
{
	struct vfio_ap_queue_reserved *qres = data;
	struct ap_queue *ap_queue = to_ap_queue(dev);
	ap_qid_t qid;
	unsigned long id;

	if (qres->apid && qres->apqi) {
		qid = AP_MKQID(*qres->apid, *qres->apqi);
		if (qid == ap_queue->qid)
			qres->reserved = true;
	} else if (qres->apid && !qres->apqi) {
		id = AP_QID_CARD(ap_queue->qid);
		if (id == *qres->apid)
			qres->reserved = true;
	} else if (!qres->apid && qres->apqi) {
		id = AP_QID_QUEUE(ap_queue->qid);
		if (id == *qres->apqi)
			qres->reserved = true;
	} else {
		return -EINVAL;
	}

	return 0;
}

/**
 * vfio_ap_verify_queue_reserved
 *
 * @matrix_dev: a mediated matrix device
 * @apid: an AP adapter ID
 * @apqi: an AP queue index
 *
 * Verifies that the AP queue with @apid/@apqi is reserved by the VFIO AP device
 * driver according to the following rules:
 *
 * - If both @apid and @apqi are not NULL, then there must be an AP queue
 *   device bound to the vfio_ap driver with the APQN identified by @apid and
 *   @apqi
 *
 * - If only @apid is not NULL, then there must be an AP queue device bound
 *   to the vfio_ap driver with an APQN containing @apid
 *
 * - If only @apqi is not NULL, then there must be an AP queue device bound
 *   to the vfio_ap driver with an APQN containing @apqi
 *
 * Returns 0 if the AP queue is reserved; otherwise, returns -EADDRNOTAVAIL.
 */
static int vfio_ap_verify_queue_reserved(unsigned long *apid,
					 unsigned long *apqi)
{
	int ret;
	struct vfio_ap_queue_reserved qres;

	qres.apid = apid;
	qres.apqi = apqi;
	qres.reserved = false;

	ret = driver_for_each_device(&matrix_dev->vfio_ap_drv->driver, NULL,
				     &qres, vfio_ap_has_queue);
	if (ret)
		return ret;

	if (qres.reserved)
		return 0;

	return -EADDRNOTAVAIL;
}

static int
vfio_ap_mdev_verify_queues_reserved_for_apid(struct ap_matrix_mdev *matrix_mdev,
					     unsigned long apid)
{
	int ret;
	unsigned long apqi;
	unsigned long nbits = matrix_mdev->matrix.aqm_max + 1;

	if (find_first_bit_inv(matrix_mdev->matrix.aqm, nbits) >= nbits)
		return vfio_ap_verify_queue_reserved(&apid, NULL);

	for_each_set_bit_inv(apqi, matrix_mdev->matrix.aqm, nbits) {
		ret = vfio_ap_verify_queue_reserved(&apid, &apqi);
		if (ret)
			return ret;
	}

	return 0;
}

/**
 * vfio_ap_mdev_verify_no_sharing
 *
 * Verifies that the APQNs derived from the cross product of the AP adapter IDs
 * and AP queue indexes comprising the AP matrix are not configured for another
 * mediated device. AP queue sharing is not allowed.
 *
 * @matrix_mdev: the mediated matrix device
 *
 * Returns 0 if the APQNs are not shared, otherwise; returns -EADDRINUSE.
 */
static int vfio_ap_mdev_verify_no_sharing(struct ap_matrix_mdev *matrix_mdev)
{
	struct ap_matrix_mdev *lstdev;
	DECLARE_BITMAP(apm, AP_DEVICES);
	DECLARE_BITMAP(aqm, AP_DOMAINS);

	list_for_each_entry(lstdev, &matrix_dev->mdev_list, node) {
		if (matrix_mdev == lstdev)
			continue;

		memset(apm, 0, sizeof(apm));
		memset(aqm, 0, sizeof(aqm));

		/*
		 * We work on full longs, as we can only exclude the leftover
		 * bits in non-inverse order. The leftover is all zeros.
		 */
		if (!bitmap_and(apm, matrix_mdev->matrix.apm,
				lstdev->matrix.apm, AP_DEVICES))
			continue;

		if (!bitmap_and(aqm, matrix_mdev->matrix.aqm,
				lstdev->matrix.aqm, AP_DOMAINS))
			continue;

		return -EADDRINUSE;
	}

	return 0;
}

/**
 * assign_adapter_store
 *
 * @dev:	the matrix device
 * @attr:	the mediated matrix device's assign_adapter attribute
 * @buf:	a buffer containing the AP adapter number (APID) to
 *		be assigned
 * @count:	the number of bytes in @buf
 *
 * Parses the APID from @buf and sets the corresponding bit in the mediated
 * matrix device's APM.
 *
 * Returns the number of bytes processed if the APID is valid; otherwise,
 * returns one of the following errors:
 *
 *	1. -EINVAL
 *	   The APID is not a valid number
 *
 *	2. -ENODEV
 *	   The APID exceeds the maximum value configured for the system
 *
 *	3. -EADDRNOTAVAIL
 *	   An APQN derived from the cross product of the APID being assigned
 *	   and the APQIs previously assigned is not bound to the vfio_ap device
 *	   driver; or, if no APQIs have yet been assigned, the APID is not
 *	   contained in an APQN bound to the vfio_ap device driver.
 *
 *	4. -EADDRINUSE
 *	   An APQN derived from the cross product of the APID being assigned
 *	   and the APQIs previously assigned is being used by another mediated
 *	   matrix device
 */
static ssize_t assign_adapter_store(struct device *dev,
				    struct device_attribute *attr,
				    const char *buf, size_t count)
{
	int ret;
	unsigned long apid;
	struct mdev_device *mdev = mdev_from_dev(dev);
	struct ap_matrix_mdev *matrix_mdev = mdev_get_drvdata(mdev);

	mutex_lock(&matrix_dev->lock);

	/*
	 * If the KVM pointer is in flux or the guest is running, disallow
	 * un-assignment of adapter
	 */
	if (matrix_mdev->kvm_busy || matrix_mdev->kvm) {
		ret = -EBUSY;
		goto done;
	}

	ret = kstrtoul(buf, 0, &apid);
	if (ret)
		goto done;

	if (apid > matrix_mdev->matrix.apm_max) {
		ret = -ENODEV;
		goto done;
	}

	/*
	 * Set the bit in the AP mask (APM) corresponding to the AP adapter
	 * number (APID). The bits in the mask, from most significant to least
	 * significant bit, correspond to APIDs 0-255.
	 */
	ret = vfio_ap_mdev_verify_queues_reserved_for_apid(matrix_mdev, apid);
	if (ret)
		goto done;

	set_bit_inv(apid, matrix_mdev->matrix.apm);

	ret = vfio_ap_mdev_verify_no_sharing(matrix_mdev);
	if (ret)
		goto share_err;

	ret = count;
	goto done;

share_err:
	clear_bit_inv(apid, matrix_mdev->matrix.apm);
done:
	mutex_unlock(&matrix_dev->lock);

	return ret;
}
static DEVICE_ATTR_WO(assign_adapter);

/**
 * unassign_adapter_store
 *
 * @dev:	the matrix device
 * @attr:	the mediated matrix device's unassign_adapter attribute
 * @buf:	a buffer containing the adapter number (APID) to be unassigned
 * @count:	the number of bytes in @buf
 *
 * Parses the APID from @buf and clears the corresponding bit in the mediated
 * matrix device's APM.
 *
 * Returns the number of bytes processed if the APID is valid; otherwise,
 * returns one of the following errors:
 *	-EINVAL if the APID is not a number
 *	-ENODEV if the APID it exceeds the maximum value configured for the
 *		system
 */
static ssize_t unassign_adapter_store(struct device *dev,
				      struct device_attribute *attr,
				      const char *buf, size_t count)
{
	int ret;
	unsigned long apid;
	struct mdev_device *mdev = mdev_from_dev(dev);
	struct ap_matrix_mdev *matrix_mdev = mdev_get_drvdata(mdev);

	mutex_lock(&matrix_dev->lock);

	/*
	 * If the KVM pointer is in flux or the guest is running, disallow
	 * un-assignment of adapter
	 */
	if (matrix_mdev->kvm_busy || matrix_mdev->kvm) {
		ret = -EBUSY;
		goto done;
	}

	ret = kstrtoul(buf, 0, &apid);
	if (ret)
		goto done;

	if (apid > matrix_mdev->matrix.apm_max) {
		ret = -ENODEV;
		goto done;
	}

	clear_bit_inv((unsigned long)apid, matrix_mdev->matrix.apm);
	ret = count;
done:
	mutex_unlock(&matrix_dev->lock);
	return ret;
}
static DEVICE_ATTR_WO(unassign_adapter);

static int
vfio_ap_mdev_verify_queues_reserved_for_apqi(struct ap_matrix_mdev *matrix_mdev,
					     unsigned long apqi)
{
	int ret;
	unsigned long apid;
	unsigned long nbits = matrix_mdev->matrix.apm_max + 1;

	if (find_first_bit_inv(matrix_mdev->matrix.apm, nbits) >= nbits)
		return vfio_ap_verify_queue_reserved(NULL, &apqi);

	for_each_set_bit_inv(apid, matrix_mdev->matrix.apm, nbits) {
		ret = vfio_ap_verify_queue_reserved(&apid, &apqi);
		if (ret)
			return ret;
	}

	return 0;
}

/**
 * assign_domain_store
 *
 * @dev:	the matrix device
 * @attr:	the mediated matrix device's assign_domain attribute
 * @buf:	a buffer containing the AP queue index (APQI) of the domain to
 *		be assigned
 * @count:	the number of bytes in @buf
 *
 * Parses the APQI from @buf and sets the corresponding bit in the mediated
 * matrix device's AQM.
 *
 * Returns the number of bytes processed if the APQI is valid; otherwise returns
 * one of the following errors:
 *
 *	1. -EINVAL
 *	   The APQI is not a valid number
 *
 *	2. -ENODEV
 *	   The APQI exceeds the maximum value configured for the system
 *
 *	3. -EADDRNOTAVAIL
 *	   An APQN derived from the cross product of the APQI being assigned
 *	   and the APIDs previously assigned is not bound to the vfio_ap device
 *	   driver; or, if no APIDs have yet been assigned, the APQI is not
 *	   contained in an APQN bound to the vfio_ap device driver.
 *
 *	4. -EADDRINUSE
 *	   An APQN derived from the cross product of the APQI being assigned
 *	   and the APIDs previously assigned is being used by another mediated
 *	   matrix device
 */
static ssize_t assign_domain_store(struct device *dev,
				   struct device_attribute *attr,
				   const char *buf, size_t count)
{
	int ret;
	unsigned long apqi;
	struct mdev_device *mdev = mdev_from_dev(dev);
	struct ap_matrix_mdev *matrix_mdev = mdev_get_drvdata(mdev);
	unsigned long max_apqi = matrix_mdev->matrix.aqm_max;

	mutex_lock(&matrix_dev->lock);

	/*
	 * If the KVM pointer is in flux or the guest is running, disallow
	 * assignment of domain
	 */
	if (matrix_mdev->kvm_busy || matrix_mdev->kvm) {
		ret = -EBUSY;
		goto done;
	}

	ret = kstrtoul(buf, 0, &apqi);
	if (ret)
		goto done;
	if (apqi > max_apqi) {
		ret = -ENODEV;
		goto done;
	}

	ret = vfio_ap_mdev_verify_queues_reserved_for_apqi(matrix_mdev, apqi);
	if (ret)
		goto done;

	set_bit_inv(apqi, matrix_mdev->matrix.aqm);

	ret = vfio_ap_mdev_verify_no_sharing(matrix_mdev);
	if (ret)
		goto share_err;

	ret = count;
	goto done;

share_err:
	clear_bit_inv(apqi, matrix_mdev->matrix.aqm);
done:
	mutex_unlock(&matrix_dev->lock);

	return ret;
}
static DEVICE_ATTR_WO(assign_domain);


/**
 * unassign_domain_store
 *
 * @dev:	the matrix device
 * @attr:	the mediated matrix device's unassign_domain attribute
 * @buf:	a buffer containing the AP queue index (APQI) of the domain to
 *		be unassigned
 * @count:	the number of bytes in @buf
 *
 * Parses the APQI from @buf and clears the corresponding bit in the
 * mediated matrix device's AQM.
 *
 * Returns the number of bytes processed if the APQI is valid; otherwise,
 * returns one of the following errors:
 *	-EINVAL if the APQI is not a number
 *	-ENODEV if the APQI exceeds the maximum value configured for the system
 */
static ssize_t unassign_domain_store(struct device *dev,
				     struct device_attribute *attr,
				     const char *buf, size_t count)
{
	int ret;
	unsigned long apqi;
	struct mdev_device *mdev = mdev_from_dev(dev);
	struct ap_matrix_mdev *matrix_mdev = mdev_get_drvdata(mdev);

	mutex_lock(&matrix_dev->lock);

	/*
	 * If the KVM pointer is in flux or the guest is running, disallow
	 * un-assignment of domain
	 */
	if (matrix_mdev->kvm_busy || matrix_mdev->kvm) {
		ret = -EBUSY;
		goto done;
	}

	ret = kstrtoul(buf, 0, &apqi);
	if (ret)
		goto done;

	if (apqi > matrix_mdev->matrix.aqm_max) {
		ret = -ENODEV;
		goto done;
	}

	clear_bit_inv((unsigned long)apqi, matrix_mdev->matrix.aqm);
	ret = count;

done:
	mutex_unlock(&matrix_dev->lock);
	return ret;
}
static DEVICE_ATTR_WO(unassign_domain);

/**
 * assign_control_domain_store
 *
 * @dev:	the matrix device
 * @attr:	the mediated matrix device's assign_control_domain attribute
 * @buf:	a buffer containing the domain ID to be assigned
 * @count:	the number of bytes in @buf
 *
 * Parses the domain ID from @buf and sets the corresponding bit in the mediated
 * matrix device's ADM.
 *
 * Returns the number of bytes processed if the domain ID is valid; otherwise,
 * returns one of the following errors:
 *	-EINVAL if the ID is not a number
 *	-ENODEV if the ID exceeds the maximum value configured for the system
 */
static ssize_t assign_control_domain_store(struct device *dev,
					   struct device_attribute *attr,
					   const char *buf, size_t count)
{
	int ret;
	unsigned long id;
	struct mdev_device *mdev = mdev_from_dev(dev);
	struct ap_matrix_mdev *matrix_mdev = mdev_get_drvdata(mdev);

	mutex_lock(&matrix_dev->lock);

	/*
	 * If the KVM pointer is in flux or the guest is running, disallow
	 * assignment of control domain.
	 */
	if (matrix_mdev->kvm_busy || matrix_mdev->kvm) {
		ret = -EBUSY;
		goto done;
	}

	ret = kstrtoul(buf, 0, &id);
	if (ret)
		goto done;

	if (id > matrix_mdev->matrix.adm_max) {
		ret = -ENODEV;
		goto done;
	}

	/* Set the bit in the ADM (bitmask) corresponding to the AP control
	 * domain number (id). The bits in the mask, from most significant to
	 * least significant, correspond to IDs 0 up to the one less than the
	 * number of control domains that can be assigned.
	 */
	set_bit_inv(id, matrix_mdev->matrix.adm);
	ret = count;
done:
	mutex_unlock(&matrix_dev->lock);
	return ret;
}
static DEVICE_ATTR_WO(assign_control_domain);

/**
 * unassign_control_domain_store
 *
 * @dev:	the matrix device
 * @attr:	the mediated matrix device's unassign_control_domain attribute
 * @buf:	a buffer containing the domain ID to be unassigned
 * @count:	the number of bytes in @buf
 *
 * Parses the domain ID from @buf and clears the corresponding bit in the
 * mediated matrix device's ADM.
 *
 * Returns the number of bytes processed if the domain ID is valid; otherwise,
 * returns one of the following errors:
 *	-EINVAL if the ID is not a number
 *	-ENODEV if the ID exceeds the maximum value configured for the system
 */
static ssize_t unassign_control_domain_store(struct device *dev,
					     struct device_attribute *attr,
					     const char *buf, size_t count)
{
	int ret;
	unsigned long domid;
	struct mdev_device *mdev = mdev_from_dev(dev);
	struct ap_matrix_mdev *matrix_mdev = mdev_get_drvdata(mdev);
	unsigned long max_domid =  matrix_mdev->matrix.adm_max;

	mutex_lock(&matrix_dev->lock);

	/*
	 * If the KVM pointer is in flux or the guest is running, disallow
	 * un-assignment of control domain.
	 */
	if (matrix_mdev->kvm_busy || matrix_mdev->kvm) {
		ret = -EBUSY;
		goto done;
	}

	ret = kstrtoul(buf, 0, &domid);
	if (ret)
		goto done;
	if (domid > max_domid) {
		ret = -ENODEV;
		goto done;
	}

	clear_bit_inv(domid, matrix_mdev->matrix.adm);
	ret = count;
done:
	mutex_unlock(&matrix_dev->lock);
	return ret;
}
static DEVICE_ATTR_WO(unassign_control_domain);

static ssize_t control_domains_show(struct device *dev,
				    struct device_attribute *dev_attr,
				    char *buf)
{
	unsigned long id;
	int nchars = 0;
	int n;
	char *bufpos = buf;
	struct mdev_device *mdev = mdev_from_dev(dev);
	struct ap_matrix_mdev *matrix_mdev = mdev_get_drvdata(mdev);
	unsigned long max_domid = matrix_mdev->matrix.adm_max;

	mutex_lock(&matrix_dev->lock);
	for_each_set_bit_inv(id, matrix_mdev->matrix.adm, max_domid + 1) {
		n = sprintf(bufpos, "%04lx\n", id);
		bufpos += n;
		nchars += n;
	}
	mutex_unlock(&matrix_dev->lock);

	return nchars;
}
static DEVICE_ATTR_RO(control_domains);

static ssize_t matrix_show(struct device *dev, struct device_attribute *attr,
			   char *buf)
{
	struct mdev_device *mdev = mdev_from_dev(dev);
	struct ap_matrix_mdev *matrix_mdev = mdev_get_drvdata(mdev);
	char *bufpos = buf;
	unsigned long apid;
	unsigned long apqi;
	unsigned long apid1;
	unsigned long apqi1;
	unsigned long napm_bits = matrix_mdev->matrix.apm_max + 1;
	unsigned long naqm_bits = matrix_mdev->matrix.aqm_max + 1;
	int nchars = 0;
	int n;

	apid1 = find_first_bit_inv(matrix_mdev->matrix.apm, napm_bits);
	apqi1 = find_first_bit_inv(matrix_mdev->matrix.aqm, naqm_bits);

	mutex_lock(&matrix_dev->lock);

	if ((apid1 < napm_bits) && (apqi1 < naqm_bits)) {
		for_each_set_bit_inv(apid, matrix_mdev->matrix.apm, napm_bits) {
			for_each_set_bit_inv(apqi, matrix_mdev->matrix.aqm,
					     naqm_bits) {
				n = sprintf(bufpos, "%02lx.%04lx\n", apid,
					    apqi);
				bufpos += n;
				nchars += n;
			}
		}
	} else if (apid1 < napm_bits) {
		for_each_set_bit_inv(apid, matrix_mdev->matrix.apm, napm_bits) {
			n = sprintf(bufpos, "%02lx.\n", apid);
			bufpos += n;
			nchars += n;
		}
	} else if (apqi1 < naqm_bits) {
		for_each_set_bit_inv(apqi, matrix_mdev->matrix.aqm, naqm_bits) {
			n = sprintf(bufpos, ".%04lx\n", apqi);
			bufpos += n;
			nchars += n;
		}
	}

	mutex_unlock(&matrix_dev->lock);

	return nchars;
}
static DEVICE_ATTR_RO(matrix);

static struct attribute *vfio_ap_mdev_attrs[] = {
	&dev_attr_assign_adapter.attr,
	&dev_attr_unassign_adapter.attr,
	&dev_attr_assign_domain.attr,
	&dev_attr_unassign_domain.attr,
	&dev_attr_assign_control_domain.attr,
	&dev_attr_unassign_control_domain.attr,
	&dev_attr_control_domains.attr,
	&dev_attr_matrix.attr,
	NULL,
};

static struct attribute_group vfio_ap_mdev_attr_group = {
	.attrs = vfio_ap_mdev_attrs
};

static const struct attribute_group *vfio_ap_mdev_attr_groups[] = {
	&vfio_ap_mdev_attr_group,
	NULL
};

/**
 * vfio_ap_mdev_set_kvm
 *
 * @matrix_mdev: a mediated matrix device
 * @kvm: reference to KVM instance
 *
 * Sets all data for @matrix_mdev that are needed to manage AP resources
 * for the guest whose state is represented by @kvm.
 *
 * Note: The matrix_dev->lock must be taken prior to calling
 * this function; however, the lock will be temporarily released while the
 * guest's AP configuration is set to avoid a potential lockdep splat.
 * The kvm->lock is taken to set the guest's AP configuration which, under
 * certain circumstances, will result in a circular lock dependency if this is
 * done under the @matrix_mdev->lock.
 *
 * Return 0 if no other mediated matrix device has a reference to @kvm;
 * otherwise, returns an -EPERM.
 */
static int vfio_ap_mdev_set_kvm(struct ap_matrix_mdev *matrix_mdev,
				struct kvm *kvm)
{
	struct ap_matrix_mdev *m;

	if (kvm->arch.crypto.crycbd) {
		list_for_each_entry(m, &matrix_dev->mdev_list, node) {
			if (m != matrix_mdev && m->kvm == kvm)
				return -EPERM;
		}

		kvm_get_kvm(kvm);
		matrix_mdev->kvm_busy = true;
		mutex_unlock(&matrix_dev->lock);
		kvm_arch_crypto_set_masks(kvm,
					  matrix_mdev->matrix.apm,
					  matrix_mdev->matrix.aqm,
					  matrix_mdev->matrix.adm);
		mutex_lock(&matrix_dev->lock);
		kvm->arch.crypto.pqap_hook = &matrix_mdev->pqap_hook;
		matrix_mdev->kvm = kvm;
		matrix_mdev->kvm_busy = false;
		wake_up_all(&matrix_mdev->wait_for_kvm);
	}

	return 0;
}

/*
 * vfio_ap_mdev_iommu_notifier: IOMMU notifier callback
 *
 * @nb: The notifier block
 * @action: Action to be taken
 * @data: data associated with the request
 *
 * For an UNMAP request, unpin the guest IOVA (the NIB guest address we
 * pinned before). Other requests are ignored.
 *
 */
static int vfio_ap_mdev_iommu_notifier(struct notifier_block *nb,
				       unsigned long action, void *data)
{
	struct ap_matrix_mdev *matrix_mdev;

	matrix_mdev = container_of(nb, struct ap_matrix_mdev, iommu_notifier);

	if (action == VFIO_IOMMU_NOTIFY_DMA_UNMAP) {
		struct vfio_iommu_type1_dma_unmap *unmap = data;
		unsigned long g_pfn = unmap->iova >> PAGE_SHIFT;

		vfio_unpin_pages(mdev_dev(matrix_mdev->mdev), &g_pfn, 1);
		return NOTIFY_OK;
	}

	return NOTIFY_DONE;
}

/**
 * vfio_ap_mdev_unset_kvm
 *
 * @matrix_mdev: a matrix mediated device
 *
 * Performs clean-up of resources no longer needed by @matrix_mdev.
 *
 * Note: The matrix_dev->lock must be taken prior to calling
 * this function; however, the lock will be temporarily released while the
 * guest's AP configuration is cleared to avoid a potential lockdep splat.
 * The kvm->lock is taken to clear the guest's AP configuration which, under
 * certain circumstances, will result in a circular lock dependency if this is
 * done under the @matrix_mdev->lock.
 *
 */
static void vfio_ap_mdev_unset_kvm(struct ap_matrix_mdev *matrix_mdev)
{
	/*
	 * If the KVM pointer is in the process of being set, wait until the
	 * process has completed.
	 */
	wait_event_cmd(matrix_mdev->wait_for_kvm,
		       !matrix_mdev->kvm_busy,
		       mutex_unlock(&matrix_dev->lock),
		       mutex_lock(&matrix_dev->lock));

	if (matrix_mdev->kvm) {
		matrix_mdev->kvm_busy = true;
		mutex_unlock(&matrix_dev->lock);
		kvm_arch_crypto_clear_masks(matrix_mdev->kvm);
		mutex_lock(&matrix_dev->lock);
		vfio_ap_mdev_reset_queues(matrix_mdev->mdev);
		matrix_mdev->kvm->arch.crypto.pqap_hook = NULL;
		kvm_put_kvm(matrix_mdev->kvm);
		matrix_mdev->kvm = NULL;
		matrix_mdev->kvm_busy = false;
		wake_up_all(&matrix_mdev->wait_for_kvm);
	}
}

static int vfio_ap_mdev_group_notifier(struct notifier_block *nb,
				       unsigned long action, void *data)
{
	int notify_rc = NOTIFY_OK;
	struct ap_matrix_mdev *matrix_mdev;

	if (action != VFIO_GROUP_NOTIFY_SET_KVM)
		return NOTIFY_OK;

	mutex_lock(&matrix_dev->lock);
	matrix_mdev = container_of(nb, struct ap_matrix_mdev, group_notifier);

	if (!data)
		vfio_ap_mdev_unset_kvm(matrix_mdev);
	else if (vfio_ap_mdev_set_kvm(matrix_mdev, data))
		notify_rc = NOTIFY_DONE;

	mutex_unlock(&matrix_dev->lock);

	return notify_rc;
}

static struct vfio_ap_queue *vfio_ap_find_queue(int apqn)
{
	struct device *dev;
	struct vfio_ap_queue *q = NULL;

	dev = driver_find_device(&matrix_dev->vfio_ap_drv->driver, NULL,
				 &apqn, match_apqn);
	if (dev) {
		q = dev_get_drvdata(dev);
		put_device(dev);
	}

	return q;
}

int vfio_ap_mdev_reset_queue(struct vfio_ap_queue *q,
			     unsigned int retry)
{
	struct ap_queue_status status;
	int ret;
	int retry2 = 2;

	if (!q)
		return 0;

retry_zapq:
	status = ap_zapq(q->apqn);
	switch (status.response_code) {
	case AP_RESPONSE_NORMAL:
		ret = 0;
		break;
	case AP_RESPONSE_RESET_IN_PROGRESS:
		if (retry--) {
			msleep(20);
			goto retry_zapq;
		}
		ret = -EBUSY;
		break;
	case AP_RESPONSE_Q_NOT_AVAIL:
	case AP_RESPONSE_DECONFIGURED:
	case AP_RESPONSE_CHECKSTOPPED:
		WARN_ON_ONCE(status.irq_enabled);
		ret = -EBUSY;
		goto free_resources;
	default:
		/* things are really broken, give up */
		WARN(true, "PQAP/ZAPQ completed with invalid rc (%x)\n",
		     status.response_code);
		return -EIO;
	}

	/* wait for the reset to take effect */
	while (retry2--) {
		if (status.queue_empty && !status.irq_enabled)
			break;
		msleep(20);
		status = ap_tapq(q->apqn, NULL);
	}
	WARN_ON_ONCE(retry2 <= 0);

free_resources:
	vfio_ap_free_aqic_resources(q);

	return ret;
}

static int vfio_ap_mdev_reset_queues(struct mdev_device *mdev)
{
	int ret;
	int rc = 0;
	unsigned long apid, apqi;
	struct vfio_ap_queue *q;
	struct ap_matrix_mdev *matrix_mdev = mdev_get_drvdata(mdev);

	for_each_set_bit_inv(apid, matrix_mdev->matrix.apm,
			     matrix_mdev->matrix.apm_max + 1) {
		for_each_set_bit_inv(apqi, matrix_mdev->matrix.aqm,
				     matrix_mdev->matrix.aqm_max + 1) {
			q = vfio_ap_find_queue(AP_MKQID(apid, apqi));
			ret = vfio_ap_mdev_reset_queue(q, 1);
			/*
			 * Regardless whether a queue turns out to be busy, or
			 * is not operational, we need to continue resetting
			 * the remaining queues.
			 */
			if (ret)
				rc = ret;
		}
	}

	return rc;
}

static int vfio_ap_mdev_open(struct mdev_device *mdev)
{
	struct ap_matrix_mdev *matrix_mdev = mdev_get_drvdata(mdev);
	unsigned long events;
	int ret;


	if (!try_module_get(THIS_MODULE))
		return -ENODEV;

	matrix_mdev->group_notifier.notifier_call = vfio_ap_mdev_group_notifier;
	events = VFIO_GROUP_NOTIFY_SET_KVM;

	ret = vfio_register_notifier(mdev_dev(mdev), VFIO_GROUP_NOTIFY,
				     &events, &matrix_mdev->group_notifier);
	if (ret) {
		module_put(THIS_MODULE);
		return ret;
	}

	matrix_mdev->iommu_notifier.notifier_call = vfio_ap_mdev_iommu_notifier;
	events = VFIO_IOMMU_NOTIFY_DMA_UNMAP;
	ret = vfio_register_notifier(mdev_dev(mdev), VFIO_IOMMU_NOTIFY,
				     &events, &matrix_mdev->iommu_notifier);
	if (!ret)
		return ret;

	vfio_unregister_notifier(mdev_dev(mdev), VFIO_GROUP_NOTIFY,
				 &matrix_mdev->group_notifier);
	module_put(THIS_MODULE);
	return ret;
}

static void vfio_ap_mdev_release(struct mdev_device *mdev)
{
	struct ap_matrix_mdev *matrix_mdev = mdev_get_drvdata(mdev);

	mutex_lock(&matrix_dev->lock);
	vfio_ap_mdev_unset_kvm(matrix_mdev);
	mutex_unlock(&matrix_dev->lock);

	vfio_unregister_notifier(mdev_dev(mdev), VFIO_IOMMU_NOTIFY,
				 &matrix_mdev->iommu_notifier);
	vfio_unregister_notifier(mdev_dev(mdev), VFIO_GROUP_NOTIFY,
				 &matrix_mdev->group_notifier);
	module_put(THIS_MODULE);
}

static int vfio_ap_mdev_get_device_info(unsigned long arg)
{
	unsigned long minsz;
	struct vfio_device_info info;

	minsz = offsetofend(struct vfio_device_info, num_irqs);

	if (copy_from_user(&info, (void __user *)arg, minsz))
		return -EFAULT;

	if (info.argsz < minsz)
		return -EINVAL;

	info.flags = VFIO_DEVICE_FLAGS_AP | VFIO_DEVICE_FLAGS_RESET;
	info.num_regions = 0;
	info.num_irqs = 0;

	return copy_to_user((void __user *)arg, &info, minsz) ? -EFAULT : 0;
}

static ssize_t vfio_ap_mdev_ioctl(struct mdev_device *mdev,
				    unsigned int cmd, unsigned long arg)
{
	int ret;
	struct ap_matrix_mdev *matrix_mdev;

	mutex_lock(&matrix_dev->lock);
	switch (cmd) {
	case VFIO_DEVICE_GET_INFO:
		ret = vfio_ap_mdev_get_device_info(arg);
		break;
	case VFIO_DEVICE_RESET:
		matrix_mdev = mdev_get_drvdata(mdev);
		if (WARN(!matrix_mdev, "Driver data missing from mdev!!")) {
			ret = -EINVAL;
			break;
		}

		/*
		 * If the KVM pointer is in the process of being set, wait until
		 * the process has completed.
		 */
		wait_event_cmd(matrix_mdev->wait_for_kvm,
			       !matrix_mdev->kvm_busy,
			       mutex_unlock(&matrix_dev->lock),
			       mutex_lock(&matrix_dev->lock));

		ret = vfio_ap_mdev_reset_queues(mdev);
		break;
	default:
		ret = -EOPNOTSUPP;
		break;
	}
	mutex_unlock(&matrix_dev->lock);

	return ret;
}

static const struct mdev_parent_ops vfio_ap_matrix_ops = {
	.owner			= THIS_MODULE,
	.supported_type_groups	= vfio_ap_mdev_type_groups,
	.mdev_attr_groups	= vfio_ap_mdev_attr_groups,
	.create			= vfio_ap_mdev_create,
	.remove			= vfio_ap_mdev_remove,
	.open			= vfio_ap_mdev_open,
	.release		= vfio_ap_mdev_release,
	.ioctl			= vfio_ap_mdev_ioctl,
};

int vfio_ap_mdev_register(void)
{
	atomic_set(&matrix_dev->available_instances, MAX_ZDEV_ENTRIES_EXT);

	return mdev_register_device(&matrix_dev->device, &vfio_ap_matrix_ops);
}

void vfio_ap_mdev_unregister(void)
{
	mdev_unregister_device(&matrix_dev->device);
}<|MERGE_RESOLUTION|>--- conflicted
+++ resolved
@@ -366,19 +366,6 @@
 	struct ap_matrix_mdev *matrix_mdev = mdev_get_drvdata(mdev);
 
 	mutex_lock(&matrix_dev->lock);
-<<<<<<< HEAD
-
-	/*
-	 * If the KVM pointer is in flux or the guest is running, disallow
-	 * un-assignment of control domain.
-	 */
-	if (matrix_mdev->kvm_busy || matrix_mdev->kvm) {
-		mutex_unlock(&matrix_dev->lock);
-		return -EBUSY;
-	}
-
-=======
->>>>>>> 11e4b63a
 	vfio_ap_mdev_reset_queues(mdev);
 	list_del(&matrix_mdev->node);
 	kfree(matrix_mdev);

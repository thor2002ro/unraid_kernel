--- conflicted
+++ resolved
@@ -1133,11 +1133,7 @@
 				       PAGE_SIZE * (QDIO_MAX_ELEMENTS_PER_BUFFER - 1));
 	}
 
-<<<<<<< HEAD
-	netif_napi_add(card->dev, &card->napi, qeth_poll, NAPI_POLL_WEIGHT);
-=======
 	netif_napi_add(card->dev, &card->napi, qeth_poll);
->>>>>>> 66283a8f
 	return register_netdev(card->dev);
 }
 

// SPDX-License-Identifier: GPL-2.0+

#include <linux/module.h>
#include <linux/if_bridge.h>
#include <linux/if_vlan.h>
#include <linux/iopoll.h>
#include <linux/ip.h>
#include <linux/of_platform.h>
#include <linux/of_net.h>
#include <linux/packing.h>
#include <linux/phy/phy.h>
#include <linux/reset.h>
#include <net/addrconf.h>

#include "lan966x_main.h"

#define XTR_EOF_0			0x00000080U
#define XTR_EOF_1			0x01000080U
#define XTR_EOF_2			0x02000080U
#define XTR_EOF_3			0x03000080U
#define XTR_PRUNED			0x04000080U
#define XTR_ABORT			0x05000080U
#define XTR_ESCAPE			0x06000080U
#define XTR_NOT_READY			0x07000080U
#define XTR_VALID_BYTES(x)		(4 - (((x) >> 24) & 3))

#define IO_RANGES 2

static const struct of_device_id lan966x_match[] = {
	{ .compatible = "microchip,lan966x-switch" },
	{ }
};
MODULE_DEVICE_TABLE(of, lan966x_match);

struct lan966x_main_io_resource {
	enum lan966x_target id;
	phys_addr_t offset;
	int range;
};

static const struct lan966x_main_io_resource lan966x_main_iomap[] =  {
	{ TARGET_CPU,                   0xc0000, 0 }, /* 0xe00c0000 */
	{ TARGET_FDMA,                  0xc0400, 0 }, /* 0xe00c0400 */
	{ TARGET_ORG,                         0, 1 }, /* 0xe2000000 */
	{ TARGET_GCB,                    0x4000, 1 }, /* 0xe2004000 */
	{ TARGET_QS,                     0x8000, 1 }, /* 0xe2008000 */
	{ TARGET_PTP,                    0xc000, 1 }, /* 0xe200c000 */
	{ TARGET_CHIP_TOP,              0x10000, 1 }, /* 0xe2010000 */
	{ TARGET_REW,                   0x14000, 1 }, /* 0xe2014000 */
	{ TARGET_SYS,                   0x28000, 1 }, /* 0xe2028000 */
	{ TARGET_DEV,                   0x34000, 1 }, /* 0xe2034000 */
	{ TARGET_DEV +  1,              0x38000, 1 }, /* 0xe2038000 */
	{ TARGET_DEV +  2,              0x3c000, 1 }, /* 0xe203c000 */
	{ TARGET_DEV +  3,              0x40000, 1 }, /* 0xe2040000 */
	{ TARGET_DEV +  4,              0x44000, 1 }, /* 0xe2044000 */
	{ TARGET_DEV +  5,              0x48000, 1 }, /* 0xe2048000 */
	{ TARGET_DEV +  6,              0x4c000, 1 }, /* 0xe204c000 */
	{ TARGET_DEV +  7,              0x50000, 1 }, /* 0xe2050000 */
	{ TARGET_QSYS,                 0x100000, 1 }, /* 0xe2100000 */
	{ TARGET_AFI,                  0x120000, 1 }, /* 0xe2120000 */
	{ TARGET_ANA,                  0x140000, 1 }, /* 0xe2140000 */
};

static int lan966x_create_targets(struct platform_device *pdev,
				  struct lan966x *lan966x)
{
	struct resource *iores[IO_RANGES];
	void __iomem *begin[IO_RANGES];
	int idx;

	/* Initially map the entire range and after that update each target to
	 * point inside the region at the correct offset. It is possible that
	 * other devices access the same region so don't add any checks about
	 * this.
	 */
	for (idx = 0; idx < IO_RANGES; idx++) {
		iores[idx] = platform_get_resource(pdev, IORESOURCE_MEM,
						   idx);
		if (!iores[idx]) {
			dev_err(&pdev->dev, "Invalid resource\n");
			return -EINVAL;
		}

		begin[idx] = devm_ioremap(&pdev->dev,
					  iores[idx]->start,
					  resource_size(iores[idx]));
		if (!begin[idx]) {
			dev_err(&pdev->dev, "Unable to get registers: %s\n",
				iores[idx]->name);
			return -ENOMEM;
		}
	}

	for (idx = 0; idx < ARRAY_SIZE(lan966x_main_iomap); idx++) {
		const struct lan966x_main_io_resource *iomap =
			&lan966x_main_iomap[idx];

		lan966x->regs[iomap->id] = begin[iomap->range] + iomap->offset;
	}

	return 0;
}

static int lan966x_port_set_mac_address(struct net_device *dev, void *p)
{
	struct lan966x_port *port = netdev_priv(dev);
	struct lan966x *lan966x = port->lan966x;
	const struct sockaddr *addr = p;
	int ret;

	/* Learn the new net device MAC address in the mac table. */
	ret = lan966x_mac_cpu_learn(lan966x, addr->sa_data, HOST_PVID);
	if (ret)
		return ret;

	/* Then forget the previous one. */
	ret = lan966x_mac_cpu_forget(lan966x, dev->dev_addr, HOST_PVID);
	if (ret)
		return ret;

	eth_hw_addr_set(dev, addr->sa_data);
	return ret;
}

static int lan966x_port_get_phys_port_name(struct net_device *dev,
					   char *buf, size_t len)
{
	struct lan966x_port *port = netdev_priv(dev);
	int ret;

	ret = snprintf(buf, len, "p%d", port->chip_port);
	if (ret >= len)
		return -EINVAL;

	return 0;
}

static int lan966x_port_open(struct net_device *dev)
{
	struct lan966x_port *port = netdev_priv(dev);
	struct lan966x *lan966x = port->lan966x;
	int err;

	/* Enable receiving frames on the port, and activate auto-learning of
	 * MAC addresses.
	 */
	lan_rmw(ANA_PORT_CFG_LEARNAUTO_SET(1) |
		ANA_PORT_CFG_RECV_ENA_SET(1) |
		ANA_PORT_CFG_PORTID_VAL_SET(port->chip_port),
		ANA_PORT_CFG_LEARNAUTO |
		ANA_PORT_CFG_RECV_ENA |
		ANA_PORT_CFG_PORTID_VAL,
		lan966x, ANA_PORT_CFG(port->chip_port));

	err = phylink_fwnode_phy_connect(port->phylink, port->fwnode, 0);
	if (err) {
		netdev_err(dev, "Could not attach to PHY\n");
		return err;
	}

	phylink_start(port->phylink);

	return 0;
}

static int lan966x_port_stop(struct net_device *dev)
{
	struct lan966x_port *port = netdev_priv(dev);

	lan966x_port_config_down(port);
	phylink_stop(port->phylink);
	phylink_disconnect_phy(port->phylink);

	return 0;
}

static int lan966x_port_inj_status(struct lan966x *lan966x)
{
	return lan_rd(lan966x, QS_INJ_STATUS);
}

static int lan966x_port_inj_ready(struct lan966x *lan966x, u8 grp)
{
	u32 val;

	if (lan_rd(lan966x, QS_INJ_STATUS) & QS_INJ_STATUS_FIFO_RDY_SET(BIT(grp)))
		return 0;

	return readx_poll_timeout_atomic(lan966x_port_inj_status, lan966x, val,
					 QS_INJ_STATUS_FIFO_RDY_GET(val) & BIT(grp),
					 READL_SLEEP_US, READL_TIMEOUT_US);
}

static int lan966x_port_ifh_xmit(struct sk_buff *skb,
				 __be32 *ifh,
				 struct net_device *dev)
{
	struct lan966x_port *port = netdev_priv(dev);
	struct lan966x *lan966x = port->lan966x;
	u32 i, count, last;
	u8 grp = 0;
	u32 val;
	int err;

	val = lan_rd(lan966x, QS_INJ_STATUS);
	if (!(QS_INJ_STATUS_FIFO_RDY_GET(val) & BIT(grp)) ||
	    (QS_INJ_STATUS_WMARK_REACHED_GET(val) & BIT(grp)))
		goto err;

	/* Write start of frame */
	lan_wr(QS_INJ_CTRL_GAP_SIZE_SET(1) |
	       QS_INJ_CTRL_SOF_SET(1),
	       lan966x, QS_INJ_CTRL(grp));

	/* Write IFH header */
	for (i = 0; i < IFH_LEN; ++i) {
		/* Wait until the fifo is ready */
		err = lan966x_port_inj_ready(lan966x, grp);
		if (err)
			goto err;

		lan_wr((__force u32)ifh[i], lan966x, QS_INJ_WR(grp));
	}

	/* Write frame */
	count = DIV_ROUND_UP(skb->len, 4);
	last = skb->len % 4;
	for (i = 0; i < count; ++i) {
		/* Wait until the fifo is ready */
		err = lan966x_port_inj_ready(lan966x, grp);
		if (err)
			goto err;

		lan_wr(((u32 *)skb->data)[i], lan966x, QS_INJ_WR(grp));
	}

	/* Add padding */
	while (i < (LAN966X_BUFFER_MIN_SZ / 4)) {
		/* Wait until the fifo is ready */
		err = lan966x_port_inj_ready(lan966x, grp);
		if (err)
			goto err;

		lan_wr(0, lan966x, QS_INJ_WR(grp));
		++i;
	}

	/* Inidcate EOF and valid bytes in the last word */
	lan_wr(QS_INJ_CTRL_GAP_SIZE_SET(1) |
	       QS_INJ_CTRL_VLD_BYTES_SET(skb->len < LAN966X_BUFFER_MIN_SZ ?
				     0 : last) |
	       QS_INJ_CTRL_EOF_SET(1),
	       lan966x, QS_INJ_CTRL(grp));

	/* Add dummy CRC */
	lan_wr(0, lan966x, QS_INJ_WR(grp));
	skb_tx_timestamp(skb);

	dev->stats.tx_packets++;
	dev->stats.tx_bytes += skb->len;

	if (skb_shinfo(skb)->tx_flags & SKBTX_HW_TSTAMP &&
	    LAN966X_SKB_CB(skb)->rew_op == IFH_REW_OP_TWO_STEP_PTP)
		return NETDEV_TX_OK;

	dev_consume_skb_any(skb);
	return NETDEV_TX_OK;

err:
	if (skb_shinfo(skb)->tx_flags & SKBTX_HW_TSTAMP &&
	    LAN966X_SKB_CB(skb)->rew_op == IFH_REW_OP_TWO_STEP_PTP)
		lan966x_ptp_txtstamp_release(port, skb);

	return NETDEV_TX_BUSY;
}

static void lan966x_ifh_set_bypass(void *ifh, u64 bypass)
{
	packing(ifh, &bypass, IFH_POS_BYPASS + IFH_WID_BYPASS - 1,
		IFH_POS_BYPASS, IFH_LEN * 4, PACK, 0);
}

static void lan966x_ifh_set_port(void *ifh, u64 bypass)
{
	packing(ifh, &bypass, IFH_POS_DSTS + IFH_WID_DSTS - 1,
		IFH_POS_DSTS, IFH_LEN * 4, PACK, 0);
}

static void lan966x_ifh_set_qos_class(void *ifh, u64 bypass)
{
	packing(ifh, &bypass, IFH_POS_QOS_CLASS + IFH_WID_QOS_CLASS - 1,
		IFH_POS_QOS_CLASS, IFH_LEN * 4, PACK, 0);
}

static void lan966x_ifh_set_ipv(void *ifh, u64 bypass)
{
	packing(ifh, &bypass, IFH_POS_IPV + IFH_WID_IPV - 1,
		IFH_POS_IPV, IFH_LEN * 4, PACK, 0);
}

static void lan966x_ifh_set_vid(void *ifh, u64 vid)
{
	packing(ifh, &vid, IFH_POS_TCI + IFH_WID_TCI - 1,
		IFH_POS_TCI, IFH_LEN * 4, PACK, 0);
}

static void lan966x_ifh_set_rew_op(void *ifh, u64 rew_op)
{
	packing(ifh, &rew_op, IFH_POS_REW_CMD + IFH_WID_REW_CMD - 1,
		IFH_POS_REW_CMD, IFH_LEN * 4, PACK, 0);
}

static void lan966x_ifh_set_timestamp(void *ifh, u64 timestamp)
{
	packing(ifh, &timestamp, IFH_POS_TIMESTAMP + IFH_WID_TIMESTAMP - 1,
		IFH_POS_TIMESTAMP, IFH_LEN * 4, PACK, 0);
}

static int lan966x_port_xmit(struct sk_buff *skb, struct net_device *dev)
{
	struct lan966x_port *port = netdev_priv(dev);
	struct lan966x *lan966x = port->lan966x;
	__be32 ifh[IFH_LEN];
	int err;

	memset(ifh, 0x0, sizeof(__be32) * IFH_LEN);

	lan966x_ifh_set_bypass(ifh, 1);
	lan966x_ifh_set_port(ifh, BIT_ULL(port->chip_port));
	lan966x_ifh_set_qos_class(ifh, skb->priority >= 7 ? 0x7 : skb->priority);
	lan966x_ifh_set_ipv(ifh, skb->priority >= 7 ? 0x7 : skb->priority);
	lan966x_ifh_set_vid(ifh, skb_vlan_tag_get(skb));

	if (port->lan966x->ptp && skb_shinfo(skb)->tx_flags & SKBTX_HW_TSTAMP) {
		err = lan966x_ptp_txtstamp_request(port, skb);
		if (err)
			return err;

		lan966x_ifh_set_rew_op(ifh, LAN966X_SKB_CB(skb)->rew_op);
		lan966x_ifh_set_timestamp(ifh, LAN966X_SKB_CB(skb)->ts_id);
	}

	spin_lock(&lan966x->tx_lock);
	if (port->lan966x->fdma)
		err = lan966x_fdma_xmit(skb, ifh, dev);
	else
		err = lan966x_port_ifh_xmit(skb, ifh, dev);
	spin_unlock(&lan966x->tx_lock);

	return err;
}

static int lan966x_port_change_mtu(struct net_device *dev, int new_mtu)
{
	struct lan966x_port *port = netdev_priv(dev);
	struct lan966x *lan966x = port->lan966x;
	int old_mtu = dev->mtu;
	int err;

	lan_wr(DEV_MAC_MAXLEN_CFG_MAX_LEN_SET(new_mtu),
	       lan966x, DEV_MAC_MAXLEN_CFG(port->chip_port));
	dev->mtu = new_mtu;

	if (!lan966x->fdma)
		return 0;

	err = lan966x_fdma_change_mtu(lan966x);
	if (err) {
		lan_wr(DEV_MAC_MAXLEN_CFG_MAX_LEN_SET(old_mtu),
		       lan966x, DEV_MAC_MAXLEN_CFG(port->chip_port));
		dev->mtu = old_mtu;
	}

	return err;
}

static int lan966x_mc_unsync(struct net_device *dev, const unsigned char *addr)
{
	struct lan966x_port *port = netdev_priv(dev);
	struct lan966x *lan966x = port->lan966x;

	return lan966x_mac_forget(lan966x, addr, HOST_PVID, ENTRYTYPE_LOCKED);
}

static int lan966x_mc_sync(struct net_device *dev, const unsigned char *addr)
{
	struct lan966x_port *port = netdev_priv(dev);
	struct lan966x *lan966x = port->lan966x;

	return lan966x_mac_cpu_learn(lan966x, addr, HOST_PVID);
}

static void lan966x_port_set_rx_mode(struct net_device *dev)
{
	__dev_mc_sync(dev, lan966x_mc_sync, lan966x_mc_unsync);
}

static int lan966x_port_get_parent_id(struct net_device *dev,
				      struct netdev_phys_item_id *ppid)
{
	struct lan966x_port *port = netdev_priv(dev);
	struct lan966x *lan966x = port->lan966x;

	ppid->id_len = sizeof(lan966x->base_mac);
	memcpy(&ppid->id, &lan966x->base_mac, ppid->id_len);

	return 0;
}

static int lan966x_port_ioctl(struct net_device *dev, struct ifreq *ifr,
			      int cmd)
{
	struct lan966x_port *port = netdev_priv(dev);

	if (!phy_has_hwtstamp(dev->phydev) && port->lan966x->ptp) {
		switch (cmd) {
		case SIOCSHWTSTAMP:
			return lan966x_ptp_hwtstamp_set(port, ifr);
		case SIOCGHWTSTAMP:
			return lan966x_ptp_hwtstamp_get(port, ifr);
		}
	}

	if (!dev->phydev)
		return -ENODEV;

	return phy_mii_ioctl(dev->phydev, ifr, cmd);
}

static const struct net_device_ops lan966x_port_netdev_ops = {
	.ndo_open			= lan966x_port_open,
	.ndo_stop			= lan966x_port_stop,
	.ndo_start_xmit			= lan966x_port_xmit,
	.ndo_change_mtu			= lan966x_port_change_mtu,
	.ndo_set_rx_mode		= lan966x_port_set_rx_mode,
	.ndo_get_phys_port_name		= lan966x_port_get_phys_port_name,
	.ndo_get_stats64		= lan966x_stats_get,
	.ndo_set_mac_address		= lan966x_port_set_mac_address,
	.ndo_get_port_parent_id		= lan966x_port_get_parent_id,
	.ndo_eth_ioctl			= lan966x_port_ioctl,
};

bool lan966x_netdevice_check(const struct net_device *dev)
{
	return dev->netdev_ops == &lan966x_port_netdev_ops;
}

bool lan966x_hw_offload(struct lan966x *lan966x, u32 port, struct sk_buff *skb)
{
	u32 val;

	/* The IGMP and MLD frames are not forward by the HW if
	 * multicast snooping is enabled, therefor don't mark as
	 * offload to allow the SW to forward the frames accordingly.
	 */
	val = lan_rd(lan966x, ANA_CPU_FWD_CFG(port));
	if (!(val & (ANA_CPU_FWD_CFG_IGMP_REDIR_ENA |
		     ANA_CPU_FWD_CFG_MLD_REDIR_ENA)))
		return true;

	if (eth_type_vlan(skb->protocol)) {
		skb = skb_vlan_untag(skb);
		if (unlikely(!skb))
			return false;
	}

	if (skb->protocol == htons(ETH_P_IP) &&
	    ip_hdr(skb)->protocol == IPPROTO_IGMP)
		return false;

	if (IS_ENABLED(CONFIG_IPV6) &&
	    skb->protocol == htons(ETH_P_IPV6) &&
	    ipv6_addr_is_multicast(&ipv6_hdr(skb)->daddr) &&
	    !ipv6_mc_check_mld(skb))
		return false;

	return true;
}

static int lan966x_port_xtr_status(struct lan966x *lan966x, u8 grp)
{
	return lan_rd(lan966x, QS_XTR_RD(grp));
}

static int lan966x_port_xtr_ready(struct lan966x *lan966x, u8 grp)
{
	u32 val;

	return read_poll_timeout(lan966x_port_xtr_status, val,
				 val != XTR_NOT_READY,
				 READL_SLEEP_US, READL_TIMEOUT_US, false,
				 lan966x, grp);
}

static int lan966x_rx_frame_word(struct lan966x *lan966x, u8 grp, u32 *rval)
{
	u32 bytes_valid;
	u32 val;
	int err;

	val = lan_rd(lan966x, QS_XTR_RD(grp));
	if (val == XTR_NOT_READY) {
		err = lan966x_port_xtr_ready(lan966x, grp);
		if (err)
			return -EIO;
	}

	switch (val) {
	case XTR_ABORT:
		return -EIO;
	case XTR_EOF_0:
	case XTR_EOF_1:
	case XTR_EOF_2:
	case XTR_EOF_3:
	case XTR_PRUNED:
		bytes_valid = XTR_VALID_BYTES(val);
		val = lan_rd(lan966x, QS_XTR_RD(grp));
		if (val == XTR_ESCAPE)
			*rval = lan_rd(lan966x, QS_XTR_RD(grp));
		else
			*rval = val;

		return bytes_valid;
	case XTR_ESCAPE:
		*rval = lan_rd(lan966x, QS_XTR_RD(grp));

		return 4;
	default:
		*rval = val;

		return 4;
	}
}

void lan966x_ifh_get_src_port(void *ifh, u64 *src_port)
{
	packing(ifh, src_port, IFH_POS_SRCPORT + IFH_WID_SRCPORT - 1,
		IFH_POS_SRCPORT, IFH_LEN * 4, UNPACK, 0);
}

static void lan966x_ifh_get_len(void *ifh, u64 *len)
{
	packing(ifh, len, IFH_POS_LEN + IFH_WID_LEN - 1,
		IFH_POS_LEN, IFH_LEN * 4, UNPACK, 0);
}

void lan966x_ifh_get_timestamp(void *ifh, u64 *timestamp)
{
	packing(ifh, timestamp, IFH_POS_TIMESTAMP + IFH_WID_TIMESTAMP - 1,
		IFH_POS_TIMESTAMP, IFH_LEN * 4, UNPACK, 0);
}

static irqreturn_t lan966x_xtr_irq_handler(int irq, void *args)
{
	struct lan966x *lan966x = args;
	int i, grp = 0, err = 0;

	if (!(lan_rd(lan966x, QS_XTR_DATA_PRESENT) & BIT(grp)))
		return IRQ_NONE;

	do {
		u64 src_port, len, timestamp;
		struct net_device *dev;
		struct sk_buff *skb;
		int sz = 0, buf_len;
		u32 ifh[IFH_LEN];
		u32 *buf;
		u32 val;

		for (i = 0; i < IFH_LEN; i++) {
			err = lan966x_rx_frame_word(lan966x, grp, &ifh[i]);
			if (err != 4)
				goto recover;
		}

		err = 0;

		lan966x_ifh_get_src_port(ifh, &src_port);
		lan966x_ifh_get_len(ifh, &len);
		lan966x_ifh_get_timestamp(ifh, &timestamp);

		WARN_ON(src_port >= lan966x->num_phys_ports);

		dev = lan966x->ports[src_port]->dev;
		skb = netdev_alloc_skb(dev, len);
		if (unlikely(!skb)) {
			netdev_err(dev, "Unable to allocate sk_buff\n");
			err = -ENOMEM;
			break;
		}
		buf_len = len - ETH_FCS_LEN;
		buf = (u32 *)skb_put(skb, buf_len);

		len = 0;
		do {
			sz = lan966x_rx_frame_word(lan966x, grp, &val);
			if (sz < 0) {
				kfree_skb(skb);
				goto recover;
			}

			*buf++ = val;
			len += sz;
		} while (len < buf_len);

		/* Read the FCS */
		sz = lan966x_rx_frame_word(lan966x, grp, &val);
		if (sz < 0) {
			kfree_skb(skb);
			goto recover;
		}

		/* Update the statistics if part of the FCS was read before */
		len -= ETH_FCS_LEN - sz;

		if (unlikely(dev->features & NETIF_F_RXFCS)) {
			buf = (u32 *)skb_put(skb, ETH_FCS_LEN);
			*buf = val;
		}

		lan966x_ptp_rxtstamp(lan966x, skb, timestamp);
		skb->protocol = eth_type_trans(skb, dev);

		if (lan966x->bridge_mask & BIT(src_port)) {
			skb->offload_fwd_mark = 1;

			skb_reset_network_header(skb);
			if (!lan966x_hw_offload(lan966x, src_port, skb))
				skb->offload_fwd_mark = 0;
		}

		if (!skb_defer_rx_timestamp(skb))
			netif_rx(skb);

		dev->stats.rx_bytes += len;
		dev->stats.rx_packets++;

recover:
		if (sz < 0 || err)
			lan_rd(lan966x, QS_XTR_RD(grp));

	} while (lan_rd(lan966x, QS_XTR_DATA_PRESENT) & BIT(grp));

	return IRQ_HANDLED;
}

static irqreturn_t lan966x_ana_irq_handler(int irq, void *args)
{
	struct lan966x *lan966x = args;

	return lan966x_mac_irq_handler(lan966x);
}

static void lan966x_cleanup_ports(struct lan966x *lan966x)
{
	struct lan966x_port *port;
	int p;

	for (p = 0; p < lan966x->num_phys_ports; p++) {
		port = lan966x->ports[p];
		if (!port)
			continue;

		if (port->dev)
			unregister_netdev(port->dev);

		if (lan966x->fdma && lan966x->fdma_ndev == port->dev)
			lan966x_fdma_netdev_deinit(lan966x, port->dev);

		if (port->phylink) {
			rtnl_lock();
			lan966x_port_stop(port->dev);
			rtnl_unlock();
			phylink_destroy(port->phylink);
			port->phylink = NULL;
		}

		if (port->fwnode)
			fwnode_handle_put(port->fwnode);
	}

	disable_irq(lan966x->xtr_irq);
	lan966x->xtr_irq = -ENXIO;

	if (lan966x->ana_irq) {
		disable_irq(lan966x->ana_irq);
		lan966x->ana_irq = -ENXIO;
	}

<<<<<<< HEAD
	if (lan966x->fdma)
		devm_free_irq(lan966x->dev, lan966x->fdma_irq, lan966x);
=======
	if (lan966x->ptp_irq)
		devm_free_irq(lan966x->dev, lan966x->ptp_irq, lan966x);
>>>>>>> 59f0c244
}

static int lan966x_probe_port(struct lan966x *lan966x, u32 p,
			      phy_interface_t phy_mode,
			      struct fwnode_handle *portnp)
{
	struct lan966x_port *port;
	struct phylink *phylink;
	struct net_device *dev;
	int err;

	if (p >= lan966x->num_phys_ports)
		return -EINVAL;

	dev = devm_alloc_etherdev_mqs(lan966x->dev,
				      sizeof(struct lan966x_port), 8, 1);
	if (!dev)
		return -ENOMEM;

	SET_NETDEV_DEV(dev, lan966x->dev);
	port = netdev_priv(dev);
	port->dev = dev;
	port->lan966x = lan966x;
	port->chip_port = p;
	lan966x->ports[p] = port;

	dev->max_mtu = ETH_MAX_MTU;

	dev->netdev_ops = &lan966x_port_netdev_ops;
	dev->ethtool_ops = &lan966x_ethtool_ops;
	dev->features |= NETIF_F_HW_VLAN_CTAG_TX |
			 NETIF_F_HW_VLAN_STAG_TX;
	dev->needed_headroom = IFH_LEN * sizeof(u32);

	eth_hw_addr_gen(dev, lan966x->base_mac, p + 1);

	lan966x_mac_learn(lan966x, PGID_CPU, dev->dev_addr, HOST_PVID,
			  ENTRYTYPE_LOCKED);

	port->phylink_config.dev = &port->dev->dev;
	port->phylink_config.type = PHYLINK_NETDEV;
	port->phylink_pcs.poll = true;
	port->phylink_pcs.ops = &lan966x_phylink_pcs_ops;

	port->phylink_config.mac_capabilities = MAC_ASYM_PAUSE | MAC_SYM_PAUSE |
		MAC_10 | MAC_100 | MAC_1000FD | MAC_2500FD;

	__set_bit(PHY_INTERFACE_MODE_MII,
		  port->phylink_config.supported_interfaces);
	__set_bit(PHY_INTERFACE_MODE_GMII,
		  port->phylink_config.supported_interfaces);
	__set_bit(PHY_INTERFACE_MODE_SGMII,
		  port->phylink_config.supported_interfaces);
	__set_bit(PHY_INTERFACE_MODE_QSGMII,
		  port->phylink_config.supported_interfaces);
	__set_bit(PHY_INTERFACE_MODE_1000BASEX,
		  port->phylink_config.supported_interfaces);
	__set_bit(PHY_INTERFACE_MODE_2500BASEX,
		  port->phylink_config.supported_interfaces);

	phylink = phylink_create(&port->phylink_config,
				 portnp,
				 phy_mode,
				 &lan966x_phylink_mac_ops);
	if (IS_ERR(phylink)) {
		port->dev = NULL;
		return PTR_ERR(phylink);
	}

	port->phylink = phylink;

	err = register_netdev(dev);
	if (err) {
		dev_err(lan966x->dev, "register_netdev failed\n");
		return err;
	}

	lan966x_vlan_port_set_vlan_aware(port, 0);
	lan966x_vlan_port_set_vid(port, HOST_PVID, false, false);
	lan966x_vlan_port_apply(port);

	return 0;
}

static void lan966x_init(struct lan966x *lan966x)
{
	u32 p, i;

	/* MAC table initialization */
	lan966x_mac_init(lan966x);

	lan966x_vlan_init(lan966x);

	/* Flush queues */
	lan_wr(lan_rd(lan966x, QS_XTR_FLUSH) |
	       GENMASK(1, 0),
	       lan966x, QS_XTR_FLUSH);

	/* Allow to drain */
	mdelay(1);

	/* All Queues normal */
	lan_wr(lan_rd(lan966x, QS_XTR_FLUSH) &
	       ~(GENMASK(1, 0)),
	       lan966x, QS_XTR_FLUSH);

	/* Set MAC age time to default value, the entry is aged after
	 * 2 * AGE_PERIOD
	 */
	lan_wr(ANA_AUTOAGE_AGE_PERIOD_SET(BR_DEFAULT_AGEING_TIME / 2 / HZ),
	       lan966x, ANA_AUTOAGE);

	/* Disable learning for frames discarded by VLAN ingress filtering */
	lan_rmw(ANA_ADVLEARN_VLAN_CHK_SET(1),
		ANA_ADVLEARN_VLAN_CHK,
		lan966x, ANA_ADVLEARN);

	/* Setup frame ageing - "2 sec" - The unit is 6.5 us on lan966x */
	lan_wr(SYS_FRM_AGING_AGE_TX_ENA_SET(1) |
	       (20000000 / 65),
	       lan966x,  SYS_FRM_AGING);

	/* Map the 8 CPU extraction queues to CPU port */
	lan_wr(0, lan966x, QSYS_CPU_GROUP_MAP);

	/* Do byte-swap and expect status after last data word
	 * Extraction: Mode: manual extraction) | Byte_swap
	 */
	lan_wr(QS_XTR_GRP_CFG_MODE_SET(lan966x->fdma ? 2 : 1) |
	       QS_XTR_GRP_CFG_BYTE_SWAP_SET(1),
	       lan966x, QS_XTR_GRP_CFG(0));

	/* Injection: Mode: manual injection | Byte_swap */
	lan_wr(QS_INJ_GRP_CFG_MODE_SET(lan966x->fdma ? 2 : 1) |
	       QS_INJ_GRP_CFG_BYTE_SWAP_SET(1),
	       lan966x, QS_INJ_GRP_CFG(0));

	lan_rmw(QS_INJ_CTRL_GAP_SIZE_SET(0),
		QS_INJ_CTRL_GAP_SIZE,
		lan966x, QS_INJ_CTRL(0));

	/* Enable IFH insertion/parsing on CPU ports */
	lan_wr(SYS_PORT_MODE_INCL_INJ_HDR_SET(1) |
	       SYS_PORT_MODE_INCL_XTR_HDR_SET(1),
	       lan966x, SYS_PORT_MODE(CPU_PORT));

	/* Setup flooding PGIDs */
	lan_wr(ANA_FLOODING_IPMC_FLD_MC4_DATA_SET(PGID_MCIPV4) |
	       ANA_FLOODING_IPMC_FLD_MC4_CTRL_SET(PGID_MC) |
	       ANA_FLOODING_IPMC_FLD_MC6_DATA_SET(PGID_MCIPV6) |
	       ANA_FLOODING_IPMC_FLD_MC6_CTRL_SET(PGID_MC),
	       lan966x, ANA_FLOODING_IPMC);

	/* There are 8 priorities */
	for (i = 0; i < 8; ++i)
		lan_rmw(ANA_FLOODING_FLD_MULTICAST_SET(PGID_MC) |
			ANA_FLOODING_FLD_UNICAST_SET(PGID_UC) |
			ANA_FLOODING_FLD_BROADCAST_SET(PGID_BC),
			ANA_FLOODING_FLD_MULTICAST |
			ANA_FLOODING_FLD_UNICAST |
			ANA_FLOODING_FLD_BROADCAST,
			lan966x, ANA_FLOODING(i));

	for (i = 0; i < PGID_ENTRIES; ++i)
		/* Set all the entries to obey VLAN_VLAN */
		lan_rmw(ANA_PGID_CFG_OBEY_VLAN_SET(1),
			ANA_PGID_CFG_OBEY_VLAN,
			lan966x, ANA_PGID_CFG(i));

	for (p = 0; p < lan966x->num_phys_ports; p++) {
		/* Disable bridging by default */
		lan_rmw(ANA_PGID_PGID_SET(0x0),
			ANA_PGID_PGID,
			lan966x, ANA_PGID(p + PGID_SRC));

		/* Do not forward BPDU frames to the front ports and copy them
		 * to CPU
		 */
		lan_wr(0xffff, lan966x, ANA_CPU_FWD_BPDU_CFG(p));
	}

	/* Set source buffer size for each priority and each port to 1500 bytes */
	for (i = 0; i <= QSYS_Q_RSRV; ++i) {
		lan_wr(1500 / 64, lan966x, QSYS_RES_CFG(i));
		lan_wr(1500 / 64, lan966x, QSYS_RES_CFG(512 + i));
	}

	/* Enable switching to/from cpu port */
	lan_wr(QSYS_SW_PORT_MODE_PORT_ENA_SET(1) |
	       QSYS_SW_PORT_MODE_SCH_NEXT_CFG_SET(1) |
	       QSYS_SW_PORT_MODE_INGRESS_DROP_MODE_SET(1),
	       lan966x,  QSYS_SW_PORT_MODE(CPU_PORT));

	/* Configure and enable the CPU port */
	lan_rmw(ANA_PGID_PGID_SET(0),
		ANA_PGID_PGID,
		lan966x, ANA_PGID(CPU_PORT));
	lan_rmw(ANA_PGID_PGID_SET(BIT(CPU_PORT)),
		ANA_PGID_PGID,
		lan966x, ANA_PGID(PGID_CPU));

	/* Multicast to all other ports */
	lan_rmw(GENMASK(lan966x->num_phys_ports - 1, 0),
		ANA_PGID_PGID,
		lan966x, ANA_PGID(PGID_MC));

	/* This will be controlled by mrouter ports */
	lan_rmw(GENMASK(lan966x->num_phys_ports - 1, 0),
		ANA_PGID_PGID,
		lan966x, ANA_PGID(PGID_MCIPV4));

	lan_rmw(GENMASK(lan966x->num_phys_ports - 1, 0),
		ANA_PGID_PGID,
		lan966x, ANA_PGID(PGID_MCIPV6));

	/* Unicast to all other ports */
	lan_rmw(GENMASK(lan966x->num_phys_ports - 1, 0),
		ANA_PGID_PGID,
		lan966x, ANA_PGID(PGID_UC));

	/* Broadcast to the CPU port and to other ports */
	lan_rmw(ANA_PGID_PGID_SET(BIT(CPU_PORT) | GENMASK(lan966x->num_phys_ports - 1, 0)),
		ANA_PGID_PGID,
		lan966x, ANA_PGID(PGID_BC));

	lan_wr(REW_PORT_CFG_NO_REWRITE_SET(1),
	       lan966x, REW_PORT_CFG(CPU_PORT));

	lan_rmw(ANA_ANAINTR_INTR_ENA_SET(1),
		ANA_ANAINTR_INTR_ENA,
		lan966x, ANA_ANAINTR);

	spin_lock_init(&lan966x->tx_lock);
}

static int lan966x_ram_init(struct lan966x *lan966x)
{
	return lan_rd(lan966x, SYS_RAM_INIT);
}

static int lan966x_reset_switch(struct lan966x *lan966x)
{
	struct reset_control *switch_reset, *phy_reset;
	int val = 0;
	int ret;

	switch_reset = devm_reset_control_get_shared(lan966x->dev, "switch");
	if (IS_ERR(switch_reset))
		return dev_err_probe(lan966x->dev, PTR_ERR(switch_reset),
				     "Could not obtain switch reset");

	phy_reset = devm_reset_control_get_shared(lan966x->dev, "phy");
	if (IS_ERR(phy_reset))
		return dev_err_probe(lan966x->dev, PTR_ERR(phy_reset),
				     "Could not obtain phy reset\n");

	reset_control_reset(switch_reset);
	reset_control_reset(phy_reset);

	lan_wr(SYS_RESET_CFG_CORE_ENA_SET(0), lan966x, SYS_RESET_CFG);
	lan_wr(SYS_RAM_INIT_RAM_INIT_SET(1), lan966x, SYS_RAM_INIT);
	ret = readx_poll_timeout(lan966x_ram_init, lan966x,
				 val, (val & BIT(1)) == 0, READL_SLEEP_US,
				 READL_TIMEOUT_US);
	if (ret)
		return ret;

	lan_wr(SYS_RESET_CFG_CORE_ENA_SET(1), lan966x, SYS_RESET_CFG);

	return 0;
}

static int lan966x_probe(struct platform_device *pdev)
{
	struct fwnode_handle *ports, *portnp;
	struct lan966x *lan966x;
	u8 mac_addr[ETH_ALEN];
	int err, i;

	lan966x = devm_kzalloc(&pdev->dev, sizeof(*lan966x), GFP_KERNEL);
	if (!lan966x)
		return -ENOMEM;

	platform_set_drvdata(pdev, lan966x);
	lan966x->dev = &pdev->dev;

	if (!device_get_mac_address(&pdev->dev, mac_addr)) {
		ether_addr_copy(lan966x->base_mac, mac_addr);
	} else {
		pr_info("MAC addr was not set, use random MAC\n");
		eth_random_addr(lan966x->base_mac);
		lan966x->base_mac[5] &= 0xf0;
	}

	ports = device_get_named_child_node(&pdev->dev, "ethernet-ports");
	if (!ports)
		return dev_err_probe(&pdev->dev, -ENODEV,
				     "no ethernet-ports child found\n");

	err = lan966x_create_targets(pdev, lan966x);
	if (err)
		return dev_err_probe(&pdev->dev, err,
				     "Failed to create targets");

	err = lan966x_reset_switch(lan966x);
	if (err)
		return dev_err_probe(&pdev->dev, err, "Reset failed");

	i = 0;
	fwnode_for_each_available_child_node(ports, portnp)
		++i;

	lan966x->num_phys_ports = i;
	lan966x->ports = devm_kcalloc(&pdev->dev, lan966x->num_phys_ports,
				      sizeof(struct lan966x_port *),
				      GFP_KERNEL);
	if (!lan966x->ports)
		return -ENOMEM;

	/* There QS system has 32KB of memory */
	lan966x->shared_queue_sz = LAN966X_BUFFER_MEMORY;

	/* set irq */
	lan966x->xtr_irq = platform_get_irq_byname(pdev, "xtr");
	if (lan966x->xtr_irq <= 0)
		return -EINVAL;

	err = devm_request_threaded_irq(&pdev->dev, lan966x->xtr_irq, NULL,
					lan966x_xtr_irq_handler, IRQF_ONESHOT,
					"frame extraction", lan966x);
	if (err) {
		pr_err("Unable to use xtr irq");
		return -ENODEV;
	}

	lan966x->ana_irq = platform_get_irq_byname(pdev, "ana");
	if (lan966x->ana_irq) {
		err = devm_request_threaded_irq(&pdev->dev, lan966x->ana_irq, NULL,
						lan966x_ana_irq_handler, IRQF_ONESHOT,
						"ana irq", lan966x);
		if (err)
			return dev_err_probe(&pdev->dev, err, "Unable to use ana irq");
	}

	lan966x->ptp_irq = platform_get_irq_byname(pdev, "ptp");
	if (lan966x->ptp_irq > 0) {
		err = devm_request_threaded_irq(&pdev->dev, lan966x->ptp_irq, NULL,
						lan966x_ptp_irq_handler, IRQF_ONESHOT,
						"ptp irq", lan966x);
		if (err)
			return dev_err_probe(&pdev->dev, err, "Unable to use ptp irq");

		lan966x->ptp = 1;
	}

	lan966x->fdma_irq = platform_get_irq_byname(pdev, "fdma");
	if (lan966x->fdma_irq > 0) {
		err = devm_request_irq(&pdev->dev, lan966x->fdma_irq,
				       lan966x_fdma_irq_handler, 0,
				       "fdma irq", lan966x);
		if (err)
			return dev_err_probe(&pdev->dev, err, "Unable to use fdma irq");

		lan966x->fdma = true;
	}

	/* init switch */
	lan966x_init(lan966x);
	lan966x_stats_init(lan966x);

	/* go over the child nodes */
	fwnode_for_each_available_child_node(ports, portnp) {
		phy_interface_t phy_mode;
		struct phy *serdes;
		u32 p;

		if (fwnode_property_read_u32(portnp, "reg", &p))
			continue;

		phy_mode = fwnode_get_phy_mode(portnp);
		err = lan966x_probe_port(lan966x, p, phy_mode, portnp);
		if (err)
			goto cleanup_ports;

		/* Read needed configuration */
		lan966x->ports[p]->config.portmode = phy_mode;
		lan966x->ports[p]->fwnode = fwnode_handle_get(portnp);

		serdes = devm_of_phy_get(lan966x->dev, to_of_node(portnp), NULL);
		if (!IS_ERR(serdes))
			lan966x->ports[p]->serdes = serdes;

		lan966x_port_init(lan966x->ports[p]);
	}

	lan966x_mdb_init(lan966x);
	err = lan966x_fdb_init(lan966x);
	if (err)
		goto cleanup_ports;

	err = lan966x_ptp_init(lan966x);
	if (err)
		goto cleanup_fdb;

	err = lan966x_fdma_init(lan966x);
	if (err)
		goto cleanup_ptp;

	return 0;

cleanup_ptp:
	lan966x_ptp_deinit(lan966x);

cleanup_fdb:
	lan966x_fdb_deinit(lan966x);

cleanup_ports:
	fwnode_handle_put(portnp);

	lan966x_cleanup_ports(lan966x);

	cancel_delayed_work_sync(&lan966x->stats_work);
	destroy_workqueue(lan966x->stats_queue);
	mutex_destroy(&lan966x->stats_lock);

	return err;
}

static int lan966x_remove(struct platform_device *pdev)
{
	struct lan966x *lan966x = platform_get_drvdata(pdev);

	lan966x_fdma_deinit(lan966x);
	lan966x_cleanup_ports(lan966x);

	cancel_delayed_work_sync(&lan966x->stats_work);
	destroy_workqueue(lan966x->stats_queue);
	mutex_destroy(&lan966x->stats_lock);

	lan966x_mac_purge_entries(lan966x);
	lan966x_mdb_deinit(lan966x);
	lan966x_fdb_deinit(lan966x);
	lan966x_ptp_deinit(lan966x);

	return 0;
}

static struct platform_driver lan966x_driver = {
	.probe = lan966x_probe,
	.remove = lan966x_remove,
	.driver = {
		.name = "lan966x-switch",
		.of_match_table = lan966x_match,
	},
};

static int __init lan966x_switch_driver_init(void)
{
	int ret;

	lan966x_register_notifier_blocks();

	ret = platform_driver_register(&lan966x_driver);
	if (ret)
		goto err;

	return 0;

err:
	lan966x_unregister_notifier_blocks();
	return ret;
}

static void __exit lan966x_switch_driver_exit(void)
{
	platform_driver_unregister(&lan966x_driver);
	lan966x_unregister_notifier_blocks();
}

module_init(lan966x_switch_driver_init);
module_exit(lan966x_switch_driver_exit);

MODULE_DESCRIPTION("Microchip LAN966X switch driver");
MODULE_AUTHOR("Horatiu Vultur <horatiu.vultur@microchip.com>");
MODULE_LICENSE("Dual MIT/GPL");<|MERGE_RESOLUTION|>--- conflicted
+++ resolved
@@ -687,13 +687,11 @@
 		lan966x->ana_irq = -ENXIO;
 	}
 
-<<<<<<< HEAD
 	if (lan966x->fdma)
 		devm_free_irq(lan966x->dev, lan966x->fdma_irq, lan966x);
-=======
+
 	if (lan966x->ptp_irq)
 		devm_free_irq(lan966x->dev, lan966x->ptp_irq, lan966x);
->>>>>>> 59f0c244
 }
 
 static int lan966x_probe_port(struct lan966x *lan966x, u32 p,

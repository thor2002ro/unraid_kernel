--- conflicted
+++ resolved
@@ -2161,11 +2161,8 @@
 		else if (ver == RTL_GIGA_MAC_VER_46)
 			ver = RTL_GIGA_MAC_VER_48;
 	}
-<<<<<<< HEAD
-=======
 
 	return ver;
->>>>>>> 778fbf41
 }
 
 static void rtl_release_firmware(struct rtl8169_private *tp)
@@ -2476,33 +2473,7 @@
 
 static void rtl_jumbo_config(struct rtl8169_private *tp)
 {
-<<<<<<< HEAD
-	rtl_unlock_config_regs(tp);
-	switch (tp->mac_version) {
-	case RTL_GIGA_MAC_VER_12:
-	case RTL_GIGA_MAC_VER_17:
-		pcie_set_readrq(tp->pci_dev, 512);
-		r8168b_1_hw_jumbo_enable(tp);
-		break;
-	case RTL_GIGA_MAC_VER_18 ... RTL_GIGA_MAC_VER_26:
-		pcie_set_readrq(tp->pci_dev, 512);
-		r8168c_hw_jumbo_enable(tp);
-		break;
-	case RTL_GIGA_MAC_VER_27 ... RTL_GIGA_MAC_VER_28:
-		r8168dp_hw_jumbo_enable(tp);
-		break;
-	case RTL_GIGA_MAC_VER_31 ... RTL_GIGA_MAC_VER_33:
-		pcie_set_readrq(tp->pci_dev, 512);
-		r8168e_hw_jumbo_enable(tp);
-		break;
-	default:
-		break;
-	}
-	rtl_lock_config_regs(tp);
-}
-=======
 	bool jumbo = tp->dev->mtu > ETH_DATA_LEN;
->>>>>>> 778fbf41
 
 	rtl_unlock_config_regs(tp);
 	switch (tp->mac_version) {
@@ -2541,13 +2512,6 @@
 		break;
 	}
 	rtl_lock_config_regs(tp);
-<<<<<<< HEAD
-
-	if (pci_is_pcie(tp->pci_dev) && tp->supports_gmii)
-		pcie_set_readrq(tp->pci_dev, 4096);
-}
-=======
->>>>>>> 778fbf41
 
 	if (!jumbo && pci_is_pcie(tp->pci_dev) && tp->supports_gmii)
 		pcie_set_readrq(tp->pci_dev, 4096);
@@ -5377,15 +5341,6 @@
 	struct net_device *dev;
 	u16 xid;
 
-	/* Some tools for creating an initramfs don't consider softdeps, then
-	 * r8169.ko may be in initramfs, but realtek.ko not. Then the generic
-	 * PHY driver is used that doesn't work with most chip versions.
-	 */
-	if (!driver_find("RTL8201CP Ethernet", &mdio_bus_type)) {
-		dev_err(&pdev->dev, "realtek.ko not loaded, maybe it needs to be added to initramfs?\n");
-		return -ENOENT;
-	}
-
 	dev = devm_alloc_etherdev(&pdev->dev, sizeof (*tp));
 	if (!dev)
 		return -ENOMEM;

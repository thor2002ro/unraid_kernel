--- conflicted
+++ resolved
@@ -173,46 +173,6 @@
 					  bcmgenet_fixed_phy_link_update);
 }
 
-int bcmgenet_mii_connect(struct net_device *dev)
-{
-	struct bcmgenet_priv *priv = netdev_priv(dev);
-	struct device_node *dn = priv->pdev->dev.of_node;
-	struct phy_device *phydev;
-	u32 phy_flags = 0;
-	int ret;
-
-	/* Communicate the integrated PHY revision */
-	if (priv->internal_phy)
-		phy_flags = priv->gphy_rev;
-
-	/* Initialize link state variables that bcmgenet_mii_setup() uses */
-	priv->old_link = -1;
-	priv->old_speed = -1;
-	priv->old_duplex = -1;
-	priv->old_pause = -1;
-
-	if (dn) {
-		phydev = of_phy_connect(dev, priv->phy_dn, bcmgenet_mii_setup,
-					phy_flags, priv->phy_interface);
-		if (!phydev) {
-			pr_err("could not attach to PHY\n");
-			return -ENODEV;
-		}
-	} else {
-		phydev = dev->phydev;
-		phydev->dev_flags = phy_flags;
-
-		ret = phy_connect_direct(dev, phydev, bcmgenet_mii_setup,
-					 priv->phy_interface);
-		if (ret) {
-			pr_err("could not attach to PHY\n");
-			return -ENODEV;
-		}
-	}
-
-	return 0;
-}
-
 int bcmgenet_mii_config(struct net_device *dev, bool init)
 {
 	struct bcmgenet_priv *priv = netdev_priv(dev);
@@ -342,10 +302,6 @@
 		bcmgenet_ext_writel(priv, reg, EXT_RGMII_OOB_CTRL);
 	}
 
-<<<<<<< HEAD
-	if (init) {
-		linkmode_copy(phydev->advertising, phydev->supported);
-=======
 	if (init)
 		dev_info(kdev, "configuring instance for %s\n", phy_name);
 
@@ -380,19 +336,36 @@
 	} else {
 		phydev = dev->phydev;
 		phydev->dev_flags = phy_flags;
->>>>>>> 348b80b2
-
-		/* The internal PHY has its link interrupts routed to the
-		 * Ethernet MAC ISRs. On GENETv5 there is a hardware issue
-		 * that prevents the signaling of link UP interrupts when
-		 * the link operates at 10Mbps, so fallback to polling for
-		 * those versions of GENET.
-		 */
-		if (priv->internal_phy && !GENET_IS_V5(priv))
-			phydev->irq = PHY_IGNORE_INTERRUPT;
-
-		dev_info(kdev, "configuring instance for %s\n", phy_name);
-	}
+
+		ret = phy_connect_direct(dev, phydev, bcmgenet_mii_setup,
+					 priv->phy_interface);
+		if (ret) {
+			pr_err("could not attach to PHY\n");
+			return -ENODEV;
+		}
+	}
+
+	/* Configure port multiplexer based on what the probed PHY device since
+	 * reading the 'max-speed' property determines the maximum supported
+	 * PHY speed which is needed for bcmgenet_mii_config() to configure
+	 * things appropriately.
+	 */
+	ret = bcmgenet_mii_config(dev, true);
+	if (ret) {
+		phy_disconnect(dev->phydev);
+		return ret;
+	}
+
+	linkmode_copy(phydev->advertising, phydev->supported);
+
+	/* The internal PHY has its link interrupts routed to the
+	 * Ethernet MAC ISRs. On GENETv5 there is a hardware issue
+	 * that prevents the signaling of link UP interrupts when
+	 * the link operates at 10Mbps, so fallback to polling for
+	 * those versions of GENET.
+	 */
+	if (priv->internal_phy && !GENET_IS_V5(priv))
+		dev->phydev->irq = PHY_IGNORE_INTERRUPT;
 
 	return 0;
 }

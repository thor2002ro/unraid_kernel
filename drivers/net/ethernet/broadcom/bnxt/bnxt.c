--- conflicted
+++ resolved
@@ -11450,11 +11450,8 @@
 		bnxt_sriov_disable(bp);
 
 	bnxt_dl_fw_reporters_destroy(bp, true);
-<<<<<<< HEAD
-=======
 	if (BNXT_PF(bp))
 		devlink_port_type_clear(&bp->dl_port);
->>>>>>> 778fbf41
 	pci_disable_pcie_error_reporting(pdev);
 	unregister_netdev(dev);
 	bnxt_dl_unregister(bp);
@@ -11817,14 +11814,9 @@
 	struct pci_dev *pdev = bp->pdev;
 	u64 qword;
 
-<<<<<<< HEAD
-	if (!pos) {
-		netdev_info(bp->dev, "Unable do read adapter's DSN\n");
-=======
 	qword = pci_get_dsn(pdev);
 	if (!qword) {
 		netdev_info(bp->dev, "Unable to read adapter's DSN\n");
->>>>>>> 778fbf41
 		return -EOPNOTSUPP;
 	}
 
@@ -11842,14 +11834,6 @@
 
 	if (pci_is_bridge(pdev))
 		return -ENODEV;
-
-	/* Clear any pending DMA transactions from crash kernel
-	 * while loading driver in capture kernel.
-	 */
-	if (is_kdump_kernel()) {
-		pci_clear_master(pdev);
-		pcie_flr(pdev);
-	}
 
 	/* Clear any pending DMA transactions from crash kernel
 	 * while loading driver in capture kernel.

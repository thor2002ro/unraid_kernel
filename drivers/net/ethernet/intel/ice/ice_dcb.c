// SPDX-License-Identifier: GPL-2.0
/* Copyright (c) 2019, Intel Corporation. */

#include "ice_common.h"
#include "ice_sched.h"
#include "ice_dcb.h"

/**
 * ice_aq_get_lldp_mib
 * @hw: pointer to the HW struct
 * @bridge_type: type of bridge requested
 * @mib_type: Local, Remote or both Local and Remote MIBs
 * @buf: pointer to the caller-supplied buffer to store the MIB block
 * @buf_size: size of the buffer (in bytes)
 * @local_len: length of the returned Local LLDP MIB
 * @remote_len: length of the returned Remote LLDP MIB
 * @cd: pointer to command details structure or NULL
 *
 * Requests the complete LLDP MIB (entire packet). (0x0A00)
 */
static enum ice_status
ice_aq_get_lldp_mib(struct ice_hw *hw, u8 bridge_type, u8 mib_type, void *buf,
		    u16 buf_size, u16 *local_len, u16 *remote_len,
		    struct ice_sq_cd *cd)
{
	struct ice_aqc_lldp_get_mib *cmd;
	struct ice_aq_desc desc;
	enum ice_status status;

	cmd = &desc.params.lldp_get_mib;

	if (buf_size == 0 || !buf)
		return ICE_ERR_PARAM;

	ice_fill_dflt_direct_cmd_desc(&desc, ice_aqc_opc_lldp_get_mib);

	cmd->type = mib_type & ICE_AQ_LLDP_MIB_TYPE_M;
	cmd->type |= (bridge_type << ICE_AQ_LLDP_BRID_TYPE_S) &
		ICE_AQ_LLDP_BRID_TYPE_M;

	desc.datalen = cpu_to_le16(buf_size);

	status = ice_aq_send_cmd(hw, &desc, buf, buf_size, cd);
	if (!status) {
		if (local_len)
			*local_len = le16_to_cpu(cmd->local_len);
		if (remote_len)
			*remote_len = le16_to_cpu(cmd->remote_len);
	}

	return status;
}

/**
 * ice_aq_cfg_lldp_mib_change
 * @hw: pointer to the HW struct
 * @ena_update: Enable or Disable event posting
 * @cd: pointer to command details structure or NULL
 *
 * Enable or Disable posting of an event on ARQ when LLDP MIB
 * associated with the interface changes (0x0A01)
 */
static enum ice_status
ice_aq_cfg_lldp_mib_change(struct ice_hw *hw, bool ena_update,
			   struct ice_sq_cd *cd)
{
	struct ice_aqc_lldp_set_mib_change *cmd;
	struct ice_aq_desc desc;

	cmd = &desc.params.lldp_set_event;

	ice_fill_dflt_direct_cmd_desc(&desc, ice_aqc_opc_lldp_set_mib_change);

	if (!ena_update)
		cmd->command |= ICE_AQ_LLDP_MIB_UPDATE_DIS;

	return ice_aq_send_cmd(hw, &desc, NULL, 0, cd);
}

/**
 * ice_aq_stop_lldp
 * @hw: pointer to the HW struct
 * @shutdown_lldp_agent: True if LLDP Agent needs to be Shutdown
 *			 False if LLDP Agent needs to be Stopped
 * @persist: True if Stop/Shutdown of LLDP Agent needs to be persistent across
 *	     reboots
 * @cd: pointer to command details structure or NULL
 *
 * Stop or Shutdown the embedded LLDP Agent (0x0A05)
 */
enum ice_status
ice_aq_stop_lldp(struct ice_hw *hw, bool shutdown_lldp_agent, bool persist,
		 struct ice_sq_cd *cd)
{
	struct ice_aqc_lldp_stop *cmd;
	struct ice_aq_desc desc;

	cmd = &desc.params.lldp_stop;

	ice_fill_dflt_direct_cmd_desc(&desc, ice_aqc_opc_lldp_stop);

	if (shutdown_lldp_agent)
		cmd->command |= ICE_AQ_LLDP_AGENT_SHUTDOWN;

	if (persist)
		cmd->command |= ICE_AQ_LLDP_AGENT_PERSIST_DIS;

	return ice_aq_send_cmd(hw, &desc, NULL, 0, cd);
}

/**
 * ice_aq_start_lldp
 * @hw: pointer to the HW struct
 * @persist: True if Start of LLDP Agent needs to be persistent across reboots
 * @cd: pointer to command details structure or NULL
 *
 * Start the embedded LLDP Agent on all ports. (0x0A06)
 */
enum ice_status
ice_aq_start_lldp(struct ice_hw *hw, bool persist, struct ice_sq_cd *cd)
{
	struct ice_aqc_lldp_start *cmd;
	struct ice_aq_desc desc;

	cmd = &desc.params.lldp_start;

	ice_fill_dflt_direct_cmd_desc(&desc, ice_aqc_opc_lldp_start);

	cmd->command = ICE_AQ_LLDP_AGENT_START;

	if (persist)
		cmd->command |= ICE_AQ_LLDP_AGENT_PERSIST_ENA;

	return ice_aq_send_cmd(hw, &desc, NULL, 0, cd);
}

/**
 * ice_get_dcbx_status
 * @hw: pointer to the HW struct
 *
 * Get the DCBX status from the Firmware
 */
static u8 ice_get_dcbx_status(struct ice_hw *hw)
{
	u32 reg;

	reg = rd32(hw, PRTDCB_GENS);
	return (u8)((reg & PRTDCB_GENS_DCBX_STATUS_M) >>
		    PRTDCB_GENS_DCBX_STATUS_S);
}

/**
 * ice_parse_ieee_ets_common_tlv
 * @buf: Data buffer to be parsed for ETS CFG/REC data
 * @ets_cfg: Container to store parsed data
 *
 * Parses the common data of IEEE 802.1Qaz ETS CFG/REC TLV
 */
static void
ice_parse_ieee_ets_common_tlv(u8 *buf, struct ice_dcb_ets_cfg *ets_cfg)
{
	u8 offset = 0;
	int i;

	/* Priority Assignment Table (4 octets)
	 * Octets:|    1    |    2    |    3    |    4    |
	 *        -----------------------------------------
	 *        |pri0|pri1|pri2|pri3|pri4|pri5|pri6|pri7|
	 *        -----------------------------------------
	 *   Bits:|7  4|3  0|7  4|3  0|7  4|3  0|7  4|3  0|
	 *        -----------------------------------------
	 */
	for (i = 0; i < 4; i++) {
		ets_cfg->prio_table[i * 2] =
			((buf[offset] & ICE_IEEE_ETS_PRIO_1_M) >>
			 ICE_IEEE_ETS_PRIO_1_S);
		ets_cfg->prio_table[i * 2 + 1] =
			((buf[offset] & ICE_IEEE_ETS_PRIO_0_M) >>
			 ICE_IEEE_ETS_PRIO_0_S);
		offset++;
	}

	/* TC Bandwidth Table (8 octets)
	 * Octets:| 1 | 2 | 3 | 4 | 5 | 6 | 7 | 8 |
	 *        ---------------------------------
	 *        |tc0|tc1|tc2|tc3|tc4|tc5|tc6|tc7|
	 *        ---------------------------------
	 *
	 * TSA Assignment Table (8 octets)
	 * Octets:| 9 | 10| 11| 12| 13| 14| 15| 16|
	 *        ---------------------------------
	 *        |tc0|tc1|tc2|tc3|tc4|tc5|tc6|tc7|
	 *        ---------------------------------
	 */
	ice_for_each_traffic_class(i) {
		ets_cfg->tcbwtable[i] = buf[offset];
		ets_cfg->tsatable[i] = buf[ICE_MAX_TRAFFIC_CLASS + offset++];
	}
}

/**
 * ice_parse_ieee_etscfg_tlv
 * @tlv: IEEE 802.1Qaz ETS CFG TLV
 * @dcbcfg: Local store to update ETS CFG data
 *
 * Parses IEEE 802.1Qaz ETS CFG TLV
 */
static void
ice_parse_ieee_etscfg_tlv(struct ice_lldp_org_tlv *tlv,
			  struct ice_dcbx_cfg *dcbcfg)
{
	struct ice_dcb_ets_cfg *etscfg;
	u8 *buf = tlv->tlvinfo;

	/* First Octet post subtype
	 * --------------------------
	 * |will-|CBS  | Re-  | Max |
	 * |ing  |     |served| TCs |
	 * --------------------------
	 * |1bit | 1bit|3 bits|3bits|
	 */
	etscfg = &dcbcfg->etscfg;
	etscfg->willing = ((buf[0] & ICE_IEEE_ETS_WILLING_M) >>
			   ICE_IEEE_ETS_WILLING_S);
	etscfg->cbs = ((buf[0] & ICE_IEEE_ETS_CBS_M) >> ICE_IEEE_ETS_CBS_S);
	etscfg->maxtcs = ((buf[0] & ICE_IEEE_ETS_MAXTC_M) >>
			  ICE_IEEE_ETS_MAXTC_S);

	/* Begin parsing at Priority Assignment Table (offset 1 in buf) */
	ice_parse_ieee_ets_common_tlv(&buf[1], etscfg);
}

/**
 * ice_parse_ieee_etsrec_tlv
 * @tlv: IEEE 802.1Qaz ETS REC TLV
 * @dcbcfg: Local store to update ETS REC data
 *
 * Parses IEEE 802.1Qaz ETS REC TLV
 */
static void
ice_parse_ieee_etsrec_tlv(struct ice_lldp_org_tlv *tlv,
			  struct ice_dcbx_cfg *dcbcfg)
{
	u8 *buf = tlv->tlvinfo;

	/* Begin parsing at Priority Assignment Table (offset 1 in buf) */
	ice_parse_ieee_ets_common_tlv(&buf[1], &dcbcfg->etsrec);
}

/**
 * ice_parse_ieee_pfccfg_tlv
 * @tlv: IEEE 802.1Qaz PFC CFG TLV
 * @dcbcfg: Local store to update PFC CFG data
 *
 * Parses IEEE 802.1Qaz PFC CFG TLV
 */
static void
ice_parse_ieee_pfccfg_tlv(struct ice_lldp_org_tlv *tlv,
			  struct ice_dcbx_cfg *dcbcfg)
{
	u8 *buf = tlv->tlvinfo;

	/* ----------------------------------------
	 * |will-|MBC  | Re-  | PFC |  PFC Enable  |
	 * |ing  |     |served| cap |              |
	 * -----------------------------------------
	 * |1bit | 1bit|2 bits|4bits| 1 octet      |
	 */
	dcbcfg->pfc.willing = ((buf[0] & ICE_IEEE_PFC_WILLING_M) >>
			       ICE_IEEE_PFC_WILLING_S);
	dcbcfg->pfc.mbc = ((buf[0] & ICE_IEEE_PFC_MBC_M) >> ICE_IEEE_PFC_MBC_S);
	dcbcfg->pfc.pfccap = ((buf[0] & ICE_IEEE_PFC_CAP_M) >>
			      ICE_IEEE_PFC_CAP_S);
	dcbcfg->pfc.pfcena = buf[1];
}

/**
 * ice_parse_ieee_app_tlv
 * @tlv: IEEE 802.1Qaz APP TLV
 * @dcbcfg: Local store to update APP PRIO data
 *
 * Parses IEEE 802.1Qaz APP PRIO TLV
 */
static void
ice_parse_ieee_app_tlv(struct ice_lldp_org_tlv *tlv,
		       struct ice_dcbx_cfg *dcbcfg)
{
	u16 offset = 0;
	u16 typelen;
	int i = 0;
	u16 len;
	u8 *buf;

	typelen = ntohs(tlv->typelen);
	len = ((typelen & ICE_LLDP_TLV_LEN_M) >> ICE_LLDP_TLV_LEN_S);
	buf = tlv->tlvinfo;

	/* Removing sizeof(ouisubtype) and reserved byte from len.
	 * Remaining len div 3 is number of APP TLVs.
	 */
	len -= (sizeof(tlv->ouisubtype) + 1);

	/* Move offset to App Priority Table */
	offset++;

	/* Application Priority Table (3 octets)
	 * Octets:|         1          |    2    |    3    |
	 *        -----------------------------------------
	 *        |Priority|Rsrvd| Sel |    Protocol ID    |
	 *        -----------------------------------------
	 *   Bits:|23    21|20 19|18 16|15                0|
	 *        -----------------------------------------
	 */
	while (offset < len) {
		dcbcfg->app[i].priority = ((buf[offset] &
					    ICE_IEEE_APP_PRIO_M) >>
					   ICE_IEEE_APP_PRIO_S);
		dcbcfg->app[i].selector = ((buf[offset] &
					    ICE_IEEE_APP_SEL_M) >>
					   ICE_IEEE_APP_SEL_S);
		dcbcfg->app[i].prot_id = (buf[offset + 1] << 0x8) |
			buf[offset + 2];
		/* Move to next app */
		offset += 3;
		i++;
		if (i >= ICE_DCBX_MAX_APPS)
			break;
	}

	dcbcfg->numapps = i;
}

/**
 * ice_parse_ieee_tlv
 * @tlv: IEEE 802.1Qaz TLV
 * @dcbcfg: Local store to update ETS REC data
 *
 * Get the TLV subtype and send it to parsing function
 * based on the subtype value
 */
static void
ice_parse_ieee_tlv(struct ice_lldp_org_tlv *tlv, struct ice_dcbx_cfg *dcbcfg)
{
	u32 ouisubtype;
	u8 subtype;

	ouisubtype = ntohl(tlv->ouisubtype);
	subtype = (u8)((ouisubtype & ICE_LLDP_TLV_SUBTYPE_M) >>
		       ICE_LLDP_TLV_SUBTYPE_S);
	switch (subtype) {
	case ICE_IEEE_SUBTYPE_ETS_CFG:
		ice_parse_ieee_etscfg_tlv(tlv, dcbcfg);
		break;
	case ICE_IEEE_SUBTYPE_ETS_REC:
		ice_parse_ieee_etsrec_tlv(tlv, dcbcfg);
		break;
	case ICE_IEEE_SUBTYPE_PFC_CFG:
		ice_parse_ieee_pfccfg_tlv(tlv, dcbcfg);
		break;
	case ICE_IEEE_SUBTYPE_APP_PRI:
		ice_parse_ieee_app_tlv(tlv, dcbcfg);
		break;
	default:
		break;
	}
}

/**
 * ice_parse_cee_pgcfg_tlv
 * @tlv: CEE DCBX PG CFG TLV
 * @dcbcfg: Local store to update ETS CFG data
 *
 * Parses CEE DCBX PG CFG TLV
 */
static void
ice_parse_cee_pgcfg_tlv(struct ice_cee_feat_tlv *tlv,
			struct ice_dcbx_cfg *dcbcfg)
{
	struct ice_dcb_ets_cfg *etscfg;
	u8 *buf = tlv->tlvinfo;
	u16 offset = 0;
	int i;

	etscfg = &dcbcfg->etscfg;

	if (tlv->en_will_err & ICE_CEE_FEAT_TLV_WILLING_M)
		etscfg->willing = 1;

	etscfg->cbs = 0;
	/* Priority Group Table (4 octets)
	 * Octets:|    1    |    2    |    3    |    4    |
	 *        -----------------------------------------
	 *        |pri0|pri1|pri2|pri3|pri4|pri5|pri6|pri7|
	 *        -----------------------------------------
	 *   Bits:|7  4|3  0|7  4|3  0|7  4|3  0|7  4|3  0|
	 *        -----------------------------------------
	 */
	for (i = 0; i < 4; i++) {
		etscfg->prio_table[i * 2] =
			((buf[offset] & ICE_CEE_PGID_PRIO_1_M) >>
			 ICE_CEE_PGID_PRIO_1_S);
		etscfg->prio_table[i * 2 + 1] =
			((buf[offset] & ICE_CEE_PGID_PRIO_0_M) >>
			 ICE_CEE_PGID_PRIO_0_S);
		offset++;
	}

	/* PG Percentage Table (8 octets)
	 * Octets:| 1 | 2 | 3 | 4 | 5 | 6 | 7 | 8 |
	 *        ---------------------------------
	 *        |pg0|pg1|pg2|pg3|pg4|pg5|pg6|pg7|
	 *        ---------------------------------
	 */
	ice_for_each_traffic_class(i) {
		etscfg->tcbwtable[i] = buf[offset++];

		if (etscfg->prio_table[i] == ICE_CEE_PGID_STRICT)
			dcbcfg->etscfg.tsatable[i] = ICE_IEEE_TSA_STRICT;
		else
			dcbcfg->etscfg.tsatable[i] = ICE_IEEE_TSA_ETS;
	}

	/* Number of TCs supported (1 octet) */
	etscfg->maxtcs = buf[offset];
}

/**
 * ice_parse_cee_pfccfg_tlv
 * @tlv: CEE DCBX PFC CFG TLV
 * @dcbcfg: Local store to update PFC CFG data
 *
 * Parses CEE DCBX PFC CFG TLV
 */
static void
ice_parse_cee_pfccfg_tlv(struct ice_cee_feat_tlv *tlv,
			 struct ice_dcbx_cfg *dcbcfg)
{
	u8 *buf = tlv->tlvinfo;

	if (tlv->en_will_err & ICE_CEE_FEAT_TLV_WILLING_M)
		dcbcfg->pfc.willing = 1;

	/* ------------------------
	 * | PFC Enable | PFC TCs |
	 * ------------------------
	 * | 1 octet    | 1 octet |
	 */
	dcbcfg->pfc.pfcena = buf[0];
	dcbcfg->pfc.pfccap = buf[1];
}

/**
 * ice_parse_cee_app_tlv
 * @tlv: CEE DCBX APP TLV
 * @dcbcfg: Local store to update APP PRIO data
 *
 * Parses CEE DCBX APP PRIO TLV
 */
static void
ice_parse_cee_app_tlv(struct ice_cee_feat_tlv *tlv, struct ice_dcbx_cfg *dcbcfg)
{
	u16 len, typelen, offset = 0;
	struct ice_cee_app_prio *app;
	u8 i;

	typelen = ntohs(tlv->hdr.typelen);
	len = ((typelen & ICE_LLDP_TLV_LEN_M) >> ICE_LLDP_TLV_LEN_S);

	dcbcfg->numapps = len / sizeof(*app);
	if (!dcbcfg->numapps)
		return;
	if (dcbcfg->numapps > ICE_DCBX_MAX_APPS)
		dcbcfg->numapps = ICE_DCBX_MAX_APPS;

	for (i = 0; i < dcbcfg->numapps; i++) {
		u8 up, selector;

		app = (struct ice_cee_app_prio *)(tlv->tlvinfo + offset);
		for (up = 0; up < ICE_MAX_USER_PRIORITY; up++)
			if (app->prio_map & BIT(up))
				break;

		dcbcfg->app[i].priority = up;

		/* Get Selector from lower 2 bits, and convert to IEEE */
		selector = (app->upper_oui_sel & ICE_CEE_APP_SELECTOR_M);
		switch (selector) {
		case ICE_CEE_APP_SEL_ETHTYPE:
			dcbcfg->app[i].selector = ICE_APP_SEL_ETHTYPE;
			break;
		case ICE_CEE_APP_SEL_TCPIP:
			dcbcfg->app[i].selector = ICE_APP_SEL_TCPIP;
			break;
		default:
			/* Keep selector as it is for unknown types */
			dcbcfg->app[i].selector = selector;
		}

		dcbcfg->app[i].prot_id = ntohs(app->protocol);
		/* Move to next app */
		offset += sizeof(*app);
	}
}

/**
 * ice_parse_cee_tlv
 * @tlv: CEE DCBX TLV
 * @dcbcfg: Local store to update DCBX config data
 *
 * Get the TLV subtype and send it to parsing function
 * based on the subtype value
 */
static void
ice_parse_cee_tlv(struct ice_lldp_org_tlv *tlv, struct ice_dcbx_cfg *dcbcfg)
{
	struct ice_cee_feat_tlv *sub_tlv;
	u8 subtype, feat_tlv_count = 0;
	u16 len, tlvlen, typelen;
	u32 ouisubtype;

	ouisubtype = ntohl(tlv->ouisubtype);
	subtype = (u8)((ouisubtype & ICE_LLDP_TLV_SUBTYPE_M) >>
		       ICE_LLDP_TLV_SUBTYPE_S);
	/* Return if not CEE DCBX */
	if (subtype != ICE_CEE_DCBX_TYPE)
		return;

	typelen = ntohs(tlv->typelen);
	tlvlen = ((typelen & ICE_LLDP_TLV_LEN_M) >> ICE_LLDP_TLV_LEN_S);
	len = sizeof(tlv->typelen) + sizeof(ouisubtype) +
		sizeof(struct ice_cee_ctrl_tlv);
	/* Return if no CEE DCBX Feature TLVs */
	if (tlvlen <= len)
		return;

	sub_tlv = (struct ice_cee_feat_tlv *)((char *)tlv + len);
	while (feat_tlv_count < ICE_CEE_MAX_FEAT_TYPE) {
		u16 sublen;

		typelen = ntohs(sub_tlv->hdr.typelen);
		sublen = ((typelen & ICE_LLDP_TLV_LEN_M) >> ICE_LLDP_TLV_LEN_S);
		subtype = (u8)((typelen & ICE_LLDP_TLV_TYPE_M) >>
			       ICE_LLDP_TLV_TYPE_S);
		switch (subtype) {
		case ICE_CEE_SUBTYPE_PG_CFG:
			ice_parse_cee_pgcfg_tlv(sub_tlv, dcbcfg);
			break;
		case ICE_CEE_SUBTYPE_PFC_CFG:
			ice_parse_cee_pfccfg_tlv(sub_tlv, dcbcfg);
			break;
		case ICE_CEE_SUBTYPE_APP_PRI:
			ice_parse_cee_app_tlv(sub_tlv, dcbcfg);
			break;
		default:
			return;	/* Invalid Sub-type return */
		}
		feat_tlv_count++;
		/* Move to next sub TLV */
		sub_tlv = (struct ice_cee_feat_tlv *)
			  ((char *)sub_tlv + sizeof(sub_tlv->hdr.typelen) +
			   sublen);
	}
}

/**
 * ice_parse_org_tlv
 * @tlv: Organization specific TLV
 * @dcbcfg: Local store to update ETS REC data
 *
 * Currently only IEEE 802.1Qaz TLV is supported, all others
 * will be returned
 */
static void
ice_parse_org_tlv(struct ice_lldp_org_tlv *tlv, struct ice_dcbx_cfg *dcbcfg)
{
	u32 ouisubtype;
	u32 oui;

	ouisubtype = ntohl(tlv->ouisubtype);
	oui = ((ouisubtype & ICE_LLDP_TLV_OUI_M) >> ICE_LLDP_TLV_OUI_S);
	switch (oui) {
	case ICE_IEEE_8021QAZ_OUI:
		ice_parse_ieee_tlv(tlv, dcbcfg);
		break;
	case ICE_CEE_DCBX_OUI:
		ice_parse_cee_tlv(tlv, dcbcfg);
		break;
	default:
		break;
	}
}

/**
 * ice_lldp_to_dcb_cfg
 * @lldpmib: LLDPDU to be parsed
 * @dcbcfg: store for LLDPDU data
 *
 * Parse DCB configuration from the LLDPDU
 */
static enum ice_status
ice_lldp_to_dcb_cfg(u8 *lldpmib, struct ice_dcbx_cfg *dcbcfg)
{
	struct ice_lldp_org_tlv *tlv;
	enum ice_status ret = 0;
	u16 offset = 0;
	u16 typelen;
	u16 type;
	u16 len;

	if (!lldpmib || !dcbcfg)
		return ICE_ERR_PARAM;

	/* set to the start of LLDPDU */
	lldpmib += ETH_HLEN;
	tlv = (struct ice_lldp_org_tlv *)lldpmib;
	while (1) {
		typelen = ntohs(tlv->typelen);
		type = ((typelen & ICE_LLDP_TLV_TYPE_M) >> ICE_LLDP_TLV_TYPE_S);
		len = ((typelen & ICE_LLDP_TLV_LEN_M) >> ICE_LLDP_TLV_LEN_S);
		offset += sizeof(typelen) + len;

		/* END TLV or beyond LLDPDU size */
		if (type == ICE_TLV_TYPE_END || offset > ICE_LLDPDU_SIZE)
			break;

		switch (type) {
		case ICE_TLV_TYPE_ORG:
			ice_parse_org_tlv(tlv, dcbcfg);
			break;
		default:
			break;
		}

		/* Move to next TLV */
		tlv = (struct ice_lldp_org_tlv *)
		      ((char *)tlv + sizeof(tlv->typelen) + len);
	}

	return ret;
}

/**
 * ice_aq_get_dcb_cfg
 * @hw: pointer to the HW struct
 * @mib_type: MIB type for the query
 * @bridgetype: bridge type for the query (remote)
 * @dcbcfg: store for LLDPDU data
 *
 * Query DCB configuration from the firmware
 */
enum ice_status
ice_aq_get_dcb_cfg(struct ice_hw *hw, u8 mib_type, u8 bridgetype,
		   struct ice_dcbx_cfg *dcbcfg)
{
	enum ice_status ret;
	u8 *lldpmib;

	/* Allocate the LLDPDU */
	lldpmib = devm_kzalloc(ice_hw_to_dev(hw), ICE_LLDPDU_SIZE, GFP_KERNEL);
	if (!lldpmib)
		return ICE_ERR_NO_MEMORY;

	ret = ice_aq_get_lldp_mib(hw, bridgetype, mib_type, (void *)lldpmib,
				  ICE_LLDPDU_SIZE, NULL, NULL, NULL);

	if (!ret)
		/* Parse LLDP MIB to get DCB configuration */
		ret = ice_lldp_to_dcb_cfg(lldpmib, dcbcfg);

	devm_kfree(ice_hw_to_dev(hw), lldpmib);

	return ret;
}

/**
 * ice_aq_start_stop_dcbx - Start/Stop DCBX service in FW
 * @hw: pointer to the HW struct
 * @start_dcbx_agent: True if DCBX Agent needs to be started
 *		      False if DCBX Agent needs to be stopped
 * @dcbx_agent_status: FW indicates back the DCBX agent status
 *		       True if DCBX Agent is active
 *		       False if DCBX Agent is stopped
 * @cd: pointer to command details structure or NULL
 *
 * Start/Stop the embedded dcbx Agent. In case that this wrapper function
 * returns ICE_SUCCESS, caller will need to check if FW returns back the same
 * value as stated in dcbx_agent_status, and react accordingly. (0x0A09)
 */
enum ice_status
ice_aq_start_stop_dcbx(struct ice_hw *hw, bool start_dcbx_agent,
		       bool *dcbx_agent_status, struct ice_sq_cd *cd)
{
	struct ice_aqc_lldp_stop_start_specific_agent *cmd;
	enum ice_status status;
	struct ice_aq_desc desc;
	u16 opcode;

	cmd = &desc.params.lldp_agent_ctrl;

	opcode = ice_aqc_opc_lldp_stop_start_specific_agent;

	ice_fill_dflt_direct_cmd_desc(&desc, opcode);

	if (start_dcbx_agent)
		cmd->command = ICE_AQC_START_STOP_AGENT_START_DCBX;

	status = ice_aq_send_cmd(hw, &desc, NULL, 0, cd);

	*dcbx_agent_status = false;

	if (!status &&
	    cmd->command == ICE_AQC_START_STOP_AGENT_START_DCBX)
		*dcbx_agent_status = true;

	return status;
}

/**
 * ice_aq_get_cee_dcb_cfg
 * @hw: pointer to the HW struct
 * @buff: response buffer that stores CEE operational configuration
 * @cd: pointer to command details structure or NULL
 *
 * Get CEE DCBX mode operational configuration from firmware (0x0A07)
 */
static enum ice_status
ice_aq_get_cee_dcb_cfg(struct ice_hw *hw,
		       struct ice_aqc_get_cee_dcb_cfg_resp *buff,
		       struct ice_sq_cd *cd)
{
	struct ice_aq_desc desc;

	ice_fill_dflt_direct_cmd_desc(&desc, ice_aqc_opc_get_cee_dcb_cfg);

	return ice_aq_send_cmd(hw, &desc, (void *)buff, sizeof(*buff), cd);
}

/**
 * ice_cee_to_dcb_cfg
 * @cee_cfg: pointer to CEE configuration struct
 * @pi: port information structure
 *
 * Convert CEE configuration from firmware to DCB configuration
 */
static void
ice_cee_to_dcb_cfg(struct ice_aqc_get_cee_dcb_cfg_resp *cee_cfg,
		   struct ice_port_info *pi)
{
	u32 status, tlv_status = le32_to_cpu(cee_cfg->tlv_status);
	u32 ice_aqc_cee_status_mask, ice_aqc_cee_status_shift, j;
	u8 i, err, sync, oper, app_index, ice_app_sel_type;
	u16 app_prio = le16_to_cpu(cee_cfg->oper_app_prio);
	u16 ice_aqc_cee_app_mask, ice_aqc_cee_app_shift;
	struct ice_dcbx_cfg *cmp_dcbcfg, *dcbcfg;
	u16 ice_app_prot_id_type;

	dcbcfg = &pi->qos_cfg.local_dcbx_cfg;
	dcbcfg->dcbx_mode = ICE_DCBX_MODE_CEE;
	dcbcfg->tlv_status = tlv_status;

	/* CEE PG data */
	dcbcfg->etscfg.maxtcs = cee_cfg->oper_num_tc;

	/* Note that the FW creates the oper_prio_tc nibbles reversed
	 * from those in the CEE Priority Group sub-TLV.
	 */
	for (i = 0; i < ICE_MAX_TRAFFIC_CLASS / 2; i++) {
		dcbcfg->etscfg.prio_table[i * 2] =
			((cee_cfg->oper_prio_tc[i] & ICE_CEE_PGID_PRIO_0_M) >>
			 ICE_CEE_PGID_PRIO_0_S);
		dcbcfg->etscfg.prio_table[i * 2 + 1] =
			((cee_cfg->oper_prio_tc[i] & ICE_CEE_PGID_PRIO_1_M) >>
			 ICE_CEE_PGID_PRIO_1_S);
	}

	ice_for_each_traffic_class(i) {
		dcbcfg->etscfg.tcbwtable[i] = cee_cfg->oper_tc_bw[i];

		if (dcbcfg->etscfg.prio_table[i] == ICE_CEE_PGID_STRICT) {
			/* Map it to next empty TC */
			dcbcfg->etscfg.prio_table[i] = cee_cfg->oper_num_tc - 1;
			dcbcfg->etscfg.tsatable[i] = ICE_IEEE_TSA_STRICT;
		} else {
			dcbcfg->etscfg.tsatable[i] = ICE_IEEE_TSA_ETS;
		}
	}

	/* CEE PFC data */
	dcbcfg->pfc.pfcena = cee_cfg->oper_pfc_en;
	dcbcfg->pfc.pfccap = ICE_MAX_TRAFFIC_CLASS;

	/* CEE APP TLV data */
	if (dcbcfg->app_mode == ICE_DCBX_APPS_NON_WILLING)
		cmp_dcbcfg = &pi->qos_cfg.desired_dcbx_cfg;
	else
		cmp_dcbcfg = &pi->qos_cfg.remote_dcbx_cfg;

	app_index = 0;
	for (i = 0; i < 3; i++) {
		if (i == 0) {
			/* FCoE APP */
			ice_aqc_cee_status_mask = ICE_AQC_CEE_FCOE_STATUS_M;
			ice_aqc_cee_status_shift = ICE_AQC_CEE_FCOE_STATUS_S;
			ice_aqc_cee_app_mask = ICE_AQC_CEE_APP_FCOE_M;
			ice_aqc_cee_app_shift = ICE_AQC_CEE_APP_FCOE_S;
			ice_app_sel_type = ICE_APP_SEL_ETHTYPE;
			ice_app_prot_id_type = ETH_P_FCOE;
		} else if (i == 1) {
			/* iSCSI APP */
			ice_aqc_cee_status_mask = ICE_AQC_CEE_ISCSI_STATUS_M;
			ice_aqc_cee_status_shift = ICE_AQC_CEE_ISCSI_STATUS_S;
			ice_aqc_cee_app_mask = ICE_AQC_CEE_APP_ISCSI_M;
			ice_aqc_cee_app_shift = ICE_AQC_CEE_APP_ISCSI_S;
			ice_app_sel_type = ICE_APP_SEL_TCPIP;
<<<<<<< HEAD
			ice_app_prot_id_type = ICE_APP_PROT_ID_ISCSI;
=======
			ice_app_prot_id_type = ISCSI_LISTEN_PORT;
>>>>>>> 11e4b63a

			for (j = 0; j < cmp_dcbcfg->numapps; j++) {
				u16 prot_id = cmp_dcbcfg->app[j].prot_id;
				u8 sel = cmp_dcbcfg->app[j].selector;

				if  (sel == ICE_APP_SEL_TCPIP &&
<<<<<<< HEAD
				     (prot_id == ICE_APP_PROT_ID_ISCSI ||
=======
				     (prot_id == ISCSI_LISTEN_PORT ||
>>>>>>> 11e4b63a
				      prot_id == ICE_APP_PROT_ID_ISCSI_860)) {
					ice_app_prot_id_type = prot_id;
					break;
				}
			}
		} else {
			/* FIP APP */
			ice_aqc_cee_status_mask = ICE_AQC_CEE_FIP_STATUS_M;
			ice_aqc_cee_status_shift = ICE_AQC_CEE_FIP_STATUS_S;
			ice_aqc_cee_app_mask = ICE_AQC_CEE_APP_FIP_M;
			ice_aqc_cee_app_shift = ICE_AQC_CEE_APP_FIP_S;
			ice_app_sel_type = ICE_APP_SEL_ETHTYPE;
			ice_app_prot_id_type = ETH_P_FIP;
		}

		status = (tlv_status & ice_aqc_cee_status_mask) >>
			 ice_aqc_cee_status_shift;
		err = (status & ICE_TLV_STATUS_ERR) ? 1 : 0;
		sync = (status & ICE_TLV_STATUS_SYNC) ? 1 : 0;
		oper = (status & ICE_TLV_STATUS_OPER) ? 1 : 0;
		/* Add FCoE/iSCSI/FIP APP if Error is False and
		 * Oper/Sync is True
		 */
		if (!err && sync && oper) {
			dcbcfg->app[app_index].priority =
				(app_prio & ice_aqc_cee_app_mask) >>
				ice_aqc_cee_app_shift;
			dcbcfg->app[app_index].selector = ice_app_sel_type;
			dcbcfg->app[app_index].prot_id = ice_app_prot_id_type;
			app_index++;
		}
	}

	dcbcfg->numapps = app_index;
}

/**
 * ice_get_ieee_or_cee_dcb_cfg
 * @pi: port information structure
 * @dcbx_mode: mode of DCBX (IEEE or CEE)
 *
 * Get IEEE or CEE mode DCB configuration from the Firmware
 */
static enum ice_status
ice_get_ieee_or_cee_dcb_cfg(struct ice_port_info *pi, u8 dcbx_mode)
{
	struct ice_dcbx_cfg *dcbx_cfg = NULL;
	enum ice_status ret;

	if (!pi)
		return ICE_ERR_PARAM;

	if (dcbx_mode == ICE_DCBX_MODE_IEEE)
		dcbx_cfg = &pi->qos_cfg.local_dcbx_cfg;
	else if (dcbx_mode == ICE_DCBX_MODE_CEE)
		dcbx_cfg = &pi->qos_cfg.desired_dcbx_cfg;

	/* Get Local DCB Config in case of ICE_DCBX_MODE_IEEE
	 * or get CEE DCB Desired Config in case of ICE_DCBX_MODE_CEE
	 */
	ret = ice_aq_get_dcb_cfg(pi->hw, ICE_AQ_LLDP_MIB_LOCAL,
				 ICE_AQ_LLDP_BRID_TYPE_NEAREST_BRID, dcbx_cfg);
	if (ret)
		goto out;

	/* Get Remote DCB Config */
	dcbx_cfg = &pi->qos_cfg.remote_dcbx_cfg;
	ret = ice_aq_get_dcb_cfg(pi->hw, ICE_AQ_LLDP_MIB_REMOTE,
				 ICE_AQ_LLDP_BRID_TYPE_NEAREST_BRID, dcbx_cfg);
	/* Don't treat ENOENT as an error for Remote MIBs */
	if (pi->hw->adminq.sq_last_status == ICE_AQ_RC_ENOENT)
		ret = 0;

out:
	return ret;
}

/**
 * ice_get_dcb_cfg
 * @pi: port information structure
 *
 * Get DCB configuration from the Firmware
 */
enum ice_status ice_get_dcb_cfg(struct ice_port_info *pi)
{
	struct ice_aqc_get_cee_dcb_cfg_resp cee_cfg;
	struct ice_dcbx_cfg *dcbx_cfg;
	enum ice_status ret;

	if (!pi)
		return ICE_ERR_PARAM;

	ret = ice_aq_get_cee_dcb_cfg(pi->hw, &cee_cfg, NULL);
	if (!ret) {
		/* CEE mode */
		ret = ice_get_ieee_or_cee_dcb_cfg(pi, ICE_DCBX_MODE_CEE);
		ice_cee_to_dcb_cfg(&cee_cfg, pi);
	} else if (pi->hw->adminq.sq_last_status == ICE_AQ_RC_ENOENT) {
		/* CEE mode not enabled try querying IEEE data */
		dcbx_cfg = &pi->qos_cfg.local_dcbx_cfg;
		dcbx_cfg->dcbx_mode = ICE_DCBX_MODE_IEEE;
		ret = ice_get_ieee_or_cee_dcb_cfg(pi, ICE_DCBX_MODE_IEEE);
	}

	return ret;
}

/**
 * ice_init_dcb
 * @hw: pointer to the HW struct
 * @enable_mib_change: enable MIB change event
 *
 * Update DCB configuration from the Firmware
 */
enum ice_status ice_init_dcb(struct ice_hw *hw, bool enable_mib_change)
{
	struct ice_qos_cfg *qos_cfg = &hw->port_info->qos_cfg;
	enum ice_status ret = 0;

	if (!hw->func_caps.common_cap.dcb)
		return ICE_ERR_NOT_SUPPORTED;

	qos_cfg->is_sw_lldp = true;

	/* Get DCBX status */
	qos_cfg->dcbx_status = ice_get_dcbx_status(hw);

	if (qos_cfg->dcbx_status == ICE_DCBX_STATUS_DONE ||
	    qos_cfg->dcbx_status == ICE_DCBX_STATUS_IN_PROGRESS ||
	    qos_cfg->dcbx_status == ICE_DCBX_STATUS_NOT_STARTED) {
		/* Get current DCBX configuration */
		ret = ice_get_dcb_cfg(hw->port_info);
		if (ret)
			return ret;
		qos_cfg->is_sw_lldp = false;
	} else if (qos_cfg->dcbx_status == ICE_DCBX_STATUS_DIS) {
		return ICE_ERR_NOT_READY;
	}

	/* Configure the LLDP MIB change event */
	if (enable_mib_change) {
		ret = ice_aq_cfg_lldp_mib_change(hw, true, NULL);
		if (ret)
			qos_cfg->is_sw_lldp = true;
	}

	return ret;
}

/**
 * ice_cfg_lldp_mib_change
 * @hw: pointer to the HW struct
 * @ena_mib: enable/disable MIB change event
 *
 * Configure (disable/enable) MIB
 */
enum ice_status ice_cfg_lldp_mib_change(struct ice_hw *hw, bool ena_mib)
{
	struct ice_qos_cfg *qos_cfg = &hw->port_info->qos_cfg;
	enum ice_status ret;

	if (!hw->func_caps.common_cap.dcb)
		return ICE_ERR_NOT_SUPPORTED;

	/* Get DCBX status */
	qos_cfg->dcbx_status = ice_get_dcbx_status(hw);

	if (qos_cfg->dcbx_status == ICE_DCBX_STATUS_DIS)
		return ICE_ERR_NOT_READY;

	ret = ice_aq_cfg_lldp_mib_change(hw, ena_mib, NULL);
	if (!ret)
		qos_cfg->is_sw_lldp = !ena_mib;

	return ret;
}

/**
 * ice_add_ieee_ets_common_tlv
 * @buf: Data buffer to be populated with ice_dcb_ets_cfg data
 * @ets_cfg: Container for ice_dcb_ets_cfg data
 *
 * Populate the TLV buffer with ice_dcb_ets_cfg data
 */
static void
ice_add_ieee_ets_common_tlv(u8 *buf, struct ice_dcb_ets_cfg *ets_cfg)
{
	u8 priority0, priority1;
	u8 offset = 0;
	int i;

	/* Priority Assignment Table (4 octets)
	 * Octets:|    1    |    2    |    3    |    4    |
	 *        -----------------------------------------
	 *        |pri0|pri1|pri2|pri3|pri4|pri5|pri6|pri7|
	 *        -----------------------------------------
	 *   Bits:|7  4|3  0|7  4|3  0|7  4|3  0|7  4|3  0|
	 *        -----------------------------------------
	 */
	for (i = 0; i < ICE_MAX_TRAFFIC_CLASS / 2; i++) {
		priority0 = ets_cfg->prio_table[i * 2] & 0xF;
		priority1 = ets_cfg->prio_table[i * 2 + 1] & 0xF;
		buf[offset] = (priority0 << ICE_IEEE_ETS_PRIO_1_S) | priority1;
		offset++;
	}

	/* TC Bandwidth Table (8 octets)
	 * Octets:| 1 | 2 | 3 | 4 | 5 | 6 | 7 | 8 |
	 *        ---------------------------------
	 *        |tc0|tc1|tc2|tc3|tc4|tc5|tc6|tc7|
	 *        ---------------------------------
	 *
	 * TSA Assignment Table (8 octets)
	 * Octets:| 1 | 2 | 3 | 4 | 5 | 6 | 7 | 8 |
	 *        ---------------------------------
	 *        |tc0|tc1|tc2|tc3|tc4|tc5|tc6|tc7|
	 *        ---------------------------------
	 */
	ice_for_each_traffic_class(i) {
		buf[offset] = ets_cfg->tcbwtable[i];
		buf[ICE_MAX_TRAFFIC_CLASS + offset] = ets_cfg->tsatable[i];
		offset++;
	}
}

/**
 * ice_add_ieee_ets_tlv - Prepare ETS TLV in IEEE format
 * @tlv: Fill the ETS config data in IEEE format
 * @dcbcfg: Local store which holds the DCB Config
 *
 * Prepare IEEE 802.1Qaz ETS CFG TLV
 */
static void
ice_add_ieee_ets_tlv(struct ice_lldp_org_tlv *tlv, struct ice_dcbx_cfg *dcbcfg)
{
	struct ice_dcb_ets_cfg *etscfg;
	u8 *buf = tlv->tlvinfo;
	u8 maxtcwilling = 0;
	u32 ouisubtype;
	u16 typelen;

	typelen = ((ICE_TLV_TYPE_ORG << ICE_LLDP_TLV_TYPE_S) |
		   ICE_IEEE_ETS_TLV_LEN);
	tlv->typelen = htons(typelen);

	ouisubtype = ((ICE_IEEE_8021QAZ_OUI << ICE_LLDP_TLV_OUI_S) |
		      ICE_IEEE_SUBTYPE_ETS_CFG);
	tlv->ouisubtype = htonl(ouisubtype);

	/* First Octet post subtype
	 * --------------------------
	 * |will-|CBS  | Re-  | Max |
	 * |ing  |     |served| TCs |
	 * --------------------------
	 * |1bit | 1bit|3 bits|3bits|
	 */
	etscfg = &dcbcfg->etscfg;
	if (etscfg->willing)
		maxtcwilling = BIT(ICE_IEEE_ETS_WILLING_S);
	maxtcwilling |= etscfg->maxtcs & ICE_IEEE_ETS_MAXTC_M;
	buf[0] = maxtcwilling;

	/* Begin adding at Priority Assignment Table (offset 1 in buf) */
	ice_add_ieee_ets_common_tlv(&buf[1], etscfg);
}

/**
 * ice_add_ieee_etsrec_tlv - Prepare ETS Recommended TLV in IEEE format
 * @tlv: Fill ETS Recommended TLV in IEEE format
 * @dcbcfg: Local store which holds the DCB Config
 *
 * Prepare IEEE 802.1Qaz ETS REC TLV
 */
static void
ice_add_ieee_etsrec_tlv(struct ice_lldp_org_tlv *tlv,
			struct ice_dcbx_cfg *dcbcfg)
{
	struct ice_dcb_ets_cfg *etsrec;
	u8 *buf = tlv->tlvinfo;
	u32 ouisubtype;
	u16 typelen;

	typelen = ((ICE_TLV_TYPE_ORG << ICE_LLDP_TLV_TYPE_S) |
		   ICE_IEEE_ETS_TLV_LEN);
	tlv->typelen = htons(typelen);

	ouisubtype = ((ICE_IEEE_8021QAZ_OUI << ICE_LLDP_TLV_OUI_S) |
		      ICE_IEEE_SUBTYPE_ETS_REC);
	tlv->ouisubtype = htonl(ouisubtype);

	etsrec = &dcbcfg->etsrec;

	/* First Octet is reserved */
	/* Begin adding at Priority Assignment Table (offset 1 in buf) */
	ice_add_ieee_ets_common_tlv(&buf[1], etsrec);
}

/**
 * ice_add_ieee_pfc_tlv - Prepare PFC TLV in IEEE format
 * @tlv: Fill PFC TLV in IEEE format
 * @dcbcfg: Local store which holds the PFC CFG data
 *
 * Prepare IEEE 802.1Qaz PFC CFG TLV
 */
static void
ice_add_ieee_pfc_tlv(struct ice_lldp_org_tlv *tlv, struct ice_dcbx_cfg *dcbcfg)
{
	u8 *buf = tlv->tlvinfo;
	u32 ouisubtype;
	u16 typelen;

	typelen = ((ICE_TLV_TYPE_ORG << ICE_LLDP_TLV_TYPE_S) |
		   ICE_IEEE_PFC_TLV_LEN);
	tlv->typelen = htons(typelen);

	ouisubtype = ((ICE_IEEE_8021QAZ_OUI << ICE_LLDP_TLV_OUI_S) |
		      ICE_IEEE_SUBTYPE_PFC_CFG);
	tlv->ouisubtype = htonl(ouisubtype);

	/* ----------------------------------------
	 * |will-|MBC  | Re-  | PFC |  PFC Enable  |
	 * |ing  |     |served| cap |              |
	 * -----------------------------------------
	 * |1bit | 1bit|2 bits|4bits| 1 octet      |
	 */
	if (dcbcfg->pfc.willing)
		buf[0] = BIT(ICE_IEEE_PFC_WILLING_S);

	if (dcbcfg->pfc.mbc)
		buf[0] |= BIT(ICE_IEEE_PFC_MBC_S);

	buf[0] |= dcbcfg->pfc.pfccap & 0xF;
	buf[1] = dcbcfg->pfc.pfcena;
}

/**
 * ice_add_ieee_app_pri_tlv -  Prepare APP TLV in IEEE format
 * @tlv: Fill APP TLV in IEEE format
 * @dcbcfg: Local store which holds the APP CFG data
 *
 * Prepare IEEE 802.1Qaz APP CFG TLV
 */
static void
ice_add_ieee_app_pri_tlv(struct ice_lldp_org_tlv *tlv,
			 struct ice_dcbx_cfg *dcbcfg)
{
	u16 typelen, len, offset = 0;
	u8 priority, selector, i = 0;
	u8 *buf = tlv->tlvinfo;
	u32 ouisubtype;

	/* No APP TLVs then just return */
	if (dcbcfg->numapps == 0)
		return;
	ouisubtype = ((ICE_IEEE_8021QAZ_OUI << ICE_LLDP_TLV_OUI_S) |
		      ICE_IEEE_SUBTYPE_APP_PRI);
	tlv->ouisubtype = htonl(ouisubtype);

	/* Move offset to App Priority Table */
	offset++;
	/* Application Priority Table (3 octets)
	 * Octets:|         1          |    2    |    3    |
	 *        -----------------------------------------
	 *        |Priority|Rsrvd| Sel |    Protocol ID    |
	 *        -----------------------------------------
	 *   Bits:|23    21|20 19|18 16|15                0|
	 *        -----------------------------------------
	 */
	while (i < dcbcfg->numapps) {
		priority = dcbcfg->app[i].priority & 0x7;
		selector = dcbcfg->app[i].selector & 0x7;
		buf[offset] = (priority << ICE_IEEE_APP_PRIO_S) | selector;
		buf[offset + 1] = (dcbcfg->app[i].prot_id >> 0x8) & 0xFF;
		buf[offset + 2] = dcbcfg->app[i].prot_id & 0xFF;
		/* Move to next app */
		offset += 3;
		i++;
		if (i >= ICE_DCBX_MAX_APPS)
			break;
	}
	/* len includes size of ouisubtype + 1 reserved + 3*numapps */
	len = sizeof(tlv->ouisubtype) + 1 + (i * 3);
	typelen = ((ICE_TLV_TYPE_ORG << ICE_LLDP_TLV_TYPE_S) | (len & 0x1FF));
	tlv->typelen = htons(typelen);
}

/**
 * ice_add_dcb_tlv - Add all IEEE TLVs
 * @tlv: Fill TLV data in IEEE format
 * @dcbcfg: Local store which holds the DCB Config
 * @tlvid: Type of IEEE TLV
 *
 * Add tlv information
 */
static void
ice_add_dcb_tlv(struct ice_lldp_org_tlv *tlv, struct ice_dcbx_cfg *dcbcfg,
		u16 tlvid)
{
	switch (tlvid) {
	case ICE_IEEE_TLV_ID_ETS_CFG:
		ice_add_ieee_ets_tlv(tlv, dcbcfg);
		break;
	case ICE_IEEE_TLV_ID_ETS_REC:
		ice_add_ieee_etsrec_tlv(tlv, dcbcfg);
		break;
	case ICE_IEEE_TLV_ID_PFC_CFG:
		ice_add_ieee_pfc_tlv(tlv, dcbcfg);
		break;
	case ICE_IEEE_TLV_ID_APP_PRI:
		ice_add_ieee_app_pri_tlv(tlv, dcbcfg);
		break;
	default:
		break;
	}
}

/**
 * ice_dcb_cfg_to_lldp - Convert DCB configuration to MIB format
 * @lldpmib: pointer to the HW struct
 * @miblen: length of LLDP MIB
 * @dcbcfg: Local store which holds the DCB Config
 *
 * Convert the DCB configuration to MIB format
 */
static void
ice_dcb_cfg_to_lldp(u8 *lldpmib, u16 *miblen, struct ice_dcbx_cfg *dcbcfg)
{
	u16 len, offset = 0, tlvid = ICE_TLV_ID_START;
	struct ice_lldp_org_tlv *tlv;
	u16 typelen;

	tlv = (struct ice_lldp_org_tlv *)lldpmib;
	while (1) {
		ice_add_dcb_tlv(tlv, dcbcfg, tlvid++);
		typelen = ntohs(tlv->typelen);
		len = (typelen & ICE_LLDP_TLV_LEN_M) >> ICE_LLDP_TLV_LEN_S;
		if (len)
			offset += len + 2;
		/* END TLV or beyond LLDPDU size */
		if (tlvid >= ICE_TLV_ID_END_OF_LLDPPDU ||
		    offset > ICE_LLDPDU_SIZE)
			break;
		/* Move to next TLV */
		if (len)
			tlv = (struct ice_lldp_org_tlv *)
				((char *)tlv + sizeof(tlv->typelen) + len);
	}
	*miblen = offset;
}

/**
 * ice_set_dcb_cfg - Set the local LLDP MIB to FW
 * @pi: port information structure
 *
 * Set DCB configuration to the Firmware
 */
enum ice_status ice_set_dcb_cfg(struct ice_port_info *pi)
{
	u8 mib_type, *lldpmib = NULL;
	struct ice_dcbx_cfg *dcbcfg;
	enum ice_status ret;
	struct ice_hw *hw;
	u16 miblen;

	if (!pi)
		return ICE_ERR_PARAM;

	hw = pi->hw;

	/* update the HW local config */
	dcbcfg = &pi->qos_cfg.local_dcbx_cfg;
	/* Allocate the LLDPDU */
	lldpmib = devm_kzalloc(ice_hw_to_dev(hw), ICE_LLDPDU_SIZE, GFP_KERNEL);
	if (!lldpmib)
		return ICE_ERR_NO_MEMORY;

	mib_type = SET_LOCAL_MIB_TYPE_LOCAL_MIB;
	if (dcbcfg->app_mode == ICE_DCBX_APPS_NON_WILLING)
		mib_type |= SET_LOCAL_MIB_TYPE_CEE_NON_WILLING;

	ice_dcb_cfg_to_lldp(lldpmib, &miblen, dcbcfg);
	ret = ice_aq_set_lldp_mib(hw, mib_type, (void *)lldpmib, miblen,
				  NULL);

	devm_kfree(ice_hw_to_dev(hw), lldpmib);

	return ret;
}

/**
 * ice_aq_query_port_ets - query port ETS configuration
 * @pi: port information structure
 * @buf: pointer to buffer
 * @buf_size: buffer size in bytes
 * @cd: pointer to command details structure or NULL
 *
 * query current port ETS configuration
 */
static enum ice_status
ice_aq_query_port_ets(struct ice_port_info *pi,
		      struct ice_aqc_port_ets_elem *buf, u16 buf_size,
		      struct ice_sq_cd *cd)
{
	struct ice_aqc_query_port_ets *cmd;
	struct ice_aq_desc desc;
	enum ice_status status;

	if (!pi)
		return ICE_ERR_PARAM;
	cmd = &desc.params.port_ets;
	ice_fill_dflt_direct_cmd_desc(&desc, ice_aqc_opc_query_port_ets);
	cmd->port_teid = pi->root->info.node_teid;

	status = ice_aq_send_cmd(pi->hw, &desc, buf, buf_size, cd);
	return status;
}

/**
 * ice_update_port_tc_tree_cfg - update TC tree configuration
 * @pi: port information structure
 * @buf: pointer to buffer
 *
 * update the SW DB with the new TC changes
 */
static enum ice_status
ice_update_port_tc_tree_cfg(struct ice_port_info *pi,
			    struct ice_aqc_port_ets_elem *buf)
{
	struct ice_sched_node *node, *tc_node;
	struct ice_aqc_txsched_elem_data elem;
	enum ice_status status = 0;
	u32 teid1, teid2;
	u8 i, j;

	if (!pi)
		return ICE_ERR_PARAM;
	/* suspend the missing TC nodes */
	for (i = 0; i < pi->root->num_children; i++) {
		teid1 = le32_to_cpu(pi->root->children[i]->info.node_teid);
		ice_for_each_traffic_class(j) {
			teid2 = le32_to_cpu(buf->tc_node_teid[j]);
			if (teid1 == teid2)
				break;
		}
		if (j < ICE_MAX_TRAFFIC_CLASS)
			continue;
		/* TC is missing */
		pi->root->children[i]->in_use = false;
	}
	/* add the new TC nodes */
	ice_for_each_traffic_class(j) {
		teid2 = le32_to_cpu(buf->tc_node_teid[j]);
		if (teid2 == ICE_INVAL_TEID)
			continue;
		/* Is it already present in the tree ? */
		for (i = 0; i < pi->root->num_children; i++) {
			tc_node = pi->root->children[i];
			if (!tc_node)
				continue;
			teid1 = le32_to_cpu(tc_node->info.node_teid);
			if (teid1 == teid2) {
				tc_node->tc_num = j;
				tc_node->in_use = true;
				break;
			}
		}
		if (i < pi->root->num_children)
			continue;
		/* new TC */
		status = ice_sched_query_elem(pi->hw, teid2, &elem);
		if (!status)
			status = ice_sched_add_node(pi, 1, &elem);
		if (status)
			break;
		/* update the TC number */
		node = ice_sched_find_node_by_teid(pi->root, teid2);
		if (node)
			node->tc_num = j;
	}
	return status;
}

/**
 * ice_query_port_ets - query port ETS configuration
 * @pi: port information structure
 * @buf: pointer to buffer
 * @buf_size: buffer size in bytes
 * @cd: pointer to command details structure or NULL
 *
 * query current port ETS configuration and update the
 * SW DB with the TC changes
 */
enum ice_status
ice_query_port_ets(struct ice_port_info *pi,
		   struct ice_aqc_port_ets_elem *buf, u16 buf_size,
		   struct ice_sq_cd *cd)
{
	enum ice_status status;

	mutex_lock(&pi->sched_lock);
	status = ice_aq_query_port_ets(pi, buf, buf_size, cd);
	if (!status)
		status = ice_update_port_tc_tree_cfg(pi, buf);
	mutex_unlock(&pi->sched_lock);
	return status;
}<|MERGE_RESOLUTION|>--- conflicted
+++ resolved
@@ -812,22 +812,14 @@
 			ice_aqc_cee_app_mask = ICE_AQC_CEE_APP_ISCSI_M;
 			ice_aqc_cee_app_shift = ICE_AQC_CEE_APP_ISCSI_S;
 			ice_app_sel_type = ICE_APP_SEL_TCPIP;
-<<<<<<< HEAD
-			ice_app_prot_id_type = ICE_APP_PROT_ID_ISCSI;
-=======
 			ice_app_prot_id_type = ISCSI_LISTEN_PORT;
->>>>>>> 11e4b63a
 
 			for (j = 0; j < cmp_dcbcfg->numapps; j++) {
 				u16 prot_id = cmp_dcbcfg->app[j].prot_id;
 				u8 sel = cmp_dcbcfg->app[j].selector;
 
 				if  (sel == ICE_APP_SEL_TCPIP &&
-<<<<<<< HEAD
-				     (prot_id == ICE_APP_PROT_ID_ISCSI ||
-=======
 				     (prot_id == ISCSI_LISTEN_PORT ||
->>>>>>> 11e4b63a
 				      prot_id == ICE_APP_PROT_ID_ISCSI_860)) {
 					ice_app_prot_id_type = prot_id;
 					break;

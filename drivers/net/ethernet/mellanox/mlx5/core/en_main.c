/*
 * Copyright (c) 2015-2016, Mellanox Technologies. All rights reserved.
 *
 * This software is available to you under a choice of one of two
 * licenses.  You may choose to be licensed under the terms of the GNU
 * General Public License (GPL) Version 2, available from the file
 * COPYING in the main directory of this source tree, or the
 * OpenIB.org BSD license below:
 *
 *     Redistribution and use in source and binary forms, with or
 *     without modification, are permitted provided that the following
 *     conditions are met:
 *
 *      - Redistributions of source code must retain the above
 *        copyright notice, this list of conditions and the following
 *        disclaimer.
 *
 *      - Redistributions in binary form must reproduce the above
 *        copyright notice, this list of conditions and the following
 *        disclaimer in the documentation and/or other materials
 *        provided with the distribution.
 *
 * THE SOFTWARE IS PROVIDED "AS IS", WITHOUT WARRANTY OF ANY KIND,
 * EXPRESS OR IMPLIED, INCLUDING BUT NOT LIMITED TO THE WARRANTIES OF
 * MERCHANTABILITY, FITNESS FOR A PARTICULAR PURPOSE AND
 * NONINFRINGEMENT. IN NO EVENT SHALL THE AUTHORS OR COPYRIGHT HOLDERS
 * BE LIABLE FOR ANY CLAIM, DAMAGES OR OTHER LIABILITY, WHETHER IN AN
 * ACTION OF CONTRACT, TORT OR OTHERWISE, ARISING FROM, OUT OF OR IN
 * CONNECTION WITH THE SOFTWARE OR THE USE OR OTHER DEALINGS IN THE
 * SOFTWARE.
 */

#include <linux/dim.h>
#include <net/tc_act/tc_gact.h>
#include <linux/mlx5/fs.h>
#include <net/vxlan.h>
#include <net/geneve.h>
#include <linux/bpf.h>
#include <linux/debugfs.h>
#include <linux/if_bridge.h>
#include <linux/filter.h>
#include <net/page_pool/types.h>
#include <net/pkt_sched.h>
#include <net/xdp_sock_drv.h>
#include "eswitch.h"
#include "en.h"
#include "en/dim.h"
#include "en/txrx.h"
#include "en_tc.h"
#include "en_rep.h"
#include "en_accel/ipsec.h"
#include "en_accel/macsec.h"
#include "en_accel/en_accel.h"
#include "en_accel/ktls.h"
#include "lib/vxlan.h"
#include "lib/clock.h"
#include "en/port.h"
#include "en/xdp.h"
#include "lib/eq.h"
#include "en/monitor_stats.h"
#include "en/health.h"
#include "en/params.h"
#include "en/xsk/pool.h"
#include "en/xsk/setup.h"
#include "en/xsk/rx.h"
#include "en/xsk/tx.h"
#include "en/hv_vhca_stats.h"
#include "en/devlink.h"
#include "lib/mlx5.h"
#include "en/ptp.h"
#include "en/htb.h"
#include "qos.h"
#include "en/trap.h"
#include "lib/devcom.h"
#include "lib/sd.h"

bool mlx5e_check_fragmented_striding_rq_cap(struct mlx5_core_dev *mdev, u8 page_shift,
					    enum mlx5e_mpwrq_umr_mode umr_mode)
{
	u16 umr_wqebbs, max_wqebbs;
	bool striding_rq_umr;

	striding_rq_umr = MLX5_CAP_GEN(mdev, striding_rq) && MLX5_CAP_GEN(mdev, umr_ptr_rlky) &&
			  MLX5_CAP_ETH(mdev, reg_umr_sq);
	if (!striding_rq_umr)
		return false;

	umr_wqebbs = mlx5e_mpwrq_umr_wqebbs(mdev, page_shift, umr_mode);
	max_wqebbs = mlx5e_get_max_sq_aligned_wqebbs(mdev);
	/* Sanity check; should never happen, because mlx5e_mpwrq_umr_wqebbs is
	 * calculated from mlx5e_get_max_sq_aligned_wqebbs.
	 */
	if (WARN_ON(umr_wqebbs > max_wqebbs))
		return false;

	return true;
}

void mlx5e_update_carrier(struct mlx5e_priv *priv)
{
	struct mlx5_core_dev *mdev = priv->mdev;
	u8 port_state;
	bool up;

	port_state = mlx5_query_vport_state(mdev,
					    MLX5_VPORT_STATE_OP_MOD_VNIC_VPORT,
					    0);

	up = port_state == VPORT_STATE_UP;
	if (up == netif_carrier_ok(priv->netdev))
		netif_carrier_event(priv->netdev);
	if (up) {
		netdev_info(priv->netdev, "Link up\n");
		netif_carrier_on(priv->netdev);
	} else {
		netdev_info(priv->netdev, "Link down\n");
		netif_carrier_off(priv->netdev);
	}
}

static void mlx5e_update_carrier_work(struct work_struct *work)
{
	struct mlx5e_priv *priv = container_of(work, struct mlx5e_priv,
					       update_carrier_work);

	mutex_lock(&priv->state_lock);
	if (test_bit(MLX5E_STATE_OPENED, &priv->state))
		if (priv->profile->update_carrier)
			priv->profile->update_carrier(priv);
	mutex_unlock(&priv->state_lock);
}

static void mlx5e_update_stats_work(struct work_struct *work)
{
	struct mlx5e_priv *priv = container_of(work, struct mlx5e_priv,
					       update_stats_work);

	mutex_lock(&priv->state_lock);
	priv->profile->update_stats(priv);
	mutex_unlock(&priv->state_lock);
}

void mlx5e_queue_update_stats(struct mlx5e_priv *priv)
{
	if (!priv->profile->update_stats)
		return;

	if (unlikely(test_bit(MLX5E_STATE_DESTROYING, &priv->state)))
		return;

	queue_work(priv->wq, &priv->update_stats_work);
}

static int async_event(struct notifier_block *nb, unsigned long event, void *data)
{
	struct mlx5e_priv *priv = container_of(nb, struct mlx5e_priv, events_nb);
	struct mlx5_eqe   *eqe = data;

	if (event != MLX5_EVENT_TYPE_PORT_CHANGE)
		return NOTIFY_DONE;

	switch (eqe->sub_type) {
	case MLX5_PORT_CHANGE_SUBTYPE_DOWN:
	case MLX5_PORT_CHANGE_SUBTYPE_ACTIVE:
		queue_work(priv->wq, &priv->update_carrier_work);
		break;
	default:
		return NOTIFY_DONE;
	}

	return NOTIFY_OK;
}

static void mlx5e_enable_async_events(struct mlx5e_priv *priv)
{
	priv->events_nb.notifier_call = async_event;
	mlx5_notifier_register(priv->mdev, &priv->events_nb);
}

static void mlx5e_disable_async_events(struct mlx5e_priv *priv)
{
	mlx5_notifier_unregister(priv->mdev, &priv->events_nb);
}

static int mlx5e_devcom_event_mpv(int event, void *my_data, void *event_data)
{
	struct mlx5e_priv *slave_priv = my_data;

	switch (event) {
	case MPV_DEVCOM_MASTER_UP:
		mlx5_devcom_comp_set_ready(slave_priv->devcom, true);
		break;
	case MPV_DEVCOM_MASTER_DOWN:
		/* no need for comp set ready false since we unregister after
		 * and it hurts cleanup flow.
		 */
		break;
	case MPV_DEVCOM_IPSEC_MASTER_UP:
	case MPV_DEVCOM_IPSEC_MASTER_DOWN:
		mlx5e_ipsec_handle_mpv_event(event, my_data, event_data);
		break;
	}

	return 0;
}

static int mlx5e_devcom_init_mpv(struct mlx5e_priv *priv, u64 *data)
{
	priv->devcom = mlx5_devcom_register_component(priv->mdev->priv.devc,
						      MLX5_DEVCOM_MPV,
						      *data,
						      mlx5e_devcom_event_mpv,
						      priv);
	if (IS_ERR(priv->devcom))
		return PTR_ERR(priv->devcom);

	if (mlx5_core_is_mp_master(priv->mdev)) {
		mlx5_devcom_send_event(priv->devcom, MPV_DEVCOM_MASTER_UP,
				       MPV_DEVCOM_MASTER_UP, priv);
		mlx5e_ipsec_send_event(priv, MPV_DEVCOM_IPSEC_MASTER_UP);
	}

	return 0;
}

static void mlx5e_devcom_cleanup_mpv(struct mlx5e_priv *priv)
{
	if (IS_ERR_OR_NULL(priv->devcom))
		return;

	if (mlx5_core_is_mp_master(priv->mdev)) {
		mlx5_devcom_send_event(priv->devcom, MPV_DEVCOM_MASTER_DOWN,
				       MPV_DEVCOM_MASTER_DOWN, priv);
		mlx5e_ipsec_send_event(priv, MPV_DEVCOM_IPSEC_MASTER_DOWN);
	}

	mlx5_devcom_unregister_component(priv->devcom);
}

static int blocking_event(struct notifier_block *nb, unsigned long event, void *data)
{
	struct mlx5e_priv *priv = container_of(nb, struct mlx5e_priv, blocking_events_nb);
	struct mlx5_devlink_trap_event_ctx *trap_event_ctx = data;
	int err;

	switch (event) {
	case MLX5_DRIVER_EVENT_TYPE_TRAP:
		err = mlx5e_handle_trap_event(priv, trap_event_ctx->trap);
		if (err) {
			trap_event_ctx->err = err;
			return NOTIFY_BAD;
		}
		break;
	case MLX5_DRIVER_EVENT_AFFILIATION_DONE:
		if (mlx5e_devcom_init_mpv(priv, data))
			return NOTIFY_BAD;
		break;
	case MLX5_DRIVER_EVENT_AFFILIATION_REMOVED:
		mlx5e_devcom_cleanup_mpv(priv);
		break;
	default:
		return NOTIFY_DONE;
	}
	return NOTIFY_OK;
}

static void mlx5e_enable_blocking_events(struct mlx5e_priv *priv)
{
	priv->blocking_events_nb.notifier_call = blocking_event;
	mlx5_blocking_notifier_register(priv->mdev, &priv->blocking_events_nb);
}

static void mlx5e_disable_blocking_events(struct mlx5e_priv *priv)
{
	mlx5_blocking_notifier_unregister(priv->mdev, &priv->blocking_events_nb);
}

static u16 mlx5e_mpwrq_umr_octowords(u32 entries, enum mlx5e_mpwrq_umr_mode umr_mode)
{
	u8 umr_entry_size = mlx5e_mpwrq_umr_entry_size(umr_mode);
	u32 sz;

	sz = ALIGN(entries * umr_entry_size, MLX5_UMR_FLEX_ALIGNMENT);

	return sz / MLX5_OCTWORD;
}

static inline void mlx5e_build_umr_wqe(struct mlx5e_rq *rq,
				       struct mlx5e_icosq *sq,
				       struct mlx5e_umr_wqe *wqe)
{
	struct mlx5_wqe_ctrl_seg      *cseg = &wqe->ctrl;
	struct mlx5_wqe_umr_ctrl_seg *ucseg = &wqe->uctrl;
	u16 octowords;
	u8 ds_cnt;

	ds_cnt = DIV_ROUND_UP(mlx5e_mpwrq_umr_wqe_sz(rq->mdev, rq->mpwqe.page_shift,
						     rq->mpwqe.umr_mode),
			      MLX5_SEND_WQE_DS);

	cseg->qpn_ds    = cpu_to_be32((sq->sqn << MLX5_WQE_CTRL_QPN_SHIFT) |
				      ds_cnt);
	cseg->umr_mkey  = rq->mpwqe.umr_mkey_be;

	ucseg->flags = MLX5_UMR_TRANSLATION_OFFSET_EN | MLX5_UMR_INLINE;
	octowords = mlx5e_mpwrq_umr_octowords(rq->mpwqe.pages_per_wqe, rq->mpwqe.umr_mode);
	ucseg->xlt_octowords = cpu_to_be16(octowords);
	ucseg->mkey_mask     = cpu_to_be64(MLX5_MKEY_MASK_FREE);
}

static int mlx5e_rq_shampo_hd_alloc(struct mlx5e_rq *rq, int node)
{
	rq->mpwqe.shampo = kvzalloc_node(sizeof(*rq->mpwqe.shampo),
					 GFP_KERNEL, node);
	if (!rq->mpwqe.shampo)
		return -ENOMEM;
	return 0;
}

static void mlx5e_rq_shampo_hd_free(struct mlx5e_rq *rq)
{
	kvfree(rq->mpwqe.shampo);
}

static int mlx5e_rq_shampo_hd_info_alloc(struct mlx5e_rq *rq, int node)
{
	struct mlx5e_shampo_hd *shampo = rq->mpwqe.shampo;

	shampo->bitmap = bitmap_zalloc_node(shampo->hd_per_wq, GFP_KERNEL,
					    node);
	shampo->info = kvzalloc_node(array_size(shampo->hd_per_wq,
						sizeof(*shampo->info)),
				     GFP_KERNEL, node);
	shampo->pages = kvzalloc_node(array_size(shampo->hd_per_wq,
						 sizeof(*shampo->pages)),
				     GFP_KERNEL, node);
	if (!shampo->bitmap || !shampo->info || !shampo->pages)
		goto err_nomem;

	return 0;

err_nomem:
	kvfree(shampo->info);
	kvfree(shampo->bitmap);
	kvfree(shampo->pages);

	return -ENOMEM;
}

static void mlx5e_rq_shampo_hd_info_free(struct mlx5e_rq *rq)
{
	kvfree(rq->mpwqe.shampo->bitmap);
	kvfree(rq->mpwqe.shampo->info);
	kvfree(rq->mpwqe.shampo->pages);
}

static int mlx5e_rq_alloc_mpwqe_info(struct mlx5e_rq *rq, int node)
{
	int wq_sz = mlx5_wq_ll_get_size(&rq->mpwqe.wq);
	size_t alloc_size;

	alloc_size = array_size(wq_sz, struct_size(rq->mpwqe.info,
						   alloc_units.frag_pages,
						   rq->mpwqe.pages_per_wqe));

	rq->mpwqe.info = kvzalloc_node(alloc_size, GFP_KERNEL, node);
	if (!rq->mpwqe.info)
		return -ENOMEM;

	/* For deferred page release (release right before alloc), make sure
	 * that on first round release is not called.
	 */
	for (int i = 0; i < wq_sz; i++) {
		struct mlx5e_mpw_info *wi = mlx5e_get_mpw_info(rq, i);

		bitmap_fill(wi->skip_release_bitmap, rq->mpwqe.pages_per_wqe);
	}

	mlx5e_build_umr_wqe(rq, rq->icosq, &rq->mpwqe.umr_wqe);

	return 0;
}


static u8 mlx5e_mpwrq_access_mode(enum mlx5e_mpwrq_umr_mode umr_mode)
{
	switch (umr_mode) {
	case MLX5E_MPWRQ_UMR_MODE_ALIGNED:
		return MLX5_MKC_ACCESS_MODE_MTT;
	case MLX5E_MPWRQ_UMR_MODE_UNALIGNED:
		return MLX5_MKC_ACCESS_MODE_KSM;
	case MLX5E_MPWRQ_UMR_MODE_OVERSIZED:
		return MLX5_MKC_ACCESS_MODE_KLMS;
	case MLX5E_MPWRQ_UMR_MODE_TRIPLE:
		return MLX5_MKC_ACCESS_MODE_KSM;
	}
	WARN_ONCE(1, "MPWRQ UMR mode %d is not known\n", umr_mode);
	return 0;
}

static int mlx5e_create_umr_mkey(struct mlx5_core_dev *mdev,
				 u32 npages, u8 page_shift, u32 *umr_mkey,
				 dma_addr_t filler_addr,
				 enum mlx5e_mpwrq_umr_mode umr_mode,
				 u32 xsk_chunk_size)
{
	struct mlx5_mtt *mtt;
	struct mlx5_ksm *ksm;
	struct mlx5_klm *klm;
	u32 octwords;
	int inlen;
	void *mkc;
	u32 *in;
	int err;
	int i;

	if ((umr_mode == MLX5E_MPWRQ_UMR_MODE_UNALIGNED ||
	     umr_mode == MLX5E_MPWRQ_UMR_MODE_TRIPLE) &&
	    !MLX5_CAP_GEN(mdev, fixed_buffer_size)) {
		mlx5_core_warn(mdev, "Unaligned AF_XDP requires fixed_buffer_size capability\n");
		return -EINVAL;
	}

	octwords = mlx5e_mpwrq_umr_octowords(npages, umr_mode);

	inlen = MLX5_FLEXIBLE_INLEN(mdev, MLX5_ST_SZ_BYTES(create_mkey_in),
				    MLX5_OCTWORD, octwords);
	if (inlen < 0)
		return inlen;

	in = kvzalloc(inlen, GFP_KERNEL);
	if (!in)
		return -ENOMEM;

	mkc = MLX5_ADDR_OF(create_mkey_in, in, memory_key_mkey_entry);

	MLX5_SET(mkc, mkc, free, 1);
	MLX5_SET(mkc, mkc, umr_en, 1);
	MLX5_SET(mkc, mkc, lw, 1);
	MLX5_SET(mkc, mkc, lr, 1);
	MLX5_SET(mkc, mkc, access_mode_1_0, mlx5e_mpwrq_access_mode(umr_mode));
	mlx5e_mkey_set_relaxed_ordering(mdev, mkc);
	MLX5_SET(mkc, mkc, qpn, 0xffffff);
	MLX5_SET(mkc, mkc, pd, mdev->mlx5e_res.hw_objs.pdn);
	MLX5_SET64(mkc, mkc, len, npages << page_shift);
	MLX5_SET(mkc, mkc, translations_octword_size, octwords);
	if (umr_mode == MLX5E_MPWRQ_UMR_MODE_TRIPLE)
		MLX5_SET(mkc, mkc, log_page_size, page_shift - 2);
	else if (umr_mode != MLX5E_MPWRQ_UMR_MODE_OVERSIZED)
		MLX5_SET(mkc, mkc, log_page_size, page_shift);
	MLX5_SET(create_mkey_in, in, translations_octword_actual_size, octwords);

	/* Initialize the mkey with all MTTs pointing to a default
	 * page (filler_addr). When the channels are activated, UMR
	 * WQEs will redirect the RX WQEs to the actual memory from
	 * the RQ's pool, while the gaps (wqe_overflow) remain mapped
	 * to the default page.
	 */
	switch (umr_mode) {
	case MLX5E_MPWRQ_UMR_MODE_OVERSIZED:
		klm = MLX5_ADDR_OF(create_mkey_in, in, klm_pas_mtt);
		for (i = 0; i < npages; i++) {
			klm[i << 1] = (struct mlx5_klm) {
				.va = cpu_to_be64(filler_addr),
				.bcount = cpu_to_be32(xsk_chunk_size),
				.key = cpu_to_be32(mdev->mlx5e_res.hw_objs.mkey),
			};
			klm[(i << 1) + 1] = (struct mlx5_klm) {
				.va = cpu_to_be64(filler_addr),
				.bcount = cpu_to_be32((1 << page_shift) - xsk_chunk_size),
				.key = cpu_to_be32(mdev->mlx5e_res.hw_objs.mkey),
			};
		}
		break;
	case MLX5E_MPWRQ_UMR_MODE_UNALIGNED:
		ksm = MLX5_ADDR_OF(create_mkey_in, in, klm_pas_mtt);
		for (i = 0; i < npages; i++)
			ksm[i] = (struct mlx5_ksm) {
				.key = cpu_to_be32(mdev->mlx5e_res.hw_objs.mkey),
				.va = cpu_to_be64(filler_addr),
			};
		break;
	case MLX5E_MPWRQ_UMR_MODE_ALIGNED:
		mtt = MLX5_ADDR_OF(create_mkey_in, in, klm_pas_mtt);
		for (i = 0; i < npages; i++)
			mtt[i] = (struct mlx5_mtt) {
				.ptag = cpu_to_be64(filler_addr),
			};
		break;
	case MLX5E_MPWRQ_UMR_MODE_TRIPLE:
		ksm = MLX5_ADDR_OF(create_mkey_in, in, klm_pas_mtt);
		for (i = 0; i < npages * 4; i++) {
			ksm[i] = (struct mlx5_ksm) {
				.key = cpu_to_be32(mdev->mlx5e_res.hw_objs.mkey),
				.va = cpu_to_be64(filler_addr),
			};
		}
		break;
	}

	err = mlx5_core_create_mkey(mdev, umr_mkey, in, inlen);

	kvfree(in);
	return err;
}

static int mlx5e_create_umr_klm_mkey(struct mlx5_core_dev *mdev,
				     u64 nentries,
				     u32 *umr_mkey)
{
	int inlen;
	void *mkc;
	u32 *in;
	int err;

	inlen = MLX5_ST_SZ_BYTES(create_mkey_in);

	in = kvzalloc(inlen, GFP_KERNEL);
	if (!in)
		return -ENOMEM;

	mkc = MLX5_ADDR_OF(create_mkey_in, in, memory_key_mkey_entry);

	MLX5_SET(mkc, mkc, free, 1);
	MLX5_SET(mkc, mkc, umr_en, 1);
	MLX5_SET(mkc, mkc, lw, 1);
	MLX5_SET(mkc, mkc, lr, 1);
	MLX5_SET(mkc, mkc, access_mode_1_0, MLX5_MKC_ACCESS_MODE_KLMS);
	mlx5e_mkey_set_relaxed_ordering(mdev, mkc);
	MLX5_SET(mkc, mkc, qpn, 0xffffff);
	MLX5_SET(mkc, mkc, pd, mdev->mlx5e_res.hw_objs.pdn);
	MLX5_SET(mkc, mkc, translations_octword_size, nentries);
	MLX5_SET(mkc, mkc, length64, 1);
	err = mlx5_core_create_mkey(mdev, umr_mkey, in, inlen);

	kvfree(in);
	return err;
}

static int mlx5e_create_rq_umr_mkey(struct mlx5_core_dev *mdev, struct mlx5e_rq *rq)
{
	u32 xsk_chunk_size = rq->xsk_pool ? rq->xsk_pool->chunk_size : 0;
	u32 wq_size = mlx5_wq_ll_get_size(&rq->mpwqe.wq);
	u32 num_entries, max_num_entries;
	u32 umr_mkey;
	int err;

	max_num_entries = mlx5e_mpwrq_max_num_entries(mdev, rq->mpwqe.umr_mode);

	/* Shouldn't overflow, the result is at most MLX5E_MAX_RQ_NUM_MTTS. */
	if (WARN_ON_ONCE(check_mul_overflow(wq_size, (u32)rq->mpwqe.mtts_per_wqe,
					    &num_entries) ||
			 num_entries > max_num_entries))
		mlx5_core_err(mdev, "%s: multiplication overflow: %u * %u > %u\n",
			      __func__, wq_size, rq->mpwqe.mtts_per_wqe,
			      max_num_entries);

	err = mlx5e_create_umr_mkey(mdev, num_entries, rq->mpwqe.page_shift,
				    &umr_mkey, rq->wqe_overflow.addr,
				    rq->mpwqe.umr_mode, xsk_chunk_size);
	rq->mpwqe.umr_mkey_be = cpu_to_be32(umr_mkey);
	return err;
}

static int mlx5e_create_rq_hd_umr_mkey(struct mlx5_core_dev *mdev,
				       struct mlx5e_rq *rq)
{
	u32 max_klm_size = BIT(MLX5_CAP_GEN(mdev, log_max_klm_list_size));

	if (max_klm_size < rq->mpwqe.shampo->hd_per_wq) {
		mlx5_core_err(mdev, "max klm list size 0x%x is smaller than shampo header buffer list size 0x%x\n",
			      max_klm_size, rq->mpwqe.shampo->hd_per_wq);
		return -EINVAL;
	}
	return mlx5e_create_umr_klm_mkey(mdev, rq->mpwqe.shampo->hd_per_wq,
					 &rq->mpwqe.shampo->mkey);
}

static void mlx5e_init_frags_partition(struct mlx5e_rq *rq)
{
	struct mlx5e_wqe_frag_info next_frag = {};
	struct mlx5e_wqe_frag_info *prev = NULL;
	int i;

	WARN_ON(rq->xsk_pool);

	next_frag.frag_page = &rq->wqe.alloc_units->frag_pages[0];

	/* Skip first release due to deferred release. */
	next_frag.flags = BIT(MLX5E_WQE_FRAG_SKIP_RELEASE);

	for (i = 0; i < mlx5_wq_cyc_get_size(&rq->wqe.wq); i++) {
		struct mlx5e_rq_frag_info *frag_info = &rq->wqe.info.arr[0];
		struct mlx5e_wqe_frag_info *frag =
			&rq->wqe.frags[i << rq->wqe.info.log_num_frags];
		int f;

		for (f = 0; f < rq->wqe.info.num_frags; f++, frag++) {
			if (next_frag.offset + frag_info[f].frag_stride > PAGE_SIZE) {
				/* Pages are assigned at runtime. */
				next_frag.frag_page++;
				next_frag.offset = 0;
				if (prev)
					prev->flags |= BIT(MLX5E_WQE_FRAG_LAST_IN_PAGE);
			}
			*frag = next_frag;

			/* prepare next */
			next_frag.offset += frag_info[f].frag_stride;
			prev = frag;
		}
	}

	if (prev)
		prev->flags |= BIT(MLX5E_WQE_FRAG_LAST_IN_PAGE);
}

static void mlx5e_init_xsk_buffs(struct mlx5e_rq *rq)
{
	int i;

	/* Assumptions used by XSK batched allocator. */
	WARN_ON(rq->wqe.info.num_frags != 1);
	WARN_ON(rq->wqe.info.log_num_frags != 0);
	WARN_ON(rq->wqe.info.arr[0].frag_stride != PAGE_SIZE);

	/* Considering the above assumptions a fragment maps to a single
	 * xsk_buff.
	 */
	for (i = 0; i < mlx5_wq_cyc_get_size(&rq->wqe.wq); i++) {
		rq->wqe.frags[i].xskp = &rq->wqe.alloc_units->xsk_buffs[i];

		/* Skip first release due to deferred release as WQES are
		 * not allocated yet.
		 */
		rq->wqe.frags[i].flags |= BIT(MLX5E_WQE_FRAG_SKIP_RELEASE);
	}
}

static int mlx5e_init_wqe_alloc_info(struct mlx5e_rq *rq, int node)
{
	int wq_sz = mlx5_wq_cyc_get_size(&rq->wqe.wq);
	int len = wq_sz << rq->wqe.info.log_num_frags;
	struct mlx5e_wqe_frag_info *frags;
	union mlx5e_alloc_units *aus;
	int aus_sz;

	if (rq->xsk_pool)
		aus_sz = sizeof(*aus->xsk_buffs);
	else
		aus_sz = sizeof(*aus->frag_pages);

	aus = kvzalloc_node(array_size(len, aus_sz), GFP_KERNEL, node);
	if (!aus)
		return -ENOMEM;

	frags = kvzalloc_node(array_size(len, sizeof(*frags)), GFP_KERNEL, node);
	if (!frags) {
		kvfree(aus);
		return -ENOMEM;
	}

	rq->wqe.alloc_units = aus;
	rq->wqe.frags = frags;

	if (rq->xsk_pool)
		mlx5e_init_xsk_buffs(rq);
	else
		mlx5e_init_frags_partition(rq);

	return 0;
}

static void mlx5e_free_wqe_alloc_info(struct mlx5e_rq *rq)
{
	kvfree(rq->wqe.frags);
	kvfree(rq->wqe.alloc_units);
}

static void mlx5e_rq_err_cqe_work(struct work_struct *recover_work)
{
	struct mlx5e_rq *rq = container_of(recover_work, struct mlx5e_rq, recover_work);

	mlx5e_reporter_rq_cqe_err(rq);
}

static int mlx5e_alloc_mpwqe_rq_drop_page(struct mlx5e_rq *rq)
{
	rq->wqe_overflow.page = alloc_page(GFP_KERNEL);
	if (!rq->wqe_overflow.page)
		return -ENOMEM;

	rq->wqe_overflow.addr = dma_map_page(rq->pdev, rq->wqe_overflow.page, 0,
					     PAGE_SIZE, rq->buff.map_dir);
	if (dma_mapping_error(rq->pdev, rq->wqe_overflow.addr)) {
		__free_page(rq->wqe_overflow.page);
		return -ENOMEM;
	}
	return 0;
}

static void mlx5e_free_mpwqe_rq_drop_page(struct mlx5e_rq *rq)
{
	 dma_unmap_page(rq->pdev, rq->wqe_overflow.addr, PAGE_SIZE,
			rq->buff.map_dir);
	 __free_page(rq->wqe_overflow.page);
}

static int mlx5e_init_rxq_rq(struct mlx5e_channel *c, struct mlx5e_params *params,
			     u32 xdp_frag_size, struct mlx5e_rq *rq)
{
	struct mlx5_core_dev *mdev = c->mdev;
	int err;

	rq->wq_type      = params->rq_wq_type;
	rq->pdev         = c->pdev;
	rq->netdev       = c->netdev;
	rq->priv         = c->priv;
	rq->tstamp       = c->tstamp;
	rq->clock        = &mdev->clock;
	rq->icosq        = &c->icosq;
	rq->ix           = c->ix;
	rq->channel      = c;
	rq->mdev         = mdev;
	rq->hw_mtu =
		MLX5E_SW2HW_MTU(params, params->sw_mtu) - ETH_FCS_LEN * !params->scatter_fcs_en;
	rq->xdpsq        = &c->rq_xdpsq;
	rq->stats        = &c->priv->channel_stats[c->ix]->rq;
	rq->ptp_cyc2time = mlx5_rq_ts_translator(mdev);
	err = mlx5e_rq_set_handlers(rq, params, NULL);
	if (err)
		return err;

	return __xdp_rxq_info_reg(&rq->xdp_rxq, rq->netdev, rq->ix, c->napi.napi_id,
				  xdp_frag_size);
}

static int mlx5_rq_shampo_alloc(struct mlx5_core_dev *mdev,
				struct mlx5e_params *params,
				struct mlx5e_rq_param *rqp,
				struct mlx5e_rq *rq,
				u32 *pool_size,
				int node)
{
	void *wqc = MLX5_ADDR_OF(rqc, rqp->rqc, wq);
	int wq_size;
	int err;

	if (!test_bit(MLX5E_RQ_STATE_SHAMPO, &rq->state))
		return 0;
	err = mlx5e_rq_shampo_hd_alloc(rq, node);
	if (err)
		goto out;
	rq->mpwqe.shampo->hd_per_wq =
		mlx5e_shampo_hd_per_wq(mdev, params, rqp);
	err = mlx5e_create_rq_hd_umr_mkey(mdev, rq);
	if (err)
		goto err_shampo_hd;
	err = mlx5e_rq_shampo_hd_info_alloc(rq, node);
	if (err)
		goto err_shampo_info;
	rq->hw_gro_data = kvzalloc_node(sizeof(*rq->hw_gro_data), GFP_KERNEL, node);
	if (!rq->hw_gro_data) {
		err = -ENOMEM;
		goto err_hw_gro_data;
	}
	rq->mpwqe.shampo->key =
		cpu_to_be32(rq->mpwqe.shampo->mkey);
	rq->mpwqe.shampo->hd_per_wqe =
		mlx5e_shampo_hd_per_wqe(mdev, params, rqp);
	wq_size = BIT(MLX5_GET(wq, wqc, log_wq_sz));
	*pool_size += (rq->mpwqe.shampo->hd_per_wqe * wq_size) /
		     MLX5E_SHAMPO_WQ_HEADER_PER_PAGE;
	return 0;

err_hw_gro_data:
	mlx5e_rq_shampo_hd_info_free(rq);
err_shampo_info:
	mlx5_core_destroy_mkey(mdev, rq->mpwqe.shampo->mkey);
err_shampo_hd:
	mlx5e_rq_shampo_hd_free(rq);
out:
	return err;
}

static void mlx5e_rq_free_shampo(struct mlx5e_rq *rq)
{
	if (!test_bit(MLX5E_RQ_STATE_SHAMPO, &rq->state))
		return;

	kvfree(rq->hw_gro_data);
	mlx5e_rq_shampo_hd_info_free(rq);
	mlx5_core_destroy_mkey(rq->mdev, rq->mpwqe.shampo->mkey);
	mlx5e_rq_shampo_hd_free(rq);
}

static int mlx5e_alloc_rq(struct mlx5e_params *params,
			  struct mlx5e_xsk_param *xsk,
			  struct mlx5e_rq_param *rqp,
			  int node, struct mlx5e_rq *rq)
{
	struct mlx5_core_dev *mdev = rq->mdev;
	void *rqc = rqp->rqc;
	void *rqc_wq = MLX5_ADDR_OF(rqc, rqc, wq);
	u32 pool_size;
	int wq_sz;
	int err;
	int i;

	rqp->wq.db_numa_node = node;
	INIT_WORK(&rq->recover_work, mlx5e_rq_err_cqe_work);

	if (params->xdp_prog)
		bpf_prog_inc(params->xdp_prog);
	RCU_INIT_POINTER(rq->xdp_prog, params->xdp_prog);

	rq->buff.map_dir = params->xdp_prog ? DMA_BIDIRECTIONAL : DMA_FROM_DEVICE;
	rq->buff.headroom = mlx5e_get_rq_headroom(mdev, params, xsk);
	pool_size = 1 << params->log_rq_mtu_frames;

	rq->mkey_be = cpu_to_be32(mdev->mlx5e_res.hw_objs.mkey);

	switch (rq->wq_type) {
	case MLX5_WQ_TYPE_LINKED_LIST_STRIDING_RQ:
		err = mlx5_wq_ll_create(mdev, &rqp->wq, rqc_wq, &rq->mpwqe.wq,
					&rq->wq_ctrl);
		if (err)
			goto err_rq_xdp_prog;

		err = mlx5e_alloc_mpwqe_rq_drop_page(rq);
		if (err)
			goto err_rq_wq_destroy;

		rq->mpwqe.wq.db = &rq->mpwqe.wq.db[MLX5_RCV_DBR];

		wq_sz = mlx5_wq_ll_get_size(&rq->mpwqe.wq);

		rq->mpwqe.page_shift = mlx5e_mpwrq_page_shift(mdev, xsk);
		rq->mpwqe.umr_mode = mlx5e_mpwrq_umr_mode(mdev, xsk);
		rq->mpwqe.pages_per_wqe =
			mlx5e_mpwrq_pages_per_wqe(mdev, rq->mpwqe.page_shift,
						  rq->mpwqe.umr_mode);
		rq->mpwqe.umr_wqebbs =
			mlx5e_mpwrq_umr_wqebbs(mdev, rq->mpwqe.page_shift,
					       rq->mpwqe.umr_mode);
		rq->mpwqe.mtts_per_wqe =
			mlx5e_mpwrq_mtts_per_wqe(mdev, rq->mpwqe.page_shift,
						 rq->mpwqe.umr_mode);

		pool_size = rq->mpwqe.pages_per_wqe <<
			mlx5e_mpwqe_get_log_rq_size(mdev, params, xsk);

		if (!mlx5e_rx_mpwqe_is_linear_skb(mdev, params, xsk) && params->xdp_prog)
			pool_size *= 2; /* additional page per packet for the linear part */

		rq->mpwqe.log_stride_sz = mlx5e_mpwqe_get_log_stride_size(mdev, params, xsk);
		rq->mpwqe.num_strides =
			BIT(mlx5e_mpwqe_get_log_num_strides(mdev, params, xsk));
		rq->mpwqe.min_wqe_bulk = mlx5e_mpwqe_get_min_wqe_bulk(wq_sz);

		rq->buff.frame0_sz = (1 << rq->mpwqe.log_stride_sz);

		err = mlx5e_create_rq_umr_mkey(mdev, rq);
		if (err)
			goto err_rq_drop_page;

		err = mlx5e_rq_alloc_mpwqe_info(rq, node);
		if (err)
			goto err_rq_mkey;

		err = mlx5_rq_shampo_alloc(mdev, params, rqp, rq, &pool_size, node);
		if (err)
			goto err_free_mpwqe_info;

		break;
	default: /* MLX5_WQ_TYPE_CYCLIC */
		err = mlx5_wq_cyc_create(mdev, &rqp->wq, rqc_wq, &rq->wqe.wq,
					 &rq->wq_ctrl);
		if (err)
			goto err_rq_xdp_prog;

		rq->wqe.wq.db = &rq->wqe.wq.db[MLX5_RCV_DBR];

		wq_sz = mlx5_wq_cyc_get_size(&rq->wqe.wq);

		rq->wqe.info = rqp->frags_info;
		rq->buff.frame0_sz = rq->wqe.info.arr[0].frag_stride;

		err = mlx5e_init_wqe_alloc_info(rq, node);
		if (err)
			goto err_rq_wq_destroy;
	}

	if (xsk) {
		err = xdp_rxq_info_reg_mem_model(&rq->xdp_rxq,
						 MEM_TYPE_XSK_BUFF_POOL, NULL);
		xsk_pool_set_rxq_info(rq->xsk_pool, &rq->xdp_rxq);
	} else {
		/* Create a page_pool and register it with rxq */
		struct page_pool_params pp_params = { 0 };

		pp_params.order     = 0;
		pp_params.flags     = PP_FLAG_DMA_MAP | PP_FLAG_DMA_SYNC_DEV;
		pp_params.pool_size = pool_size;
		pp_params.nid       = node;
		pp_params.dev       = rq->pdev;
		pp_params.napi      = rq->cq.napi;
		pp_params.netdev    = rq->netdev;
		pp_params.dma_dir   = rq->buff.map_dir;
		pp_params.max_len   = PAGE_SIZE;

		/* page_pool can be used even when there is no rq->xdp_prog,
		 * given page_pool does not handle DMA mapping there is no
		 * required state to clear. And page_pool gracefully handle
		 * elevated refcnt.
		 */
		rq->page_pool = page_pool_create(&pp_params);
		if (IS_ERR(rq->page_pool)) {
			err = PTR_ERR(rq->page_pool);
			rq->page_pool = NULL;
			goto err_free_by_rq_type;
		}
		if (xdp_rxq_info_is_reg(&rq->xdp_rxq))
			err = xdp_rxq_info_reg_mem_model(&rq->xdp_rxq,
							 MEM_TYPE_PAGE_POOL, rq->page_pool);
	}
	if (err)
		goto err_destroy_page_pool;

	for (i = 0; i < wq_sz; i++) {
		if (rq->wq_type == MLX5_WQ_TYPE_LINKED_LIST_STRIDING_RQ) {
			struct mlx5e_rx_wqe_ll *wqe =
				mlx5_wq_ll_get_wqe(&rq->mpwqe.wq, i);
			u32 byte_count =
				rq->mpwqe.num_strides << rq->mpwqe.log_stride_sz;
			u64 dma_offset = mul_u32_u32(i, rq->mpwqe.mtts_per_wqe) <<
				rq->mpwqe.page_shift;
			u16 headroom = test_bit(MLX5E_RQ_STATE_SHAMPO, &rq->state) ?
				       0 : rq->buff.headroom;

			wqe->data[0].addr = cpu_to_be64(dma_offset + headroom);
			wqe->data[0].byte_count = cpu_to_be32(byte_count);
			wqe->data[0].lkey = rq->mpwqe.umr_mkey_be;
		} else {
			struct mlx5e_rx_wqe_cyc *wqe =
				mlx5_wq_cyc_get_wqe(&rq->wqe.wq, i);
			int f;

			for (f = 0; f < rq->wqe.info.num_frags; f++) {
				u32 frag_size = rq->wqe.info.arr[f].frag_size |
					MLX5_HW_START_PADDING;

				wqe->data[f].byte_count = cpu_to_be32(frag_size);
				wqe->data[f].lkey = rq->mkey_be;
			}
			/* check if num_frags is not a pow of two */
			if (rq->wqe.info.num_frags < (1 << rq->wqe.info.log_num_frags)) {
				wqe->data[f].byte_count = 0;
				wqe->data[f].lkey = params->terminate_lkey_be;
				wqe->data[f].addr = 0;
			}
		}
	}

	return 0;

err_destroy_page_pool:
	page_pool_destroy(rq->page_pool);
err_free_by_rq_type:
	switch (rq->wq_type) {
	case MLX5_WQ_TYPE_LINKED_LIST_STRIDING_RQ:
		mlx5e_rq_free_shampo(rq);
err_free_mpwqe_info:
		kvfree(rq->mpwqe.info);
err_rq_mkey:
		mlx5_core_destroy_mkey(mdev, be32_to_cpu(rq->mpwqe.umr_mkey_be));
err_rq_drop_page:
		mlx5e_free_mpwqe_rq_drop_page(rq);
		break;
	default: /* MLX5_WQ_TYPE_CYCLIC */
		mlx5e_free_wqe_alloc_info(rq);
	}
err_rq_wq_destroy:
	mlx5_wq_destroy(&rq->wq_ctrl);
err_rq_xdp_prog:
	if (params->xdp_prog)
		bpf_prog_put(params->xdp_prog);

	return err;
}

static void mlx5e_free_rq(struct mlx5e_rq *rq)
{
	struct bpf_prog *old_prog;

	if (xdp_rxq_info_is_reg(&rq->xdp_rxq)) {
		old_prog = rcu_dereference_protected(rq->xdp_prog,
						     lockdep_is_held(&rq->priv->state_lock));
		if (old_prog)
			bpf_prog_put(old_prog);
	}

	switch (rq->wq_type) {
	case MLX5_WQ_TYPE_LINKED_LIST_STRIDING_RQ:
		kvfree(rq->mpwqe.info);
		mlx5_core_destroy_mkey(rq->mdev, be32_to_cpu(rq->mpwqe.umr_mkey_be));
		mlx5e_free_mpwqe_rq_drop_page(rq);
		mlx5e_rq_free_shampo(rq);
		break;
	default: /* MLX5_WQ_TYPE_CYCLIC */
		mlx5e_free_wqe_alloc_info(rq);
	}

	kvfree(rq->dim);
	xdp_rxq_info_unreg(&rq->xdp_rxq);
	page_pool_destroy(rq->page_pool);
	mlx5_wq_destroy(&rq->wq_ctrl);
}

int mlx5e_create_rq(struct mlx5e_rq *rq, struct mlx5e_rq_param *param, u16 q_counter)
{
	struct mlx5_core_dev *mdev = rq->mdev;
	u8 ts_format;
	void *in;
	void *rqc;
	void *wq;
	int inlen;
	int err;

	inlen = MLX5_ST_SZ_BYTES(create_rq_in) +
		sizeof(u64) * rq->wq_ctrl.buf.npages;
	in = kvzalloc(inlen, GFP_KERNEL);
	if (!in)
		return -ENOMEM;

	ts_format = mlx5_is_real_time_rq(mdev) ?
			    MLX5_TIMESTAMP_FORMAT_REAL_TIME :
			    MLX5_TIMESTAMP_FORMAT_FREE_RUNNING;
	rqc = MLX5_ADDR_OF(create_rq_in, in, ctx);
	wq  = MLX5_ADDR_OF(rqc, rqc, wq);

	memcpy(rqc, param->rqc, sizeof(param->rqc));

	MLX5_SET(rqc,  rqc, cqn,		rq->cq.mcq.cqn);
	MLX5_SET(rqc,  rqc, state,		MLX5_RQC_STATE_RST);
	MLX5_SET(rqc,  rqc, ts_format,		ts_format);
	MLX5_SET(rqc,  rqc, counter_set_id,     q_counter);
	MLX5_SET(wq,   wq,  log_wq_pg_sz,	rq->wq_ctrl.buf.page_shift -
						MLX5_ADAPTER_PAGE_SHIFT);
	MLX5_SET64(wq, wq,  dbr_addr,		rq->wq_ctrl.db.dma);

	if (test_bit(MLX5E_RQ_STATE_SHAMPO, &rq->state)) {
		MLX5_SET(wq, wq, log_headers_buffer_entry_num,
			 order_base_2(rq->mpwqe.shampo->hd_per_wq));
		MLX5_SET(wq, wq, headers_mkey, rq->mpwqe.shampo->mkey);
	}

	mlx5_fill_page_frag_array(&rq->wq_ctrl.buf,
				  (__be64 *)MLX5_ADDR_OF(wq, wq, pas));

	err = mlx5_core_create_rq(mdev, in, inlen, &rq->rqn);

	kvfree(in);

	return err;
}

static int mlx5e_modify_rq_state(struct mlx5e_rq *rq, int curr_state, int next_state)
{
	struct mlx5_core_dev *mdev = rq->mdev;

	void *in;
	void *rqc;
	int inlen;
	int err;

	inlen = MLX5_ST_SZ_BYTES(modify_rq_in);
	in = kvzalloc(inlen, GFP_KERNEL);
	if (!in)
		return -ENOMEM;

	if (curr_state == MLX5_RQC_STATE_RST && next_state == MLX5_RQC_STATE_RDY)
		mlx5e_rqwq_reset(rq);

	rqc = MLX5_ADDR_OF(modify_rq_in, in, ctx);

	MLX5_SET(modify_rq_in, in, rq_state, curr_state);
	MLX5_SET(rqc, rqc, state, next_state);

	err = mlx5_core_modify_rq(mdev, rq->rqn, in);

	kvfree(in);

	return err;
}

static void mlx5e_flush_rq_cq(struct mlx5e_rq *rq)
{
	struct mlx5_cqwq *cqwq = &rq->cq.wq;
	struct mlx5_cqe64 *cqe;

	if (test_bit(MLX5E_RQ_STATE_MINI_CQE_ENHANCED, &rq->state)) {
		while ((cqe = mlx5_cqwq_get_cqe_enahnced_comp(cqwq)))
			mlx5_cqwq_pop(cqwq);
	} else {
		while ((cqe = mlx5_cqwq_get_cqe(cqwq)))
			mlx5_cqwq_pop(cqwq);
	}

	mlx5_cqwq_update_db_record(cqwq);
}

int mlx5e_flush_rq(struct mlx5e_rq *rq, int curr_state)
{
	struct net_device *dev = rq->netdev;
	int err;

	err = mlx5e_modify_rq_state(rq, curr_state, MLX5_RQC_STATE_RST);
	if (err) {
		netdev_err(dev, "Failed to move rq 0x%x to reset\n", rq->rqn);
		return err;
	}

	mlx5e_free_rx_descs(rq);
	mlx5e_flush_rq_cq(rq);

	err = mlx5e_modify_rq_state(rq, MLX5_RQC_STATE_RST, MLX5_RQC_STATE_RDY);
	if (err) {
		netdev_err(dev, "Failed to move rq 0x%x to ready\n", rq->rqn);
		return err;
	}

	return 0;
}

static int mlx5e_modify_rq_vsd(struct mlx5e_rq *rq, bool vsd)
{
	struct mlx5_core_dev *mdev = rq->mdev;
	void *in;
	void *rqc;
	int inlen;
	int err;

	inlen = MLX5_ST_SZ_BYTES(modify_rq_in);
	in = kvzalloc(inlen, GFP_KERNEL);
	if (!in)
		return -ENOMEM;

	rqc = MLX5_ADDR_OF(modify_rq_in, in, ctx);

	MLX5_SET(modify_rq_in, in, rq_state, MLX5_RQC_STATE_RDY);
	MLX5_SET64(modify_rq_in, in, modify_bitmask,
		   MLX5_MODIFY_RQ_IN_MODIFY_BITMASK_VSD);
	MLX5_SET(rqc, rqc, vsd, vsd);
	MLX5_SET(rqc, rqc, state, MLX5_RQC_STATE_RDY);

	err = mlx5_core_modify_rq(mdev, rq->rqn, in);

	kvfree(in);

	return err;
}

void mlx5e_destroy_rq(struct mlx5e_rq *rq)
{
	mlx5_core_destroy_rq(rq->mdev, rq->rqn);
}

int mlx5e_wait_for_min_rx_wqes(struct mlx5e_rq *rq, int wait_time)
{
	unsigned long exp_time = jiffies + msecs_to_jiffies(wait_time);

	u16 min_wqes = mlx5_min_rx_wqes(rq->wq_type, mlx5e_rqwq_get_size(rq));

	do {
		if (mlx5e_rqwq_get_cur_sz(rq) >= min_wqes)
			return 0;

		msleep(20);
	} while (time_before(jiffies, exp_time));

	netdev_warn(rq->netdev, "Failed to get min RX wqes on Channel[%d] RQN[0x%x] wq cur_sz(%d) min_rx_wqes(%d)\n",
		    rq->ix, rq->rqn, mlx5e_rqwq_get_cur_sz(rq), min_wqes);

	mlx5e_reporter_rx_timeout(rq);
	return -ETIMEDOUT;
}

void mlx5e_free_rx_missing_descs(struct mlx5e_rq *rq)
{
	struct mlx5_wq_ll *wq;
	u16 head;
	int i;

	if (rq->wq_type != MLX5_WQ_TYPE_LINKED_LIST_STRIDING_RQ)
		return;

	wq = &rq->mpwqe.wq;
	head = wq->head;

	/* Release WQEs that are in missing state: they have been
	 * popped from the list after completion but were not freed
	 * due to deferred release.
	 * Also free the linked-list reserved entry, hence the "+ 1".
	 */
	for (i = 0; i < mlx5_wq_ll_missing(wq) + 1; i++) {
		rq->dealloc_wqe(rq, head);
		head = mlx5_wq_ll_get_wqe_next_ix(wq, head);
	}

	if (test_bit(MLX5E_RQ_STATE_SHAMPO, &rq->state)) {
		u16 len;

		len = (rq->mpwqe.shampo->pi - rq->mpwqe.shampo->ci) &
		      (rq->mpwqe.shampo->hd_per_wq - 1);
		mlx5e_shampo_dealloc_hd(rq, len, rq->mpwqe.shampo->ci, false);
		rq->mpwqe.shampo->pi = rq->mpwqe.shampo->ci;
	}

	rq->mpwqe.actual_wq_head = wq->head;
	rq->mpwqe.umr_in_progress = 0;
	rq->mpwqe.umr_completed = 0;
}

void mlx5e_free_rx_descs(struct mlx5e_rq *rq)
{
	__be16 wqe_ix_be;
	u16 wqe_ix;

	if (rq->wq_type == MLX5_WQ_TYPE_LINKED_LIST_STRIDING_RQ) {
		struct mlx5_wq_ll *wq = &rq->mpwqe.wq;

		mlx5e_free_rx_missing_descs(rq);

		while (!mlx5_wq_ll_is_empty(wq)) {
			struct mlx5e_rx_wqe_ll *wqe;

			wqe_ix_be = *wq->tail_next;
			wqe_ix    = be16_to_cpu(wqe_ix_be);
			wqe       = mlx5_wq_ll_get_wqe(wq, wqe_ix);
			rq->dealloc_wqe(rq, wqe_ix);
			mlx5_wq_ll_pop(wq, wqe_ix_be,
				       &wqe->next.next_wqe_index);
		}

		if (test_bit(MLX5E_RQ_STATE_SHAMPO, &rq->state))
			mlx5e_shampo_dealloc_hd(rq, rq->mpwqe.shampo->hd_per_wq,
						0, true);
	} else {
		struct mlx5_wq_cyc *wq = &rq->wqe.wq;
		u16 missing = mlx5_wq_cyc_missing(wq);
		u16 head = mlx5_wq_cyc_get_head(wq);

		while (!mlx5_wq_cyc_is_empty(wq)) {
			wqe_ix = mlx5_wq_cyc_get_tail(wq);
			rq->dealloc_wqe(rq, wqe_ix);
			mlx5_wq_cyc_pop(wq);
		}
		/* Missing slots might also contain unreleased pages due to
		 * deferred release.
		 */
		while (missing--) {
			wqe_ix = mlx5_wq_cyc_ctr2ix(wq, head++);
			rq->dealloc_wqe(rq, wqe_ix);
		}
	}

}

int mlx5e_open_rq(struct mlx5e_params *params, struct mlx5e_rq_param *param,
		  struct mlx5e_xsk_param *xsk, int node, u16 q_counter,
		  struct mlx5e_rq *rq)
{
	struct mlx5_core_dev *mdev = rq->mdev;
	int err;

	if (params->packet_merge.type == MLX5E_PACKET_MERGE_SHAMPO)
		__set_bit(MLX5E_RQ_STATE_SHAMPO, &rq->state);

	err = mlx5e_alloc_rq(params, xsk, param, node, rq);
	if (err)
		return err;

	err = mlx5e_create_rq(rq, param, q_counter);
	if (err)
		goto err_free_rq;

	err = mlx5e_modify_rq_state(rq, MLX5_RQC_STATE_RST, MLX5_RQC_STATE_RDY);
	if (err)
		goto err_destroy_rq;

	if (MLX5_CAP_ETH(mdev, cqe_checksum_full))
		__set_bit(MLX5E_RQ_STATE_CSUM_FULL, &rq->state);

	if (rq->channel && !params->rx_dim_enabled) {
		rq->channel->rx_cq_moder = params->rx_cq_moderation;
	} else if (rq->channel) {
		u8 cq_period_mode;

		cq_period_mode = params->rx_moder_use_cqe_mode ?
					 DIM_CQ_PERIOD_MODE_START_FROM_CQE :
					 DIM_CQ_PERIOD_MODE_START_FROM_EQE;
		mlx5e_reset_rx_moderation(&rq->channel->rx_cq_moder, cq_period_mode,
					  params->rx_dim_enabled);

		err = mlx5e_dim_rx_change(rq, params->rx_dim_enabled);
		if (err)
			goto err_destroy_rq;
	}

	/* We disable csum_complete when XDP is enabled since
	 * XDP programs might manipulate packets which will render
	 * skb->checksum incorrect.
	 */
	if (MLX5E_GET_PFLAG(params, MLX5E_PFLAG_RX_NO_CSUM_COMPLETE) || params->xdp_prog)
		__set_bit(MLX5E_RQ_STATE_NO_CSUM_COMPLETE, &rq->state);

	/* For CQE compression on striding RQ, use stride index provided by
	 * HW if capability is supported.
	 */
	if (MLX5E_GET_PFLAG(params, MLX5E_PFLAG_RX_STRIDING_RQ) &&
	    MLX5_CAP_GEN(mdev, mini_cqe_resp_stride_index))
		__set_bit(MLX5E_RQ_STATE_MINI_CQE_HW_STRIDX, &rq->state);

	/* For enhanced CQE compression packet processing. decompress
	 * session according to the enhanced layout.
	 */
	if (MLX5E_GET_PFLAG(params, MLX5E_PFLAG_RX_CQE_COMPRESS) &&
	    MLX5_CAP_GEN(mdev, enhanced_cqe_compression))
		__set_bit(MLX5E_RQ_STATE_MINI_CQE_ENHANCED, &rq->state);

	return 0;

err_destroy_rq:
	mlx5e_destroy_rq(rq);
err_free_rq:
	mlx5e_free_rq(rq);

	return err;
}

void mlx5e_activate_rq(struct mlx5e_rq *rq)
{
	set_bit(MLX5E_RQ_STATE_ENABLED, &rq->state);
}

void mlx5e_deactivate_rq(struct mlx5e_rq *rq)
{
	clear_bit(MLX5E_RQ_STATE_ENABLED, &rq->state);
	synchronize_net(); /* Sync with NAPI to prevent mlx5e_post_rx_wqes. */
}

void mlx5e_close_rq(struct mlx5e_rq *rq)
{
	if (rq->dim)
		cancel_work_sync(&rq->dim->work);
	cancel_work_sync(&rq->recover_work);
	mlx5e_destroy_rq(rq);
	mlx5e_free_rx_descs(rq);
	mlx5e_free_rq(rq);
}

u32 mlx5e_profile_get_tisn(struct mlx5_core_dev *mdev,
			   struct mlx5e_priv *priv,
			   const struct mlx5e_profile *profile,
			   u8 lag_port, u8 tc)
{
	if (profile->get_tisn)
		return profile->get_tisn(mdev, priv, lag_port, tc);

	return mdev->mlx5e_res.hw_objs.tisn[lag_port][tc];
}

static void mlx5e_free_xdpsq_db(struct mlx5e_xdpsq *sq)
{
	kvfree(sq->db.xdpi_fifo.xi);
	kvfree(sq->db.wqe_info);
}

static int mlx5e_alloc_xdpsq_fifo(struct mlx5e_xdpsq *sq, int numa)
{
	struct mlx5e_xdp_info_fifo *xdpi_fifo = &sq->db.xdpi_fifo;
	int wq_sz        = mlx5_wq_cyc_get_size(&sq->wq);
	int entries;
	size_t size;

	/* upper bound for maximum num of entries of all xmit_modes. */
	entries = roundup_pow_of_two(wq_sz * MLX5_SEND_WQEBB_NUM_DS *
				     MLX5E_XDP_FIFO_ENTRIES2DS_MAX_RATIO);

	size = array_size(sizeof(*xdpi_fifo->xi), entries);
	xdpi_fifo->xi = kvzalloc_node(size, GFP_KERNEL, numa);
	if (!xdpi_fifo->xi)
		return -ENOMEM;

	xdpi_fifo->pc   = &sq->xdpi_fifo_pc;
	xdpi_fifo->cc   = &sq->xdpi_fifo_cc;
	xdpi_fifo->mask = entries - 1;

	return 0;
}

static int mlx5e_alloc_xdpsq_db(struct mlx5e_xdpsq *sq, int numa)
{
	int wq_sz = mlx5_wq_cyc_get_size(&sq->wq);
	size_t size;
	int err;

	size = array_size(sizeof(*sq->db.wqe_info), wq_sz);
	sq->db.wqe_info = kvzalloc_node(size, GFP_KERNEL, numa);
	if (!sq->db.wqe_info)
		return -ENOMEM;

	err = mlx5e_alloc_xdpsq_fifo(sq, numa);
	if (err) {
		mlx5e_free_xdpsq_db(sq);
		return err;
	}

	return 0;
}

static int mlx5e_alloc_xdpsq(struct mlx5e_channel *c,
			     struct mlx5e_params *params,
			     struct xsk_buff_pool *xsk_pool,
			     struct mlx5e_sq_param *param,
			     struct mlx5e_xdpsq *sq,
			     bool is_redirect)
{
	void *sqc_wq               = MLX5_ADDR_OF(sqc, param->sqc, wq);
	struct mlx5_core_dev *mdev = c->mdev;
	struct mlx5_wq_cyc *wq = &sq->wq;
	int err;

	sq->pdev      = c->pdev;
	sq->mkey_be   = c->mkey_be;
	sq->channel   = c;
	sq->uar_map   = mdev->mlx5e_res.hw_objs.bfreg.map;
	sq->min_inline_mode = params->tx_min_inline_mode;
	sq->hw_mtu    = MLX5E_SW2HW_MTU(params, params->sw_mtu) - ETH_FCS_LEN;
	sq->xsk_pool  = xsk_pool;

	sq->stats = sq->xsk_pool ?
		&c->priv->channel_stats[c->ix]->xsksq :
		is_redirect ?
			&c->priv->channel_stats[c->ix]->xdpsq :
			&c->priv->channel_stats[c->ix]->rq_xdpsq;
	sq->stop_room = param->is_mpw ? mlx5e_stop_room_for_mpwqe(mdev) :
					mlx5e_stop_room_for_max_wqe(mdev);
	sq->max_sq_mpw_wqebbs = mlx5e_get_max_sq_aligned_wqebbs(mdev);

	param->wq.db_numa_node = cpu_to_node(c->cpu);
	err = mlx5_wq_cyc_create(mdev, &param->wq, sqc_wq, wq, &sq->wq_ctrl);
	if (err)
		return err;
	wq->db = &wq->db[MLX5_SND_DBR];

	err = mlx5e_alloc_xdpsq_db(sq, cpu_to_node(c->cpu));
	if (err)
		goto err_sq_wq_destroy;

	return 0;

err_sq_wq_destroy:
	mlx5_wq_destroy(&sq->wq_ctrl);

	return err;
}

static void mlx5e_free_xdpsq(struct mlx5e_xdpsq *sq)
{
	mlx5e_free_xdpsq_db(sq);
	mlx5_wq_destroy(&sq->wq_ctrl);
}

static void mlx5e_free_icosq_db(struct mlx5e_icosq *sq)
{
	kvfree(sq->db.wqe_info);
}

static int mlx5e_alloc_icosq_db(struct mlx5e_icosq *sq, int numa)
{
	int wq_sz = mlx5_wq_cyc_get_size(&sq->wq);
	size_t size;

	size = array_size(wq_sz, sizeof(*sq->db.wqe_info));
	sq->db.wqe_info = kvzalloc_node(size, GFP_KERNEL, numa);
	if (!sq->db.wqe_info)
		return -ENOMEM;

	return 0;
}

static void mlx5e_icosq_err_cqe_work(struct work_struct *recover_work)
{
	struct mlx5e_icosq *sq = container_of(recover_work, struct mlx5e_icosq,
					      recover_work);

	mlx5e_reporter_icosq_cqe_err(sq);
}

static void mlx5e_async_icosq_err_cqe_work(struct work_struct *recover_work)
{
	struct mlx5e_icosq *sq = container_of(recover_work, struct mlx5e_icosq,
					      recover_work);

	/* Not implemented yet. */

	netdev_warn(sq->channel->netdev, "async_icosq recovery is not implemented\n");
}

static int mlx5e_alloc_icosq(struct mlx5e_channel *c,
			     struct mlx5e_sq_param *param,
			     struct mlx5e_icosq *sq,
			     work_func_t recover_work_func)
{
	void *sqc_wq               = MLX5_ADDR_OF(sqc, param->sqc, wq);
	struct mlx5_core_dev *mdev = c->mdev;
	struct mlx5_wq_cyc *wq = &sq->wq;
	int err;

	sq->channel   = c;
	sq->uar_map   = mdev->mlx5e_res.hw_objs.bfreg.map;
	sq->reserved_room = param->stop_room;

	param->wq.db_numa_node = cpu_to_node(c->cpu);
	err = mlx5_wq_cyc_create(mdev, &param->wq, sqc_wq, wq, &sq->wq_ctrl);
	if (err)
		return err;
	wq->db = &wq->db[MLX5_SND_DBR];

	err = mlx5e_alloc_icosq_db(sq, cpu_to_node(c->cpu));
	if (err)
		goto err_sq_wq_destroy;

	INIT_WORK(&sq->recover_work, recover_work_func);

	return 0;

err_sq_wq_destroy:
	mlx5_wq_destroy(&sq->wq_ctrl);

	return err;
}

static void mlx5e_free_icosq(struct mlx5e_icosq *sq)
{
	mlx5e_free_icosq_db(sq);
	mlx5_wq_destroy(&sq->wq_ctrl);
}

void mlx5e_free_txqsq_db(struct mlx5e_txqsq *sq)
{
	kvfree(sq->db.wqe_info);
	kvfree(sq->db.skb_fifo.fifo);
	kvfree(sq->db.dma_fifo);
}

int mlx5e_alloc_txqsq_db(struct mlx5e_txqsq *sq, int numa)
{
	int wq_sz = mlx5_wq_cyc_get_size(&sq->wq);
	int df_sz = wq_sz * MLX5_SEND_WQEBB_NUM_DS;

	sq->db.dma_fifo = kvzalloc_node(array_size(df_sz,
						   sizeof(*sq->db.dma_fifo)),
					GFP_KERNEL, numa);
	sq->db.skb_fifo.fifo = kvzalloc_node(array_size(df_sz,
							sizeof(*sq->db.skb_fifo.fifo)),
					GFP_KERNEL, numa);
	sq->db.wqe_info = kvzalloc_node(array_size(wq_sz,
						   sizeof(*sq->db.wqe_info)),
					GFP_KERNEL, numa);
	if (!sq->db.dma_fifo || !sq->db.skb_fifo.fifo || !sq->db.wqe_info) {
		mlx5e_free_txqsq_db(sq);
		return -ENOMEM;
	}

	sq->dma_fifo_mask = df_sz - 1;

	sq->db.skb_fifo.pc   = &sq->skb_fifo_pc;
	sq->db.skb_fifo.cc   = &sq->skb_fifo_cc;
	sq->db.skb_fifo.mask = df_sz - 1;

	return 0;
}

static int mlx5e_alloc_txqsq(struct mlx5e_channel *c,
			     int txq_ix,
			     struct mlx5e_params *params,
			     struct mlx5e_sq_param *param,
			     struct mlx5e_txqsq *sq,
			     int tc)
{
	void *sqc_wq               = MLX5_ADDR_OF(sqc, param->sqc, wq);
	struct mlx5_core_dev *mdev = c->mdev;
	struct mlx5_wq_cyc *wq = &sq->wq;
	int err;

	sq->pdev      = c->pdev;
	sq->clock     = &mdev->clock;
	sq->mkey_be   = c->mkey_be;
	sq->netdev    = c->netdev;
	sq->mdev      = c->mdev;
	sq->channel   = c;
	sq->priv      = c->priv;
	sq->ch_ix     = c->ix;
	sq->txq_ix    = txq_ix;
	sq->uar_map   = mdev->mlx5e_res.hw_objs.bfreg.map;
	sq->min_inline_mode = params->tx_min_inline_mode;
	sq->hw_mtu    = MLX5E_SW2HW_MTU(params, params->sw_mtu);
	sq->max_sq_mpw_wqebbs = mlx5e_get_max_sq_aligned_wqebbs(mdev);
	INIT_WORK(&sq->recover_work, mlx5e_tx_err_cqe_work);
	if (!MLX5_CAP_ETH(mdev, wqe_vlan_insert))
		set_bit(MLX5E_SQ_STATE_VLAN_NEED_L2_INLINE, &sq->state);
	if (mlx5_ipsec_device_caps(c->priv->mdev))
		set_bit(MLX5E_SQ_STATE_IPSEC, &sq->state);
	if (param->is_mpw)
		set_bit(MLX5E_SQ_STATE_MPWQE, &sq->state);
	sq->stop_room = param->stop_room;
	sq->ptp_cyc2time = mlx5_sq_ts_translator(mdev);

	param->wq.db_numa_node = cpu_to_node(c->cpu);
	err = mlx5_wq_cyc_create(mdev, &param->wq, sqc_wq, wq, &sq->wq_ctrl);
	if (err)
		return err;
	wq->db    = &wq->db[MLX5_SND_DBR];

	err = mlx5e_alloc_txqsq_db(sq, cpu_to_node(c->cpu));
	if (err)
		goto err_sq_wq_destroy;

	return 0;

err_sq_wq_destroy:
	mlx5_wq_destroy(&sq->wq_ctrl);

	return err;
}

void mlx5e_free_txqsq(struct mlx5e_txqsq *sq)
{
	kvfree(sq->dim);
	mlx5e_free_txqsq_db(sq);
	mlx5_wq_destroy(&sq->wq_ctrl);
}

static int mlx5e_create_sq(struct mlx5_core_dev *mdev,
			   struct mlx5e_sq_param *param,
			   struct mlx5e_create_sq_param *csp,
			   u32 *sqn)
{
	u8 ts_format;
	void *in;
	void *sqc;
	void *wq;
	int inlen;
	int err;

	inlen = MLX5_ST_SZ_BYTES(create_sq_in) +
		sizeof(u64) * csp->wq_ctrl->buf.npages;
	in = kvzalloc(inlen, GFP_KERNEL);
	if (!in)
		return -ENOMEM;

	ts_format = mlx5_is_real_time_sq(mdev) ?
			    MLX5_TIMESTAMP_FORMAT_REAL_TIME :
			    MLX5_TIMESTAMP_FORMAT_FREE_RUNNING;
	sqc = MLX5_ADDR_OF(create_sq_in, in, ctx);
	wq = MLX5_ADDR_OF(sqc, sqc, wq);

	memcpy(sqc, param->sqc, sizeof(param->sqc));
	MLX5_SET(sqc,  sqc, tis_lst_sz, csp->tis_lst_sz);
	MLX5_SET(sqc,  sqc, tis_num_0, csp->tisn);
	MLX5_SET(sqc,  sqc, cqn, csp->cqn);
	MLX5_SET(sqc,  sqc, ts_cqe_to_dest_cqn, csp->ts_cqe_to_dest_cqn);
	MLX5_SET(sqc,  sqc, ts_format, ts_format);


	if (MLX5_CAP_ETH(mdev, wqe_inline_mode) == MLX5_CAP_INLINE_MODE_VPORT_CONTEXT)
		MLX5_SET(sqc,  sqc, min_wqe_inline_mode, csp->min_inline_mode);

	MLX5_SET(sqc,  sqc, state, MLX5_SQC_STATE_RST);
	MLX5_SET(sqc,  sqc, flush_in_error_en, 1);

	MLX5_SET(wq,   wq, wq_type,       MLX5_WQ_TYPE_CYCLIC);
	MLX5_SET(wq,   wq, uar_page,      mdev->mlx5e_res.hw_objs.bfreg.index);
	MLX5_SET(wq,   wq, log_wq_pg_sz,  csp->wq_ctrl->buf.page_shift -
					  MLX5_ADAPTER_PAGE_SHIFT);
	MLX5_SET64(wq, wq, dbr_addr,      csp->wq_ctrl->db.dma);

	mlx5_fill_page_frag_array(&csp->wq_ctrl->buf,
				  (__be64 *)MLX5_ADDR_OF(wq, wq, pas));

	err = mlx5_core_create_sq(mdev, in, inlen, sqn);

	kvfree(in);

	return err;
}

int mlx5e_modify_sq(struct mlx5_core_dev *mdev, u32 sqn,
		    struct mlx5e_modify_sq_param *p)
{
	u64 bitmask = 0;
	void *in;
	void *sqc;
	int inlen;
	int err;

	inlen = MLX5_ST_SZ_BYTES(modify_sq_in);
	in = kvzalloc(inlen, GFP_KERNEL);
	if (!in)
		return -ENOMEM;

	sqc = MLX5_ADDR_OF(modify_sq_in, in, ctx);

	MLX5_SET(modify_sq_in, in, sq_state, p->curr_state);
	MLX5_SET(sqc, sqc, state, p->next_state);
	if (p->rl_update && p->next_state == MLX5_SQC_STATE_RDY) {
		bitmask |= 1;
		MLX5_SET(sqc, sqc, packet_pacing_rate_limit_index, p->rl_index);
	}
	if (p->qos_update && p->next_state == MLX5_SQC_STATE_RDY) {
		bitmask |= 1 << 2;
		MLX5_SET(sqc, sqc, qos_queue_group_id, p->qos_queue_group_id);
	}
	MLX5_SET64(modify_sq_in, in, modify_bitmask, bitmask);

	err = mlx5_core_modify_sq(mdev, sqn, in);

	kvfree(in);

	return err;
}

static void mlx5e_destroy_sq(struct mlx5_core_dev *mdev, u32 sqn)
{
	mlx5_core_destroy_sq(mdev, sqn);
}

int mlx5e_create_sq_rdy(struct mlx5_core_dev *mdev,
			struct mlx5e_sq_param *param,
			struct mlx5e_create_sq_param *csp,
			u16 qos_queue_group_id,
			u32 *sqn)
{
	struct mlx5e_modify_sq_param msp = {0};
	int err;

	err = mlx5e_create_sq(mdev, param, csp, sqn);
	if (err)
		return err;

	msp.curr_state = MLX5_SQC_STATE_RST;
	msp.next_state = MLX5_SQC_STATE_RDY;
	if (qos_queue_group_id) {
		msp.qos_update = true;
		msp.qos_queue_group_id = qos_queue_group_id;
	}
	err = mlx5e_modify_sq(mdev, *sqn, &msp);
	if (err)
		mlx5e_destroy_sq(mdev, *sqn);

	return err;
}

static int mlx5e_set_sq_maxrate(struct net_device *dev,
				struct mlx5e_txqsq *sq, u32 rate);

int mlx5e_open_txqsq(struct mlx5e_channel *c, u32 tisn, int txq_ix,
		     struct mlx5e_params *params, struct mlx5e_sq_param *param,
		     struct mlx5e_txqsq *sq, int tc, u16 qos_queue_group_id,
		     struct mlx5e_sq_stats *sq_stats)
{
	struct mlx5e_create_sq_param csp = {};
	u32 tx_rate;
	int err;

	err = mlx5e_alloc_txqsq(c, txq_ix, params, param, sq, tc);
	if (err)
		return err;

	sq->stats = sq_stats;

	csp.tisn            = tisn;
	csp.tis_lst_sz      = 1;
	csp.cqn             = sq->cq.mcq.cqn;
	csp.wq_ctrl         = &sq->wq_ctrl;
	csp.min_inline_mode = sq->min_inline_mode;
	err = mlx5e_create_sq_rdy(c->mdev, param, &csp, qos_queue_group_id, &sq->sqn);
	if (err)
		goto err_free_txqsq;

	tx_rate = c->priv->tx_rates[sq->txq_ix];
	if (tx_rate)
		mlx5e_set_sq_maxrate(c->netdev, sq, tx_rate);

	if (sq->channel && !params->tx_dim_enabled) {
		sq->channel->tx_cq_moder = params->tx_cq_moderation;
	} else if (sq->channel) {
		u8 cq_period_mode;

		cq_period_mode = params->tx_moder_use_cqe_mode ?
					 DIM_CQ_PERIOD_MODE_START_FROM_CQE :
					 DIM_CQ_PERIOD_MODE_START_FROM_EQE;
		mlx5e_reset_tx_moderation(&sq->channel->tx_cq_moder,
					  cq_period_mode,
					  params->tx_dim_enabled);

		err = mlx5e_dim_tx_change(sq, params->tx_dim_enabled);
		if (err)
			goto err_destroy_sq;
	}

	return 0;

err_destroy_sq:
	mlx5e_destroy_sq(c->mdev, sq->sqn);
err_free_txqsq:
	mlx5e_free_txqsq(sq);

	return err;
}

void mlx5e_activate_txqsq(struct mlx5e_txqsq *sq)
{
	sq->txq = netdev_get_tx_queue(sq->netdev, sq->txq_ix);
	set_bit(MLX5E_SQ_STATE_ENABLED, &sq->state);
	netdev_tx_reset_queue(sq->txq);
	netif_tx_start_queue(sq->txq);
	netif_queue_set_napi(sq->netdev, sq->txq_ix, NETDEV_QUEUE_TYPE_TX, sq->cq.napi);
}

void mlx5e_tx_disable_queue(struct netdev_queue *txq)
{
	__netif_tx_lock_bh(txq);
	netif_tx_stop_queue(txq);
	__netif_tx_unlock_bh(txq);
}

void mlx5e_deactivate_txqsq(struct mlx5e_txqsq *sq)
{
	struct mlx5_wq_cyc *wq = &sq->wq;

	netif_queue_set_napi(sq->netdev, sq->txq_ix, NETDEV_QUEUE_TYPE_TX, NULL);
	clear_bit(MLX5E_SQ_STATE_ENABLED, &sq->state);
	synchronize_net(); /* Sync with NAPI to prevent netif_tx_wake_queue. */

	mlx5e_tx_disable_queue(sq->txq);

	/* last doorbell out, godspeed .. */
	if (mlx5e_wqc_has_room_for(wq, sq->cc, sq->pc, 1)) {
		u16 pi = mlx5_wq_cyc_ctr2ix(wq, sq->pc);
		struct mlx5e_tx_wqe *nop;

		sq->db.wqe_info[pi] = (struct mlx5e_tx_wqe_info) {
			.num_wqebbs = 1,
		};

		nop = mlx5e_post_nop(wq, sq->sqn, &sq->pc);
		mlx5e_notify_hw(wq, sq->pc, sq->uar_map, &nop->ctrl);
	}
}

void mlx5e_close_txqsq(struct mlx5e_txqsq *sq)
{
	struct mlx5_core_dev *mdev = sq->mdev;
	struct mlx5_rate_limit rl = {0};

	if (sq->dim)
		cancel_work_sync(&sq->dim->work);
	cancel_work_sync(&sq->recover_work);
	mlx5e_destroy_sq(mdev, sq->sqn);
	if (sq->rate_limit) {
		rl.rate = sq->rate_limit;
		mlx5_rl_remove_rate(mdev, &rl);
	}
	mlx5e_free_txqsq_descs(sq);
	mlx5e_free_txqsq(sq);
}

void mlx5e_tx_err_cqe_work(struct work_struct *recover_work)
{
	struct mlx5e_txqsq *sq = container_of(recover_work, struct mlx5e_txqsq,
					      recover_work);

	mlx5e_reporter_tx_err_cqe(sq);
}

static struct dim_cq_moder mlx5e_get_def_tx_moderation(u8 cq_period_mode)
{
	return (struct dim_cq_moder) {
		.cq_period_mode = cq_period_mode,
		.pkts = MLX5E_PARAMS_DEFAULT_TX_CQ_MODERATION_PKTS,
		.usec = cq_period_mode == DIM_CQ_PERIOD_MODE_START_FROM_CQE ?
				MLX5E_PARAMS_DEFAULT_TX_CQ_MODERATION_USEC_FROM_CQE :
				MLX5E_PARAMS_DEFAULT_TX_CQ_MODERATION_USEC,
	};
}

bool mlx5e_reset_tx_moderation(struct dim_cq_moder *cq_moder, u8 cq_period_mode,
			       bool dim_enabled)
{
	bool reset_needed = cq_moder->cq_period_mode != cq_period_mode;

	if (dim_enabled)
		*cq_moder = net_dim_get_def_tx_moderation(cq_period_mode);
	else
		*cq_moder = mlx5e_get_def_tx_moderation(cq_period_mode);

	return reset_needed;
}

bool mlx5e_reset_tx_channels_moderation(struct mlx5e_channels *chs, u8 cq_period_mode,
					bool dim_enabled, bool keep_dim_state)
{
	bool reset = false;
	int i, tc;

	for (i = 0; i < chs->num; i++) {
		for (tc = 0; tc < mlx5e_get_dcb_num_tc(&chs->params); tc++) {
			if (keep_dim_state)
				dim_enabled = !!chs->c[i]->sq[tc].dim;

			reset |= mlx5e_reset_tx_moderation(&chs->c[i]->tx_cq_moder,
							   cq_period_mode, dim_enabled);
		}
	}

	return reset;
}

static int mlx5e_open_icosq(struct mlx5e_channel *c, struct mlx5e_params *params,
			    struct mlx5e_sq_param *param, struct mlx5e_icosq *sq,
			    work_func_t recover_work_func)
{
	struct mlx5e_create_sq_param csp = {};
	int err;

	err = mlx5e_alloc_icosq(c, param, sq, recover_work_func);
	if (err)
		return err;

	csp.cqn             = sq->cq.mcq.cqn;
	csp.wq_ctrl         = &sq->wq_ctrl;
	csp.min_inline_mode = params->tx_min_inline_mode;
	err = mlx5e_create_sq_rdy(c->mdev, param, &csp, 0, &sq->sqn);
	if (err)
		goto err_free_icosq;

	if (param->is_tls) {
		sq->ktls_resync = mlx5e_ktls_rx_resync_create_resp_list();
		if (IS_ERR(sq->ktls_resync)) {
			err = PTR_ERR(sq->ktls_resync);
			goto err_destroy_icosq;
		}
	}
	return 0;

err_destroy_icosq:
	mlx5e_destroy_sq(c->mdev, sq->sqn);
err_free_icosq:
	mlx5e_free_icosq(sq);

	return err;
}

void mlx5e_activate_icosq(struct mlx5e_icosq *icosq)
{
	set_bit(MLX5E_SQ_STATE_ENABLED, &icosq->state);
}

void mlx5e_deactivate_icosq(struct mlx5e_icosq *icosq)
{
	clear_bit(MLX5E_SQ_STATE_ENABLED, &icosq->state);
	synchronize_net(); /* Sync with NAPI. */
}

static void mlx5e_close_icosq(struct mlx5e_icosq *sq)
{
	struct mlx5e_channel *c = sq->channel;

	if (sq->ktls_resync)
		mlx5e_ktls_rx_resync_destroy_resp_list(sq->ktls_resync);
	mlx5e_destroy_sq(c->mdev, sq->sqn);
	mlx5e_free_icosq_descs(sq);
	mlx5e_free_icosq(sq);
}

int mlx5e_open_xdpsq(struct mlx5e_channel *c, struct mlx5e_params *params,
		     struct mlx5e_sq_param *param, struct xsk_buff_pool *xsk_pool,
		     struct mlx5e_xdpsq *sq, bool is_redirect)
{
	struct mlx5e_create_sq_param csp = {};
	int err;

	err = mlx5e_alloc_xdpsq(c, params, xsk_pool, param, sq, is_redirect);
	if (err)
		return err;

	csp.tis_lst_sz      = 1;
	csp.tisn            = mlx5e_profile_get_tisn(c->mdev, c->priv, c->priv->profile,
						     c->lag_port, 0); /* tc = 0 */
	csp.cqn             = sq->cq.mcq.cqn;
	csp.wq_ctrl         = &sq->wq_ctrl;
	csp.min_inline_mode = sq->min_inline_mode;
	set_bit(MLX5E_SQ_STATE_ENABLED, &sq->state);

	if (param->is_xdp_mb)
		set_bit(MLX5E_SQ_STATE_XDP_MULTIBUF, &sq->state);

	err = mlx5e_create_sq_rdy(c->mdev, param, &csp, 0, &sq->sqn);
	if (err)
		goto err_free_xdpsq;

	mlx5e_set_xmit_fp(sq, param->is_mpw);

	if (!param->is_mpw && !test_bit(MLX5E_SQ_STATE_XDP_MULTIBUF, &sq->state)) {
		unsigned int ds_cnt = MLX5E_TX_WQE_EMPTY_DS_COUNT + 1;
		unsigned int inline_hdr_sz = 0;
		int i;

		if (sq->min_inline_mode != MLX5_INLINE_MODE_NONE) {
			inline_hdr_sz = MLX5E_XDP_MIN_INLINE;
			ds_cnt++;
		}

		/* Pre initialize fixed WQE fields */
		for (i = 0; i < mlx5_wq_cyc_get_size(&sq->wq); i++) {
			struct mlx5e_tx_wqe      *wqe  = mlx5_wq_cyc_get_wqe(&sq->wq, i);
			struct mlx5_wqe_ctrl_seg *cseg = &wqe->ctrl;
			struct mlx5_wqe_eth_seg  *eseg = &wqe->eth;

			sq->db.wqe_info[i] = (struct mlx5e_xdp_wqe_info) {
				.num_wqebbs = 1,
				.num_pkts   = 1,
			};

			cseg->qpn_ds = cpu_to_be32((sq->sqn << 8) | ds_cnt);
			eseg->inline_hdr.sz = cpu_to_be16(inline_hdr_sz);
		}
	}

	return 0;

err_free_xdpsq:
	clear_bit(MLX5E_SQ_STATE_ENABLED, &sq->state);
	mlx5e_free_xdpsq(sq);

	return err;
}

void mlx5e_close_xdpsq(struct mlx5e_xdpsq *sq)
{
	struct mlx5e_channel *c = sq->channel;

	clear_bit(MLX5E_SQ_STATE_ENABLED, &sq->state);
	synchronize_net(); /* Sync with NAPI. */

	mlx5e_destroy_sq(c->mdev, sq->sqn);
	mlx5e_free_xdpsq_descs(sq);
	mlx5e_free_xdpsq(sq);
}

static int mlx5e_alloc_cq_common(struct mlx5_core_dev *mdev,
				 struct net_device *netdev,
				 struct workqueue_struct *workqueue,
				 struct mlx5e_cq_param *param,
				 struct mlx5e_cq *cq)
{
	struct mlx5_core_cq *mcq = &cq->mcq;
	int err;
	u32 i;

	err = mlx5_cqwq_create(mdev, &param->wq, param->cqc, &cq->wq,
			       &cq->wq_ctrl);
	if (err)
		return err;

	mcq->cqe_sz     = 64;
	mcq->set_ci_db  = cq->wq_ctrl.db.db;
	mcq->arm_db     = cq->wq_ctrl.db.db + 1;
	*mcq->set_ci_db = 0;
	*mcq->arm_db    = 0;
	mcq->vector     = param->eq_ix;
	mcq->comp       = mlx5e_completion_event;
	mcq->event      = mlx5e_cq_error_event;

	for (i = 0; i < mlx5_cqwq_get_size(&cq->wq); i++) {
		struct mlx5_cqe64 *cqe = mlx5_cqwq_get_wqe(&cq->wq, i);

		cqe->op_own = 0xf1;
		cqe->validity_iteration_count = 0xff;
	}

	cq->mdev = mdev;
	cq->netdev = netdev;
	cq->workqueue = workqueue;

	return 0;
}

static int mlx5e_alloc_cq(struct mlx5_core_dev *mdev,
			  struct mlx5e_cq_param *param,
			  struct mlx5e_create_cq_param *ccp,
			  struct mlx5e_cq *cq)
{
	int err;

	param->wq.buf_numa_node = ccp->node;
	param->wq.db_numa_node  = ccp->node;
	param->eq_ix            = ccp->ix;

	err = mlx5e_alloc_cq_common(mdev, ccp->netdev, ccp->wq, param, cq);

	cq->napi     = ccp->napi;
	cq->ch_stats = ccp->ch_stats;

	return err;
}

static void mlx5e_free_cq(struct mlx5e_cq *cq)
{
	mlx5_wq_destroy(&cq->wq_ctrl);
}

static int mlx5e_create_cq(struct mlx5e_cq *cq, struct mlx5e_cq_param *param)
{
	u32 out[MLX5_ST_SZ_DW(create_cq_out)];
	struct mlx5_core_dev *mdev = cq->mdev;
	struct mlx5_core_cq *mcq = &cq->mcq;

	void *in;
	void *cqc;
	int inlen;
	int eqn;
	int err;

	err = mlx5_comp_eqn_get(mdev, param->eq_ix, &eqn);
	if (err)
		return err;

	inlen = MLX5_ST_SZ_BYTES(create_cq_in) +
		sizeof(u64) * cq->wq_ctrl.buf.npages;
	in = kvzalloc(inlen, GFP_KERNEL);
	if (!in)
		return -ENOMEM;

	cqc = MLX5_ADDR_OF(create_cq_in, in, cq_context);

	memcpy(cqc, param->cqc, sizeof(param->cqc));

	mlx5_fill_page_frag_array(&cq->wq_ctrl.buf,
				  (__be64 *)MLX5_ADDR_OF(create_cq_in, in, pas));

	MLX5_SET(cqc, cqc, cq_period_mode, mlx5e_cq_period_mode(param->cq_period_mode));

	MLX5_SET(cqc,   cqc, c_eqn_or_apu_element, eqn);
	MLX5_SET(cqc,   cqc, uar_page,      mdev->priv.uar->index);
	MLX5_SET(cqc,   cqc, log_page_size, cq->wq_ctrl.buf.page_shift -
					    MLX5_ADAPTER_PAGE_SHIFT);
	MLX5_SET64(cqc, cqc, dbr_addr,      cq->wq_ctrl.db.dma);

	err = mlx5_core_create_cq(mdev, mcq, in, inlen, out, sizeof(out));

	kvfree(in);

	if (err)
		return err;

	mlx5e_cq_arm(cq);

	return 0;
}

static void mlx5e_destroy_cq(struct mlx5e_cq *cq)
{
	mlx5_core_destroy_cq(cq->mdev, &cq->mcq);
}

int mlx5e_open_cq(struct mlx5_core_dev *mdev, struct dim_cq_moder moder,
		  struct mlx5e_cq_param *param, struct mlx5e_create_cq_param *ccp,
		  struct mlx5e_cq *cq)
{
	int err;

	err = mlx5e_alloc_cq(mdev, param, ccp, cq);
	if (err)
		return err;

	err = mlx5e_create_cq(cq, param);
	if (err)
		goto err_free_cq;

	if (MLX5_CAP_GEN(mdev, cq_moderation) &&
	    MLX5_CAP_GEN(mdev, cq_period_mode_modify))
		mlx5e_modify_cq_moderation(mdev, &cq->mcq, moder.usec, moder.pkts,
					   mlx5e_cq_period_mode(moder.cq_period_mode));
	return 0;

err_free_cq:
	mlx5e_free_cq(cq);

	return err;
}

void mlx5e_close_cq(struct mlx5e_cq *cq)
{
	mlx5e_destroy_cq(cq);
	mlx5e_free_cq(cq);
}

int mlx5e_modify_cq_period_mode(struct mlx5_core_dev *dev, struct mlx5_core_cq *cq,
				u8 cq_period_mode)
{
	u32 in[MLX5_ST_SZ_DW(modify_cq_in)] = {};
	void *cqc;

	MLX5_SET(modify_cq_in, in, cqn, cq->cqn);
	cqc = MLX5_ADDR_OF(modify_cq_in, in, cq_context);
	MLX5_SET(cqc, cqc, cq_period_mode, mlx5e_cq_period_mode(cq_period_mode));
	MLX5_SET(modify_cq_in, in,
		 modify_field_select_resize_field_select.modify_field_select.modify_field_select,
		 MLX5_CQ_MODIFY_PERIOD_MODE);

	return mlx5_core_modify_cq(dev, cq, in, sizeof(in));
}

int mlx5e_modify_cq_moderation(struct mlx5_core_dev *dev, struct mlx5_core_cq *cq,
			       u16 cq_period, u16 cq_max_count, u8 cq_period_mode)
{
	u32 in[MLX5_ST_SZ_DW(modify_cq_in)] = {};
	void *cqc;

	MLX5_SET(modify_cq_in, in, cqn, cq->cqn);
	cqc = MLX5_ADDR_OF(modify_cq_in, in, cq_context);
	MLX5_SET(cqc, cqc, cq_period, cq_period);
	MLX5_SET(cqc, cqc, cq_max_count, cq_max_count);
	MLX5_SET(cqc, cqc, cq_period_mode, cq_period_mode);
	MLX5_SET(modify_cq_in, in,
		 modify_field_select_resize_field_select.modify_field_select.modify_field_select,
		 MLX5_CQ_MODIFY_PERIOD | MLX5_CQ_MODIFY_COUNT | MLX5_CQ_MODIFY_PERIOD_MODE);

	return mlx5_core_modify_cq(dev, cq, in, sizeof(in));
}

static int mlx5e_open_tx_cqs(struct mlx5e_channel *c,
			     struct mlx5e_params *params,
			     struct mlx5e_create_cq_param *ccp,
			     struct mlx5e_channel_param *cparam)
{
	int err;
	int tc;

	for (tc = 0; tc < c->num_tc; tc++) {
		err = mlx5e_open_cq(c->mdev, params->tx_cq_moderation, &cparam->txq_sq.cqp,
				    ccp, &c->sq[tc].cq);
		if (err)
			goto err_close_tx_cqs;
	}

	return 0;

err_close_tx_cqs:
	for (tc--; tc >= 0; tc--)
		mlx5e_close_cq(&c->sq[tc].cq);

	return err;
}

static void mlx5e_close_tx_cqs(struct mlx5e_channel *c)
{
	int tc;

	for (tc = 0; tc < c->num_tc; tc++)
		mlx5e_close_cq(&c->sq[tc].cq);
}

static int mlx5e_mqprio_txq_to_tc(struct netdev_tc_txq *tc_to_txq, unsigned int txq)
{
	int tc;

	for (tc = 0; tc < TC_MAX_QUEUE; tc++)
		if (txq - tc_to_txq[tc].offset < tc_to_txq[tc].count)
			return tc;

	WARN(1, "Unexpected TCs configuration. No match found for txq %u", txq);
	return -ENOENT;
}

static int mlx5e_txq_get_qos_node_hw_id(struct mlx5e_params *params, int txq_ix,
					u32 *hw_id)
{
	int tc;

	if (params->mqprio.mode != TC_MQPRIO_MODE_CHANNEL) {
		*hw_id = 0;
		return 0;
	}

	tc = mlx5e_mqprio_txq_to_tc(params->mqprio.tc_to_txq, txq_ix);
	if (tc < 0)
		return tc;

	if (tc >= params->mqprio.num_tc) {
		WARN(1, "Unexpected TCs configuration. tc %d is out of range of %u",
		     tc, params->mqprio.num_tc);
		return -EINVAL;
	}

	*hw_id = params->mqprio.channel.hw_id[tc];
	return 0;
}

static int mlx5e_open_sqs(struct mlx5e_channel *c,
			  struct mlx5e_params *params,
			  struct mlx5e_channel_param *cparam)
{
	int err, tc;

	for (tc = 0; tc < mlx5e_get_dcb_num_tc(params); tc++) {
		int txq_ix = c->ix + tc * params->num_channels;
		u32 qos_queue_group_id;
		u32 tisn;

		tisn = mlx5e_profile_get_tisn(c->mdev, c->priv, c->priv->profile,
					      c->lag_port, tc);
		err = mlx5e_txq_get_qos_node_hw_id(params, txq_ix, &qos_queue_group_id);
		if (err)
			goto err_close_sqs;

		err = mlx5e_open_txqsq(c, tisn, txq_ix,
				       params, &cparam->txq_sq, &c->sq[tc], tc,
				       qos_queue_group_id,
				       &c->priv->channel_stats[c->ix]->sq[tc]);
		if (err)
			goto err_close_sqs;
	}

	return 0;

err_close_sqs:
	for (tc--; tc >= 0; tc--)
		mlx5e_close_txqsq(&c->sq[tc]);

	return err;
}

static void mlx5e_close_sqs(struct mlx5e_channel *c)
{
	int tc;

	for (tc = 0; tc < c->num_tc; tc++)
		mlx5e_close_txqsq(&c->sq[tc]);
}

static int mlx5e_set_sq_maxrate(struct net_device *dev,
				struct mlx5e_txqsq *sq, u32 rate)
{
	struct mlx5e_priv *priv = netdev_priv(dev);
	struct mlx5_core_dev *mdev = priv->mdev;
	struct mlx5e_modify_sq_param msp = {0};
	struct mlx5_rate_limit rl = {0};
	u16 rl_index = 0;
	int err;

	if (rate == sq->rate_limit)
		/* nothing to do */
		return 0;

	if (sq->rate_limit) {
		rl.rate = sq->rate_limit;
		/* remove current rl index to free space to next ones */
		mlx5_rl_remove_rate(mdev, &rl);
	}

	sq->rate_limit = 0;

	if (rate) {
		rl.rate = rate;
		err = mlx5_rl_add_rate(mdev, &rl_index, &rl);
		if (err) {
			netdev_err(dev, "Failed configuring rate %u: %d\n",
				   rate, err);
			return err;
		}
	}

	msp.curr_state = MLX5_SQC_STATE_RDY;
	msp.next_state = MLX5_SQC_STATE_RDY;
	msp.rl_index   = rl_index;
	msp.rl_update  = true;
	err = mlx5e_modify_sq(mdev, sq->sqn, &msp);
	if (err) {
		netdev_err(dev, "Failed configuring rate %u: %d\n",
			   rate, err);
		/* remove the rate from the table */
		if (rate)
			mlx5_rl_remove_rate(mdev, &rl);
		return err;
	}

	sq->rate_limit = rate;
	return 0;
}

static int mlx5e_set_tx_maxrate(struct net_device *dev, int index, u32 rate)
{
	struct mlx5e_priv *priv = netdev_priv(dev);
	struct mlx5_core_dev *mdev = priv->mdev;
	struct mlx5e_txqsq *sq = priv->txq2sq[index];
	int err = 0;

	if (!mlx5_rl_is_supported(mdev)) {
		netdev_err(dev, "Rate limiting is not supported on this device\n");
		return -EINVAL;
	}

	/* rate is given in Mb/sec, HW config is in Kb/sec */
	rate = rate << 10;

	/* Check whether rate in valid range, 0 is always valid */
	if (rate && !mlx5_rl_is_in_range(mdev, rate)) {
		netdev_err(dev, "TX rate %u, is not in range\n", rate);
		return -ERANGE;
	}

	mutex_lock(&priv->state_lock);
	if (test_bit(MLX5E_STATE_OPENED, &priv->state))
		err = mlx5e_set_sq_maxrate(dev, sq, rate);
	if (!err)
		priv->tx_rates[index] = rate;
	mutex_unlock(&priv->state_lock);

	return err;
}

static int mlx5e_open_rxq_rq(struct mlx5e_channel *c, struct mlx5e_params *params,
			     struct mlx5e_rq_param *rq_params)
{
	u16 q_counter = c->priv->q_counter[c->sd_ix];
	int err;

	err = mlx5e_init_rxq_rq(c, params, rq_params->xdp_frag_size, &c->rq);
	if (err)
		return err;

	return mlx5e_open_rq(params, rq_params, NULL, cpu_to_node(c->cpu), q_counter, &c->rq);
}

static int mlx5e_open_queues(struct mlx5e_channel *c,
			     struct mlx5e_params *params,
			     struct mlx5e_channel_param *cparam)
{
	struct dim_cq_moder icocq_moder = {0, 0};
	struct mlx5e_create_cq_param ccp;
	int err;

	mlx5e_build_create_cq_param(&ccp, c);

	err = mlx5e_open_cq(c->mdev, icocq_moder, &cparam->async_icosq.cqp, &ccp,
			    &c->async_icosq.cq);
	if (err)
		return err;

	err = mlx5e_open_cq(c->mdev, icocq_moder, &cparam->icosq.cqp, &ccp,
			    &c->icosq.cq);
	if (err)
		goto err_close_async_icosq_cq;

	err = mlx5e_open_tx_cqs(c, params, &ccp, cparam);
	if (err)
		goto err_close_icosq_cq;

	err = mlx5e_open_cq(c->mdev, params->tx_cq_moderation, &cparam->xdp_sq.cqp, &ccp,
			    &c->xdpsq.cq);
	if (err)
		goto err_close_tx_cqs;

	err = mlx5e_open_cq(c->mdev, params->rx_cq_moderation, &cparam->rq.cqp, &ccp,
			    &c->rq.cq);
	if (err)
		goto err_close_xdp_tx_cqs;

	err = c->xdp ? mlx5e_open_cq(c->mdev, params->tx_cq_moderation, &cparam->xdp_sq.cqp,
				     &ccp, &c->rq_xdpsq.cq) : 0;
	if (err)
		goto err_close_rx_cq;

	spin_lock_init(&c->async_icosq_lock);

	err = mlx5e_open_icosq(c, params, &cparam->async_icosq, &c->async_icosq,
			       mlx5e_async_icosq_err_cqe_work);
	if (err)
		goto err_close_xdpsq_cq;

	mutex_init(&c->icosq_recovery_lock);

	err = mlx5e_open_icosq(c, params, &cparam->icosq, &c->icosq,
			       mlx5e_icosq_err_cqe_work);
	if (err)
		goto err_close_async_icosq;

	err = mlx5e_open_sqs(c, params, cparam);
	if (err)
		goto err_close_icosq;

	err = mlx5e_open_rxq_rq(c, params, &cparam->rq);
	if (err)
		goto err_close_sqs;

	if (c->xdp) {
		err = mlx5e_open_xdpsq(c, params, &cparam->xdp_sq, NULL,
				       &c->rq_xdpsq, false);
		if (err)
			goto err_close_rq;
	}

	err = mlx5e_open_xdpsq(c, params, &cparam->xdp_sq, NULL, &c->xdpsq, true);
	if (err)
		goto err_close_xdp_sq;

	return 0;

err_close_xdp_sq:
	if (c->xdp)
		mlx5e_close_xdpsq(&c->rq_xdpsq);

err_close_rq:
	mlx5e_close_rq(&c->rq);

err_close_sqs:
	mlx5e_close_sqs(c);

err_close_icosq:
	mlx5e_close_icosq(&c->icosq);

err_close_async_icosq:
	mlx5e_close_icosq(&c->async_icosq);

err_close_xdpsq_cq:
	if (c->xdp)
		mlx5e_close_cq(&c->rq_xdpsq.cq);

err_close_rx_cq:
	mlx5e_close_cq(&c->rq.cq);

err_close_xdp_tx_cqs:
	mlx5e_close_cq(&c->xdpsq.cq);

err_close_tx_cqs:
	mlx5e_close_tx_cqs(c);

err_close_icosq_cq:
	mlx5e_close_cq(&c->icosq.cq);

err_close_async_icosq_cq:
	mlx5e_close_cq(&c->async_icosq.cq);

	return err;
}

static void mlx5e_close_queues(struct mlx5e_channel *c)
{
	mlx5e_close_xdpsq(&c->xdpsq);
	if (c->xdp)
		mlx5e_close_xdpsq(&c->rq_xdpsq);
	/* The same ICOSQ is used for UMRs for both RQ and XSKRQ. */
	cancel_work_sync(&c->icosq.recover_work);
	mlx5e_close_rq(&c->rq);
	mlx5e_close_sqs(c);
	mlx5e_close_icosq(&c->icosq);
	mutex_destroy(&c->icosq_recovery_lock);
	mlx5e_close_icosq(&c->async_icosq);
	if (c->xdp)
		mlx5e_close_cq(&c->rq_xdpsq.cq);
	mlx5e_close_cq(&c->rq.cq);
	mlx5e_close_cq(&c->xdpsq.cq);
	mlx5e_close_tx_cqs(c);
	mlx5e_close_cq(&c->icosq.cq);
	mlx5e_close_cq(&c->async_icosq.cq);
}

static u8 mlx5e_enumerate_lag_port(struct mlx5_core_dev *mdev, int ix)
{
	u16 port_aff_bias = mlx5_core_is_pf(mdev) ? 0 : MLX5_CAP_GEN(mdev, vhca_id);

	return (ix + port_aff_bias) % mlx5e_get_num_lag_ports(mdev);
}

static int mlx5e_channel_stats_alloc(struct mlx5e_priv *priv, int ix, int cpu)
{
	if (ix > priv->stats_nch)  {
		netdev_warn(priv->netdev, "Unexpected channel stats index %d > %d\n", ix,
			    priv->stats_nch);
		return -EINVAL;
	}

	if (priv->channel_stats[ix])
		return 0;

	/* Asymmetric dynamic memory allocation.
	 * Freed in mlx5e_priv_arrays_free, not on channel closure.
	 */
	netdev_dbg(priv->netdev, "Creating channel stats %d\n", ix);
	priv->channel_stats[ix] = kvzalloc_node(sizeof(**priv->channel_stats),
						GFP_KERNEL, cpu_to_node(cpu));
	if (!priv->channel_stats[ix])
		return -ENOMEM;
	priv->stats_nch++;

	return 0;
}

void mlx5e_trigger_napi_icosq(struct mlx5e_channel *c)
{
	spin_lock_bh(&c->async_icosq_lock);
	mlx5e_trigger_irq(&c->async_icosq);
	spin_unlock_bh(&c->async_icosq_lock);
}

void mlx5e_trigger_napi_sched(struct napi_struct *napi)
{
	local_bh_disable();
	napi_schedule(napi);
	local_bh_enable();
}

static int mlx5e_open_channel(struct mlx5e_priv *priv, int ix,
			      struct mlx5e_params *params,
			      struct mlx5e_channel_param *cparam,
			      struct xsk_buff_pool *xsk_pool,
			      struct mlx5e_channel **cp)
{
	struct net_device *netdev = priv->netdev;
	struct mlx5_core_dev *mdev;
	struct mlx5e_xsk_param xsk;
	struct mlx5e_channel *c;
	unsigned int irq;
	int vec_ix;
	int cpu;
	int err;

	mdev = mlx5_sd_ch_ix_get_dev(priv->mdev, ix);
	vec_ix = mlx5_sd_ch_ix_get_vec_ix(mdev, ix);
	cpu = mlx5_comp_vector_get_cpu(mdev, vec_ix);

	err = mlx5_comp_irqn_get(mdev, vec_ix, &irq);
	if (err)
		return err;

	err = mlx5e_channel_stats_alloc(priv, ix, cpu);
	if (err)
		return err;

	c = kvzalloc_node(sizeof(*c), GFP_KERNEL, cpu_to_node(cpu));
	if (!c)
		return -ENOMEM;

	c->priv     = priv;
	c->mdev     = mdev;
	c->tstamp   = &priv->tstamp;
	c->ix       = ix;
	c->vec_ix   = vec_ix;
	c->sd_ix    = mlx5_sd_ch_ix_get_dev_ix(mdev, ix);
	c->cpu      = cpu;
	c->pdev     = mlx5_core_dma_dev(mdev);
	c->netdev   = priv->netdev;
	c->mkey_be  = cpu_to_be32(mdev->mlx5e_res.hw_objs.mkey);
	c->num_tc   = mlx5e_get_dcb_num_tc(params);
	c->xdp      = !!params->xdp_prog;
	c->stats    = &priv->channel_stats[ix]->ch;
	c->aff_mask = irq_get_effective_affinity_mask(irq);
	c->lag_port = mlx5e_enumerate_lag_port(mdev, ix);

	netif_napi_add(netdev, &c->napi, mlx5e_napi_poll);
	netif_napi_set_irq(&c->napi, irq);

	err = mlx5e_open_queues(c, params, cparam);
	if (unlikely(err))
		goto err_napi_del;

	if (xsk_pool) {
		mlx5e_build_xsk_param(xsk_pool, &xsk);
		err = mlx5e_open_xsk(priv, params, &xsk, xsk_pool, c);
		if (unlikely(err))
			goto err_close_queues;
	}

	*cp = c;

	return 0;

err_close_queues:
	mlx5e_close_queues(c);

err_napi_del:
	netif_napi_del(&c->napi);

	kvfree(c);

	return err;
}

static void mlx5e_activate_channel(struct mlx5e_channel *c)
{
	int tc;

	napi_enable(&c->napi);

	for (tc = 0; tc < c->num_tc; tc++)
		mlx5e_activate_txqsq(&c->sq[tc]);
	mlx5e_activate_icosq(&c->icosq);
	mlx5e_activate_icosq(&c->async_icosq);

	if (test_bit(MLX5E_CHANNEL_STATE_XSK, c->state))
		mlx5e_activate_xsk(c);
	else
		mlx5e_activate_rq(&c->rq);

	netif_queue_set_napi(c->netdev, c->ix, NETDEV_QUEUE_TYPE_RX, &c->napi);
}

static void mlx5e_deactivate_channel(struct mlx5e_channel *c)
{
	int tc;

	netif_queue_set_napi(c->netdev, c->ix, NETDEV_QUEUE_TYPE_RX, NULL);

	if (test_bit(MLX5E_CHANNEL_STATE_XSK, c->state))
		mlx5e_deactivate_xsk(c);
	else
		mlx5e_deactivate_rq(&c->rq);

	mlx5e_deactivate_icosq(&c->async_icosq);
	mlx5e_deactivate_icosq(&c->icosq);
	for (tc = 0; tc < c->num_tc; tc++)
		mlx5e_deactivate_txqsq(&c->sq[tc]);
	mlx5e_qos_deactivate_queues(c);

	napi_disable(&c->napi);
}

static void mlx5e_close_channel(struct mlx5e_channel *c)
{
	if (test_bit(MLX5E_CHANNEL_STATE_XSK, c->state))
		mlx5e_close_xsk(c);
	mlx5e_close_queues(c);
	mlx5e_qos_close_queues(c);
	netif_napi_del(&c->napi);

	kvfree(c);
}

int mlx5e_open_channels(struct mlx5e_priv *priv,
			struct mlx5e_channels *chs)
{
	struct mlx5e_channel_param *cparam;
	int err = -ENOMEM;
	int i;

	chs->num = chs->params.num_channels;

	chs->c = kcalloc(chs->num, sizeof(struct mlx5e_channel *), GFP_KERNEL);
	cparam = kvzalloc(sizeof(struct mlx5e_channel_param), GFP_KERNEL);
	if (!chs->c || !cparam)
		goto err_free;

	err = mlx5e_build_channel_param(priv->mdev, &chs->params, cparam);
	if (err)
		goto err_free;

	for (i = 0; i < chs->num; i++) {
		struct xsk_buff_pool *xsk_pool = NULL;

		if (chs->params.xdp_prog)
			xsk_pool = mlx5e_xsk_get_pool(&chs->params, chs->params.xsk, i);

		err = mlx5e_open_channel(priv, i, &chs->params, cparam, xsk_pool, &chs->c[i]);
		if (err)
			goto err_close_channels;
	}

	if (MLX5E_GET_PFLAG(&chs->params, MLX5E_PFLAG_TX_PORT_TS) || chs->params.ptp_rx) {
		err = mlx5e_ptp_open(priv, &chs->params, chs->c[0]->lag_port, &chs->ptp);
		if (err)
			goto err_close_channels;
	}

	if (priv->htb) {
		err = mlx5e_qos_open_queues(priv, chs);
		if (err)
			goto err_close_ptp;
	}

	mlx5e_health_channels_update(priv);
	kvfree(cparam);
	return 0;

err_close_ptp:
	if (chs->ptp)
		mlx5e_ptp_close(chs->ptp);

err_close_channels:
	for (i--; i >= 0; i--)
		mlx5e_close_channel(chs->c[i]);

err_free:
	kfree(chs->c);
	kvfree(cparam);
	chs->num = 0;
	return err;
}

static void mlx5e_activate_channels(struct mlx5e_priv *priv, struct mlx5e_channels *chs)
{
	int i;

	for (i = 0; i < chs->num; i++)
		mlx5e_activate_channel(chs->c[i]);

	if (priv->htb)
		mlx5e_qos_activate_queues(priv);

	for (i = 0; i < chs->num; i++)
		mlx5e_trigger_napi_icosq(chs->c[i]);

	if (chs->ptp)
		mlx5e_ptp_activate_channel(chs->ptp);
}

static int mlx5e_wait_channels_min_rx_wqes(struct mlx5e_channels *chs)
{
	int err = 0;
	int i;

	for (i = 0; i < chs->num; i++) {
		int timeout = err ? 0 : MLX5E_RQ_WQES_TIMEOUT;
		struct mlx5e_channel *c = chs->c[i];

		if (test_bit(MLX5E_CHANNEL_STATE_XSK, c->state))
			continue;

		err |= mlx5e_wait_for_min_rx_wqes(&c->rq, timeout);

		/* Don't wait on the XSK RQ, because the newer xdpsock sample
		 * doesn't provide any Fill Ring entries at the setup stage.
		 */
	}

	return err ? -ETIMEDOUT : 0;
}

static void mlx5e_deactivate_channels(struct mlx5e_channels *chs)
{
	int i;

	if (chs->ptp)
		mlx5e_ptp_deactivate_channel(chs->ptp);

	for (i = 0; i < chs->num; i++)
		mlx5e_deactivate_channel(chs->c[i]);
}

void mlx5e_close_channels(struct mlx5e_channels *chs)
{
	int i;

	ASSERT_RTNL();
	if (chs->ptp) {
		mlx5e_ptp_close(chs->ptp);
		chs->ptp = NULL;
	}
	for (i = 0; i < chs->num; i++)
		mlx5e_close_channel(chs->c[i]);

	kfree(chs->c);
	chs->num = 0;
}

static int mlx5e_modify_tirs_packet_merge(struct mlx5e_priv *priv)
{
	struct mlx5e_rx_res *res = priv->rx_res;

	return mlx5e_rx_res_packet_merge_set_param(res, &priv->channels.params.packet_merge);
}

static MLX5E_DEFINE_PREACTIVATE_WRAPPER_CTX(mlx5e_modify_tirs_packet_merge);

static int mlx5e_set_mtu(struct mlx5_core_dev *mdev,
			 struct mlx5e_params *params, u16 mtu)
{
	u16 hw_mtu = MLX5E_SW2HW_MTU(params, mtu);
	int err;

	err = mlx5_set_port_mtu(mdev, hw_mtu, 1);
	if (err)
		return err;

	/* Update vport context MTU */
	mlx5_modify_nic_vport_mtu(mdev, hw_mtu);
	return 0;
}

static void mlx5e_query_mtu(struct mlx5_core_dev *mdev,
			    struct mlx5e_params *params, u16 *mtu)
{
	u16 hw_mtu = 0;
	int err;

	err = mlx5_query_nic_vport_mtu(mdev, &hw_mtu);
	if (err || !hw_mtu) /* fallback to port oper mtu */
		mlx5_query_port_oper_mtu(mdev, &hw_mtu, 1);

	*mtu = MLX5E_HW2SW_MTU(params, hw_mtu);
}

int mlx5e_set_dev_port_mtu(struct mlx5e_priv *priv)
{
	struct mlx5e_params *params = &priv->channels.params;
	struct net_device *netdev = priv->netdev;
	struct mlx5_core_dev *mdev = priv->mdev;
	u16 mtu;
	int err;

	err = mlx5e_set_mtu(mdev, params, params->sw_mtu);
	if (err)
		return err;

	mlx5e_query_mtu(mdev, params, &mtu);
	if (mtu != params->sw_mtu)
		netdev_warn(netdev, "%s: VPort MTU %d is different than netdev mtu %d\n",
			    __func__, mtu, params->sw_mtu);

	params->sw_mtu = mtu;
	return 0;
}

MLX5E_DEFINE_PREACTIVATE_WRAPPER_CTX(mlx5e_set_dev_port_mtu);

void mlx5e_set_netdev_mtu_boundaries(struct mlx5e_priv *priv)
{
	struct mlx5e_params *params = &priv->channels.params;
	struct net_device *netdev   = priv->netdev;
	struct mlx5_core_dev *mdev  = priv->mdev;
	u16 max_mtu;

	/* MTU range: 68 - hw-specific max */
	netdev->min_mtu = ETH_MIN_MTU;

	mlx5_query_port_max_mtu(mdev, &max_mtu, 1);
	netdev->max_mtu = min_t(unsigned int, MLX5E_HW2SW_MTU(params, max_mtu),
				ETH_MAX_MTU);
}

static int mlx5e_netdev_set_tcs(struct net_device *netdev, u16 nch, u8 ntc,
				struct netdev_tc_txq *tc_to_txq)
{
	int tc, err;

	netdev_reset_tc(netdev);

	if (ntc == 1)
		return 0;

	err = netdev_set_num_tc(netdev, ntc);
	if (err) {
		netdev_WARN(netdev, "netdev_set_num_tc failed (%d), ntc = %d\n", err, ntc);
		return err;
	}

	for (tc = 0; tc < ntc; tc++) {
		u16 count, offset;

		count = tc_to_txq[tc].count;
		offset = tc_to_txq[tc].offset;
		netdev_set_tc_queue(netdev, tc, count, offset);
	}

	return 0;
}

int mlx5e_update_tx_netdev_queues(struct mlx5e_priv *priv)
{
	int nch, ntc, num_txqs, err;
	int qos_queues = 0;

	if (priv->htb)
		qos_queues = mlx5e_htb_cur_leaf_nodes(priv->htb);

	nch = priv->channels.params.num_channels;
	ntc = mlx5e_get_dcb_num_tc(&priv->channels.params);
	num_txqs = nch * ntc + qos_queues;
	if (MLX5E_GET_PFLAG(&priv->channels.params, MLX5E_PFLAG_TX_PORT_TS))
		num_txqs += ntc;

	netdev_dbg(priv->netdev, "Setting num_txqs %d\n", num_txqs);
	err = netif_set_real_num_tx_queues(priv->netdev, num_txqs);
	if (err)
		netdev_warn(priv->netdev, "netif_set_real_num_tx_queues failed, %d\n", err);

	return err;
}

static void mlx5e_set_default_xps_cpumasks(struct mlx5e_priv *priv,
					   struct mlx5e_params *params)
{
	struct mlx5_core_dev *mdev = priv->mdev;
	int num_comp_vectors, ix, irq;

	num_comp_vectors = mlx5_comp_vectors_max(mdev);

	for (ix = 0; ix < params->num_channels; ix++) {
		cpumask_clear(priv->scratchpad.cpumask);

		for (irq = ix; irq < num_comp_vectors; irq += params->num_channels) {
			int cpu = mlx5_comp_vector_get_cpu(mdev, irq);

			cpumask_set_cpu(cpu, priv->scratchpad.cpumask);
		}

		netif_set_xps_queue(priv->netdev, priv->scratchpad.cpumask, ix);
	}
}

static int mlx5e_update_tc_and_tx_queues(struct mlx5e_priv *priv)
{
	struct netdev_tc_txq old_tc_to_txq[TC_MAX_QUEUE], *tc_to_txq;
	struct net_device *netdev = priv->netdev;
	int old_num_txqs, old_ntc;
	int nch, ntc;
	int err;
	int i;

	old_num_txqs = netdev->real_num_tx_queues;
	old_ntc = netdev->num_tc ? : 1;
	for (i = 0; i < ARRAY_SIZE(old_tc_to_txq); i++)
		old_tc_to_txq[i] = netdev->tc_to_txq[i];

	nch = priv->channels.params.num_channels;
	ntc = priv->channels.params.mqprio.num_tc;
	tc_to_txq = priv->channels.params.mqprio.tc_to_txq;

	err = mlx5e_netdev_set_tcs(netdev, nch, ntc, tc_to_txq);
	if (err)
		goto err_out;
	err = mlx5e_update_tx_netdev_queues(priv);
	if (err)
		goto err_tcs;
	mlx5e_set_default_xps_cpumasks(priv, &priv->channels.params);

	return 0;

err_tcs:
	WARN_ON_ONCE(mlx5e_netdev_set_tcs(netdev, old_num_txqs / old_ntc, old_ntc,
					  old_tc_to_txq));
err_out:
	return err;
}

<<<<<<< HEAD
static MLX5E_DEFINE_PREACTIVATE_WRAPPER_CTX(mlx5e_update_netdev_queues);

static void mlx5e_set_default_xps_cpumasks(struct mlx5e_priv *priv,
					   struct mlx5e_params *params)
{
	int ix;

	for (ix = 0; ix < params->num_channels; ix++) {
		int num_comp_vectors, irq, vec_ix;
		struct mlx5_core_dev *mdev;

		mdev = mlx5_sd_ch_ix_get_dev(priv->mdev, ix);
		num_comp_vectors = mlx5_comp_vectors_max(mdev);
		cpumask_clear(priv->scratchpad.cpumask);
		vec_ix = mlx5_sd_ch_ix_get_vec_ix(mdev, ix);

		for (irq = vec_ix; irq < num_comp_vectors; irq += params->num_channels) {
			int cpu = mlx5_comp_vector_get_cpu(mdev, irq);

			cpumask_set_cpu(cpu, priv->scratchpad.cpumask);
		}

		netif_set_xps_queue(priv->netdev, priv->scratchpad.cpumask, ix);
	}
}
=======
MLX5E_DEFINE_PREACTIVATE_WRAPPER_CTX(mlx5e_update_tc_and_tx_queues);
>>>>>>> 0c383648

static int mlx5e_num_channels_changed(struct mlx5e_priv *priv)
{
	u16 count = priv->channels.params.num_channels;
	struct net_device *netdev = priv->netdev;
	int old_num_rxqs;
	int err;

	old_num_rxqs = netdev->real_num_rx_queues;
	err = netif_set_real_num_rx_queues(netdev, count);
	if (err) {
		netdev_warn(netdev, "%s: netif_set_real_num_rx_queues failed, %d\n",
			    __func__, err);
		return err;
	}
	err = mlx5e_update_tc_and_tx_queues(priv);
	if (err) {
		/* mlx5e_update_tc_and_tx_queues can fail if channels or TCs number increases.
		 * Since channel number changed, it increased. That means, the call to
		 * netif_set_real_num_rx_queues below should not fail, because it
		 * decreases the number of RX queues.
		 */
		WARN_ON_ONCE(netif_set_real_num_rx_queues(netdev, old_num_rxqs));
		return err;
	}

	/* This function may be called on attach, before priv->rx_res is created. */
	if (priv->rx_res) {
		mlx5e_rx_res_rss_update_num_channels(priv->rx_res, count);

		if (!netif_is_rxfh_configured(priv->netdev))
			mlx5e_rx_res_rss_set_indir_uniform(priv->rx_res, count);
	}

	return 0;
}

MLX5E_DEFINE_PREACTIVATE_WRAPPER_CTX(mlx5e_num_channels_changed);

static void mlx5e_build_txq_maps(struct mlx5e_priv *priv)
{
	int i, ch, tc, num_tc;

	ch = priv->channels.num;
	num_tc = mlx5e_get_dcb_num_tc(&priv->channels.params);

	for (i = 0; i < ch; i++) {
		for (tc = 0; tc < num_tc; tc++) {
			struct mlx5e_channel *c = priv->channels.c[i];
			struct mlx5e_txqsq *sq = &c->sq[tc];

			priv->txq2sq[sq->txq_ix] = sq;
		}
	}

	if (!priv->channels.ptp)
		goto out;

	if (!test_bit(MLX5E_PTP_STATE_TX, priv->channels.ptp->state))
		goto out;

	for (tc = 0; tc < num_tc; tc++) {
		struct mlx5e_ptp *c = priv->channels.ptp;
		struct mlx5e_txqsq *sq = &c->ptpsq[tc].txqsq;

		priv->txq2sq[sq->txq_ix] = sq;
	}

out:
	/* Make the change to txq2sq visible before the queue is started.
	 * As mlx5e_xmit runs under a spinlock, there is an implicit ACQUIRE,
	 * which pairs with this barrier.
	 */
	smp_wmb();
}

void mlx5e_activate_priv_channels(struct mlx5e_priv *priv)
{
	mlx5e_build_txq_maps(priv);
	mlx5e_activate_channels(priv, &priv->channels);
	mlx5e_xdp_tx_enable(priv);

	/* dev_watchdog() wants all TX queues to be started when the carrier is
	 * OK, including the ones in range real_num_tx_queues..num_tx_queues-1.
	 * Make it happy to avoid TX timeout false alarms.
	 */
	netif_tx_start_all_queues(priv->netdev);

	if (mlx5e_is_vport_rep(priv))
		mlx5e_rep_activate_channels(priv);

	set_bit(MLX5E_STATE_CHANNELS_ACTIVE, &priv->state);

	mlx5e_wait_channels_min_rx_wqes(&priv->channels);

	if (priv->rx_res)
		mlx5e_rx_res_channels_activate(priv->rx_res, &priv->channels);
}

static void mlx5e_cancel_tx_timeout_work(struct mlx5e_priv *priv)
{
	WARN_ON_ONCE(test_bit(MLX5E_STATE_CHANNELS_ACTIVE, &priv->state));
	if (current_work() != &priv->tx_timeout_work)
		cancel_work_sync(&priv->tx_timeout_work);
}

void mlx5e_deactivate_priv_channels(struct mlx5e_priv *priv)
{
	if (priv->rx_res)
		mlx5e_rx_res_channels_deactivate(priv->rx_res);

	clear_bit(MLX5E_STATE_CHANNELS_ACTIVE, &priv->state);
	mlx5e_cancel_tx_timeout_work(priv);

	if (mlx5e_is_vport_rep(priv))
		mlx5e_rep_deactivate_channels(priv);

	/* The results of ndo_select_queue are unreliable, while netdev config
	 * is being changed (real_num_tx_queues, num_tc). Stop all queues to
	 * prevent ndo_start_xmit from being called, so that it can assume that
	 * the selected queue is always valid.
	 */
	netif_tx_disable(priv->netdev);

	mlx5e_xdp_tx_disable(priv);
	mlx5e_deactivate_channels(&priv->channels);
}

static int mlx5e_switch_priv_params(struct mlx5e_priv *priv,
				    struct mlx5e_params *new_params,
				    mlx5e_fp_preactivate preactivate,
				    void *context)
{
	struct mlx5e_params old_params;

	old_params = priv->channels.params;
	priv->channels.params = *new_params;

	if (preactivate) {
		int err;

		err = preactivate(priv, context);
		if (err) {
			priv->channels.params = old_params;
			return err;
		}
	}

	return 0;
}

static int mlx5e_switch_priv_channels(struct mlx5e_priv *priv,
				      struct mlx5e_channels *new_chs,
				      mlx5e_fp_preactivate preactivate,
				      void *context)
{
	struct net_device *netdev = priv->netdev;
	struct mlx5e_channels old_chs;
	int carrier_ok;
	int err = 0;

	carrier_ok = netif_carrier_ok(netdev);
	netif_carrier_off(netdev);

	mlx5e_deactivate_priv_channels(priv);

	old_chs = priv->channels;
	priv->channels = *new_chs;

	/* New channels are ready to roll, call the preactivate hook if needed
	 * to modify HW settings or update kernel parameters.
	 */
	if (preactivate) {
		err = preactivate(priv, context);
		if (err) {
			priv->channels = old_chs;
			goto out;
		}
	}

	mlx5e_close_channels(&old_chs);
	priv->profile->update_rx(priv);

	mlx5e_selq_apply(&priv->selq);
out:
	mlx5e_activate_priv_channels(priv);

	/* return carrier back if needed */
	if (carrier_ok)
		netif_carrier_on(netdev);

	return err;
}

int mlx5e_safe_switch_params(struct mlx5e_priv *priv,
			     struct mlx5e_params *params,
			     mlx5e_fp_preactivate preactivate,
			     void *context, bool reset)
{
	struct mlx5e_channels *new_chs;
	int err;

	reset &= test_bit(MLX5E_STATE_OPENED, &priv->state);
	if (!reset)
		return mlx5e_switch_priv_params(priv, params, preactivate, context);

	new_chs = kzalloc(sizeof(*new_chs), GFP_KERNEL);
	if (!new_chs)
		return -ENOMEM;
	new_chs->params = *params;

	mlx5e_selq_prepare_params(&priv->selq, &new_chs->params);

	err = mlx5e_open_channels(priv, new_chs);
	if (err)
		goto err_cancel_selq;

	err = mlx5e_switch_priv_channels(priv, new_chs, preactivate, context);
	if (err)
		goto err_close;

	kfree(new_chs);
	return 0;

err_close:
	mlx5e_close_channels(new_chs);

err_cancel_selq:
	mlx5e_selq_cancel(&priv->selq);
	kfree(new_chs);
	return err;
}

int mlx5e_safe_reopen_channels(struct mlx5e_priv *priv)
{
	return mlx5e_safe_switch_params(priv, &priv->channels.params, NULL, NULL, true);
}

void mlx5e_timestamp_init(struct mlx5e_priv *priv)
{
	priv->tstamp.tx_type   = HWTSTAMP_TX_OFF;
	priv->tstamp.rx_filter = HWTSTAMP_FILTER_NONE;
}

static void mlx5e_modify_admin_state(struct mlx5_core_dev *mdev,
				     enum mlx5_port_status state)
{
	struct mlx5_eswitch *esw = mdev->priv.eswitch;
	int vport_admin_state;

	mlx5_set_port_admin_status(mdev, state);

	if (mlx5_eswitch_mode(mdev) == MLX5_ESWITCH_OFFLOADS ||
	    !MLX5_CAP_GEN(mdev, uplink_follow))
		return;

	if (state == MLX5_PORT_UP)
		vport_admin_state = MLX5_VPORT_ADMIN_STATE_AUTO;
	else
		vport_admin_state = MLX5_VPORT_ADMIN_STATE_DOWN;

	mlx5_eswitch_set_vport_state(esw, MLX5_VPORT_UPLINK, vport_admin_state);
}

int mlx5e_open_locked(struct net_device *netdev)
{
	struct mlx5e_priv *priv = netdev_priv(netdev);
	int err;

	mlx5e_selq_prepare_params(&priv->selq, &priv->channels.params);

	set_bit(MLX5E_STATE_OPENED, &priv->state);

	err = mlx5e_open_channels(priv, &priv->channels);
	if (err)
		goto err_clear_state_opened_flag;

	err = priv->profile->update_rx(priv);
	if (err)
		goto err_close_channels;

	mlx5e_selq_apply(&priv->selq);
	mlx5e_activate_priv_channels(priv);
	mlx5e_apply_traps(priv, true);
	if (priv->profile->update_carrier)
		priv->profile->update_carrier(priv);

	mlx5e_queue_update_stats(priv);
	return 0;

err_close_channels:
	mlx5e_close_channels(&priv->channels);
err_clear_state_opened_flag:
	clear_bit(MLX5E_STATE_OPENED, &priv->state);
	mlx5e_selq_cancel(&priv->selq);
	return err;
}

int mlx5e_open(struct net_device *netdev)
{
	struct mlx5e_priv *priv = netdev_priv(netdev);
	int err;

	mutex_lock(&priv->state_lock);
	err = mlx5e_open_locked(netdev);
	if (!err)
		mlx5e_modify_admin_state(priv->mdev, MLX5_PORT_UP);
	mutex_unlock(&priv->state_lock);

	return err;
}

int mlx5e_close_locked(struct net_device *netdev)
{
	struct mlx5e_priv *priv = netdev_priv(netdev);

	/* May already be CLOSED in case a previous configuration operation
	 * (e.g RX/TX queue size change) that involves close&open failed.
	 */
	if (!test_bit(MLX5E_STATE_OPENED, &priv->state))
		return 0;

	mlx5e_apply_traps(priv, false);
	clear_bit(MLX5E_STATE_OPENED, &priv->state);

	netif_carrier_off(priv->netdev);
	mlx5e_deactivate_priv_channels(priv);
	mlx5e_close_channels(&priv->channels);

	return 0;
}

int mlx5e_close(struct net_device *netdev)
{
	struct mlx5e_priv *priv = netdev_priv(netdev);
	int err;

	if (!netif_device_present(netdev))
		return -ENODEV;

	mutex_lock(&priv->state_lock);
	mlx5e_modify_admin_state(priv->mdev, MLX5_PORT_DOWN);
	err = mlx5e_close_locked(netdev);
	mutex_unlock(&priv->state_lock);

	return err;
}

static void mlx5e_free_drop_rq(struct mlx5e_rq *rq)
{
	mlx5_wq_destroy(&rq->wq_ctrl);
}

static int mlx5e_alloc_drop_rq(struct mlx5_core_dev *mdev,
			       struct mlx5e_rq *rq,
			       struct mlx5e_rq_param *param)
{
	void *rqc = param->rqc;
	void *rqc_wq = MLX5_ADDR_OF(rqc, rqc, wq);
	int err;

	param->wq.db_numa_node = param->wq.buf_numa_node;

	err = mlx5_wq_cyc_create(mdev, &param->wq, rqc_wq, &rq->wqe.wq,
				 &rq->wq_ctrl);
	if (err)
		return err;

	/* Mark as unused given "Drop-RQ" packets never reach XDP */
	xdp_rxq_info_unused(&rq->xdp_rxq);

	rq->mdev = mdev;

	return 0;
}

static int mlx5e_alloc_drop_cq(struct mlx5e_priv *priv,
			       struct mlx5e_cq *cq,
			       struct mlx5e_cq_param *param)
{
	struct mlx5_core_dev *mdev = priv->mdev;

	param->wq.buf_numa_node = dev_to_node(mlx5_core_dma_dev(mdev));
	param->wq.db_numa_node  = dev_to_node(mlx5_core_dma_dev(mdev));

	return mlx5e_alloc_cq_common(priv->mdev, priv->netdev, priv->wq, param, cq);
}

int mlx5e_open_drop_rq(struct mlx5e_priv *priv,
		       struct mlx5e_rq *drop_rq)
{
	struct mlx5_core_dev *mdev = priv->mdev;
	struct mlx5e_cq_param cq_param = {};
	struct mlx5e_rq_param rq_param = {};
	struct mlx5e_cq *cq = &drop_rq->cq;
	int err;

	mlx5e_build_drop_rq_param(mdev, &rq_param);

	err = mlx5e_alloc_drop_cq(priv, cq, &cq_param);
	if (err)
		return err;

	err = mlx5e_create_cq(cq, &cq_param);
	if (err)
		goto err_free_cq;

	err = mlx5e_alloc_drop_rq(mdev, drop_rq, &rq_param);
	if (err)
		goto err_destroy_cq;

	err = mlx5e_create_rq(drop_rq, &rq_param, priv->drop_rq_q_counter);
	if (err)
		goto err_free_rq;

	err = mlx5e_modify_rq_state(drop_rq, MLX5_RQC_STATE_RST, MLX5_RQC_STATE_RDY);
	if (err)
		mlx5_core_warn(priv->mdev, "modify_rq_state failed, rx_if_down_packets won't be counted %d\n", err);

	return 0;

err_free_rq:
	mlx5e_free_drop_rq(drop_rq);

err_destroy_cq:
	mlx5e_destroy_cq(cq);

err_free_cq:
	mlx5e_free_cq(cq);

	return err;
}

void mlx5e_close_drop_rq(struct mlx5e_rq *drop_rq)
{
	mlx5e_destroy_rq(drop_rq);
	mlx5e_free_drop_rq(drop_rq);
	mlx5e_destroy_cq(&drop_rq->cq);
	mlx5e_free_cq(&drop_rq->cq);
}

static void mlx5e_cleanup_nic_tx(struct mlx5e_priv *priv)
{
	if (priv->mqprio_rl) {
		mlx5e_mqprio_rl_cleanup(priv->mqprio_rl);
		mlx5e_mqprio_rl_free(priv->mqprio_rl);
		priv->mqprio_rl = NULL;
	}
	mlx5e_accel_cleanup_tx(priv);
}

static int mlx5e_modify_channels_vsd(struct mlx5e_channels *chs, bool vsd)
{
	int err;
	int i;

	for (i = 0; i < chs->num; i++) {
		err = mlx5e_modify_rq_vsd(&chs->c[i]->rq, vsd);
		if (err)
			return err;
	}
	if (chs->ptp && test_bit(MLX5E_PTP_STATE_RX, chs->ptp->state))
		return mlx5e_modify_rq_vsd(&chs->ptp->rq, vsd);

	return 0;
}

static void mlx5e_mqprio_build_default_tc_to_txq(struct netdev_tc_txq *tc_to_txq,
						 int ntc, int nch)
{
	int tc;

	memset(tc_to_txq, 0, sizeof(*tc_to_txq) * TC_MAX_QUEUE);

	/* Map netdev TCs to offset 0.
	 * We have our own UP to TXQ mapping for DCB mode of QoS
	 */
	for (tc = 0; tc < ntc; tc++) {
		tc_to_txq[tc] = (struct netdev_tc_txq) {
			.count = nch,
			.offset = 0,
		};
	}
}

static void mlx5e_mqprio_build_tc_to_txq(struct netdev_tc_txq *tc_to_txq,
					 struct tc_mqprio_qopt *qopt)
{
	int tc;

	for (tc = 0; tc < TC_MAX_QUEUE; tc++) {
		tc_to_txq[tc] = (struct netdev_tc_txq) {
			.count = qopt->count[tc],
			.offset = qopt->offset[tc],
		};
	}
}

static void mlx5e_params_mqprio_dcb_set(struct mlx5e_params *params, u8 num_tc)
{
	params->mqprio.mode = TC_MQPRIO_MODE_DCB;
	params->mqprio.num_tc = num_tc;
	mlx5e_mqprio_build_default_tc_to_txq(params->mqprio.tc_to_txq, num_tc,
					     params->num_channels);
}

static void mlx5e_mqprio_rl_update_params(struct mlx5e_params *params,
					  struct mlx5e_mqprio_rl *rl)
{
	int tc;

	for (tc = 0; tc < TC_MAX_QUEUE; tc++) {
		u32 hw_id = 0;

		if (rl)
			mlx5e_mqprio_rl_get_node_hw_id(rl, tc, &hw_id);
		params->mqprio.channel.hw_id[tc] = hw_id;
	}
}

static void mlx5e_params_mqprio_channel_set(struct mlx5e_params *params,
					    struct tc_mqprio_qopt_offload *mqprio,
					    struct mlx5e_mqprio_rl *rl)
{
	int tc;

	params->mqprio.mode = TC_MQPRIO_MODE_CHANNEL;
	params->mqprio.num_tc = mqprio->qopt.num_tc;

	for (tc = 0; tc < TC_MAX_QUEUE; tc++)
		params->mqprio.channel.max_rate[tc] = mqprio->max_rate[tc];

	mlx5e_mqprio_rl_update_params(params, rl);
	mlx5e_mqprio_build_tc_to_txq(params->mqprio.tc_to_txq, &mqprio->qopt);
}

static void mlx5e_params_mqprio_reset(struct mlx5e_params *params)
{
	mlx5e_params_mqprio_dcb_set(params, 1);
}

static int mlx5e_setup_tc_mqprio_dcb(struct mlx5e_priv *priv,
				     struct tc_mqprio_qopt *mqprio)
{
	struct mlx5e_params new_params;
	u8 tc = mqprio->num_tc;
	int err;

	mqprio->hw = TC_MQPRIO_HW_OFFLOAD_TCS;

	if (tc && tc != MLX5_MAX_NUM_TC)
		return -EINVAL;

	new_params = priv->channels.params;
	mlx5e_params_mqprio_dcb_set(&new_params, tc ? tc : 1);

	err = mlx5e_safe_switch_params(priv, &new_params,
				       mlx5e_update_tc_and_tx_queues_ctx, NULL, true);

	if (!err && priv->mqprio_rl) {
		mlx5e_mqprio_rl_cleanup(priv->mqprio_rl);
		mlx5e_mqprio_rl_free(priv->mqprio_rl);
		priv->mqprio_rl = NULL;
	}

	priv->max_opened_tc = max_t(u8, priv->max_opened_tc,
				    mlx5e_get_dcb_num_tc(&priv->channels.params));
	return err;
}

static int mlx5e_mqprio_channel_validate(struct mlx5e_priv *priv,
					 struct tc_mqprio_qopt_offload *mqprio)
{
	struct net_device *netdev = priv->netdev;
	struct mlx5e_ptp *ptp_channel;
	int agg_count = 0;
	int i;

	ptp_channel = priv->channels.ptp;
	if (ptp_channel && test_bit(MLX5E_PTP_STATE_TX, ptp_channel->state)) {
		netdev_err(netdev,
			   "Cannot activate MQPRIO mode channel since it conflicts with TX port TS\n");
		return -EINVAL;
	}

	if (mqprio->qopt.offset[0] != 0 || mqprio->qopt.num_tc < 1 ||
	    mqprio->qopt.num_tc > MLX5E_MAX_NUM_MQPRIO_CH_TC)
		return -EINVAL;

	for (i = 0; i < mqprio->qopt.num_tc; i++) {
		if (!mqprio->qopt.count[i]) {
			netdev_err(netdev, "Zero size for queue-group (%d) is not supported\n", i);
			return -EINVAL;
		}
		if (mqprio->min_rate[i]) {
			netdev_err(netdev, "Min tx rate is not supported\n");
			return -EINVAL;
		}

		if (mqprio->max_rate[i]) {
			int err;

			err = mlx5e_qos_bytes_rate_check(priv->mdev, mqprio->max_rate[i]);
			if (err)
				return err;
		}

		if (mqprio->qopt.offset[i] != agg_count) {
			netdev_err(netdev, "Discontinuous queues config is not supported\n");
			return -EINVAL;
		}
		agg_count += mqprio->qopt.count[i];
	}

	if (priv->channels.params.num_channels != agg_count) {
		netdev_err(netdev, "Num of queues (%d) does not match available (%d)\n",
			   agg_count, priv->channels.params.num_channels);
		return -EINVAL;
	}

	return 0;
}

static bool mlx5e_mqprio_rate_limit(u8 num_tc, u64 max_rate[])
{
	int tc;

	for (tc = 0; tc < num_tc; tc++)
		if (max_rate[tc])
			return true;
	return false;
}

static struct mlx5e_mqprio_rl *mlx5e_mqprio_rl_create(struct mlx5_core_dev *mdev,
						      u8 num_tc, u64 max_rate[])
{
	struct mlx5e_mqprio_rl *rl;
	int err;

	if (!mlx5e_mqprio_rate_limit(num_tc, max_rate))
		return NULL;

	rl = mlx5e_mqprio_rl_alloc();
	if (!rl)
		return ERR_PTR(-ENOMEM);

	err = mlx5e_mqprio_rl_init(rl, mdev, num_tc, max_rate);
	if (err) {
		mlx5e_mqprio_rl_free(rl);
		return ERR_PTR(err);
	}

	return rl;
}

static int mlx5e_setup_tc_mqprio_channel(struct mlx5e_priv *priv,
					 struct tc_mqprio_qopt_offload *mqprio)
{
	struct mlx5e_params new_params;
	struct mlx5e_mqprio_rl *rl;
	int err;

	err = mlx5e_mqprio_channel_validate(priv, mqprio);
	if (err)
		return err;

	rl = mlx5e_mqprio_rl_create(priv->mdev, mqprio->qopt.num_tc, mqprio->max_rate);
	if (IS_ERR(rl))
		return PTR_ERR(rl);

	new_params = priv->channels.params;
	mlx5e_params_mqprio_channel_set(&new_params, mqprio, rl);

	err = mlx5e_safe_switch_params(priv, &new_params,
				       mlx5e_update_tc_and_tx_queues_ctx, NULL, true);
	if (err) {
		if (rl) {
			mlx5e_mqprio_rl_cleanup(rl);
			mlx5e_mqprio_rl_free(rl);
		}
		return err;
	}

	if (priv->mqprio_rl) {
		mlx5e_mqprio_rl_cleanup(priv->mqprio_rl);
		mlx5e_mqprio_rl_free(priv->mqprio_rl);
	}
	priv->mqprio_rl = rl;

	return 0;
}

static int mlx5e_setup_tc_mqprio(struct mlx5e_priv *priv,
				 struct tc_mqprio_qopt_offload *mqprio)
{
	/* MQPRIO is another toplevel qdisc that can't be attached
	 * simultaneously with the offloaded HTB.
	 */
	if (WARN_ON(mlx5e_selq_is_htb_enabled(&priv->selq)))
		return -EINVAL;

	switch (mqprio->mode) {
	case TC_MQPRIO_MODE_DCB:
		return mlx5e_setup_tc_mqprio_dcb(priv, &mqprio->qopt);
	case TC_MQPRIO_MODE_CHANNEL:
		return mlx5e_setup_tc_mqprio_channel(priv, mqprio);
	default:
		return -EOPNOTSUPP;
	}
}

static LIST_HEAD(mlx5e_block_cb_list);

static int mlx5e_setup_tc(struct net_device *dev, enum tc_setup_type type,
			  void *type_data)
{
	struct mlx5e_priv *priv = netdev_priv(dev);
	bool tc_unbind = false;
	int err;

	if (type == TC_SETUP_BLOCK &&
	    ((struct flow_block_offload *)type_data)->command == FLOW_BLOCK_UNBIND)
		tc_unbind = true;

	if (!netif_device_present(dev) && !tc_unbind)
		return -ENODEV;

	switch (type) {
	case TC_SETUP_BLOCK: {
		struct flow_block_offload *f = type_data;

		f->unlocked_driver_cb = true;
		return flow_block_cb_setup_simple(type_data,
						  &mlx5e_block_cb_list,
						  mlx5e_setup_tc_block_cb,
						  priv, priv, true);
	}
	case TC_SETUP_QDISC_MQPRIO:
		mutex_lock(&priv->state_lock);
		err = mlx5e_setup_tc_mqprio(priv, type_data);
		mutex_unlock(&priv->state_lock);
		return err;
	case TC_SETUP_QDISC_HTB:
		mutex_lock(&priv->state_lock);
		err = mlx5e_htb_setup_tc(priv, type_data);
		mutex_unlock(&priv->state_lock);
		return err;
	default:
		return -EOPNOTSUPP;
	}
}

void mlx5e_fold_sw_stats64(struct mlx5e_priv *priv, struct rtnl_link_stats64 *s)
{
	int i;

	for (i = 0; i < priv->stats_nch; i++) {
		struct mlx5e_channel_stats *channel_stats = priv->channel_stats[i];
		struct mlx5e_rq_stats *xskrq_stats = &channel_stats->xskrq;
		struct mlx5e_rq_stats *rq_stats = &channel_stats->rq;
		int j;

		s->rx_packets   += rq_stats->packets + xskrq_stats->packets;
		s->rx_bytes     += rq_stats->bytes + xskrq_stats->bytes;
		s->multicast    += rq_stats->mcast_packets + xskrq_stats->mcast_packets;

		for (j = 0; j < priv->max_opened_tc; j++) {
			struct mlx5e_sq_stats *sq_stats = &channel_stats->sq[j];

			s->tx_packets    += sq_stats->packets;
			s->tx_bytes      += sq_stats->bytes;
			s->tx_dropped    += sq_stats->dropped;
		}
	}
	if (priv->tx_ptp_opened) {
		for (i = 0; i < priv->max_opened_tc; i++) {
			struct mlx5e_sq_stats *sq_stats = &priv->ptp_stats.sq[i];

			s->tx_packets    += sq_stats->packets;
			s->tx_bytes      += sq_stats->bytes;
			s->tx_dropped    += sq_stats->dropped;
		}
	}
	if (priv->rx_ptp_opened) {
		struct mlx5e_rq_stats *rq_stats = &priv->ptp_stats.rq;

		s->rx_packets   += rq_stats->packets;
		s->rx_bytes     += rq_stats->bytes;
		s->multicast    += rq_stats->mcast_packets;
	}
}

void
mlx5e_get_stats(struct net_device *dev, struct rtnl_link_stats64 *stats)
{
	struct mlx5e_priv *priv = netdev_priv(dev);
	struct mlx5e_pport_stats *pstats = &priv->stats.pport;

	if (!netif_device_present(dev))
		return;

	/* In switchdev mode, monitor counters doesn't monitor
	 * rx/tx stats of 802_3. The update stats mechanism
	 * should keep the 802_3 layout counters updated
	 */
	if (!mlx5e_monitor_counter_supported(priv) ||
	    mlx5e_is_uplink_rep(priv)) {
		/* update HW stats in background for next time */
		mlx5e_queue_update_stats(priv);
	}

	if (mlx5e_is_uplink_rep(priv)) {
		struct mlx5e_vport_stats *vstats = &priv->stats.vport;

		stats->rx_packets = PPORT_802_3_GET(pstats, a_frames_received_ok);
		stats->rx_bytes   = PPORT_802_3_GET(pstats, a_octets_received_ok);
		stats->tx_packets = PPORT_802_3_GET(pstats, a_frames_transmitted_ok);
		stats->tx_bytes   = PPORT_802_3_GET(pstats, a_octets_transmitted_ok);

		/* vport multicast also counts packets that are dropped due to steering
		 * or rx out of buffer
		 */
		stats->multicast = VPORT_COUNTER_GET(vstats, received_eth_multicast.packets);
	} else {
		mlx5e_fold_sw_stats64(priv, stats);
	}

	stats->rx_missed_errors = priv->stats.qcnt.rx_out_of_buffer;

	stats->rx_length_errors =
		PPORT_802_3_GET(pstats, a_in_range_length_errors) +
		PPORT_802_3_GET(pstats, a_out_of_range_length_field) +
		PPORT_802_3_GET(pstats, a_frame_too_long_errors) +
		VNIC_ENV_GET(&priv->stats.vnic, eth_wqe_too_small);
	stats->rx_crc_errors =
		PPORT_802_3_GET(pstats, a_frame_check_sequence_errors);
	stats->rx_frame_errors = PPORT_802_3_GET(pstats, a_alignment_errors);
	stats->tx_aborted_errors = PPORT_2863_GET(pstats, if_out_discards);
	stats->rx_errors = stats->rx_length_errors + stats->rx_crc_errors +
			   stats->rx_frame_errors;
	stats->tx_errors = stats->tx_aborted_errors + stats->tx_carrier_errors;
}

static void mlx5e_nic_set_rx_mode(struct mlx5e_priv *priv)
{
	if (mlx5e_is_uplink_rep(priv))
		return; /* no rx mode for uplink rep */

	queue_work(priv->wq, &priv->set_rx_mode_work);
}

static void mlx5e_set_rx_mode(struct net_device *dev)
{
	struct mlx5e_priv *priv = netdev_priv(dev);

	mlx5e_nic_set_rx_mode(priv);
}

static int mlx5e_set_mac(struct net_device *netdev, void *addr)
{
	struct mlx5e_priv *priv = netdev_priv(netdev);
	struct sockaddr *saddr = addr;

	if (!is_valid_ether_addr(saddr->sa_data))
		return -EADDRNOTAVAIL;

	netif_addr_lock_bh(netdev);
	eth_hw_addr_set(netdev, saddr->sa_data);
	netif_addr_unlock_bh(netdev);

	mlx5e_nic_set_rx_mode(priv);

	return 0;
}

#define MLX5E_SET_FEATURE(features, feature, enable)	\
	do {						\
		if (enable)				\
			*features |= feature;		\
		else					\
			*features &= ~feature;		\
	} while (0)

typedef int (*mlx5e_feature_handler)(struct net_device *netdev, bool enable);

static int set_feature_lro(struct net_device *netdev, bool enable)
{
	struct mlx5e_priv *priv = netdev_priv(netdev);
	struct mlx5_core_dev *mdev = priv->mdev;
	struct mlx5e_params *cur_params;
	struct mlx5e_params new_params;
	bool reset = true;
	int err = 0;

	mutex_lock(&priv->state_lock);

	cur_params = &priv->channels.params;
	new_params = *cur_params;

	if (enable)
		new_params.packet_merge.type = MLX5E_PACKET_MERGE_LRO;
	else if (new_params.packet_merge.type == MLX5E_PACKET_MERGE_LRO)
		new_params.packet_merge.type = MLX5E_PACKET_MERGE_NONE;
	else
		goto out;

	if (!(cur_params->packet_merge.type == MLX5E_PACKET_MERGE_SHAMPO &&
	      new_params.packet_merge.type == MLX5E_PACKET_MERGE_LRO)) {
		if (cur_params->rq_wq_type == MLX5_WQ_TYPE_LINKED_LIST_STRIDING_RQ) {
			if (mlx5e_rx_mpwqe_is_linear_skb(mdev, cur_params, NULL) ==
			    mlx5e_rx_mpwqe_is_linear_skb(mdev, &new_params, NULL))
				reset = false;
		}
	}

	err = mlx5e_safe_switch_params(priv, &new_params,
				       mlx5e_modify_tirs_packet_merge_ctx, NULL, reset);
out:
	mutex_unlock(&priv->state_lock);
	return err;
}

static int set_feature_hw_gro(struct net_device *netdev, bool enable)
{
	struct mlx5e_priv *priv = netdev_priv(netdev);
	struct mlx5e_params new_params;
	bool reset = true;
	int err = 0;

	mutex_lock(&priv->state_lock);
	new_params = priv->channels.params;

	if (enable) {
		new_params.packet_merge.type = MLX5E_PACKET_MERGE_SHAMPO;
		new_params.packet_merge.shampo.match_criteria_type =
			MLX5_RQC_SHAMPO_MATCH_CRITERIA_TYPE_EXTENDED;
		new_params.packet_merge.shampo.alignment_granularity =
			MLX5_RQC_SHAMPO_NO_MATCH_ALIGNMENT_GRANULARITY_STRIDE;
	} else if (new_params.packet_merge.type == MLX5E_PACKET_MERGE_SHAMPO) {
		new_params.packet_merge.type = MLX5E_PACKET_MERGE_NONE;
	} else {
		goto out;
	}

	err = mlx5e_safe_switch_params(priv, &new_params, NULL, NULL, reset);
out:
	mutex_unlock(&priv->state_lock);
	return err;
}

static int set_feature_cvlan_filter(struct net_device *netdev, bool enable)
{
	struct mlx5e_priv *priv = netdev_priv(netdev);

	if (enable)
		mlx5e_enable_cvlan_filter(priv->fs,
					  !!(priv->netdev->flags & IFF_PROMISC));
	else
		mlx5e_disable_cvlan_filter(priv->fs,
					   !!(priv->netdev->flags & IFF_PROMISC));

	return 0;
}

static int set_feature_hw_tc(struct net_device *netdev, bool enable)
{
	struct mlx5e_priv *priv = netdev_priv(netdev);
	int err = 0;

#if IS_ENABLED(CONFIG_MLX5_CLS_ACT)
	int tc_flag = mlx5e_is_uplink_rep(priv) ? MLX5_TC_FLAG(ESW_OFFLOAD) :
						  MLX5_TC_FLAG(NIC_OFFLOAD);
	if (!enable && mlx5e_tc_num_filters(priv, tc_flag)) {
		netdev_err(netdev,
			   "Active offloaded tc filters, can't turn hw_tc_offload off\n");
		return -EINVAL;
	}
#endif

	mutex_lock(&priv->state_lock);
	if (!enable && mlx5e_selq_is_htb_enabled(&priv->selq)) {
		netdev_err(netdev, "Active HTB offload, can't turn hw_tc_offload off\n");
		err = -EINVAL;
	}
	mutex_unlock(&priv->state_lock);

	return err;
}

static int set_feature_rx_all(struct net_device *netdev, bool enable)
{
	struct mlx5e_priv *priv = netdev_priv(netdev);
	struct mlx5_core_dev *mdev = priv->mdev;

	return mlx5_set_port_fcs(mdev, !enable);
}

static struct dim_cq_moder mlx5e_get_def_rx_moderation(u8 cq_period_mode)
{
	return (struct dim_cq_moder) {
		.cq_period_mode = cq_period_mode,
		.pkts = MLX5E_PARAMS_DEFAULT_RX_CQ_MODERATION_PKTS,
		.usec = cq_period_mode == DIM_CQ_PERIOD_MODE_START_FROM_CQE ?
				MLX5E_PARAMS_DEFAULT_RX_CQ_MODERATION_USEC_FROM_CQE :
				MLX5E_PARAMS_DEFAULT_RX_CQ_MODERATION_USEC,
	};
}

bool mlx5e_reset_rx_moderation(struct dim_cq_moder *cq_moder, u8 cq_period_mode,
			       bool dim_enabled)
{
	bool reset_needed = cq_moder->cq_period_mode != cq_period_mode;

	if (dim_enabled)
		*cq_moder = net_dim_get_def_rx_moderation(cq_period_mode);
	else
		*cq_moder = mlx5e_get_def_rx_moderation(cq_period_mode);

	return reset_needed;
}

bool mlx5e_reset_rx_channels_moderation(struct mlx5e_channels *chs, u8 cq_period_mode,
					bool dim_enabled, bool keep_dim_state)
{
	bool reset = false;
	int i;

	for (i = 0; i < chs->num; i++) {
		if (keep_dim_state)
			dim_enabled = !!chs->c[i]->rq.dim;

		reset |= mlx5e_reset_rx_moderation(&chs->c[i]->rx_cq_moder,
						   cq_period_mode, dim_enabled);
	}

	return reset;
}

static int mlx5e_set_rx_port_ts(struct mlx5_core_dev *mdev, bool enable)
{
	u32 in[MLX5_ST_SZ_DW(pcmr_reg)] = {};
	bool supported, curr_state;
	int err;

	if (!MLX5_CAP_GEN(mdev, ports_check))
		return 0;

	err = mlx5_query_ports_check(mdev, in, sizeof(in));
	if (err)
		return err;

	supported = MLX5_GET(pcmr_reg, in, rx_ts_over_crc_cap);
	curr_state = MLX5_GET(pcmr_reg, in, rx_ts_over_crc);

	if (!supported || enable == curr_state)
		return 0;

	MLX5_SET(pcmr_reg, in, local_port, 1);
	MLX5_SET(pcmr_reg, in, rx_ts_over_crc, enable);

	return mlx5_set_ports_check(mdev, in, sizeof(in));
}

static int mlx5e_set_rx_port_ts_wrap(struct mlx5e_priv *priv, void *ctx)
{
	struct mlx5_core_dev *mdev = priv->mdev;
	bool enable = *(bool *)ctx;

	return mlx5e_set_rx_port_ts(mdev, enable);
}

static int set_feature_rx_fcs(struct net_device *netdev, bool enable)
{
	struct mlx5e_priv *priv = netdev_priv(netdev);
	struct mlx5e_channels *chs = &priv->channels;
	struct mlx5e_params new_params;
	int err;
	bool rx_ts_over_crc = !enable;

	mutex_lock(&priv->state_lock);

	new_params = chs->params;
	new_params.scatter_fcs_en = enable;
	err = mlx5e_safe_switch_params(priv, &new_params, mlx5e_set_rx_port_ts_wrap,
				       &rx_ts_over_crc, true);
	mutex_unlock(&priv->state_lock);
	return err;
}

static int set_feature_rx_vlan(struct net_device *netdev, bool enable)
{
	struct mlx5e_priv *priv = netdev_priv(netdev);
	int err = 0;

	mutex_lock(&priv->state_lock);

	mlx5e_fs_set_vlan_strip_disable(priv->fs, !enable);
	priv->channels.params.vlan_strip_disable = !enable;

	if (!test_bit(MLX5E_STATE_OPENED, &priv->state))
		goto unlock;

	err = mlx5e_modify_channels_vsd(&priv->channels, !enable);
	if (err) {
		mlx5e_fs_set_vlan_strip_disable(priv->fs, enable);
		priv->channels.params.vlan_strip_disable = enable;
	}
unlock:
	mutex_unlock(&priv->state_lock);

	return err;
}

int mlx5e_vlan_rx_add_vid(struct net_device *dev, __be16 proto, u16 vid)
{
	struct mlx5e_priv *priv = netdev_priv(dev);
	struct mlx5e_flow_steering *fs = priv->fs;

	if (mlx5e_is_uplink_rep(priv))
		return 0; /* no vlan table for uplink rep */

	return mlx5e_fs_vlan_rx_add_vid(fs, dev, proto, vid);
}

int mlx5e_vlan_rx_kill_vid(struct net_device *dev, __be16 proto, u16 vid)
{
	struct mlx5e_priv *priv = netdev_priv(dev);
	struct mlx5e_flow_steering *fs = priv->fs;

	if (mlx5e_is_uplink_rep(priv))
		return 0; /* no vlan table for uplink rep */

	return mlx5e_fs_vlan_rx_kill_vid(fs, dev, proto, vid);
}

#ifdef CONFIG_MLX5_EN_ARFS
static int set_feature_arfs(struct net_device *netdev, bool enable)
{
	struct mlx5e_priv *priv = netdev_priv(netdev);
	int err;

	if (enable)
		err = mlx5e_arfs_enable(priv->fs);
	else
		err = mlx5e_arfs_disable(priv->fs);

	return err;
}
#endif

static int mlx5e_handle_feature(struct net_device *netdev,
				netdev_features_t *features,
				netdev_features_t feature,
				mlx5e_feature_handler feature_handler)
{
	netdev_features_t changes = *features ^ netdev->features;
	bool enable = !!(*features & feature);
	int err;

	if (!(changes & feature))
		return 0;

	err = feature_handler(netdev, enable);
	if (err) {
		MLX5E_SET_FEATURE(features, feature, !enable);
		netdev_err(netdev, "%s feature %pNF failed, err %d\n",
			   enable ? "Enable" : "Disable", &feature, err);
		return err;
	}

	return 0;
}

void mlx5e_set_xdp_feature(struct net_device *netdev)
{
	struct mlx5e_priv *priv = netdev_priv(netdev);
	struct mlx5e_params *params = &priv->channels.params;
	xdp_features_t val;

	if (params->packet_merge.type != MLX5E_PACKET_MERGE_NONE) {
		xdp_clear_features_flag(netdev);
		return;
	}

	val = NETDEV_XDP_ACT_BASIC | NETDEV_XDP_ACT_REDIRECT |
	      NETDEV_XDP_ACT_XSK_ZEROCOPY |
	      NETDEV_XDP_ACT_RX_SG |
	      NETDEV_XDP_ACT_NDO_XMIT |
	      NETDEV_XDP_ACT_NDO_XMIT_SG;
	xdp_set_features_flag(netdev, val);
}

int mlx5e_set_features(struct net_device *netdev, netdev_features_t features)
{
	netdev_features_t oper_features = features;
	int err = 0;

#define MLX5E_HANDLE_FEATURE(feature, handler) \
	mlx5e_handle_feature(netdev, &oper_features, feature, handler)

	err |= MLX5E_HANDLE_FEATURE(NETIF_F_LRO, set_feature_lro);
	err |= MLX5E_HANDLE_FEATURE(NETIF_F_GRO_HW, set_feature_hw_gro);
	err |= MLX5E_HANDLE_FEATURE(NETIF_F_HW_VLAN_CTAG_FILTER,
				    set_feature_cvlan_filter);
	err |= MLX5E_HANDLE_FEATURE(NETIF_F_HW_TC, set_feature_hw_tc);
	err |= MLX5E_HANDLE_FEATURE(NETIF_F_RXALL, set_feature_rx_all);
	err |= MLX5E_HANDLE_FEATURE(NETIF_F_RXFCS, set_feature_rx_fcs);
	err |= MLX5E_HANDLE_FEATURE(NETIF_F_HW_VLAN_CTAG_RX, set_feature_rx_vlan);
#ifdef CONFIG_MLX5_EN_ARFS
	err |= MLX5E_HANDLE_FEATURE(NETIF_F_NTUPLE, set_feature_arfs);
#endif
	err |= MLX5E_HANDLE_FEATURE(NETIF_F_HW_TLS_RX, mlx5e_ktls_set_feature_rx);

	if (err) {
		netdev->features = oper_features;
		return -EINVAL;
	}

	/* update XDP supported features */
	mlx5e_set_xdp_feature(netdev);

	return 0;
}

static netdev_features_t mlx5e_fix_uplink_rep_features(struct net_device *netdev,
						       netdev_features_t features)
{
	features &= ~NETIF_F_HW_TLS_RX;
	if (netdev->features & NETIF_F_HW_TLS_RX)
		netdev_warn(netdev, "Disabling hw_tls_rx, not supported in switchdev mode\n");

	features &= ~NETIF_F_HW_TLS_TX;
	if (netdev->features & NETIF_F_HW_TLS_TX)
		netdev_warn(netdev, "Disabling hw_tls_tx, not supported in switchdev mode\n");

	features &= ~NETIF_F_NTUPLE;
	if (netdev->features & NETIF_F_NTUPLE)
		netdev_warn(netdev, "Disabling ntuple, not supported in switchdev mode\n");

	features &= ~NETIF_F_GRO_HW;
	if (netdev->features & NETIF_F_GRO_HW)
		netdev_warn(netdev, "Disabling HW_GRO, not supported in switchdev mode\n");

	features &= ~NETIF_F_HW_VLAN_CTAG_FILTER;
	if (netdev->features & NETIF_F_HW_VLAN_CTAG_FILTER)
		netdev_warn(netdev, "Disabling HW_VLAN CTAG FILTERING, not supported in switchdev mode\n");

	return features;
}

static netdev_features_t mlx5e_fix_features(struct net_device *netdev,
					    netdev_features_t features)
{
	struct mlx5e_priv *priv = netdev_priv(netdev);
	struct mlx5e_vlan_table *vlan;
	struct mlx5e_params *params;

	if (!netif_device_present(netdev))
		return features;

	vlan = mlx5e_fs_get_vlan(priv->fs);
	mutex_lock(&priv->state_lock);
	params = &priv->channels.params;
	if (!vlan ||
	    !bitmap_empty(mlx5e_vlan_get_active_svlans(vlan), VLAN_N_VID)) {
		/* HW strips the outer C-tag header, this is a problem
		 * for S-tag traffic.
		 */
		features &= ~NETIF_F_HW_VLAN_CTAG_RX;
		if (!params->vlan_strip_disable)
			netdev_warn(netdev, "Dropping C-tag vlan stripping offload due to S-tag vlan\n");
	}

	if (!MLX5E_GET_PFLAG(params, MLX5E_PFLAG_RX_STRIDING_RQ)) {
		if (features & NETIF_F_LRO) {
			netdev_warn(netdev, "Disabling LRO, not supported in legacy RQ\n");
			features &= ~NETIF_F_LRO;
		}
		if (features & NETIF_F_GRO_HW) {
			netdev_warn(netdev, "Disabling HW-GRO, not supported in legacy RQ\n");
			features &= ~NETIF_F_GRO_HW;
		}
	}

	if (params->xdp_prog) {
		if (features & NETIF_F_LRO) {
			netdev_warn(netdev, "LRO is incompatible with XDP\n");
			features &= ~NETIF_F_LRO;
		}
		if (features & NETIF_F_GRO_HW) {
			netdev_warn(netdev, "HW GRO is incompatible with XDP\n");
			features &= ~NETIF_F_GRO_HW;
		}
	}

	if (priv->xsk.refcnt) {
		if (features & NETIF_F_LRO) {
			netdev_warn(netdev, "LRO is incompatible with AF_XDP (%u XSKs are active)\n",
				    priv->xsk.refcnt);
			features &= ~NETIF_F_LRO;
		}
		if (features & NETIF_F_GRO_HW) {
			netdev_warn(netdev, "HW GRO is incompatible with AF_XDP (%u XSKs are active)\n",
				    priv->xsk.refcnt);
			features &= ~NETIF_F_GRO_HW;
		}
	}

	if (MLX5E_GET_PFLAG(params, MLX5E_PFLAG_RX_CQE_COMPRESS)) {
		features &= ~NETIF_F_RXHASH;
		if (netdev->features & NETIF_F_RXHASH)
			netdev_warn(netdev, "Disabling rxhash, not supported when CQE compress is active\n");

		if (features & NETIF_F_GRO_HW) {
			netdev_warn(netdev, "Disabling HW-GRO, not supported when CQE compress is active\n");
			features &= ~NETIF_F_GRO_HW;
		}
	}

	if (mlx5e_is_uplink_rep(priv)) {
		features = mlx5e_fix_uplink_rep_features(netdev, features);
		features |= NETIF_F_NETNS_LOCAL;
	} else {
		features &= ~NETIF_F_NETNS_LOCAL;
	}

	mutex_unlock(&priv->state_lock);

	return features;
}

static bool mlx5e_xsk_validate_mtu(struct net_device *netdev,
				   struct mlx5e_channels *chs,
				   struct mlx5e_params *new_params,
				   struct mlx5_core_dev *mdev)
{
	u16 ix;

	for (ix = 0; ix < chs->params.num_channels; ix++) {
		struct xsk_buff_pool *xsk_pool =
			mlx5e_xsk_get_pool(&chs->params, chs->params.xsk, ix);
		struct mlx5e_xsk_param xsk;
		int max_xdp_mtu;

		if (!xsk_pool)
			continue;

		mlx5e_build_xsk_param(xsk_pool, &xsk);
		max_xdp_mtu = mlx5e_xdp_max_mtu(new_params, &xsk);

		/* Validate XSK params and XDP MTU in advance */
		if (!mlx5e_validate_xsk_param(new_params, &xsk, mdev) ||
		    new_params->sw_mtu > max_xdp_mtu) {
			u32 hr = mlx5e_get_linear_rq_headroom(new_params, &xsk);
			int max_mtu_frame, max_mtu_page, max_mtu;

			/* Two criteria must be met:
			 * 1. HW MTU + all headrooms <= XSK frame size.
			 * 2. Size of SKBs allocated on XDP_PASS <= PAGE_SIZE.
			 */
			max_mtu_frame = MLX5E_HW2SW_MTU(new_params, xsk.chunk_size - hr);
			max_mtu_page = MLX5E_HW2SW_MTU(new_params, SKB_MAX_HEAD(0));
			max_mtu = min3(max_mtu_frame, max_mtu_page, max_xdp_mtu);

			netdev_err(netdev, "MTU %d is too big for an XSK running on channel %u or its redirection XDP program. Try MTU <= %d\n",
				   new_params->sw_mtu, ix, max_mtu);
			return false;
		}
	}

	return true;
}

static bool mlx5e_params_validate_xdp(struct net_device *netdev,
				      struct mlx5_core_dev *mdev,
				      struct mlx5e_params *params)
{
	bool is_linear;

	/* No XSK params: AF_XDP can't be enabled yet at the point of setting
	 * the XDP program.
	 */
	is_linear = params->rq_wq_type == MLX5_WQ_TYPE_CYCLIC ?
		mlx5e_rx_is_linear_skb(mdev, params, NULL) :
		mlx5e_rx_mpwqe_is_linear_skb(mdev, params, NULL);

	if (!is_linear) {
		if (!params->xdp_prog->aux->xdp_has_frags) {
			netdev_warn(netdev, "MTU(%d) > %d, too big for an XDP program not aware of multi buffer\n",
				    params->sw_mtu,
				    mlx5e_xdp_max_mtu(params, NULL));
			return false;
		}
		if (params->rq_wq_type == MLX5_WQ_TYPE_LINKED_LIST_STRIDING_RQ &&
		    !mlx5e_verify_params_rx_mpwqe_strides(mdev, params, NULL)) {
			netdev_warn(netdev, "XDP is not allowed with striding RQ and MTU(%d) > %d\n",
				    params->sw_mtu,
				    mlx5e_xdp_max_mtu(params, NULL));
			return false;
		}
	}

	return true;
}

int mlx5e_change_mtu(struct net_device *netdev, int new_mtu,
		     mlx5e_fp_preactivate preactivate)
{
	struct mlx5e_priv *priv = netdev_priv(netdev);
	struct mlx5e_params new_params;
	struct mlx5e_params *params;
	bool reset = true;
	int err = 0;

	mutex_lock(&priv->state_lock);

	params = &priv->channels.params;

	new_params = *params;
	new_params.sw_mtu = new_mtu;
	err = mlx5e_validate_params(priv->mdev, &new_params);
	if (err)
		goto out;

	if (new_params.xdp_prog && !mlx5e_params_validate_xdp(netdev, priv->mdev,
							      &new_params)) {
		err = -EINVAL;
		goto out;
	}

	if (priv->xsk.refcnt &&
	    !mlx5e_xsk_validate_mtu(netdev, &priv->channels,
				    &new_params, priv->mdev)) {
		err = -EINVAL;
		goto out;
	}

	if (params->packet_merge.type == MLX5E_PACKET_MERGE_LRO)
		reset = false;

	if (params->rq_wq_type == MLX5_WQ_TYPE_LINKED_LIST_STRIDING_RQ &&
	    params->packet_merge.type != MLX5E_PACKET_MERGE_SHAMPO) {
		bool is_linear_old = mlx5e_rx_mpwqe_is_linear_skb(priv->mdev, params, NULL);
		bool is_linear_new = mlx5e_rx_mpwqe_is_linear_skb(priv->mdev,
								  &new_params, NULL);
		u8 sz_old = mlx5e_mpwqe_get_log_rq_size(priv->mdev, params, NULL);
		u8 sz_new = mlx5e_mpwqe_get_log_rq_size(priv->mdev, &new_params, NULL);

		/* Always reset in linear mode - hw_mtu is used in data path.
		 * Check that the mode was non-linear and didn't change.
		 * If XSK is active, XSK RQs are linear.
		 * Reset if the RQ size changed, even if it's non-linear.
		 */
		if (!is_linear_old && !is_linear_new && !priv->xsk.refcnt &&
		    sz_old == sz_new)
			reset = false;
	}

	err = mlx5e_safe_switch_params(priv, &new_params, preactivate, NULL, reset);

out:
	WRITE_ONCE(netdev->mtu, params->sw_mtu);
	mutex_unlock(&priv->state_lock);
	return err;
}

static int mlx5e_change_nic_mtu(struct net_device *netdev, int new_mtu)
{
	return mlx5e_change_mtu(netdev, new_mtu, mlx5e_set_dev_port_mtu_ctx);
}

int mlx5e_ptp_rx_manage_fs_ctx(struct mlx5e_priv *priv, void *ctx)
{
	bool set  = *(bool *)ctx;

	return mlx5e_ptp_rx_manage_fs(priv, set);
}

static int mlx5e_hwstamp_config_no_ptp_rx(struct mlx5e_priv *priv, bool rx_filter)
{
	bool rx_cqe_compress_def = priv->channels.params.rx_cqe_compress_def;
	int err;

	if (!rx_filter)
		/* Reset CQE compression to Admin default */
		return mlx5e_modify_rx_cqe_compression_locked(priv, rx_cqe_compress_def, false);

	if (!MLX5E_GET_PFLAG(&priv->channels.params, MLX5E_PFLAG_RX_CQE_COMPRESS))
		return 0;

	/* Disable CQE compression */
	netdev_warn(priv->netdev, "Disabling RX cqe compression\n");
	err = mlx5e_modify_rx_cqe_compression_locked(priv, false, true);
	if (err)
		netdev_err(priv->netdev, "Failed disabling cqe compression err=%d\n", err);

	return err;
}

static int mlx5e_hwstamp_config_ptp_rx(struct mlx5e_priv *priv, bool ptp_rx)
{
	struct mlx5e_params new_params;

	if (ptp_rx == priv->channels.params.ptp_rx)
		return 0;

	new_params = priv->channels.params;
	new_params.ptp_rx = ptp_rx;
	return mlx5e_safe_switch_params(priv, &new_params, mlx5e_ptp_rx_manage_fs_ctx,
					&new_params.ptp_rx, true);
}

int mlx5e_hwstamp_set(struct mlx5e_priv *priv, struct ifreq *ifr)
{
	struct hwtstamp_config config;
	bool rx_cqe_compress_def;
	bool ptp_rx;
	int err;

	if (!MLX5_CAP_GEN(priv->mdev, device_frequency_khz) ||
	    (mlx5_clock_get_ptp_index(priv->mdev) == -1))
		return -EOPNOTSUPP;

	if (copy_from_user(&config, ifr->ifr_data, sizeof(config)))
		return -EFAULT;

	/* TX HW timestamp */
	switch (config.tx_type) {
	case HWTSTAMP_TX_OFF:
	case HWTSTAMP_TX_ON:
		break;
	default:
		return -ERANGE;
	}

	mutex_lock(&priv->state_lock);
	rx_cqe_compress_def = priv->channels.params.rx_cqe_compress_def;

	/* RX HW timestamp */
	switch (config.rx_filter) {
	case HWTSTAMP_FILTER_NONE:
		ptp_rx = false;
		break;
	case HWTSTAMP_FILTER_ALL:
	case HWTSTAMP_FILTER_SOME:
	case HWTSTAMP_FILTER_PTP_V1_L4_EVENT:
	case HWTSTAMP_FILTER_PTP_V1_L4_SYNC:
	case HWTSTAMP_FILTER_PTP_V1_L4_DELAY_REQ:
	case HWTSTAMP_FILTER_PTP_V2_L4_EVENT:
	case HWTSTAMP_FILTER_PTP_V2_L4_SYNC:
	case HWTSTAMP_FILTER_PTP_V2_L4_DELAY_REQ:
	case HWTSTAMP_FILTER_PTP_V2_L2_EVENT:
	case HWTSTAMP_FILTER_PTP_V2_L2_SYNC:
	case HWTSTAMP_FILTER_PTP_V2_L2_DELAY_REQ:
	case HWTSTAMP_FILTER_PTP_V2_EVENT:
	case HWTSTAMP_FILTER_PTP_V2_SYNC:
	case HWTSTAMP_FILTER_PTP_V2_DELAY_REQ:
	case HWTSTAMP_FILTER_NTP_ALL:
		config.rx_filter = HWTSTAMP_FILTER_ALL;
		/* ptp_rx is set if both HW TS is set and CQE
		 * compression is set
		 */
		ptp_rx = rx_cqe_compress_def;
		break;
	default:
		err = -ERANGE;
		goto err_unlock;
	}

	if (!mlx5e_profile_feature_cap(priv->profile, PTP_RX))
		err = mlx5e_hwstamp_config_no_ptp_rx(priv,
						     config.rx_filter != HWTSTAMP_FILTER_NONE);
	else
		err = mlx5e_hwstamp_config_ptp_rx(priv, ptp_rx);
	if (err)
		goto err_unlock;

	memcpy(&priv->tstamp, &config, sizeof(config));
	mutex_unlock(&priv->state_lock);

	/* might need to fix some features */
	netdev_update_features(priv->netdev);

	return copy_to_user(ifr->ifr_data, &config,
			    sizeof(config)) ? -EFAULT : 0;
err_unlock:
	mutex_unlock(&priv->state_lock);
	return err;
}

int mlx5e_hwstamp_get(struct mlx5e_priv *priv, struct ifreq *ifr)
{
	struct hwtstamp_config *cfg = &priv->tstamp;

	if (!MLX5_CAP_GEN(priv->mdev, device_frequency_khz))
		return -EOPNOTSUPP;

	return copy_to_user(ifr->ifr_data, cfg, sizeof(*cfg)) ? -EFAULT : 0;
}

static int mlx5e_ioctl(struct net_device *dev, struct ifreq *ifr, int cmd)
{
	struct mlx5e_priv *priv = netdev_priv(dev);

	switch (cmd) {
	case SIOCSHWTSTAMP:
		return mlx5e_hwstamp_set(priv, ifr);
	case SIOCGHWTSTAMP:
		return mlx5e_hwstamp_get(priv, ifr);
	default:
		return -EOPNOTSUPP;
	}
}

#ifdef CONFIG_MLX5_ESWITCH
int mlx5e_set_vf_mac(struct net_device *dev, int vf, u8 *mac)
{
	struct mlx5e_priv *priv = netdev_priv(dev);
	struct mlx5_core_dev *mdev = priv->mdev;

	return mlx5_eswitch_set_vport_mac(mdev->priv.eswitch, vf + 1, mac);
}

static int mlx5e_set_vf_vlan(struct net_device *dev, int vf, u16 vlan, u8 qos,
			     __be16 vlan_proto)
{
	struct mlx5e_priv *priv = netdev_priv(dev);
	struct mlx5_core_dev *mdev = priv->mdev;

	if (vlan_proto != htons(ETH_P_8021Q))
		return -EPROTONOSUPPORT;

	return mlx5_eswitch_set_vport_vlan(mdev->priv.eswitch, vf + 1,
					   vlan, qos);
}

static int mlx5e_set_vf_spoofchk(struct net_device *dev, int vf, bool setting)
{
	struct mlx5e_priv *priv = netdev_priv(dev);
	struct mlx5_core_dev *mdev = priv->mdev;

	return mlx5_eswitch_set_vport_spoofchk(mdev->priv.eswitch, vf + 1, setting);
}

static int mlx5e_set_vf_trust(struct net_device *dev, int vf, bool setting)
{
	struct mlx5e_priv *priv = netdev_priv(dev);
	struct mlx5_core_dev *mdev = priv->mdev;

	return mlx5_eswitch_set_vport_trust(mdev->priv.eswitch, vf + 1, setting);
}

int mlx5e_set_vf_rate(struct net_device *dev, int vf, int min_tx_rate,
		      int max_tx_rate)
{
	struct mlx5e_priv *priv = netdev_priv(dev);
	struct mlx5_core_dev *mdev = priv->mdev;

	return mlx5_eswitch_set_vport_rate(mdev->priv.eswitch, vf + 1,
					   max_tx_rate, min_tx_rate);
}

static int mlx5_vport_link2ifla(u8 esw_link)
{
	switch (esw_link) {
	case MLX5_VPORT_ADMIN_STATE_DOWN:
		return IFLA_VF_LINK_STATE_DISABLE;
	case MLX5_VPORT_ADMIN_STATE_UP:
		return IFLA_VF_LINK_STATE_ENABLE;
	}
	return IFLA_VF_LINK_STATE_AUTO;
}

static int mlx5_ifla_link2vport(u8 ifla_link)
{
	switch (ifla_link) {
	case IFLA_VF_LINK_STATE_DISABLE:
		return MLX5_VPORT_ADMIN_STATE_DOWN;
	case IFLA_VF_LINK_STATE_ENABLE:
		return MLX5_VPORT_ADMIN_STATE_UP;
	}
	return MLX5_VPORT_ADMIN_STATE_AUTO;
}

static int mlx5e_set_vf_link_state(struct net_device *dev, int vf,
				   int link_state)
{
	struct mlx5e_priv *priv = netdev_priv(dev);
	struct mlx5_core_dev *mdev = priv->mdev;

	if (mlx5e_is_uplink_rep(priv))
		return -EOPNOTSUPP;

	return mlx5_eswitch_set_vport_state(mdev->priv.eswitch, vf + 1,
					    mlx5_ifla_link2vport(link_state));
}

int mlx5e_get_vf_config(struct net_device *dev,
			int vf, struct ifla_vf_info *ivi)
{
	struct mlx5e_priv *priv = netdev_priv(dev);
	struct mlx5_core_dev *mdev = priv->mdev;
	int err;

	if (!netif_device_present(dev))
		return -EOPNOTSUPP;

	err = mlx5_eswitch_get_vport_config(mdev->priv.eswitch, vf + 1, ivi);
	if (err)
		return err;
	ivi->linkstate = mlx5_vport_link2ifla(ivi->linkstate);
	return 0;
}

int mlx5e_get_vf_stats(struct net_device *dev,
		       int vf, struct ifla_vf_stats *vf_stats)
{
	struct mlx5e_priv *priv = netdev_priv(dev);
	struct mlx5_core_dev *mdev = priv->mdev;

	return mlx5_eswitch_get_vport_stats(mdev->priv.eswitch, vf + 1,
					    vf_stats);
}

static bool
mlx5e_has_offload_stats(const struct net_device *dev, int attr_id)
{
	struct mlx5e_priv *priv = netdev_priv(dev);

	if (!netif_device_present(dev))
		return false;

	if (!mlx5e_is_uplink_rep(priv))
		return false;

	return mlx5e_rep_has_offload_stats(dev, attr_id);
}

static int
mlx5e_get_offload_stats(int attr_id, const struct net_device *dev,
			void *sp)
{
	struct mlx5e_priv *priv = netdev_priv(dev);

	if (!mlx5e_is_uplink_rep(priv))
		return -EOPNOTSUPP;

	return mlx5e_rep_get_offload_stats(attr_id, dev, sp);
}
#endif

static bool mlx5e_tunnel_proto_supported_tx(struct mlx5_core_dev *mdev, u8 proto_type)
{
	switch (proto_type) {
	case IPPROTO_GRE:
		return MLX5_CAP_ETH(mdev, tunnel_stateless_gre);
	case IPPROTO_IPIP:
	case IPPROTO_IPV6:
		return (MLX5_CAP_ETH(mdev, tunnel_stateless_ip_over_ip) ||
			MLX5_CAP_ETH(mdev, tunnel_stateless_ip_over_ip_tx));
	default:
		return false;
	}
}

static bool mlx5e_gre_tunnel_inner_proto_offload_supported(struct mlx5_core_dev *mdev,
							   struct sk_buff *skb)
{
	switch (skb->inner_protocol) {
	case htons(ETH_P_IP):
	case htons(ETH_P_IPV6):
	case htons(ETH_P_TEB):
		return true;
	case htons(ETH_P_MPLS_UC):
	case htons(ETH_P_MPLS_MC):
		return MLX5_CAP_ETH(mdev, tunnel_stateless_mpls_over_gre);
	}
	return false;
}

static netdev_features_t mlx5e_tunnel_features_check(struct mlx5e_priv *priv,
						     struct sk_buff *skb,
						     netdev_features_t features)
{
	unsigned int offset = 0;
	struct udphdr *udph;
	u8 proto;
	u16 port;

	switch (vlan_get_protocol(skb)) {
	case htons(ETH_P_IP):
		proto = ip_hdr(skb)->protocol;
		break;
	case htons(ETH_P_IPV6):
		proto = ipv6_find_hdr(skb, &offset, -1, NULL, NULL);
		break;
	default:
		goto out;
	}

	switch (proto) {
	case IPPROTO_GRE:
		if (mlx5e_gre_tunnel_inner_proto_offload_supported(priv->mdev, skb))
			return features;
		break;
	case IPPROTO_IPIP:
	case IPPROTO_IPV6:
		if (mlx5e_tunnel_proto_supported_tx(priv->mdev, IPPROTO_IPIP))
			return features;
		break;
	case IPPROTO_UDP:
		udph = udp_hdr(skb);
		port = be16_to_cpu(udph->dest);

		/* Verify if UDP port is being offloaded by HW */
		if (mlx5_vxlan_lookup_port(priv->mdev->vxlan, port))
			return vxlan_features_check(skb, features);

#if IS_ENABLED(CONFIG_GENEVE)
		/* Support Geneve offload for default UDP port */
		if (port == GENEVE_UDP_PORT && mlx5_geneve_tx_allowed(priv->mdev))
			return features;
#endif
		break;
#ifdef CONFIG_MLX5_EN_IPSEC
	case IPPROTO_ESP:
		return mlx5e_ipsec_feature_check(skb, features);
#endif
	}

out:
	/* Disable CSUM and GSO if the udp dport is not offloaded by HW */
	return features & ~(NETIF_F_CSUM_MASK | NETIF_F_GSO_MASK);
}

netdev_features_t mlx5e_features_check(struct sk_buff *skb,
				       struct net_device *netdev,
				       netdev_features_t features)
{
	struct mlx5e_priv *priv = netdev_priv(netdev);

	features = vlan_features_check(skb, features);

	/* Validate if the tunneled packet is being offloaded by HW */
	if (skb->encapsulation &&
	    (features & NETIF_F_CSUM_MASK || features & NETIF_F_GSO_MASK))
		return mlx5e_tunnel_features_check(priv, skb, features);

	return features;
}

static void mlx5e_tx_timeout_work(struct work_struct *work)
{
	struct mlx5e_priv *priv = container_of(work, struct mlx5e_priv,
					       tx_timeout_work);
	struct net_device *netdev = priv->netdev;
	int i;

	/* Take rtnl_lock to ensure no change in netdev->real_num_tx_queues
	 * through this flow. However, channel closing flows have to wait for
	 * this work to finish while holding rtnl lock too. So either get the
	 * lock or find that channels are being closed for other reason and
	 * this work is not relevant anymore.
	 */
	while (!rtnl_trylock()) {
		if (!test_bit(MLX5E_STATE_CHANNELS_ACTIVE, &priv->state))
			return;
		msleep(20);
	}

	if (!test_bit(MLX5E_STATE_OPENED, &priv->state))
		goto unlock;

	for (i = 0; i < netdev->real_num_tx_queues; i++) {
		struct netdev_queue *dev_queue =
			netdev_get_tx_queue(netdev, i);
		struct mlx5e_txqsq *sq = priv->txq2sq[i];

		if (!netif_xmit_stopped(dev_queue))
			continue;

		if (mlx5e_reporter_tx_timeout(sq))
		/* break if tried to reopened channels */
			break;
	}

unlock:
	rtnl_unlock();
}

static void mlx5e_tx_timeout(struct net_device *dev, unsigned int txqueue)
{
	struct mlx5e_priv *priv = netdev_priv(dev);

	netdev_err(dev, "TX timeout detected\n");
	queue_work(priv->wq, &priv->tx_timeout_work);
}

static int mlx5e_xdp_allowed(struct net_device *netdev, struct mlx5_core_dev *mdev,
			     struct mlx5e_params *params)
{
	if (params->packet_merge.type != MLX5E_PACKET_MERGE_NONE) {
		netdev_warn(netdev, "can't set XDP while HW-GRO/LRO is on, disable them first\n");
		return -EINVAL;
	}

	if (!mlx5e_params_validate_xdp(netdev, mdev, params))
		return -EINVAL;

	return 0;
}

static void mlx5e_rq_replace_xdp_prog(struct mlx5e_rq *rq, struct bpf_prog *prog)
{
	struct bpf_prog *old_prog;

	old_prog = rcu_replace_pointer(rq->xdp_prog, prog,
				       lockdep_is_held(&rq->priv->state_lock));
	if (old_prog)
		bpf_prog_put(old_prog);
}

static int mlx5e_xdp_set(struct net_device *netdev, struct bpf_prog *prog)
{
	struct mlx5e_priv *priv = netdev_priv(netdev);
	struct mlx5e_params new_params;
	struct bpf_prog *old_prog;
	int err = 0;
	bool reset;
	int i;

	mutex_lock(&priv->state_lock);

	new_params = priv->channels.params;
	new_params.xdp_prog = prog;

	if (prog) {
		err = mlx5e_xdp_allowed(netdev, priv->mdev, &new_params);
		if (err)
			goto unlock;
	}

	/* no need for full reset when exchanging programs */
	reset = (!priv->channels.params.xdp_prog || !prog);

	old_prog = priv->channels.params.xdp_prog;

	err = mlx5e_safe_switch_params(priv, &new_params, NULL, NULL, reset);
	if (err)
		goto unlock;

	if (old_prog)
		bpf_prog_put(old_prog);

	if (!test_bit(MLX5E_STATE_OPENED, &priv->state) || reset)
		goto unlock;

	/* exchanging programs w/o reset, we update ref counts on behalf
	 * of the channels RQs here.
	 */
	bpf_prog_add(prog, priv->channels.num);
	for (i = 0; i < priv->channels.num; i++) {
		struct mlx5e_channel *c = priv->channels.c[i];

		mlx5e_rq_replace_xdp_prog(&c->rq, prog);
		if (test_bit(MLX5E_CHANNEL_STATE_XSK, c->state)) {
			bpf_prog_inc(prog);
			mlx5e_rq_replace_xdp_prog(&c->xskrq, prog);
		}
	}

unlock:
	mutex_unlock(&priv->state_lock);

	/* Need to fix some features. */
	if (!err)
		netdev_update_features(netdev);

	return err;
}

static int mlx5e_xdp(struct net_device *dev, struct netdev_bpf *xdp)
{
	switch (xdp->command) {
	case XDP_SETUP_PROG:
		return mlx5e_xdp_set(dev, xdp->prog);
	case XDP_SETUP_XSK_POOL:
		return mlx5e_xsk_setup_pool(dev, xdp->xsk.pool,
					    xdp->xsk.queue_id);
	default:
		return -EINVAL;
	}
}

#ifdef CONFIG_MLX5_ESWITCH
static int mlx5e_bridge_getlink(struct sk_buff *skb, u32 pid, u32 seq,
				struct net_device *dev, u32 filter_mask,
				int nlflags)
{
	struct mlx5e_priv *priv = netdev_priv(dev);
	struct mlx5_core_dev *mdev = priv->mdev;
	u8 mode, setting;
	int err;

	err = mlx5_eswitch_get_vepa(mdev->priv.eswitch, &setting);
	if (err)
		return err;
	mode = setting ? BRIDGE_MODE_VEPA : BRIDGE_MODE_VEB;
	return ndo_dflt_bridge_getlink(skb, pid, seq, dev,
				       mode,
				       0, 0, nlflags, filter_mask, NULL);
}

static int mlx5e_bridge_setlink(struct net_device *dev, struct nlmsghdr *nlh,
				u16 flags, struct netlink_ext_ack *extack)
{
	struct mlx5e_priv *priv = netdev_priv(dev);
	struct mlx5_core_dev *mdev = priv->mdev;
	struct nlattr *attr, *br_spec;
	u16 mode = BRIDGE_MODE_UNDEF;
	u8 setting;
	int rem;

	br_spec = nlmsg_find_attr(nlh, sizeof(struct ifinfomsg), IFLA_AF_SPEC);
	if (!br_spec)
		return -EINVAL;

<<<<<<< HEAD
	nla_for_each_nested(attr, br_spec, rem) {
		if (nla_type(attr) != IFLA_BRIDGE_MODE)
			continue;

=======
	nla_for_each_nested_type(attr, IFLA_BRIDGE_MODE, br_spec, rem) {
>>>>>>> 0c383648
		mode = nla_get_u16(attr);
		if (mode > BRIDGE_MODE_VEPA)
			return -EINVAL;

		break;
	}

	if (mode == BRIDGE_MODE_UNDEF)
		return -EINVAL;

	setting = (mode == BRIDGE_MODE_VEPA) ?  1 : 0;
	return mlx5_eswitch_set_vepa(mdev->priv.eswitch, setting);
}
#endif

const struct net_device_ops mlx5e_netdev_ops = {
	.ndo_open                = mlx5e_open,
	.ndo_stop                = mlx5e_close,
	.ndo_start_xmit          = mlx5e_xmit,
	.ndo_setup_tc            = mlx5e_setup_tc,
	.ndo_select_queue        = mlx5e_select_queue,
	.ndo_get_stats64         = mlx5e_get_stats,
	.ndo_set_rx_mode         = mlx5e_set_rx_mode,
	.ndo_set_mac_address     = mlx5e_set_mac,
	.ndo_vlan_rx_add_vid     = mlx5e_vlan_rx_add_vid,
	.ndo_vlan_rx_kill_vid    = mlx5e_vlan_rx_kill_vid,
	.ndo_set_features        = mlx5e_set_features,
	.ndo_fix_features        = mlx5e_fix_features,
	.ndo_change_mtu          = mlx5e_change_nic_mtu,
	.ndo_eth_ioctl            = mlx5e_ioctl,
	.ndo_set_tx_maxrate      = mlx5e_set_tx_maxrate,
	.ndo_features_check      = mlx5e_features_check,
	.ndo_tx_timeout          = mlx5e_tx_timeout,
	.ndo_bpf		 = mlx5e_xdp,
	.ndo_xdp_xmit            = mlx5e_xdp_xmit,
	.ndo_xsk_wakeup          = mlx5e_xsk_wakeup,
#ifdef CONFIG_MLX5_EN_ARFS
	.ndo_rx_flow_steer	 = mlx5e_rx_flow_steer,
#endif
#ifdef CONFIG_MLX5_ESWITCH
	.ndo_bridge_setlink      = mlx5e_bridge_setlink,
	.ndo_bridge_getlink      = mlx5e_bridge_getlink,

	/* SRIOV E-Switch NDOs */
	.ndo_set_vf_mac          = mlx5e_set_vf_mac,
	.ndo_set_vf_vlan         = mlx5e_set_vf_vlan,
	.ndo_set_vf_spoofchk     = mlx5e_set_vf_spoofchk,
	.ndo_set_vf_trust        = mlx5e_set_vf_trust,
	.ndo_set_vf_rate         = mlx5e_set_vf_rate,
	.ndo_get_vf_config       = mlx5e_get_vf_config,
	.ndo_set_vf_link_state   = mlx5e_set_vf_link_state,
	.ndo_get_vf_stats        = mlx5e_get_vf_stats,
	.ndo_has_offload_stats   = mlx5e_has_offload_stats,
	.ndo_get_offload_stats   = mlx5e_get_offload_stats,
#endif
};

static u32 mlx5e_choose_lro_timeout(struct mlx5_core_dev *mdev, u32 wanted_timeout)
{
	int i;

	/* The supported periods are organized in ascending order */
	for (i = 0; i < MLX5E_LRO_TIMEOUT_ARR_SIZE - 1; i++)
		if (MLX5_CAP_ETH(mdev, lro_timer_supported_periods[i]) >= wanted_timeout)
			break;

	return MLX5_CAP_ETH(mdev, lro_timer_supported_periods[i]);
}

void mlx5e_build_nic_params(struct mlx5e_priv *priv, struct mlx5e_xsk *xsk, u16 mtu)
{
	struct mlx5e_params *params = &priv->channels.params;
	struct mlx5_core_dev *mdev = priv->mdev;

	params->sw_mtu = mtu;
	params->hard_mtu = MLX5E_ETH_HARD_MTU;
	params->num_channels = min_t(unsigned int, MLX5E_MAX_NUM_CHANNELS / 2,
				     priv->max_nch);
	mlx5e_params_mqprio_reset(params);

	/* SQ */
	params->log_sq_size = is_kdump_kernel() ?
		MLX5E_PARAMS_MINIMUM_LOG_SQ_SIZE :
		MLX5E_PARAMS_DEFAULT_LOG_SQ_SIZE;
	MLX5E_SET_PFLAG(params, MLX5E_PFLAG_SKB_TX_MPWQE, mlx5e_tx_mpwqe_supported(mdev));

	/* XDP SQ */
	MLX5E_SET_PFLAG(params, MLX5E_PFLAG_XDP_TX_MPWQE, mlx5e_tx_mpwqe_supported(mdev));

	/* set CQE compression */
	params->rx_cqe_compress_def = false;
	if (MLX5_CAP_GEN(mdev, cqe_compression) &&
	    MLX5_CAP_GEN(mdev, vport_group_manager))
		params->rx_cqe_compress_def = slow_pci_heuristic(mdev);

	MLX5E_SET_PFLAG(params, MLX5E_PFLAG_RX_CQE_COMPRESS, params->rx_cqe_compress_def);
	MLX5E_SET_PFLAG(params, MLX5E_PFLAG_RX_NO_CSUM_COMPLETE, false);

	/* RQ */
	mlx5e_build_rq_params(mdev, params);

	params->terminate_lkey_be = mlx5_core_get_terminate_scatter_list_mkey(mdev);

	params->packet_merge.timeout = mlx5e_choose_lro_timeout(mdev, MLX5E_DEFAULT_LRO_TIMEOUT);

	/* CQ moderation params */
	params->rx_dim_enabled = MLX5_CAP_GEN(mdev, cq_moderation) &&
				 MLX5_CAP_GEN(mdev, cq_period_mode_modify);
	params->tx_dim_enabled = MLX5_CAP_GEN(mdev, cq_moderation) &&
				 MLX5_CAP_GEN(mdev, cq_period_mode_modify);
	params->rx_moder_use_cqe_mode = !!MLX5_CAP_GEN(mdev, cq_period_start_from_cqe);
	params->tx_moder_use_cqe_mode = false;
	mlx5e_reset_rx_moderation(&params->rx_cq_moderation, params->rx_moder_use_cqe_mode,
				  params->rx_dim_enabled);
	mlx5e_reset_tx_moderation(&params->tx_cq_moderation, params->tx_moder_use_cqe_mode,
				  params->tx_dim_enabled);

	/* TX inline */
	mlx5_query_min_inline(mdev, &params->tx_min_inline_mode);

	/* AF_XDP */
	params->xsk = xsk;

	/* Do not update netdev->features directly in here
	 * on mlx5e_attach_netdev() we will call mlx5e_update_features()
	 * To update netdev->features please modify mlx5e_fix_features()
	 */
}

static void mlx5e_set_netdev_dev_addr(struct net_device *netdev)
{
	struct mlx5e_priv *priv = netdev_priv(netdev);
	u8 addr[ETH_ALEN];

	mlx5_query_mac_address(priv->mdev, addr);
	if (is_zero_ether_addr(addr) &&
	    !MLX5_CAP_GEN(priv->mdev, vport_group_manager)) {
		eth_hw_addr_random(netdev);
		mlx5_core_info(priv->mdev, "Assigned random MAC address %pM\n", netdev->dev_addr);
		return;
	}

	eth_hw_addr_set(netdev, addr);
}

static int mlx5e_vxlan_set_port(struct net_device *netdev, unsigned int table,
				unsigned int entry, struct udp_tunnel_info *ti)
{
	struct mlx5e_priv *priv = netdev_priv(netdev);

	return mlx5_vxlan_add_port(priv->mdev->vxlan, ntohs(ti->port));
}

static int mlx5e_vxlan_unset_port(struct net_device *netdev, unsigned int table,
				  unsigned int entry, struct udp_tunnel_info *ti)
{
	struct mlx5e_priv *priv = netdev_priv(netdev);

	return mlx5_vxlan_del_port(priv->mdev->vxlan, ntohs(ti->port));
}

void mlx5e_vxlan_set_netdev_info(struct mlx5e_priv *priv)
{
	if (!mlx5_vxlan_allowed(priv->mdev->vxlan))
		return;

	priv->nic_info.set_port = mlx5e_vxlan_set_port;
	priv->nic_info.unset_port = mlx5e_vxlan_unset_port;
	priv->nic_info.flags = UDP_TUNNEL_NIC_INFO_MAY_SLEEP |
				UDP_TUNNEL_NIC_INFO_STATIC_IANA_VXLAN;
	priv->nic_info.tables[0].tunnel_types = UDP_TUNNEL_TYPE_VXLAN;
	/* Don't count the space hard-coded to the IANA port */
	priv->nic_info.tables[0].n_entries =
		mlx5_vxlan_max_udp_ports(priv->mdev) - 1;

	priv->netdev->udp_tunnel_nic_info = &priv->nic_info;
}

static bool mlx5e_tunnel_any_tx_proto_supported(struct mlx5_core_dev *mdev)
{
	int tt;

	for (tt = 0; tt < MLX5_NUM_TUNNEL_TT; tt++) {
		if (mlx5e_tunnel_proto_supported_tx(mdev, mlx5_get_proto_by_tunnel_type(tt)))
			return true;
	}
	return (mlx5_vxlan_allowed(mdev->vxlan) || mlx5_geneve_tx_allowed(mdev));
}

static void mlx5e_build_nic_netdev(struct net_device *netdev)
{
	struct mlx5e_priv *priv = netdev_priv(netdev);
	struct mlx5_core_dev *mdev = priv->mdev;
	bool fcs_supported;
	bool fcs_enabled;

	SET_NETDEV_DEV(netdev, mdev->device);

	netdev->netdev_ops = &mlx5e_netdev_ops;
	netdev->xdp_metadata_ops = &mlx5e_xdp_metadata_ops;
	netdev->xsk_tx_metadata_ops = &mlx5e_xsk_tx_metadata_ops;

	mlx5e_dcbnl_build_netdev(netdev);

	netdev->watchdog_timeo    = 15 * HZ;

	netdev->ethtool_ops	  = &mlx5e_ethtool_ops;

	netdev->vlan_features    |= NETIF_F_SG;
	netdev->vlan_features    |= NETIF_F_HW_CSUM;
	netdev->vlan_features    |= NETIF_F_HW_MACSEC;
	netdev->vlan_features    |= NETIF_F_GRO;
	netdev->vlan_features    |= NETIF_F_TSO;
	netdev->vlan_features    |= NETIF_F_TSO6;
	netdev->vlan_features    |= NETIF_F_RXCSUM;
	netdev->vlan_features    |= NETIF_F_RXHASH;
	netdev->vlan_features    |= NETIF_F_GSO_PARTIAL;

	netdev->mpls_features    |= NETIF_F_SG;
	netdev->mpls_features    |= NETIF_F_HW_CSUM;
	netdev->mpls_features    |= NETIF_F_TSO;
	netdev->mpls_features    |= NETIF_F_TSO6;

	netdev->hw_enc_features  |= NETIF_F_HW_VLAN_CTAG_TX;
	netdev->hw_enc_features  |= NETIF_F_HW_VLAN_CTAG_RX;

	/* Tunneled LRO is not supported in the driver, and the same RQs are
	 * shared between inner and outer TIRs, so the driver can't disable LRO
	 * for inner TIRs while having it enabled for outer TIRs. Due to this,
	 * block LRO altogether if the firmware declares tunneled LRO support.
	 */
	if (!!MLX5_CAP_ETH(mdev, lro_cap) &&
	    !MLX5_CAP_ETH(mdev, tunnel_lro_vxlan) &&
	    !MLX5_CAP_ETH(mdev, tunnel_lro_gre) &&
	    mlx5e_check_fragmented_striding_rq_cap(mdev, PAGE_SHIFT,
						   MLX5E_MPWRQ_UMR_MODE_ALIGNED))
		netdev->vlan_features    |= NETIF_F_LRO;

	netdev->hw_features       = netdev->vlan_features;
	netdev->hw_features      |= NETIF_F_HW_VLAN_CTAG_TX;
	netdev->hw_features      |= NETIF_F_HW_VLAN_CTAG_RX;
	netdev->hw_features      |= NETIF_F_HW_VLAN_CTAG_FILTER;
	netdev->hw_features      |= NETIF_F_HW_VLAN_STAG_TX;

	if (mlx5e_tunnel_any_tx_proto_supported(mdev)) {
		netdev->hw_enc_features |= NETIF_F_HW_CSUM;
		netdev->hw_enc_features |= NETIF_F_TSO;
		netdev->hw_enc_features |= NETIF_F_TSO6;
		netdev->hw_enc_features |= NETIF_F_GSO_PARTIAL;
	}

	if (mlx5_vxlan_allowed(mdev->vxlan) || mlx5_geneve_tx_allowed(mdev)) {
		netdev->hw_features     |= NETIF_F_GSO_UDP_TUNNEL |
					   NETIF_F_GSO_UDP_TUNNEL_CSUM;
		netdev->hw_enc_features |= NETIF_F_GSO_UDP_TUNNEL |
					   NETIF_F_GSO_UDP_TUNNEL_CSUM;
		netdev->gso_partial_features = NETIF_F_GSO_UDP_TUNNEL_CSUM;
		netdev->vlan_features |= NETIF_F_GSO_UDP_TUNNEL |
					 NETIF_F_GSO_UDP_TUNNEL_CSUM;
	}

	if (mlx5e_tunnel_proto_supported_tx(mdev, IPPROTO_GRE)) {
		netdev->hw_features     |= NETIF_F_GSO_GRE |
					   NETIF_F_GSO_GRE_CSUM;
		netdev->hw_enc_features |= NETIF_F_GSO_GRE |
					   NETIF_F_GSO_GRE_CSUM;
		netdev->gso_partial_features |= NETIF_F_GSO_GRE |
						NETIF_F_GSO_GRE_CSUM;
	}

	if (mlx5e_tunnel_proto_supported_tx(mdev, IPPROTO_IPIP)) {
		netdev->hw_features |= NETIF_F_GSO_IPXIP4 |
				       NETIF_F_GSO_IPXIP6;
		netdev->hw_enc_features |= NETIF_F_GSO_IPXIP4 |
					   NETIF_F_GSO_IPXIP6;
		netdev->gso_partial_features |= NETIF_F_GSO_IPXIP4 |
						NETIF_F_GSO_IPXIP6;
	}

	netdev->gso_partial_features             |= NETIF_F_GSO_UDP_L4;
	netdev->hw_features                      |= NETIF_F_GSO_UDP_L4;

	mlx5_query_port_fcs(mdev, &fcs_supported, &fcs_enabled);

	if (fcs_supported)
		netdev->hw_features |= NETIF_F_RXALL;

	if (MLX5_CAP_ETH(mdev, scatter_fcs))
		netdev->hw_features |= NETIF_F_RXFCS;

	if (mlx5_qos_is_supported(mdev))
		netdev->hw_features |= NETIF_F_HW_TC;

	netdev->features          = netdev->hw_features;

	/* Defaults */
	if (fcs_enabled)
		netdev->features  &= ~NETIF_F_RXALL;
	netdev->features  &= ~NETIF_F_LRO;
	netdev->features  &= ~NETIF_F_GRO_HW;
	netdev->features  &= ~NETIF_F_RXFCS;

#define FT_CAP(f) MLX5_CAP_FLOWTABLE(mdev, flow_table_properties_nic_receive.f)
	if (FT_CAP(flow_modify_en) &&
	    FT_CAP(modify_root) &&
	    FT_CAP(identified_miss_table_mode) &&
	    FT_CAP(flow_table_modify)) {
#if IS_ENABLED(CONFIG_MLX5_CLS_ACT)
		netdev->hw_features      |= NETIF_F_HW_TC;
#endif
#ifdef CONFIG_MLX5_EN_ARFS
		netdev->hw_features	 |= NETIF_F_NTUPLE;
#endif
	}

	netdev->features         |= NETIF_F_HIGHDMA;
	netdev->features         |= NETIF_F_HW_VLAN_STAG_FILTER;

	netdev->priv_flags       |= IFF_UNICAST_FLT;

	netif_set_tso_max_size(netdev, GSO_MAX_SIZE);
	mlx5e_set_xdp_feature(netdev);
	mlx5e_set_netdev_dev_addr(netdev);
	mlx5e_macsec_build_netdev(priv);
	mlx5e_ipsec_build_netdev(priv);
	mlx5e_ktls_build_netdev(priv);
}

void mlx5e_create_q_counters(struct mlx5e_priv *priv)
{
	u32 out[MLX5_ST_SZ_DW(alloc_q_counter_out)] = {};
	u32 in[MLX5_ST_SZ_DW(alloc_q_counter_in)] = {};
	struct mlx5_core_dev *mdev = priv->mdev;
	struct mlx5_core_dev *pos;
	int err, i;

	MLX5_SET(alloc_q_counter_in, in, opcode, MLX5_CMD_OP_ALLOC_Q_COUNTER);

	mlx5_sd_for_each_dev(i, mdev, pos) {
		err = mlx5_cmd_exec_inout(pos, alloc_q_counter, in, out);
		if (!err)
			priv->q_counter[i] =
				MLX5_GET(alloc_q_counter_out, out, counter_set_id);
	}

	err = mlx5_cmd_exec_inout(mdev, alloc_q_counter, in, out);
	if (!err)
		priv->drop_rq_q_counter =
			MLX5_GET(alloc_q_counter_out, out, counter_set_id);
}

void mlx5e_destroy_q_counters(struct mlx5e_priv *priv)
{
	u32 in[MLX5_ST_SZ_DW(dealloc_q_counter_in)] = {};
	struct mlx5_core_dev *pos;
	int i;

	MLX5_SET(dealloc_q_counter_in, in, opcode,
		 MLX5_CMD_OP_DEALLOC_Q_COUNTER);
	mlx5_sd_for_each_dev(i, priv->mdev, pos) {
		if (priv->q_counter[i]) {
			MLX5_SET(dealloc_q_counter_in, in, counter_set_id,
				 priv->q_counter[i]);
			mlx5_cmd_exec_in(pos, dealloc_q_counter, in);
		}
	}

	if (priv->drop_rq_q_counter) {
		MLX5_SET(dealloc_q_counter_in, in, counter_set_id,
			 priv->drop_rq_q_counter);
		mlx5_cmd_exec_in(priv->mdev, dealloc_q_counter, in);
	}
}

static int mlx5e_nic_init(struct mlx5_core_dev *mdev,
			  struct net_device *netdev)
{
	const bool take_rtnl = netdev->reg_state == NETREG_REGISTERED;
	struct mlx5e_priv *priv = netdev_priv(netdev);
	struct mlx5e_flow_steering *fs;
	int err;

	mlx5e_build_nic_params(priv, &priv->xsk, netdev->mtu);
	mlx5e_vxlan_set_netdev_info(priv);

	mlx5e_timestamp_init(priv);

	priv->dfs_root = debugfs_create_dir("nic",
					    mlx5_debugfs_get_dev_root(mdev));

	fs = mlx5e_fs_init(priv->profile, mdev,
			   !test_bit(MLX5E_STATE_DESTROYING, &priv->state),
			   priv->dfs_root);
	if (!fs) {
		err = -ENOMEM;
		mlx5_core_err(mdev, "FS initialization failed, %d\n", err);
		debugfs_remove_recursive(priv->dfs_root);
		return err;
	}
	priv->fs = fs;

	err = mlx5e_ktls_init(priv);
	if (err)
		mlx5_core_err(mdev, "TLS initialization failed, %d\n", err);

	mlx5e_health_create_reporters(priv);

	/* If netdev is already registered (e.g. move from uplink to nic profile),
	 * RTNL lock must be held before triggering netdev notifiers.
	 */
	if (take_rtnl)
		rtnl_lock();

	/* update XDP supported features */
	mlx5e_set_xdp_feature(netdev);

	if (take_rtnl)
		rtnl_unlock();

	return 0;
}

static void mlx5e_nic_cleanup(struct mlx5e_priv *priv)
{
	mlx5e_health_destroy_reporters(priv);
	mlx5e_ktls_cleanup(priv);
	mlx5e_fs_cleanup(priv->fs);
	debugfs_remove_recursive(priv->dfs_root);
	priv->fs = NULL;
}

static int mlx5e_init_nic_rx(struct mlx5e_priv *priv)
{
	struct mlx5_core_dev *mdev = priv->mdev;
	enum mlx5e_rx_res_features features;
	int err;

	mlx5e_create_q_counters(priv);

	err = mlx5e_open_drop_rq(priv, &priv->drop_rq);
	if (err) {
		mlx5_core_err(mdev, "open drop rq failed, %d\n", err);
		goto err_destroy_q_counters;
	}

	features = MLX5E_RX_RES_FEATURE_PTP;
	if (mlx5_tunnel_inner_ft_supported(mdev))
		features |= MLX5E_RX_RES_FEATURE_INNER_FT;
	if (mlx5_get_sd(priv->mdev))
		features |= MLX5E_RX_RES_FEATURE_MULTI_VHCA;

	priv->rx_res = mlx5e_rx_res_create(priv->mdev, features, priv->max_nch, priv->drop_rq.rqn,
					   &priv->channels.params.packet_merge,
					   priv->channels.params.num_channels);
	if (IS_ERR(priv->rx_res)) {
		err = PTR_ERR(priv->rx_res);
		priv->rx_res = NULL;
		mlx5_core_err(mdev, "create rx resources failed, %d\n", err);
		goto err_close_drop_rq;
	}

	err = mlx5e_create_flow_steering(priv->fs, priv->rx_res, priv->profile,
					 priv->netdev);
	if (err) {
		mlx5_core_warn(mdev, "create flow steering failed, %d\n", err);
		goto err_destroy_rx_res;
	}

	err = mlx5e_tc_nic_init(priv);
	if (err)
		goto err_destroy_flow_steering;

	err = mlx5e_accel_init_rx(priv);
	if (err)
		goto err_tc_nic_cleanup;

#ifdef CONFIG_MLX5_EN_ARFS
	priv->netdev->rx_cpu_rmap =  mlx5_eq_table_get_rmap(priv->mdev);
#endif

	return 0;

err_tc_nic_cleanup:
	mlx5e_tc_nic_cleanup(priv);
err_destroy_flow_steering:
	mlx5e_destroy_flow_steering(priv->fs, !!(priv->netdev->hw_features & NETIF_F_NTUPLE),
				    priv->profile);
err_destroy_rx_res:
	mlx5e_rx_res_destroy(priv->rx_res);
	priv->rx_res = NULL;
err_close_drop_rq:
	mlx5e_close_drop_rq(&priv->drop_rq);
err_destroy_q_counters:
	mlx5e_destroy_q_counters(priv);
	return err;
}

static void mlx5e_cleanup_nic_rx(struct mlx5e_priv *priv)
{
	mlx5e_accel_cleanup_rx(priv);
	mlx5e_tc_nic_cleanup(priv);
	mlx5e_destroy_flow_steering(priv->fs, !!(priv->netdev->hw_features & NETIF_F_NTUPLE),
				    priv->profile);
	mlx5e_rx_res_destroy(priv->rx_res);
	priv->rx_res = NULL;
	mlx5e_close_drop_rq(&priv->drop_rq);
	mlx5e_destroy_q_counters(priv);
}

static void mlx5e_set_mqprio_rl(struct mlx5e_priv *priv)
{
	struct mlx5e_params *params;
	struct mlx5e_mqprio_rl *rl;

	params = &priv->channels.params;
	if (params->mqprio.mode != TC_MQPRIO_MODE_CHANNEL)
		return;

	rl = mlx5e_mqprio_rl_create(priv->mdev, params->mqprio.num_tc,
				    params->mqprio.channel.max_rate);
	if (IS_ERR(rl))
		rl = NULL;
	priv->mqprio_rl = rl;
	mlx5e_mqprio_rl_update_params(params, rl);
}

static int mlx5e_init_nic_tx(struct mlx5e_priv *priv)
{
	int err;

	err = mlx5e_accel_init_tx(priv);
	if (err)
		return err;

	mlx5e_set_mqprio_rl(priv);
	mlx5e_dcbnl_initialize(priv);
	return 0;
}

static void mlx5e_nic_enable(struct mlx5e_priv *priv)
{
	struct net_device *netdev = priv->netdev;
	struct mlx5_core_dev *mdev = priv->mdev;
	int err;

	mlx5e_fs_init_l2_addr(priv->fs, netdev);
	mlx5e_ipsec_init(priv);

	err = mlx5e_macsec_init(priv);
	if (err)
		mlx5_core_err(mdev, "MACsec initialization failed, %d\n", err);

	/* Marking the link as currently not needed by the Driver */
	if (!netif_running(netdev))
		mlx5e_modify_admin_state(mdev, MLX5_PORT_DOWN);

	mlx5e_set_netdev_mtu_boundaries(priv);
	mlx5e_set_dev_port_mtu(priv);

	mlx5_lag_add_netdev(mdev, netdev);

	mlx5e_enable_async_events(priv);
	mlx5e_enable_blocking_events(priv);
	if (mlx5e_monitor_counter_supported(priv))
		mlx5e_monitor_counter_init(priv);

	mlx5e_hv_vhca_stats_create(priv);
	if (netdev->reg_state != NETREG_REGISTERED)
		return;
	mlx5e_dcbnl_init_app(priv);

	mlx5e_nic_set_rx_mode(priv);

	rtnl_lock();
	if (netif_running(netdev))
		mlx5e_open(netdev);
	udp_tunnel_nic_reset_ntf(priv->netdev);
	netif_device_attach(netdev);
	rtnl_unlock();
}

static void mlx5e_nic_disable(struct mlx5e_priv *priv)
{
	struct mlx5_core_dev *mdev = priv->mdev;

	if (priv->netdev->reg_state == NETREG_REGISTERED)
		mlx5e_dcbnl_delete_app(priv);

	rtnl_lock();
	if (netif_running(priv->netdev))
		mlx5e_close(priv->netdev);
	netif_device_detach(priv->netdev);
	rtnl_unlock();

	mlx5e_nic_set_rx_mode(priv);

	mlx5e_hv_vhca_stats_destroy(priv);
	if (mlx5e_monitor_counter_supported(priv))
		mlx5e_monitor_counter_cleanup(priv);

	mlx5e_disable_blocking_events(priv);
	if (priv->en_trap) {
		mlx5e_deactivate_trap(priv);
		mlx5e_close_trap(priv->en_trap);
		priv->en_trap = NULL;
	}
	mlx5e_disable_async_events(priv);
	mlx5_lag_remove_netdev(mdev, priv->netdev);
	mlx5_vxlan_reset_to_default(mdev->vxlan);
	mlx5e_macsec_cleanup(priv);
	mlx5e_ipsec_cleanup(priv);
}

static int mlx5e_update_nic_rx(struct mlx5e_priv *priv)
{
	return mlx5e_refresh_tirs(priv, false, false);
}

static const struct mlx5e_profile mlx5e_nic_profile = {
	.init		   = mlx5e_nic_init,
	.cleanup	   = mlx5e_nic_cleanup,
	.init_rx	   = mlx5e_init_nic_rx,
	.cleanup_rx	   = mlx5e_cleanup_nic_rx,
	.init_tx	   = mlx5e_init_nic_tx,
	.cleanup_tx	   = mlx5e_cleanup_nic_tx,
	.enable		   = mlx5e_nic_enable,
	.disable	   = mlx5e_nic_disable,
	.update_rx	   = mlx5e_update_nic_rx,
	.update_stats	   = mlx5e_stats_update_ndo_stats,
	.update_carrier	   = mlx5e_update_carrier,
	.rx_handlers       = &mlx5e_rx_handlers_nic,
	.max_tc		   = MLX5_MAX_NUM_TC,
	.stats_grps	   = mlx5e_nic_stats_grps,
	.stats_grps_num	   = mlx5e_nic_stats_grps_num,
	.features          = BIT(MLX5E_PROFILE_FEATURE_PTP_RX) |
		BIT(MLX5E_PROFILE_FEATURE_PTP_TX) |
		BIT(MLX5E_PROFILE_FEATURE_QOS_HTB) |
		BIT(MLX5E_PROFILE_FEATURE_FS_VLAN) |
		BIT(MLX5E_PROFILE_FEATURE_FS_TC),
};

static int mlx5e_profile_max_num_channels(struct mlx5_core_dev *mdev,
					  const struct mlx5e_profile *profile)
{
	int nch;

	nch = mlx5e_get_max_num_channels(mdev);

	if (profile->max_nch_limit)
		nch = min_t(int, nch, profile->max_nch_limit(mdev));
	return nch;
}

static unsigned int
mlx5e_calc_max_nch(struct mlx5_core_dev *mdev, struct net_device *netdev,
		   const struct mlx5e_profile *profile)

{
	unsigned int max_nch, tmp;

	/* core resources */
	max_nch = mlx5e_profile_max_num_channels(mdev, profile);

	/* netdev rx queues */
	max_nch = min_t(unsigned int, max_nch, netdev->num_rx_queues);

	/* netdev tx queues */
	tmp = netdev->num_tx_queues;
	if (mlx5_qos_is_supported(mdev))
		tmp -= mlx5e_qos_max_leaf_nodes(mdev);
	if (MLX5_CAP_GEN(mdev, ts_cqe_to_dest_cqn))
		tmp -= profile->max_tc;
	tmp = tmp / profile->max_tc;
	max_nch = min_t(unsigned int, max_nch, tmp);

	return max_nch;
}

int mlx5e_get_pf_num_tirs(struct mlx5_core_dev *mdev)
{
	/* Indirect TIRS: 2 sets of TTCs (inner + outer steering)
	 * and 1 set of direct TIRS
	 */
	return 2 * MLX5E_NUM_INDIR_TIRS
		+ mlx5e_profile_max_num_channels(mdev, &mlx5e_nic_profile);
}

void mlx5e_set_rx_mode_work(struct work_struct *work)
{
	struct mlx5e_priv *priv = container_of(work, struct mlx5e_priv,
					       set_rx_mode_work);

	return mlx5e_fs_set_rx_mode_work(priv->fs, priv->netdev);
}

/* mlx5e generic netdev management API (move to en_common.c) */
int mlx5e_priv_init(struct mlx5e_priv *priv,
		    const struct mlx5e_profile *profile,
		    struct net_device *netdev,
		    struct mlx5_core_dev *mdev)
{
	int nch, num_txqs, node;
	int err;

	num_txqs = netdev->num_tx_queues;
	nch = mlx5e_calc_max_nch(mdev, netdev, profile);
	node = dev_to_node(mlx5_core_dma_dev(mdev));

	/* priv init */
	priv->mdev        = mdev;
	priv->netdev      = netdev;
	priv->max_nch     = nch;
	priv->max_opened_tc = 1;

	if (!alloc_cpumask_var(&priv->scratchpad.cpumask, GFP_KERNEL))
		return -ENOMEM;

	mutex_init(&priv->state_lock);

	err = mlx5e_selq_init(&priv->selq, &priv->state_lock);
	if (err)
		goto err_free_cpumask;

	INIT_WORK(&priv->update_carrier_work, mlx5e_update_carrier_work);
	INIT_WORK(&priv->set_rx_mode_work, mlx5e_set_rx_mode_work);
	INIT_WORK(&priv->tx_timeout_work, mlx5e_tx_timeout_work);
	INIT_WORK(&priv->update_stats_work, mlx5e_update_stats_work);

	priv->wq = create_singlethread_workqueue("mlx5e");
	if (!priv->wq)
		goto err_free_selq;

	priv->txq2sq = kcalloc_node(num_txqs, sizeof(*priv->txq2sq), GFP_KERNEL, node);
	if (!priv->txq2sq)
		goto err_destroy_workqueue;

	priv->tx_rates = kcalloc_node(num_txqs, sizeof(*priv->tx_rates), GFP_KERNEL, node);
	if (!priv->tx_rates)
		goto err_free_txq2sq;

	priv->channel_stats =
		kcalloc_node(nch, sizeof(*priv->channel_stats), GFP_KERNEL, node);
	if (!priv->channel_stats)
		goto err_free_tx_rates;

	return 0;

err_free_tx_rates:
	kfree(priv->tx_rates);
err_free_txq2sq:
	kfree(priv->txq2sq);
err_destroy_workqueue:
	destroy_workqueue(priv->wq);
err_free_selq:
	mlx5e_selq_cleanup(&priv->selq);
err_free_cpumask:
	free_cpumask_var(priv->scratchpad.cpumask);
	return -ENOMEM;
}

void mlx5e_priv_cleanup(struct mlx5e_priv *priv)
{
	int i;

	/* bail if change profile failed and also rollback failed */
	if (!priv->mdev)
		return;

	for (i = 0; i < priv->stats_nch; i++)
		kvfree(priv->channel_stats[i]);
	kfree(priv->channel_stats);
	kfree(priv->tx_rates);
	kfree(priv->txq2sq);
	destroy_workqueue(priv->wq);
	mlx5e_selq_cleanup(&priv->selq);
	free_cpumask_var(priv->scratchpad.cpumask);

	for (i = 0; i < priv->htb_max_qos_sqs; i++)
		kfree(priv->htb_qos_sq_stats[i]);
	kvfree(priv->htb_qos_sq_stats);

	if (priv->mqprio_rl) {
		mlx5e_mqprio_rl_cleanup(priv->mqprio_rl);
		mlx5e_mqprio_rl_free(priv->mqprio_rl);
	}

	memset(priv, 0, sizeof(*priv));
}

static unsigned int mlx5e_get_max_num_txqs(struct mlx5_core_dev *mdev,
					   const struct mlx5e_profile *profile)
{
	unsigned int nch, ptp_txqs, qos_txqs;

	nch = mlx5e_profile_max_num_channels(mdev, profile);

	ptp_txqs = MLX5_CAP_GEN(mdev, ts_cqe_to_dest_cqn) &&
		mlx5e_profile_feature_cap(profile, PTP_TX) ?
		profile->max_tc : 0;

	qos_txqs = mlx5_qos_is_supported(mdev) &&
		mlx5e_profile_feature_cap(profile, QOS_HTB) ?
		mlx5e_qos_max_leaf_nodes(mdev) : 0;

	return nch * profile->max_tc + ptp_txqs + qos_txqs;
}

static unsigned int mlx5e_get_max_num_rxqs(struct mlx5_core_dev *mdev,
					   const struct mlx5e_profile *profile)
{
	return mlx5e_profile_max_num_channels(mdev, profile);
}

struct net_device *
mlx5e_create_netdev(struct mlx5_core_dev *mdev, const struct mlx5e_profile *profile)
{
	struct net_device *netdev;
	unsigned int txqs, rxqs;
	int err;

	txqs = mlx5e_get_max_num_txqs(mdev, profile);
	rxqs = mlx5e_get_max_num_rxqs(mdev, profile);

	netdev = alloc_etherdev_mqs(sizeof(struct mlx5e_priv), txqs, rxqs);
	if (!netdev) {
		mlx5_core_err(mdev, "alloc_etherdev_mqs() failed\n");
		return NULL;
	}

	err = mlx5e_priv_init(netdev_priv(netdev), profile, netdev, mdev);
	if (err) {
		mlx5_core_err(mdev, "mlx5e_priv_init failed, err=%d\n", err);
		goto err_free_netdev;
	}

	netif_carrier_off(netdev);
	netif_tx_disable(netdev);
	dev_net_set(netdev, mlx5_core_net(mdev));

	return netdev;

err_free_netdev:
	free_netdev(netdev);

	return NULL;
}

static void mlx5e_update_features(struct net_device *netdev)
{
	if (netdev->reg_state != NETREG_REGISTERED)
		return; /* features will be updated on netdev registration */

	rtnl_lock();
	netdev_update_features(netdev);
	rtnl_unlock();
}

static void mlx5e_reset_channels(struct net_device *netdev)
{
	netdev_reset_tc(netdev);
}

int mlx5e_attach_netdev(struct mlx5e_priv *priv)
{
	const bool take_rtnl = priv->netdev->reg_state == NETREG_REGISTERED;
	const struct mlx5e_profile *profile = priv->profile;
	int max_nch;
	int err;

	clear_bit(MLX5E_STATE_DESTROYING, &priv->state);
	if (priv->fs)
		mlx5e_fs_set_state_destroy(priv->fs,
					   !test_bit(MLX5E_STATE_DESTROYING, &priv->state));

	/* Validate the max_wqe_size_sq capability. */
	if (WARN_ON_ONCE(mlx5e_get_max_sq_wqebbs(priv->mdev) < MLX5E_MAX_TX_WQEBBS)) {
		mlx5_core_warn(priv->mdev, "MLX5E: Max SQ WQEBBs firmware capability: %u, needed %u\n",
			       mlx5e_get_max_sq_wqebbs(priv->mdev), (unsigned int)MLX5E_MAX_TX_WQEBBS);
		return -EIO;
	}

	/* max number of channels may have changed */
	max_nch = mlx5e_calc_max_nch(priv->mdev, priv->netdev, profile);
	if (priv->channels.params.num_channels > max_nch) {
		mlx5_core_warn(priv->mdev, "MLX5E: Reducing number of channels to %d\n", max_nch);
		/* Reducing the number of channels - RXFH has to be reset, and
		 * mlx5e_num_channels_changed below will build the RQT.
		 */
		priv->netdev->priv_flags &= ~IFF_RXFH_CONFIGURED;
		priv->channels.params.num_channels = max_nch;
		if (priv->channels.params.mqprio.mode == TC_MQPRIO_MODE_CHANNEL) {
			mlx5_core_warn(priv->mdev, "MLX5E: Disabling MQPRIO channel mode\n");
			mlx5e_params_mqprio_reset(&priv->channels.params);
		}
	}
	if (max_nch != priv->max_nch) {
		mlx5_core_warn(priv->mdev,
			       "MLX5E: Updating max number of channels from %u to %u\n",
			       priv->max_nch, max_nch);
		priv->max_nch = max_nch;
	}

	/* 1. Set the real number of queues in the kernel the first time.
	 * 2. Set our default XPS cpumask.
	 * 3. Build the RQT.
	 *
	 * rtnl_lock is required by netif_set_real_num_*_queues in case the
	 * netdev has been registered by this point (if this function was called
	 * in the reload or resume flow).
	 */
	if (take_rtnl)
		rtnl_lock();
	err = mlx5e_num_channels_changed(priv);
	if (take_rtnl)
		rtnl_unlock();
	if (err)
		goto out;

	err = profile->init_tx(priv);
	if (err)
		goto out;

	err = profile->init_rx(priv);
	if (err)
		goto err_cleanup_tx;

	if (profile->enable)
		profile->enable(priv);

	mlx5e_update_features(priv->netdev);

	return 0;

err_cleanup_tx:
	profile->cleanup_tx(priv);

out:
	mlx5e_reset_channels(priv->netdev);
	set_bit(MLX5E_STATE_DESTROYING, &priv->state);
	if (priv->fs)
		mlx5e_fs_set_state_destroy(priv->fs,
					   !test_bit(MLX5E_STATE_DESTROYING, &priv->state));
	cancel_work_sync(&priv->update_stats_work);
	return err;
}

void mlx5e_detach_netdev(struct mlx5e_priv *priv)
{
	const struct mlx5e_profile *profile = priv->profile;

	set_bit(MLX5E_STATE_DESTROYING, &priv->state);
	if (priv->fs)
		mlx5e_fs_set_state_destroy(priv->fs,
					   !test_bit(MLX5E_STATE_DESTROYING, &priv->state));

	if (profile->disable)
		profile->disable(priv);
	flush_workqueue(priv->wq);

	profile->cleanup_rx(priv);
	profile->cleanup_tx(priv);
	mlx5e_reset_channels(priv->netdev);
	cancel_work_sync(&priv->update_stats_work);
}

static int
mlx5e_netdev_init_profile(struct net_device *netdev, struct mlx5_core_dev *mdev,
			  const struct mlx5e_profile *new_profile, void *new_ppriv)
{
	struct mlx5e_priv *priv = netdev_priv(netdev);
	int err;

	err = mlx5e_priv_init(priv, new_profile, netdev, mdev);
	if (err) {
		mlx5_core_err(mdev, "mlx5e_priv_init failed, err=%d\n", err);
		return err;
	}
	netif_carrier_off(netdev);
	priv->profile = new_profile;
	priv->ppriv = new_ppriv;
	err = new_profile->init(priv->mdev, priv->netdev);
	if (err)
		goto priv_cleanup;

	return 0;

priv_cleanup:
	mlx5e_priv_cleanup(priv);
	return err;
}

static int
mlx5e_netdev_attach_profile(struct net_device *netdev, struct mlx5_core_dev *mdev,
			    const struct mlx5e_profile *new_profile, void *new_ppriv)
{
	struct mlx5e_priv *priv = netdev_priv(netdev);
	int err;

	err = mlx5e_netdev_init_profile(netdev, mdev, new_profile, new_ppriv);
	if (err)
		return err;

	err = mlx5e_attach_netdev(priv);
	if (err)
		goto profile_cleanup;
	return err;

profile_cleanup:
	new_profile->cleanup(priv);
	mlx5e_priv_cleanup(priv);
	return err;
}

int mlx5e_netdev_change_profile(struct mlx5e_priv *priv,
				const struct mlx5e_profile *new_profile, void *new_ppriv)
{
	const struct mlx5e_profile *orig_profile = priv->profile;
	struct net_device *netdev = priv->netdev;
	struct mlx5_core_dev *mdev = priv->mdev;
	void *orig_ppriv = priv->ppriv;
	int err, rollback_err;

	/* cleanup old profile */
	mlx5e_detach_netdev(priv);
	priv->profile->cleanup(priv);
	mlx5e_priv_cleanup(priv);

	if (mdev->state == MLX5_DEVICE_STATE_INTERNAL_ERROR) {
		mlx5e_netdev_init_profile(netdev, mdev, new_profile, new_ppriv);
		set_bit(MLX5E_STATE_DESTROYING, &priv->state);
		return -EIO;
	}

	err = mlx5e_netdev_attach_profile(netdev, mdev, new_profile, new_ppriv);
	if (err) { /* roll back to original profile */
		netdev_warn(netdev, "%s: new profile init failed, %d\n", __func__, err);
		goto rollback;
	}

	return 0;

rollback:
	rollback_err = mlx5e_netdev_attach_profile(netdev, mdev, orig_profile, orig_ppriv);
	if (rollback_err)
		netdev_err(netdev, "%s: failed to rollback to orig profile, %d\n",
			   __func__, rollback_err);
	return err;
}

void mlx5e_netdev_attach_nic_profile(struct mlx5e_priv *priv)
{
	mlx5e_netdev_change_profile(priv, &mlx5e_nic_profile, NULL);
}

void mlx5e_destroy_netdev(struct mlx5e_priv *priv)
{
	struct net_device *netdev = priv->netdev;

	mlx5e_priv_cleanup(priv);
	free_netdev(netdev);
}

static int _mlx5e_resume(struct auxiliary_device *adev)
{
	struct mlx5_adev *edev = container_of(adev, struct mlx5_adev, adev);
	struct mlx5e_dev *mlx5e_dev = auxiliary_get_drvdata(adev);
	struct mlx5e_priv *priv = mlx5e_dev->priv;
	struct net_device *netdev = priv->netdev;
	struct mlx5_core_dev *mdev = edev->mdev;
	struct mlx5_core_dev *pos, *to;
	int err, i;

	if (netif_device_present(netdev))
		return 0;

	mlx5_sd_for_each_dev(i, mdev, pos) {
		err = mlx5e_create_mdev_resources(pos, true);
		if (err)
			goto err_destroy_mdev_res;
	}

	err = mlx5e_attach_netdev(priv);
	if (err)
		goto err_destroy_mdev_res;

	return 0;

err_destroy_mdev_res:
	to = pos;
	mlx5_sd_for_each_dev_to(i, mdev, to, pos)
		mlx5e_destroy_mdev_resources(pos);
	return err;
}

static int mlx5e_resume(struct auxiliary_device *adev)
{
	struct mlx5_adev *edev = container_of(adev, struct mlx5_adev, adev);
	struct mlx5_core_dev *mdev = edev->mdev;
	struct auxiliary_device *actual_adev;
	int err;

	err = mlx5_sd_init(mdev);
	if (err)
		return err;

	actual_adev = mlx5_sd_get_adev(mdev, adev, edev->idx);
	if (actual_adev)
		return _mlx5e_resume(actual_adev);
	return 0;
}

<<<<<<< HEAD
static int _mlx5e_suspend(struct auxiliary_device *adev)
=======
static int _mlx5e_suspend(struct auxiliary_device *adev, bool pre_netdev_reg)
>>>>>>> 0c383648
{
	struct mlx5e_dev *mlx5e_dev = auxiliary_get_drvdata(adev);
	struct mlx5e_priv *priv = mlx5e_dev->priv;
	struct net_device *netdev = priv->netdev;
	struct mlx5_core_dev *mdev = priv->mdev;
	struct mlx5_core_dev *pos;
	int i;

	if (!pre_netdev_reg && !netif_device_present(netdev)) {
		if (test_bit(MLX5E_STATE_DESTROYING, &priv->state))
			mlx5_sd_for_each_dev(i, mdev, pos)
				mlx5e_destroy_mdev_resources(pos);
		return -ENODEV;
	}

	mlx5e_detach_netdev(priv);
	mlx5_sd_for_each_dev(i, mdev, pos)
		mlx5e_destroy_mdev_resources(pos);

	return 0;
}

static int mlx5e_suspend(struct auxiliary_device *adev, pm_message_t state)
{
	struct mlx5_adev *edev = container_of(adev, struct mlx5_adev, adev);
	struct mlx5_core_dev *mdev = edev->mdev;
	struct auxiliary_device *actual_adev;
	int err = 0;

	actual_adev = mlx5_sd_get_adev(mdev, adev, edev->idx);
	if (actual_adev)
<<<<<<< HEAD
		err = _mlx5e_suspend(actual_adev);
=======
		err = _mlx5e_suspend(actual_adev, false);
>>>>>>> 0c383648

	mlx5_sd_cleanup(mdev);
	return err;
}

static int _mlx5e_probe(struct auxiliary_device *adev)
{
	struct mlx5_adev *edev = container_of(adev, struct mlx5_adev, adev);
	const struct mlx5e_profile *profile = &mlx5e_nic_profile;
	struct mlx5_core_dev *mdev = edev->mdev;
	struct mlx5e_dev *mlx5e_dev;
	struct net_device *netdev;
	struct mlx5e_priv *priv;
	int err;

	mlx5e_dev = mlx5e_create_devlink(&adev->dev, mdev);
	if (IS_ERR(mlx5e_dev))
		return PTR_ERR(mlx5e_dev);
	auxiliary_set_drvdata(adev, mlx5e_dev);

	err = mlx5e_devlink_port_register(mlx5e_dev, mdev);
	if (err) {
		mlx5_core_err(mdev, "mlx5e_devlink_port_register failed, %d\n", err);
		goto err_devlink_unregister;
	}

	netdev = mlx5e_create_netdev(mdev, profile);
	if (!netdev) {
		mlx5_core_err(mdev, "mlx5e_create_netdev failed\n");
		err = -ENOMEM;
		goto err_devlink_port_unregister;
	}
	SET_NETDEV_DEVLINK_PORT(netdev, &mlx5e_dev->dl_port);

	mlx5e_build_nic_netdev(netdev);

	priv = netdev_priv(netdev);
	mlx5e_dev->priv = priv;

	priv->profile = profile;
	priv->ppriv = NULL;

	err = profile->init(mdev, netdev);
	if (err) {
		mlx5_core_err(mdev, "mlx5e_nic_profile init failed, %d\n", err);
		goto err_destroy_netdev;
	}

	err = _mlx5e_resume(adev);
	if (err) {
		mlx5_core_err(mdev, "_mlx5e_resume failed, %d\n", err);
		goto err_profile_cleanup;
	}

	err = register_netdev(netdev);
	if (err) {
		mlx5_core_err(mdev, "register_netdev failed, %d\n", err);
		goto err_resume;
	}

	mlx5e_dcbnl_init_app(priv);
	mlx5_core_uplink_netdev_set(mdev, netdev);
	mlx5e_params_print_info(mdev, &priv->channels.params);
	return 0;

err_resume:
<<<<<<< HEAD
	_mlx5e_suspend(adev);
=======
	_mlx5e_suspend(adev, true);
>>>>>>> 0c383648
err_profile_cleanup:
	profile->cleanup(priv);
err_destroy_netdev:
	mlx5e_destroy_netdev(priv);
err_devlink_port_unregister:
	mlx5e_devlink_port_unregister(mlx5e_dev);
err_devlink_unregister:
	mlx5e_destroy_devlink(mlx5e_dev);
	return err;
}

static int mlx5e_probe(struct auxiliary_device *adev,
		       const struct auxiliary_device_id *id)
<<<<<<< HEAD
{
	struct mlx5_adev *edev = container_of(adev, struct mlx5_adev, adev);
	struct mlx5_core_dev *mdev = edev->mdev;
	struct auxiliary_device *actual_adev;
	int err;

	err = mlx5_sd_init(mdev);
	if (err)
		return err;

	actual_adev = mlx5_sd_get_adev(mdev, adev, edev->idx);
	if (actual_adev)
		return _mlx5e_probe(actual_adev);
	return 0;
}

static void _mlx5e_remove(struct auxiliary_device *adev)
{
	struct mlx5_adev *edev = container_of(adev, struct mlx5_adev, adev);
=======
{
	struct mlx5_adev *edev = container_of(adev, struct mlx5_adev, adev);
	struct mlx5_core_dev *mdev = edev->mdev;
	struct auxiliary_device *actual_adev;
	int err;

	err = mlx5_sd_init(mdev);
	if (err)
		return err;

	actual_adev = mlx5_sd_get_adev(mdev, adev, edev->idx);
	if (actual_adev)
		return _mlx5e_probe(actual_adev);
	return 0;
}

static void _mlx5e_remove(struct auxiliary_device *adev)
{
	struct mlx5_adev *edev = container_of(adev, struct mlx5_adev, adev);
>>>>>>> 0c383648
	struct mlx5e_dev *mlx5e_dev = auxiliary_get_drvdata(adev);
	struct mlx5e_priv *priv = mlx5e_dev->priv;
	struct mlx5_core_dev *mdev = edev->mdev;

	mlx5_core_uplink_netdev_set(mdev, NULL);
	mlx5e_dcbnl_delete_app(priv);
	unregister_netdev(priv->netdev);
<<<<<<< HEAD
	_mlx5e_suspend(adev);
=======
	_mlx5e_suspend(adev, false);
>>>>>>> 0c383648
	priv->profile->cleanup(priv);
	mlx5e_destroy_netdev(priv);
	mlx5e_devlink_port_unregister(mlx5e_dev);
	mlx5e_destroy_devlink(mlx5e_dev);
}

static void mlx5e_remove(struct auxiliary_device *adev)
{
	struct mlx5_adev *edev = container_of(adev, struct mlx5_adev, adev);
	struct mlx5_core_dev *mdev = edev->mdev;
	struct auxiliary_device *actual_adev;

	actual_adev = mlx5_sd_get_adev(mdev, adev, edev->idx);
	if (actual_adev)
		_mlx5e_remove(actual_adev);

	mlx5_sd_cleanup(mdev);
}

static const struct auxiliary_device_id mlx5e_id_table[] = {
	{ .name = MLX5_ADEV_NAME ".eth", },
	{},
};

MODULE_DEVICE_TABLE(auxiliary, mlx5e_id_table);

static struct auxiliary_driver mlx5e_driver = {
	.name = "eth",
	.probe = mlx5e_probe,
	.remove = mlx5e_remove,
	.suspend = mlx5e_suspend,
	.resume = mlx5e_resume,
	.id_table = mlx5e_id_table,
};

int mlx5e_init(void)
{
	int ret;

	mlx5e_build_ptys2ethtool_map();
	ret = auxiliary_driver_register(&mlx5e_driver);
	if (ret)
		return ret;

	ret = mlx5e_rep_init();
	if (ret)
		auxiliary_driver_unregister(&mlx5e_driver);
	return ret;
}

void mlx5e_cleanup(void)
{
	mlx5e_rep_cleanup();
	auxiliary_driver_unregister(&mlx5e_driver);
}<|MERGE_RESOLUTION|>--- conflicted
+++ resolved
@@ -3058,35 +3058,7 @@
 	return err;
 }
 
-<<<<<<< HEAD
-static MLX5E_DEFINE_PREACTIVATE_WRAPPER_CTX(mlx5e_update_netdev_queues);
-
-static void mlx5e_set_default_xps_cpumasks(struct mlx5e_priv *priv,
-					   struct mlx5e_params *params)
-{
-	int ix;
-
-	for (ix = 0; ix < params->num_channels; ix++) {
-		int num_comp_vectors, irq, vec_ix;
-		struct mlx5_core_dev *mdev;
-
-		mdev = mlx5_sd_ch_ix_get_dev(priv->mdev, ix);
-		num_comp_vectors = mlx5_comp_vectors_max(mdev);
-		cpumask_clear(priv->scratchpad.cpumask);
-		vec_ix = mlx5_sd_ch_ix_get_vec_ix(mdev, ix);
-
-		for (irq = vec_ix; irq < num_comp_vectors; irq += params->num_channels) {
-			int cpu = mlx5_comp_vector_get_cpu(mdev, irq);
-
-			cpumask_set_cpu(cpu, priv->scratchpad.cpumask);
-		}
-
-		netif_set_xps_queue(priv->netdev, priv->scratchpad.cpumask, ix);
-	}
-}
-=======
 MLX5E_DEFINE_PREACTIVATE_WRAPPER_CTX(mlx5e_update_tc_and_tx_queues);
->>>>>>> 0c383648
 
 static int mlx5e_num_channels_changed(struct mlx5e_priv *priv)
 {
@@ -5114,14 +5086,7 @@
 	if (!br_spec)
 		return -EINVAL;
 
-<<<<<<< HEAD
-	nla_for_each_nested(attr, br_spec, rem) {
-		if (nla_type(attr) != IFLA_BRIDGE_MODE)
-			continue;
-
-=======
 	nla_for_each_nested_type(attr, IFLA_BRIDGE_MODE, br_spec, rem) {
->>>>>>> 0c383648
 		mode = nla_get_u16(attr);
 		if (mode > BRIDGE_MODE_VEPA)
 			return -EINVAL;
@@ -6233,11 +6198,7 @@
 	return 0;
 }
 
-<<<<<<< HEAD
-static int _mlx5e_suspend(struct auxiliary_device *adev)
-=======
 static int _mlx5e_suspend(struct auxiliary_device *adev, bool pre_netdev_reg)
->>>>>>> 0c383648
 {
 	struct mlx5e_dev *mlx5e_dev = auxiliary_get_drvdata(adev);
 	struct mlx5e_priv *priv = mlx5e_dev->priv;
@@ -6269,11 +6230,7 @@
 
 	actual_adev = mlx5_sd_get_adev(mdev, adev, edev->idx);
 	if (actual_adev)
-<<<<<<< HEAD
-		err = _mlx5e_suspend(actual_adev);
-=======
 		err = _mlx5e_suspend(actual_adev, false);
->>>>>>> 0c383648
 
 	mlx5_sd_cleanup(mdev);
 	return err;
@@ -6340,11 +6297,7 @@
 	return 0;
 
 err_resume:
-<<<<<<< HEAD
-	_mlx5e_suspend(adev);
-=======
 	_mlx5e_suspend(adev, true);
->>>>>>> 0c383648
 err_profile_cleanup:
 	profile->cleanup(priv);
 err_destroy_netdev:
@@ -6358,7 +6311,6 @@
 
 static int mlx5e_probe(struct auxiliary_device *adev,
 		       const struct auxiliary_device_id *id)
-<<<<<<< HEAD
 {
 	struct mlx5_adev *edev = container_of(adev, struct mlx5_adev, adev);
 	struct mlx5_core_dev *mdev = edev->mdev;
@@ -6378,27 +6330,6 @@
 static void _mlx5e_remove(struct auxiliary_device *adev)
 {
 	struct mlx5_adev *edev = container_of(adev, struct mlx5_adev, adev);
-=======
-{
-	struct mlx5_adev *edev = container_of(adev, struct mlx5_adev, adev);
-	struct mlx5_core_dev *mdev = edev->mdev;
-	struct auxiliary_device *actual_adev;
-	int err;
-
-	err = mlx5_sd_init(mdev);
-	if (err)
-		return err;
-
-	actual_adev = mlx5_sd_get_adev(mdev, adev, edev->idx);
-	if (actual_adev)
-		return _mlx5e_probe(actual_adev);
-	return 0;
-}
-
-static void _mlx5e_remove(struct auxiliary_device *adev)
-{
-	struct mlx5_adev *edev = container_of(adev, struct mlx5_adev, adev);
->>>>>>> 0c383648
 	struct mlx5e_dev *mlx5e_dev = auxiliary_get_drvdata(adev);
 	struct mlx5e_priv *priv = mlx5e_dev->priv;
 	struct mlx5_core_dev *mdev = edev->mdev;
@@ -6406,11 +6337,7 @@
 	mlx5_core_uplink_netdev_set(mdev, NULL);
 	mlx5e_dcbnl_delete_app(priv);
 	unregister_netdev(priv->netdev);
-<<<<<<< HEAD
-	_mlx5e_suspend(adev);
-=======
 	_mlx5e_suspend(adev, false);
->>>>>>> 0c383648
 	priv->profile->cleanup(priv);
 	mlx5e_destroy_netdev(priv);
 	mlx5e_devlink_port_unregister(mlx5e_dev);

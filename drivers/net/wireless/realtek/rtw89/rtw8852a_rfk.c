// SPDX-License-Identifier: GPL-2.0 OR BSD-3-Clause
/* Copyright(c) 2019-2020  Realtek Corporation
 */

#include "coex.h"
#include "debug.h"
#include "mac.h"
#include "phy.h"
#include "reg.h"
#include "rtw8852a.h"
#include "rtw8852a_rfk.h"
#include "rtw8852a_rfk_table.h"
#include "rtw8852a_table.h"

static u8 _kpath(struct rtw89_dev *rtwdev, enum rtw89_phy_idx phy_idx)
{
	rtw89_debug(rtwdev, RTW89_DBG_RFK, "[RFK]dbcc_en: %x,  PHY%d\n",
		    rtwdev->dbcc_en, phy_idx);

	if (!rtwdev->dbcc_en)
		return RF_AB;

	if (phy_idx == RTW89_PHY_0)
		return RF_A;
	else
		return RF_B;
}

static const u32 rtw8852a_backup_bb_regs[] = {0x2344, 0x58f0, 0x78f0};
static const u32 rtw8852a_backup_rf_regs[] = {0xef, 0xde, 0x0, 0x1e, 0x2, 0x85, 0x90, 0x5};
#define BACKUP_BB_REGS_NR ARRAY_SIZE(rtw8852a_backup_bb_regs)
#define BACKUP_RF_REGS_NR ARRAY_SIZE(rtw8852a_backup_rf_regs)

static void _rfk_backup_bb_reg(struct rtw89_dev *rtwdev, u32 backup_bb_reg_val[])
{
	u32 i;

	for (i = 0; i < BACKUP_BB_REGS_NR; i++) {
		backup_bb_reg_val[i] =
			rtw89_phy_read32_mask(rtwdev, rtw8852a_backup_bb_regs[i],
					      MASKDWORD);
		rtw89_debug(rtwdev, RTW89_DBG_RFK,
			    "[IQK]backup bb reg : %x, value =%x\n",
			    rtw8852a_backup_bb_regs[i], backup_bb_reg_val[i]);
	}
}

static void _rfk_backup_rf_reg(struct rtw89_dev *rtwdev, u32 backup_rf_reg_val[],
			       u8 rf_path)
{
	u32 i;

	for (i = 0; i < BACKUP_RF_REGS_NR; i++) {
		backup_rf_reg_val[i] =
			rtw89_read_rf(rtwdev, rf_path,
				      rtw8852a_backup_rf_regs[i], RFREG_MASK);
		rtw89_debug(rtwdev, RTW89_DBG_RFK,
			    "[IQK]backup rf S%d reg : %x, value =%x\n", rf_path,
			    rtw8852a_backup_rf_regs[i], backup_rf_reg_val[i]);
	}
}

static void _rfk_restore_bb_reg(struct rtw89_dev *rtwdev,
				u32 backup_bb_reg_val[])
{
	u32 i;

	for (i = 0; i < BACKUP_BB_REGS_NR; i++) {
		rtw89_phy_write32_mask(rtwdev, rtw8852a_backup_bb_regs[i],
				       MASKDWORD, backup_bb_reg_val[i]);
		rtw89_debug(rtwdev, RTW89_DBG_RFK,
			    "[IQK]restore bb reg : %x, value =%x\n",
			    rtw8852a_backup_bb_regs[i], backup_bb_reg_val[i]);
	}
}

static void _rfk_restore_rf_reg(struct rtw89_dev *rtwdev,
				u32 backup_rf_reg_val[], u8 rf_path)
{
	u32 i;

	for (i = 0; i < BACKUP_RF_REGS_NR; i++) {
		rtw89_write_rf(rtwdev, rf_path, rtw8852a_backup_rf_regs[i],
			       RFREG_MASK, backup_rf_reg_val[i]);

		rtw89_debug(rtwdev, RTW89_DBG_RFK,
			    "[IQK]restore rf S%d reg: %x, value =%x\n", rf_path,
			    rtw8852a_backup_rf_regs[i], backup_rf_reg_val[i]);
	}
}

static void _wait_rx_mode(struct rtw89_dev *rtwdev, u8 kpath)
{
	u8 path;
	u32 rf_mode;
	int ret;

	for (path = 0; path < RF_PATH_MAX; path++) {
		if (!(kpath & BIT(path)))
			continue;

		ret = read_poll_timeout_atomic(rtw89_read_rf, rf_mode, rf_mode != 2,
					       2, 5000, false, rtwdev, path, 0x00,
					       RR_MOD_MASK);
		rtw89_debug(rtwdev, RTW89_DBG_RFK,
			    "[RFK] Wait S%d to Rx mode!! (ret = %d)\n",
			    path, ret);
	}
}

static void _dack_dump(struct rtw89_dev *rtwdev)
{
	struct rtw89_dack_info *dack = &rtwdev->dack;
	u8 i;
	u8 t;

	rtw89_debug(rtwdev, RTW89_DBG_RFK,
		    "[DACK]S0 ADC_DCK ic = 0x%x, qc = 0x%x\n",
		    dack->addck_d[0][0], dack->addck_d[0][1]);
	rtw89_debug(rtwdev, RTW89_DBG_RFK,
		    "[DACK]S1 ADC_DCK ic = 0x%x, qc = 0x%x\n",
		    dack->addck_d[1][0], dack->addck_d[1][1]);
	rtw89_debug(rtwdev, RTW89_DBG_RFK,
		    "[DACK]S0 DAC_DCK ic = 0x%x, qc = 0x%x\n",
		    dack->dadck_d[0][0], dack->dadck_d[0][1]);
	rtw89_debug(rtwdev, RTW89_DBG_RFK,
		    "[DACK]S1 DAC_DCK ic = 0x%x, qc = 0x%x\n",
		    dack->dadck_d[1][0], dack->dadck_d[1][1]);

	rtw89_debug(rtwdev, RTW89_DBG_RFK,
		    "[DACK]S0 biask ic = 0x%x, qc = 0x%x\n",
		    dack->biask_d[0][0], dack->biask_d[0][1]);
	rtw89_debug(rtwdev, RTW89_DBG_RFK,
		    "[DACK]S1 biask ic = 0x%x, qc = 0x%x\n",
		    dack->biask_d[1][0], dack->biask_d[1][1]);

	rtw89_debug(rtwdev, RTW89_DBG_RFK, "[DACK]S0 MSBK ic:\n");
	for (i = 0; i < RTW89_DACK_MSBK_NR; i++) {
		t = dack->msbk_d[0][0][i];
		rtw89_debug(rtwdev, RTW89_DBG_RFK, "[DACK]0x%x\n", t);
	}
	rtw89_debug(rtwdev, RTW89_DBG_RFK, "[DACK]S0 MSBK qc:\n");
	for (i = 0; i < RTW89_DACK_MSBK_NR; i++) {
		t = dack->msbk_d[0][1][i];
		rtw89_debug(rtwdev, RTW89_DBG_RFK, "[DACK]0x%x\n", t);
	}
	rtw89_debug(rtwdev, RTW89_DBG_RFK, "[DACK]S1 MSBK ic:\n");
	for (i = 0; i < RTW89_DACK_MSBK_NR; i++) {
		t = dack->msbk_d[1][0][i];
		rtw89_debug(rtwdev, RTW89_DBG_RFK, "[DACK]0x%x\n", t);
	}
	rtw89_debug(rtwdev, RTW89_DBG_RFK, "[DACK]S1 MSBK qc:\n");
	for (i = 0; i < RTW89_DACK_MSBK_NR; i++) {
		t = dack->msbk_d[1][1][i];
		rtw89_debug(rtwdev, RTW89_DBG_RFK, "[DACK]0x%x\n", t);
	}
}

static void _afe_init(struct rtw89_dev *rtwdev)
{
	rtw89_rfk_parser(rtwdev, &rtw8852a_rfk_afe_init_defs_tbl);
}

static void _addck_backup(struct rtw89_dev *rtwdev)
{
	struct rtw89_dack_info *dack = &rtwdev->dack;

	rtw89_phy_write32_clr(rtwdev, R_S0_RXDC2, B_S0_RXDC2_SEL);
	dack->addck_d[0][0] = (u16)rtw89_phy_read32_mask(rtwdev, R_S0_ADDCK,
							 B_S0_ADDCK_Q);
	dack->addck_d[0][1] = (u16)rtw89_phy_read32_mask(rtwdev, R_S0_ADDCK,
							 B_S0_ADDCK_I);

	rtw89_phy_write32_clr(rtwdev, R_S1_RXDC2, B_S1_RXDC2_SEL);
	dack->addck_d[1][0] = (u16)rtw89_phy_read32_mask(rtwdev, R_S1_ADDCK,
							 B_S1_ADDCK_Q);
	dack->addck_d[1][1] = (u16)rtw89_phy_read32_mask(rtwdev, R_S1_ADDCK,
							 B_S1_ADDCK_I);
}

static void _addck_reload(struct rtw89_dev *rtwdev)
{
	struct rtw89_dack_info *dack = &rtwdev->dack;

	rtw89_phy_write32_mask(rtwdev, R_S0_RXDC, B_S0_RXDC_I, dack->addck_d[0][0]);
	rtw89_phy_write32_mask(rtwdev, R_S0_RXDC2, B_S0_RXDC2_Q2,
			       (dack->addck_d[0][1] >> 6));
	rtw89_phy_write32_mask(rtwdev, R_S0_RXDC, B_S0_RXDC_Q,
			       (dack->addck_d[0][1] & 0x3f));
	rtw89_phy_write32_set(rtwdev, R_S0_RXDC2, B_S0_RXDC2_MEN);
	rtw89_phy_write32_mask(rtwdev, R_S1_RXDC, B_S1_RXDC_I, dack->addck_d[1][0]);
	rtw89_phy_write32_mask(rtwdev, R_S1_RXDC2, B_S1_RXDC2_Q2,
			       (dack->addck_d[1][1] >> 6));
	rtw89_phy_write32_mask(rtwdev, R_S1_RXDC, B_S1_RXDC_Q,
			       (dack->addck_d[1][1] & 0x3f));
	rtw89_phy_write32_set(rtwdev, R_S1_RXDC2, B_S1_RXDC2_EN);
}

static void _dack_backup_s0(struct rtw89_dev *rtwdev)
{
	struct rtw89_dack_info *dack = &rtwdev->dack;
	u8 i;

	rtw89_phy_write32_set(rtwdev, R_S0_DACKI, B_S0_DACKI_EN);
	rtw89_phy_write32_set(rtwdev, R_S0_DACKQ, B_S0_DACKQ_EN);
	rtw89_phy_write32_set(rtwdev, R_P0_NRBW, B_P0_NRBW_DBG);

	for (i = 0; i < RTW89_DACK_MSBK_NR; i++) {
		rtw89_phy_write32_mask(rtwdev, R_S0_DACKI, B_S0_DACKI_AR, i);
		dack->msbk_d[0][0][i] =
			(u8)rtw89_phy_read32_mask(rtwdev, R_S0_DACKI7, B_S0_DACKI7_K);
		rtw89_phy_write32_mask(rtwdev, R_S0_DACKQ, B_S0_DACKQ_AR, i);
		dack->msbk_d[0][1][i] =
			(u8)rtw89_phy_read32_mask(rtwdev, R_S0_DACKQ7, B_S0_DACKQ7_K);
	}
	dack->biask_d[0][0] = (u16)rtw89_phy_read32_mask(rtwdev, R_S0_DACKI2,
							 B_S0_DACKI2_K);
	dack->biask_d[0][1] = (u16)rtw89_phy_read32_mask(rtwdev, R_S0_DACKQ2,
							 B_S0_DACKQ2_K);
	dack->dadck_d[0][0] = (u8)rtw89_phy_read32_mask(rtwdev, R_S0_DACKI8,
							B_S0_DACKI8_K) - 8;
	dack->dadck_d[0][1] = (u8)rtw89_phy_read32_mask(rtwdev, R_S0_DACKQ8,
							B_S0_DACKQ8_K) - 8;
}

static void _dack_backup_s1(struct rtw89_dev *rtwdev)
{
	struct rtw89_dack_info *dack = &rtwdev->dack;
	u8 i;

	rtw89_phy_write32_set(rtwdev, R_S1_DACKI, B_S1_DACKI_EN);
	rtw89_phy_write32_set(rtwdev, R_S1_DACKQ, B_S1_DACKQ_EN);
	rtw89_phy_write32_set(rtwdev, R_P1_DBGMOD, B_P1_DBGMOD_ON);

	for (i = 0; i < RTW89_DACK_MSBK_NR; i++) {
		rtw89_phy_write32_mask(rtwdev, R_S1_DACKI, B_S1_DACKI_AR, i);
		dack->msbk_d[1][0][i] =
			(u8)rtw89_phy_read32_mask(rtwdev, R_S1_DACKI7, B_S1_DACKI_K);
		rtw89_phy_write32_mask(rtwdev, R_S1_DACKQ, B_S1_DACKQ_AR, i);
		dack->msbk_d[1][1][i] =
			(u8)rtw89_phy_read32_mask(rtwdev, R_S1_DACKQ7, B_S1_DACKQ7_K);
	}
	dack->biask_d[1][0] =
		(u16)rtw89_phy_read32_mask(rtwdev, R_S1_DACKI2, B_S1_DACKI2_K);
	dack->biask_d[1][1] =
		(u16)rtw89_phy_read32_mask(rtwdev, R_S1_DACKQ2, B_S1_DACKQ2_K);
	dack->dadck_d[1][0] =
		(u8)rtw89_phy_read32_mask(rtwdev, R_S1_DACKI8, B_S1_DACKI8_K) - 8;
	dack->dadck_d[1][1] =
		(u8)rtw89_phy_read32_mask(rtwdev, R_S1_DACKQ8, B_S1_DACKQ8_K) - 8;
}

static void _dack_reload_by_path(struct rtw89_dev *rtwdev,
				 enum rtw89_rf_path path, u8 index)
{
	struct rtw89_dack_info *dack = &rtwdev->dack;
	u32 tmp = 0, tmp_offset, tmp_reg;
	u8 i;
	u32 idx_offset, path_offset;

	if (index == 0)
		idx_offset = 0;
	else
		idx_offset = 0x50;

	if (path == RF_PATH_A)
		path_offset = 0;
	else
		path_offset = 0x2000;

	tmp_offset = idx_offset + path_offset;
	/* msbk_d: 15/14/13/12 */
	tmp = 0x0;
	for (i = 0; i < RTW89_DACK_MSBK_NR / 4; i++)
		tmp |= dack->msbk_d[path][index][i + 12] << (i * 8);
	tmp_reg = 0x5e14 + tmp_offset;
	rtw89_phy_write32(rtwdev, tmp_reg, tmp);
	rtw89_debug(rtwdev, RTW89_DBG_RFK, "[DACK]0x%x=0x%x\n", tmp_reg,
		    rtw89_phy_read32_mask(rtwdev, tmp_reg, MASKDWORD));
	/* msbk_d: 11/10/9/8 */
	tmp = 0x0;
	for (i = 0; i < RTW89_DACK_MSBK_NR / 4; i++)
		tmp |= dack->msbk_d[path][index][i + 8] << (i * 8);
	tmp_reg = 0x5e18 + tmp_offset;
	rtw89_phy_write32(rtwdev, tmp_reg, tmp);
	rtw89_debug(rtwdev, RTW89_DBG_RFK, "[DACK]0x%x=0x%x\n", tmp_reg,
		    rtw89_phy_read32_mask(rtwdev, tmp_reg, MASKDWORD));
	/* msbk_d: 7/6/5/4 */
	tmp = 0x0;
	for (i = 0; i < RTW89_DACK_MSBK_NR / 4; i++)
		tmp |= dack->msbk_d[path][index][i + 4] << (i * 8);
	tmp_reg = 0x5e1c + tmp_offset;
	rtw89_phy_write32(rtwdev, tmp_reg, tmp);
	rtw89_debug(rtwdev, RTW89_DBG_RFK, "[DACK]0x%x=0x%x\n", tmp_reg,
		    rtw89_phy_read32_mask(rtwdev, tmp_reg, MASKDWORD));
	/* msbk_d: 3/2/1/0 */
	tmp = 0x0;
	for (i = 0; i < RTW89_DACK_MSBK_NR / 4; i++)
		tmp |= dack->msbk_d[path][index][i] << (i * 8);
	tmp_reg = 0x5e20 + tmp_offset;
	rtw89_phy_write32(rtwdev, tmp_reg, tmp);
	rtw89_debug(rtwdev, RTW89_DBG_RFK, "[DACK]0x%x=0x%x\n", tmp_reg,
		    rtw89_phy_read32_mask(rtwdev, tmp_reg, MASKDWORD));
	/* dadak_d/biask_d */
	tmp = 0x0;
	tmp = (dack->biask_d[path][index] << 22) |
	       (dack->dadck_d[path][index] << 14);
	tmp_reg = 0x5e24 + tmp_offset;
	rtw89_phy_write32(rtwdev, tmp_reg, tmp);
}

static void _dack_reload(struct rtw89_dev *rtwdev, enum rtw89_rf_path path)
{
	u8 i;

	for (i = 0; i < 2; i++)
		_dack_reload_by_path(rtwdev, path, i);

	rtw89_rfk_parser_by_cond(rtwdev, path == RF_PATH_A,
				 &rtw8852a_rfk_dack_reload_defs_a_tbl,
				 &rtw8852a_rfk_dack_reload_defs_b_tbl);
}

#define ADDC_T_AVG 100
static void _check_addc(struct rtw89_dev *rtwdev, enum rtw89_rf_path path)
{
	s32 dc_re = 0, dc_im = 0;
	u32 tmp;
	u32 i;

	rtw89_rfk_parser_by_cond(rtwdev, path == RF_PATH_A,
				 &rtw8852a_rfk_check_addc_defs_a_tbl,
				 &rtw8852a_rfk_check_addc_defs_b_tbl);

	for (i = 0; i < ADDC_T_AVG; i++) {
		tmp = rtw89_phy_read32_mask(rtwdev, R_DBG32_D, MASKDWORD);
		dc_re += sign_extend32(FIELD_GET(0xfff000, tmp), 11);
		dc_im += sign_extend32(FIELD_GET(0xfff, tmp), 11);
	}

	dc_re /= ADDC_T_AVG;
	dc_im /= ADDC_T_AVG;

	rtw89_debug(rtwdev, RTW89_DBG_RFK,
		    "[DACK]S%d,dc_re = 0x%x,dc_im =0x%x\n", path, dc_re, dc_im);
}

static void _addck(struct rtw89_dev *rtwdev)
{
	struct rtw89_dack_info *dack = &rtwdev->dack;
	u32 val;
	int ret;

	/* S0 */
	rtw89_rfk_parser(rtwdev, &rtw8852a_rfk_addck_reset_defs_a_tbl);

	rtw89_debug(rtwdev, RTW89_DBG_RFK, "[DACK]before S0 ADDCK\n");
	_check_addc(rtwdev, RF_PATH_A);

	rtw89_rfk_parser(rtwdev, &rtw8852a_rfk_addck_trigger_defs_a_tbl);

	ret = read_poll_timeout_atomic(rtw89_phy_read32_mask, val, val, 1, 10000,
				       false, rtwdev, 0x1e00, BIT(0));
	if (ret) {
		rtw89_debug(rtwdev, RTW89_DBG_RFK, "[DACK]S0 ADDCK timeout\n");
		dack->addck_timeout[0] = true;
	}
	rtw89_debug(rtwdev, RTW89_DBG_RFK, "[DACK]ADDCK ret = %d\n", ret);
	rtw89_debug(rtwdev, RTW89_DBG_RFK, "[DACK]after S0 ADDCK\n");
	_check_addc(rtwdev, RF_PATH_A);

	rtw89_rfk_parser(rtwdev, &rtw8852a_rfk_addck_restore_defs_a_tbl);

	/* S1 */
	rtw89_rfk_parser(rtwdev, &rtw8852a_rfk_addck_reset_defs_b_tbl);

	rtw89_debug(rtwdev, RTW89_DBG_RFK, "[DACK]before S1 ADDCK\n");
	_check_addc(rtwdev, RF_PATH_B);

	rtw89_rfk_parser(rtwdev, &rtw8852a_rfk_addck_trigger_defs_b_tbl);

	ret = read_poll_timeout_atomic(rtw89_phy_read32_mask, val, val, 1, 10000,
				       false, rtwdev, 0x3e00, BIT(0));
	if (ret) {
		rtw89_debug(rtwdev, RTW89_DBG_RFK, "[DACK]S1 ADDCK timeout\n");
		dack->addck_timeout[1] = true;
	}
	rtw89_debug(rtwdev, RTW89_DBG_RFK, "[DACK]ADDCK ret = %d\n", ret);
	rtw89_debug(rtwdev, RTW89_DBG_RFK, "[DACK]after S1 ADDCK\n");
	_check_addc(rtwdev, RF_PATH_B);

	rtw89_rfk_parser(rtwdev, &rtw8852a_rfk_addck_restore_defs_b_tbl);
}

static void _check_dadc(struct rtw89_dev *rtwdev, enum rtw89_rf_path path)
{
	rtw89_rfk_parser_by_cond(rtwdev, path == RF_PATH_A,
				 &rtw8852a_rfk_check_dadc_defs_f_a_tbl,
				 &rtw8852a_rfk_check_dadc_defs_f_b_tbl);

	_check_addc(rtwdev, path);

	rtw89_rfk_parser_by_cond(rtwdev, path == RF_PATH_A,
				 &rtw8852a_rfk_check_dadc_defs_r_a_tbl,
				 &rtw8852a_rfk_check_dadc_defs_r_b_tbl);
}

static void _dack_s0(struct rtw89_dev *rtwdev)
{
	struct rtw89_dack_info *dack = &rtwdev->dack;
	u32 val;
	int ret;

	rtw89_rfk_parser(rtwdev, &rtw8852a_rfk_dack_defs_f_a_tbl);

	ret = read_poll_timeout_atomic(rtw89_phy_read32_mask, val, val, 1, 10000,
				       false, rtwdev, 0x5e28, BIT(15));
	ret |= read_poll_timeout_atomic(rtw89_phy_read32_mask, val, val, 1, 10000,
					false, rtwdev, 0x5e78, BIT(15));
	if (ret) {
		rtw89_debug(rtwdev, RTW89_DBG_RFK, "[DACK]S0 MSBK timeout\n");
		dack->msbk_timeout[0] = true;
	}
	rtw89_debug(rtwdev, RTW89_DBG_RFK, "[DACK]DACK ret = %d\n", ret);

	rtw89_rfk_parser(rtwdev, &rtw8852a_rfk_dack_defs_m_a_tbl);

	ret = read_poll_timeout_atomic(rtw89_phy_read32_mask, val, val, 1, 10000,
				       false, rtwdev, 0x5e48, BIT(17));
	ret |= read_poll_timeout_atomic(rtw89_phy_read32_mask, val, val, 1, 10000,
					false, rtwdev, 0x5e98, BIT(17));
	if (ret) {
		rtw89_debug(rtwdev, RTW89_DBG_RFK, "[DACK]S0 DADACK timeout\n");
		dack->dadck_timeout[0] = true;
	}
	rtw89_debug(rtwdev, RTW89_DBG_RFK, "[DACK]DACK ret = %d\n", ret);

	rtw89_rfk_parser(rtwdev, &rtw8852a_rfk_dack_defs_r_a_tbl);

	rtw89_debug(rtwdev, RTW89_DBG_RFK, "[DACK]after S0 DADCK\n");
	_check_dadc(rtwdev, RF_PATH_A);

	_dack_backup_s0(rtwdev);
	_dack_reload(rtwdev, RF_PATH_A);

	rtw89_phy_write32_clr(rtwdev, R_P0_NRBW, B_P0_NRBW_DBG);
}

static void _dack_s1(struct rtw89_dev *rtwdev)
{
	struct rtw89_dack_info *dack = &rtwdev->dack;
	u32 val;
	int ret;

	rtw89_rfk_parser(rtwdev, &rtw8852a_rfk_dack_defs_f_b_tbl);

	ret = read_poll_timeout_atomic(rtw89_phy_read32_mask, val, val, 1, 10000,
				       false, rtwdev, 0x7e28, BIT(15));
	ret |= read_poll_timeout_atomic(rtw89_phy_read32_mask, val, val, 1, 10000,
					false, rtwdev, 0x7e78, BIT(15));
	if (ret) {
		rtw89_debug(rtwdev, RTW89_DBG_RFK, "[DACK]S1 MSBK timeout\n");
		dack->msbk_timeout[1] = true;
	}
	rtw89_debug(rtwdev, RTW89_DBG_RFK, "[DACK]DACK ret = %d\n", ret);

	rtw89_rfk_parser(rtwdev, &rtw8852a_rfk_dack_defs_m_b_tbl);

	ret = read_poll_timeout_atomic(rtw89_phy_read32_mask, val, val, 1, 10000,
				       false, rtwdev, 0x7e48, BIT(17));
	ret |= read_poll_timeout_atomic(rtw89_phy_read32_mask, val, val, 1, 10000,
					false, rtwdev, 0x7e98, BIT(17));
	if (ret) {
		rtw89_debug(rtwdev, RTW89_DBG_RFK, "[DACK]S1 DADCK timeout\n");
		dack->dadck_timeout[1] = true;
	}
	rtw89_debug(rtwdev, RTW89_DBG_RFK, "[DACK]DACK ret = %d\n", ret);

	rtw89_rfk_parser(rtwdev, &rtw8852a_rfk_dack_defs_r_b_tbl);

	rtw89_debug(rtwdev, RTW89_DBG_RFK, "[DACK]after S1 DADCK\n");
	_check_dadc(rtwdev, RF_PATH_B);

	_dack_backup_s1(rtwdev);
	_dack_reload(rtwdev, RF_PATH_B);

	rtw89_phy_write32_clr(rtwdev, R_P1_DBGMOD, B_P1_DBGMOD_ON);
}

static void _dack(struct rtw89_dev *rtwdev)
{
	_dack_s0(rtwdev);
	_dack_s1(rtwdev);
}

static void _dac_cal(struct rtw89_dev *rtwdev, bool force)
{
	struct rtw89_dack_info *dack = &rtwdev->dack;
	u32 rf0_0, rf1_0;
	u8 phy_map = rtw89_btc_phymap(rtwdev, RTW89_PHY_0, RF_AB);

	dack->dack_done = false;
	rtw89_debug(rtwdev, RTW89_DBG_RFK, "[DACK]DACK b\n");
	rtw89_debug(rtwdev, RTW89_DBG_RFK, "[DACK]DACK start!!!\n");
	rf0_0 = rtw89_read_rf(rtwdev, RF_PATH_A, RR_MOD, RFREG_MASK);
	rf1_0 = rtw89_read_rf(rtwdev, RF_PATH_B, RR_MOD, RFREG_MASK);
	_afe_init(rtwdev);
	rtw89_write_rf(rtwdev, RF_PATH_A, RR_RSV1, RR_RSV1_RST, 0x0);
	rtw89_write_rf(rtwdev, RF_PATH_B, RR_RSV1, RR_RSV1_RST, 0x0);
	rtw89_write_rf(rtwdev, RF_PATH_A, RR_MOD, RFREG_MASK, 0x30001);
	rtw89_write_rf(rtwdev, RF_PATH_B, RR_MOD, RFREG_MASK, 0x30001);
	rtw89_btc_ntfy_wl_rfk(rtwdev, phy_map, BTC_WRFKT_DACK, BTC_WRFK_ONESHOT_START);
	_addck(rtwdev);
	rtw89_btc_ntfy_wl_rfk(rtwdev, phy_map, BTC_WRFKT_DACK, BTC_WRFK_ONESHOT_STOP);
	_addck_backup(rtwdev);
	_addck_reload(rtwdev);
	rtw89_write_rf(rtwdev, RF_PATH_A, RR_MOD, RFREG_MASK, 0x40001);
	rtw89_write_rf(rtwdev, RF_PATH_B, RR_MOD, RFREG_MASK, 0x40001);
	rtw89_write_rf(rtwdev, RF_PATH_A, RR_MODOPT, RFREG_MASK, 0x0);
	rtw89_write_rf(rtwdev, RF_PATH_B, RR_MODOPT, RFREG_MASK, 0x0);
	rtw89_btc_ntfy_wl_rfk(rtwdev, phy_map, BTC_WRFKT_DACK, BTC_WRFK_ONESHOT_START);
	_dack(rtwdev);
	rtw89_btc_ntfy_wl_rfk(rtwdev, phy_map, BTC_WRFKT_DACK, BTC_WRFK_ONESHOT_STOP);
	_dack_dump(rtwdev);
	dack->dack_done = true;
	rtw89_write_rf(rtwdev, RF_PATH_A, RR_MOD, RFREG_MASK, rf0_0);
	rtw89_write_rf(rtwdev, RF_PATH_B, RR_MOD, RFREG_MASK, rf1_0);
	rtw89_write_rf(rtwdev, RF_PATH_A, RR_RSV1, RR_RSV1_RST, 0x1);
	rtw89_write_rf(rtwdev, RF_PATH_B, RR_RSV1, RR_RSV1_RST, 0x1);
	dack->dack_cnt++;
	rtw89_debug(rtwdev, RTW89_DBG_RFK, "[DACK]DACK finish!!!\n");
}

#define RTW8852A_NCTL_VER 0xd
#define RTW8852A_IQK_VER 0x2a
#define RTW8852A_IQK_SS 2
#define RTW8852A_IQK_THR_REK 8
#define RTW8852A_IQK_CFIR_GROUP_NR 4

enum rtw8852a_iqk_type {
	ID_TXAGC,
	ID_FLOK_COARSE,
	ID_FLOK_FINE,
	ID_TXK,
	ID_RXAGC,
	ID_RXK,
	ID_NBTXK,
	ID_NBRXK,
};

static void _iqk_read_fft_dbcc0(struct rtw89_dev *rtwdev, u8 path)
{
	u8 i = 0x0;
	u32 fft[6] = {0x0};

	rtw89_debug(rtwdev, RTW89_DBG_RFK, "[IQK]===>%s\n", __func__);
	rtw89_phy_write32_mask(rtwdev, R_KIP_RPT1, MASKDWORD, 0x00160000);
	fft[0] = rtw89_phy_read32_mask(rtwdev, R_RPT_COM, MASKDWORD);
	rtw89_phy_write32_mask(rtwdev, R_KIP_RPT1, MASKDWORD, 0x00170000);
	fft[1] = rtw89_phy_read32_mask(rtwdev, R_RPT_COM, MASKDWORD);
	rtw89_phy_write32_mask(rtwdev, R_KIP_RPT1, MASKDWORD, 0x00180000);
	fft[2] = rtw89_phy_read32_mask(rtwdev, R_RPT_COM, MASKDWORD);
	rtw89_phy_write32_mask(rtwdev, R_KIP_RPT1, MASKDWORD, 0x00190000);
	fft[3] = rtw89_phy_read32_mask(rtwdev, R_RPT_COM, MASKDWORD);
	rtw89_phy_write32_mask(rtwdev, R_KIP_RPT1, MASKDWORD, 0x001a0000);
	fft[4] = rtw89_phy_read32_mask(rtwdev, R_RPT_COM, MASKDWORD);
	rtw89_phy_write32_mask(rtwdev, R_KIP_RPT1, MASKDWORD, 0x001b0000);
	fft[5] = rtw89_phy_read32_mask(rtwdev, R_RPT_COM, MASKDWORD);
	for (i = 0; i < 6; i++)
		rtw89_debug(rtwdev, RTW89_DBG_RFK, "[IQK]S%x,fft[%x]= %x\n",
			    path, i, fft[i]);
}

static void _iqk_read_xym_dbcc0(struct rtw89_dev *rtwdev, u8 path)
{
	u8 i = 0x0;
	u32 tmp = 0x0;

	rtw89_debug(rtwdev, RTW89_DBG_RFK, "[IQK]===>%s\n", __func__);
	rtw89_phy_write32_mask(rtwdev, R_NCTL_CFG, B_NCTL_CFG_SPAGE, path);
	rtw89_phy_write32_mask(rtwdev, R_IQK_DIF, B_IQK_DIF_TRX, 0x1);

	for (i = 0x0; i < 0x18; i++) {
		rtw89_phy_write32_mask(rtwdev, R_NCTL_N2, MASKDWORD, 0x000000c0 + i);
		rtw89_phy_write32_clr(rtwdev, R_NCTL_N2, MASKDWORD);
		tmp = rtw89_phy_read32_mask(rtwdev, R_TXIQC + (path << 8), MASKDWORD);
		rtw89_debug(rtwdev, RTW89_DBG_RFK, "[IQK]S%x, 0x8%lx38 = %x\n",
			    path, BIT(path), tmp);
		udelay(1);
	}
	rtw89_phy_write32_clr(rtwdev, R_IQK_DIF, B_IQK_DIF_TRX);
	rtw89_phy_write32_mask(rtwdev, R_TXIQC + (path << 8), MASKDWORD, 0x40000000);
	rtw89_phy_write32_mask(rtwdev, R_NCTL_N2, MASKDWORD, 0x80010100);
	udelay(1);
}

static void _iqk_read_txcfir_dbcc0(struct rtw89_dev *rtwdev, u8 path,
				   u8 group)
{
	static const u32 base_addrs[RTW8852A_IQK_SS][RTW8852A_IQK_CFIR_GROUP_NR] = {
		{0x8f20, 0x8f54, 0x8f88, 0x8fbc},
		{0x9320, 0x9354, 0x9388, 0x93bc},
	};
	u8 idx = 0x0;
	u32 tmp = 0x0;
	u32 base_addr;

	if (path >= RTW8852A_IQK_SS) {
		rtw89_warn(rtwdev, "cfir path %d out of range\n", path);
		return;
	}
	if (group >= RTW8852A_IQK_CFIR_GROUP_NR) {
		rtw89_warn(rtwdev, "cfir group %d out of range\n", group);
		return;
	}

	rtw89_debug(rtwdev, RTW89_DBG_RFK, "[IQK]===>%s\n", __func__);
	rtw89_phy_write32_mask(rtwdev, R_W_COEF + (path << 8), MASKDWORD, 0x00000001);

	base_addr = base_addrs[path][group];

	for (idx = 0; idx < 0x0d; idx++) {
		tmp = rtw89_phy_read32_mask(rtwdev, base_addr + (idx << 2), MASKDWORD);
		rtw89_debug(rtwdev, RTW89_DBG_RFK,
			    "[IQK] %x = %x\n",
			    base_addr + (idx << 2), tmp);
	}

	if (path == 0x0) {
		rtw89_debug(rtwdev, RTW89_DBG_RFK, "[IQK]\n");
		tmp = rtw89_phy_read32_mask(rtwdev, R_TXCFIR_P0C0, MASKDWORD);
		rtw89_debug(rtwdev, RTW89_DBG_RFK, "[IQK] 0x8f50 = %x\n", tmp);
		tmp = rtw89_phy_read32_mask(rtwdev, R_TXCFIR_P0C1, MASKDWORD);
		rtw89_debug(rtwdev, RTW89_DBG_RFK, "[IQK] 0x8f84 = %x\n", tmp);
		tmp = rtw89_phy_read32_mask(rtwdev, R_TXCFIR_P0C2, MASKDWORD);
		rtw89_debug(rtwdev, RTW89_DBG_RFK, "[IQK] 0x8fb8 = %x\n", tmp);
		tmp = rtw89_phy_read32_mask(rtwdev, R_TXCFIR_P0C3, MASKDWORD);
		rtw89_debug(rtwdev, RTW89_DBG_RFK, "[IQK] 0x8fec = %x\n", tmp);
	} else {
		rtw89_debug(rtwdev, RTW89_DBG_RFK, "[IQK]\n");
		tmp = rtw89_phy_read32_mask(rtwdev, R_TXCFIR_P1C0, MASKDWORD);
		rtw89_debug(rtwdev, RTW89_DBG_RFK, "[IQK] 0x9350 = %x\n", tmp);
		tmp = rtw89_phy_read32_mask(rtwdev, R_TXCFIR_P1C1, MASKDWORD);
		rtw89_debug(rtwdev, RTW89_DBG_RFK, "[IQK] 0x9384 = %x\n", tmp);
		tmp = rtw89_phy_read32_mask(rtwdev, R_TXCFIR_P1C2, MASKDWORD);
		rtw89_debug(rtwdev, RTW89_DBG_RFK, "[IQK] 0x93b8 = %x\n", tmp);
		tmp = rtw89_phy_read32_mask(rtwdev, R_TXCFIR_P1C3, MASKDWORD);
		rtw89_debug(rtwdev, RTW89_DBG_RFK, "[IQK] 0x93ec = %x\n", tmp);
	}
	rtw89_phy_write32_clr(rtwdev, R_W_COEF + (path << 8), MASKDWORD);
	rtw89_phy_write32_mask(rtwdev, R_KIP_RPT + (path << 8), B_KIP_RPT_SEL, 0xc);
	udelay(1);
	tmp = rtw89_phy_read32_mask(rtwdev, R_RPT_PER + (path << 8), MASKDWORD);
	rtw89_debug(rtwdev, RTW89_DBG_RFK, "[IQK]S%x, 0x8%lxfc = %x\n", path,
		    BIT(path), tmp);
}

static void _iqk_read_rxcfir_dbcc0(struct rtw89_dev *rtwdev, u8 path,
				   u8 group)
{
	static const u32 base_addrs[RTW8852A_IQK_SS][RTW8852A_IQK_CFIR_GROUP_NR] = {
		{0x8d00, 0x8d44, 0x8d88, 0x8dcc},
		{0x9100, 0x9144, 0x9188, 0x91cc},
	};
	u8 idx = 0x0;
	u32 tmp = 0x0;
	u32 base_addr;

	if (path >= RTW8852A_IQK_SS) {
		rtw89_warn(rtwdev, "cfir path %d out of range\n", path);
		return;
	}
	if (group >= RTW8852A_IQK_CFIR_GROUP_NR) {
		rtw89_warn(rtwdev, "cfir group %d out of range\n", group);
		return;
	}

	rtw89_debug(rtwdev, RTW89_DBG_RFK, "[IQK]===>%s\n", __func__);
	rtw89_phy_write32_mask(rtwdev, R_W_COEF + (path << 8), MASKDWORD, 0x00000001);

	base_addr = base_addrs[path][group];
	for (idx = 0; idx < 0x10; idx++) {
		tmp = rtw89_phy_read32_mask(rtwdev, base_addr + (idx << 2), MASKDWORD);
		rtw89_debug(rtwdev, RTW89_DBG_RFK,
			    "[IQK]%x = %x\n",
			    base_addr + (idx << 2), tmp);
	}

	if (path == 0x0) {
		rtw89_debug(rtwdev, RTW89_DBG_RFK, "[IQK]\n");
		tmp = rtw89_phy_read32_mask(rtwdev, R_RXCFIR_P0C0, MASKDWORD);
		rtw89_debug(rtwdev, RTW89_DBG_RFK, "[IQK] 0x8d40 = %x\n", tmp);
		tmp = rtw89_phy_read32_mask(rtwdev, R_RXCFIR_P0C1, MASKDWORD);
		rtw89_debug(rtwdev, RTW89_DBG_RFK, "[IQK] 0x8d84 = %x\n", tmp);
		tmp = rtw89_phy_read32_mask(rtwdev, R_RXCFIR_P0C2, MASKDWORD);
		rtw89_debug(rtwdev, RTW89_DBG_RFK, "[IQK] 0x8dc8 = %x\n", tmp);
		tmp = rtw89_phy_read32_mask(rtwdev, R_RXCFIR_P0C3, MASKDWORD);
		rtw89_debug(rtwdev, RTW89_DBG_RFK, "[IQK] 0x8e0c = %x\n", tmp);
	} else {
		rtw89_debug(rtwdev, RTW89_DBG_RFK, "[IQK]\n");
		tmp = rtw89_phy_read32_mask(rtwdev, R_RXCFIR_P1C0, MASKDWORD);
		rtw89_debug(rtwdev, RTW89_DBG_RFK, "[IQK] 0x9140 = %x\n", tmp);
		tmp = rtw89_phy_read32_mask(rtwdev, R_RXCFIR_P1C1, MASKDWORD);
		rtw89_debug(rtwdev, RTW89_DBG_RFK, "[IQK] 0x9184 = %x\n", tmp);
		tmp = rtw89_phy_read32_mask(rtwdev, R_RXCFIR_P1C2, MASKDWORD);
		rtw89_debug(rtwdev, RTW89_DBG_RFK, "[IQK] 0x91c8 = %x\n", tmp);
		tmp = rtw89_phy_read32_mask(rtwdev, R_RXCFIR_P1C3, MASKDWORD);
		rtw89_debug(rtwdev, RTW89_DBG_RFK, "[IQK] 0x920c = %x\n", tmp);
	}
	rtw89_phy_write32_clr(rtwdev, R_W_COEF + (path << 8), MASKDWORD);
	rtw89_phy_write32_mask(rtwdev, R_KIP_RPT + (path << 8), B_KIP_RPT_SEL, 0xd);
	tmp = rtw89_phy_read32_mask(rtwdev, R_RPT_PER + (path << 8), MASKDWORD);
	rtw89_debug(rtwdev, RTW89_DBG_RFK, "[IQK]S%x, 0x8%lxfc = %x\n", path,
		    BIT(path), tmp);
}

static void _iqk_sram(struct rtw89_dev *rtwdev, u8 path)
{
	u32 tmp = 0x0;
	u32 i = 0x0;

	rtw89_debug(rtwdev, RTW89_DBG_RFK, "[IQK]===>%s\n", __func__);
	rtw89_phy_write32_mask(rtwdev, R_KIP_RPT1, MASKDWORD, 0x00020000);
	rtw89_phy_write32_mask(rtwdev, R_SRAM_IQRX2, MASKDWORD, 0x00000080);
	rtw89_phy_write32_mask(rtwdev, R_SRAM_IQRX, MASKDWORD, 0x00010000);
	rtw89_phy_write32_mask(rtwdev, R_IQK_DIF4, B_IQK_DIF4_TXT, 0x009);

	for (i = 0; i <= 0x9f; i++) {
		rtw89_phy_write32_mask(rtwdev, R_SRAM_IQRX, MASKDWORD, 0x00010000 + i);
		tmp = rtw89_phy_read32_mask(rtwdev, R_RPT_COM, B_PRT_COM_DCI);
		rtw89_debug(rtwdev, RTW89_DBG_RFK, "[IQK]0x%x\n", tmp);
	}

	for (i = 0; i <= 0x9f; i++) {
		rtw89_phy_write32_mask(rtwdev, R_SRAM_IQRX, MASKDWORD, 0x00010000 + i);
		tmp = rtw89_phy_read32_mask(rtwdev, R_RPT_COM, B_PRT_COM_DCQ);
		rtw89_debug(rtwdev, RTW89_DBG_RFK, "[IQK]0x%x\n", tmp);
	}
	rtw89_phy_write32_clr(rtwdev, R_SRAM_IQRX2, MASKDWORD);
	rtw89_phy_write32_clr(rtwdev, R_SRAM_IQRX, MASKDWORD);
}

static void _iqk_rxk_setting(struct rtw89_dev *rtwdev, u8 path)
{
	struct rtw89_iqk_info *iqk_info = &rtwdev->iqk;
	u32 tmp = 0x0;

	rtw89_phy_write32_set(rtwdev, R_P0_NRBW + (path << 13), B_P0_NRBW_DBG);
	rtw89_phy_write32_mask(rtwdev, R_ANAPAR_PW15, B_ANAPAR_PW15, 0x3);
	rtw89_phy_write32_mask(rtwdev, R_ANAPAR, B_ANAPAR_15, 0xa041);
	udelay(1);
	rtw89_phy_write32_mask(rtwdev, R_ANAPAR_PW15, B_ANAPAR_PW15_H2, 0x3);
	rtw89_phy_write32_mask(rtwdev, R_ANAPAR, B_ANAPAR_FLTRST, 0x0);
	udelay(1);
	rtw89_phy_write32_mask(rtwdev, R_ANAPAR, B_ANAPAR_FLTRST, 0x1);
	rtw89_phy_write32_mask(rtwdev, R_ANAPAR_PW15, B_ANAPAR_PW15_H2, 0x0);
	udelay(1);
	rtw89_phy_write32_mask(rtwdev, R_ADC_FIFO, B_ADC_FIFO_RST, 0x0303);
	rtw89_phy_write32_mask(rtwdev, R_ADC_FIFO, B_ADC_FIFO_RST, 0x0000);

	switch (iqk_info->iqk_band[path]) {
	case RTW89_BAND_2G:
		rtw89_write_rf(rtwdev, path, RR_MOD, RR_MOD_MASK, RR_MOD_V_RXK2);
		rtw89_write_rf(rtwdev, path, RR_RXK, RR_RXK_SEL2G, 0x1);
		break;
	case RTW89_BAND_5G:
		rtw89_write_rf(rtwdev, path, RR_MOD, RR_MOD_MASK, RR_MOD_V_RXK2);
		rtw89_write_rf(rtwdev, path, RR_WLSEL, RR_WLSEL_AG, 0x5);
		rtw89_write_rf(rtwdev, path, RR_RXK, RR_RXK_SEL5G, 0x1);
		break;
	default:
		break;
	}
	tmp = rtw89_read_rf(rtwdev, path, RR_CFGCH, RFREG_MASK);
	rtw89_write_rf(rtwdev, path, RR_RSV4, RFREG_MASK, tmp);
	rtw89_write_rf(rtwdev, path, RR_RXKPLL, RR_RXKPLL_OFF, 0x13);
	rtw89_write_rf(rtwdev, path, RR_RXKPLL, RR_RXKPLL_POW, 0x0);
	rtw89_write_rf(rtwdev, path, RR_RXKPLL, RR_RXKPLL_POW, 0x1);
	fsleep(128);
}

static bool _iqk_check_cal(struct rtw89_dev *rtwdev, u8 path, u8 ktype)
{
	u32 tmp;
	u32 val;
	int ret;

	ret = read_poll_timeout_atomic(rtw89_phy_read32_mask, val, val == 0x55, 1, 8200,
				       false, rtwdev, 0xbff8, MASKBYTE0);
	if (ret)
		rtw89_debug(rtwdev, RTW89_DBG_RFK, "[IQK]IQK timeout!!!\n");
	rtw89_phy_write32_clr(rtwdev, R_NCTL_N1, MASKBYTE0);
	rtw89_debug(rtwdev, RTW89_DBG_RFK, "[IQK]S%x, ret=%d\n", path, ret);
	tmp = rtw89_phy_read32_mask(rtwdev, R_NCTL_RPT, MASKDWORD);
	rtw89_debug(rtwdev, RTW89_DBG_RFK,
		    "[IQK]S%x, type= %x, 0x8008 = 0x%x\n", path, ktype, tmp);

	return false;
}

static bool _iqk_one_shot(struct rtw89_dev *rtwdev,
			  enum rtw89_phy_idx phy_idx, u8 path, u8 ktype)
{
	struct rtw89_iqk_info *iqk_info = &rtwdev->iqk;
	bool fail = false;
	u32 iqk_cmd = 0x0;
	u8 phy_map = rtw89_btc_path_phymap(rtwdev, phy_idx, path);
	u32 addr_rfc_ctl = 0x0;

	if (path == RF_PATH_A)
		addr_rfc_ctl = 0x5864;
	else
		addr_rfc_ctl = 0x7864;

	rtw89_btc_ntfy_wl_rfk(rtwdev, phy_map, BTC_WRFKT_IQK, BTC_WRFK_ONESHOT_START);
	switch (ktype) {
	case ID_TXAGC:
		iqk_cmd = 0x008 | (1 << (4 + path)) | (path << 1);
		break;
	case ID_FLOK_COARSE:
		rtw89_phy_write32_set(rtwdev, addr_rfc_ctl, 0x20000000);
		rtw89_phy_write32_mask(rtwdev, R_IQK_DIF4, B_IQK_DIF4_TXT, 0x009);
		iqk_cmd = 0x108 | (1 << (4 + path));
		break;
	case ID_FLOK_FINE:
		rtw89_phy_write32_set(rtwdev, addr_rfc_ctl, 0x20000000);
		rtw89_phy_write32_mask(rtwdev, R_IQK_DIF4, B_IQK_DIF4_TXT, 0x009);
		iqk_cmd = 0x208 | (1 << (4 + path));
		break;
	case ID_TXK:
		rtw89_phy_write32_clr(rtwdev, addr_rfc_ctl, 0x20000000);
		rtw89_phy_write32_mask(rtwdev, R_IQK_DIF4, B_IQK_DIF4_TXT, 0x025);
		iqk_cmd = 0x008 | (1 << (path + 4)) |
			  (((0x8 + iqk_info->iqk_bw[path]) & 0xf) << 8);
		break;
	case ID_RXAGC:
		iqk_cmd = 0x508 | (1 << (4 + path)) | (path << 1);
		break;
	case ID_RXK:
		rtw89_phy_write32_set(rtwdev, addr_rfc_ctl, 0x20000000);
		rtw89_phy_write32_mask(rtwdev, R_IQK_DIF4, B_IQK_DIF4_RXT, 0x011);
		iqk_cmd = 0x008 | (1 << (path + 4)) |
			  (((0xb + iqk_info->iqk_bw[path]) & 0xf) << 8);
		break;
	case ID_NBTXK:
		rtw89_phy_write32_clr(rtwdev, addr_rfc_ctl, 0x20000000);
		rtw89_phy_write32_mask(rtwdev, R_IQK_DIF4, B_IQK_DIF4_TXT, 0x025);
		iqk_cmd = 0x308 | (1 << (4 + path));
		break;
	case ID_NBRXK:
		rtw89_phy_write32_set(rtwdev, addr_rfc_ctl, 0x20000000);
		rtw89_phy_write32_mask(rtwdev, R_IQK_DIF4, B_IQK_DIF4_RXT, 0x011);
		iqk_cmd = 0x608 | (1 << (4 + path));
		break;
	default:
		return false;
	}

	rtw89_phy_write32_mask(rtwdev, R_NCTL_CFG, MASKDWORD, iqk_cmd + 1);
	rtw89_phy_write32_set(rtwdev, R_DPK_CTL, B_DPK_CTL_EN);
	udelay(1);
	fail = _iqk_check_cal(rtwdev, path, ktype);
	if (iqk_info->iqk_xym_en)
		_iqk_read_xym_dbcc0(rtwdev, path);
	if (iqk_info->iqk_fft_en)
		_iqk_read_fft_dbcc0(rtwdev, path);
	if (iqk_info->iqk_sram_en)
		_iqk_sram(rtwdev, path);
	if (iqk_info->iqk_cfir_en) {
		if (ktype == ID_TXK) {
			_iqk_read_txcfir_dbcc0(rtwdev, path, 0x0);
			_iqk_read_txcfir_dbcc0(rtwdev, path, 0x1);
			_iqk_read_txcfir_dbcc0(rtwdev, path, 0x2);
			_iqk_read_txcfir_dbcc0(rtwdev, path, 0x3);
		} else {
			_iqk_read_rxcfir_dbcc0(rtwdev, path, 0x0);
			_iqk_read_rxcfir_dbcc0(rtwdev, path, 0x1);
			_iqk_read_rxcfir_dbcc0(rtwdev, path, 0x2);
			_iqk_read_rxcfir_dbcc0(rtwdev, path, 0x3);
		}
	}

	rtw89_phy_write32_clr(rtwdev, addr_rfc_ctl, 0x20000000);

	rtw89_btc_ntfy_wl_rfk(rtwdev, phy_map, BTC_WRFKT_IQK, BTC_WRFK_ONESHOT_STOP);

	return fail;
}

static bool _rxk_group_sel(struct rtw89_dev *rtwdev,
			   enum rtw89_phy_idx phy_idx, u8 path)
{
	struct rtw89_iqk_info *iqk_info = &rtwdev->iqk;
	static const u32 rxgn_a[4] = {0x18C, 0x1A0, 0x28C, 0x2A0};
	static const u32 attc2_a[4] = {0x0, 0x0, 0x07, 0x30};
	static const u32 attc1_a[4] = {0x7, 0x5, 0x1, 0x1};
	static const u32 rxgn_g[4] = {0x1CC, 0x1E0, 0x2CC, 0x2E0};
	static const u32 attc2_g[4] = {0x0, 0x15, 0x3, 0x1a};
	static const u32 attc1_g[4] = {0x1, 0x0, 0x1, 0x0};
	u8 gp = 0x0;
	bool fail = false;
	u32 rf0 = 0x0;

	for (gp = 0; gp < 0x4; gp++) {
		switch (iqk_info->iqk_band[path]) {
		case RTW89_BAND_2G:
			rtw89_write_rf(rtwdev, path, RR_MOD, RR_MOD_M_RXG, rxgn_g[gp]);
			rtw89_write_rf(rtwdev, path, RR_RXBB, RR_RXBB_C2G, attc2_g[gp]);
			rtw89_write_rf(rtwdev, path, RR_RXBB, RR_RXBB_C1G, attc1_g[gp]);
			break;
		case RTW89_BAND_5G:
			rtw89_write_rf(rtwdev, path, RR_MOD, RR_MOD_M_RXG, rxgn_a[gp]);
			rtw89_write_rf(rtwdev, path, RR_RXA2, RR_RXA2_C2, attc2_a[gp]);
			rtw89_write_rf(rtwdev, path, RR_RXA2, RR_RXA2_C1, attc1_a[gp]);
			break;
		default:
			break;
		}
		rtw89_phy_write32_set(rtwdev, R_IQK_CFG, B_IQK_CFG_SET);
		rf0 = rtw89_read_rf(rtwdev, path, RR_MOD, RFREG_MASK);
		rtw89_phy_write32_mask(rtwdev, R_IQK_DIF2, B_IQK_DIF2_RXPI,
				       rf0 | iqk_info->syn1to2);
		rtw89_phy_write32_mask(rtwdev, R_IQK_COM, MASKDWORD, 0x40010100);
		rtw89_phy_write32_clr(rtwdev, R_IQK_RES + (path << 8), B_IQK_RES_RXCFIR);
		rtw89_phy_write32_set(rtwdev, R_CFIR_LUT + (path << 8), B_CFIR_LUT_SEL);
		rtw89_phy_write32_clr(rtwdev, R_CFIR_LUT + (path << 8), B_CFIR_LUT_G3);
		rtw89_phy_write32_mask(rtwdev, R_CFIR_LUT + (path << 8), B_CFIR_LUT_GP, gp);
		rtw89_phy_write32_mask(rtwdev, R_IOQ_IQK_DPK, B_IOQ_IQK_DPK_EN, 0x1);
		rtw89_phy_write32_clr(rtwdev, R_NCTL_N1, B_NCTL_N1_CIP);
		fail = _iqk_one_shot(rtwdev, phy_idx, path, ID_RXK);
		rtw89_phy_write32_mask(rtwdev, R_IQKINF, BIT(16 + gp + path * 4), fail);
	}

	switch (iqk_info->iqk_band[path]) {
	case RTW89_BAND_2G:
		rtw89_write_rf(rtwdev, path, RR_RXK, RR_RXK_SEL2G, 0x0);
		rtw89_write_rf(rtwdev, path, RR_RXKPLL, RR_RXKPLL_POW, 0x0);
		break;
	case RTW89_BAND_5G:
		rtw89_write_rf(rtwdev, path, RR_RXK, RR_RXK_SEL5G, 0x0);
		rtw89_write_rf(rtwdev, path, RR_RXKPLL, RR_RXKPLL_POW, 0x0);
		rtw89_write_rf(rtwdev, path, RR_WLSEL, RR_WLSEL_AG, 0x0);
		break;
	default:
		break;
	}
	iqk_info->nb_rxcfir[path] = 0x40000000;
	rtw89_phy_write32_mask(rtwdev, R_IQK_RES + (path << 8),
			       B_IQK_RES_RXCFIR, 0x5);
	iqk_info->is_wb_rxiqk[path] = true;
	return false;
}

static bool _iqk_nbrxk(struct rtw89_dev *rtwdev,
		       enum rtw89_phy_idx phy_idx, u8 path)
{
	struct rtw89_iqk_info *iqk_info = &rtwdev->iqk;
	u8 group = 0x0;
	u32 rf0 = 0x0, tmp = 0x0;
	u32 idxrxgain_a = 0x1a0;
	u32 idxattc2_a = 0x00;
	u32 idxattc1_a = 0x5;
	u32 idxrxgain_g = 0x1E0;
	u32 idxattc2_g = 0x15;
	u32 idxattc1_g = 0x0;
	bool fail = false;

	switch (iqk_info->iqk_band[path]) {
	case RTW89_BAND_2G:
		rtw89_write_rf(rtwdev, path, RR_MOD, RR_MOD_M_RXG, idxrxgain_g);
		rtw89_write_rf(rtwdev, path, RR_RXBB, RR_RXBB_C2G, idxattc2_g);
		rtw89_write_rf(rtwdev, path, RR_RXBB, RR_RXBB_C1G, idxattc1_g);
		break;
	case RTW89_BAND_5G:
		rtw89_write_rf(rtwdev, path, RR_MOD, RR_MOD_M_RXG, idxrxgain_a);
		rtw89_write_rf(rtwdev, path, RR_RXA2, RR_RXA2_C2, idxattc2_a);
		rtw89_write_rf(rtwdev, path, RR_RXA2, RR_RXA2_C1, idxattc1_a);
		break;
	default:
		break;
	}
	rtw89_phy_write32_set(rtwdev, R_IQK_CFG, B_IQK_CFG_SET);
	rf0 = rtw89_read_rf(rtwdev, path, RR_MOD, RFREG_MASK);
	rtw89_phy_write32_mask(rtwdev, R_IQK_DIF2, B_IQK_DIF2_RXPI,
			       rf0 | iqk_info->syn1to2);
	rtw89_phy_write32_mask(rtwdev, R_IQK_COM, MASKDWORD, 0x40010100);
	rtw89_phy_write32_clr(rtwdev, R_IQK_RES + (path << 8), B_IQK_RES_RXCFIR);
	rtw89_phy_write32_set(rtwdev, R_CFIR_LUT + (path << 8), B_CFIR_LUT_SEL);
	rtw89_phy_write32_clr(rtwdev, R_CFIR_LUT + (path << 8), B_CFIR_LUT_G3);
	rtw89_phy_write32_mask(rtwdev, R_CFIR_LUT + (path << 8),
			       B_CFIR_LUT_GP, group);
	rtw89_phy_write32_set(rtwdev, R_IOQ_IQK_DPK, B_IOQ_IQK_DPK_EN);
	rtw89_phy_write32_clr(rtwdev, R_NCTL_N1, B_NCTL_N1_CIP);
	fail = _iqk_one_shot(rtwdev, phy_idx, path, ID_NBRXK);

	switch (iqk_info->iqk_band[path]) {
	case RTW89_BAND_2G:
		rtw89_write_rf(rtwdev, path, RR_RXK, RR_RXK_SEL2G, 0x0);
		rtw89_write_rf(rtwdev, path, RR_RXKPLL, RR_RXKPLL_POW, 0x0);
		break;
	case RTW89_BAND_5G:
		rtw89_write_rf(rtwdev, path, RR_RXK, RR_RXK_SEL5G, 0x0);
		rtw89_write_rf(rtwdev, path, RR_RXKPLL, RR_RXKPLL_POW, 0x0);
		rtw89_write_rf(rtwdev, path, RR_WLSEL, RR_WLSEL_AG, 0x0);
		break;
	default:
		break;
	}
	if (!fail) {
		tmp = rtw89_phy_read32_mask(rtwdev, R_RXIQC + (path << 8), MASKDWORD);
		iqk_info->nb_rxcfir[path] = tmp | 0x2;
	} else {
		iqk_info->nb_rxcfir[path] = 0x40000002;
	}
	return fail;
}

static void _iqk_rxclk_setting(struct rtw89_dev *rtwdev, u8 path)
{
	struct rtw89_iqk_info *iqk_info = &rtwdev->iqk;

	if (iqk_info->iqk_bw[path] == RTW89_CHANNEL_WIDTH_80) {
		rtw89_debug(rtwdev, RTW89_DBG_RFK, "[IQK]===>%s\n", __func__);
		rtw89_phy_write32_mask(rtwdev, R_CFIR_SYS + (path << 8),
				       MASKDWORD, 0x4d000a08);
		rtw89_phy_write32_mask(rtwdev, R_P0_RXCK + (path << 13),
				       B_P0_RXCK_VAL, 0x2);
		rtw89_phy_write32_set(rtwdev, R_P0_RXCK + (path << 13), B_P0_RXCK_ON);
		rtw89_phy_write32_set(rtwdev, R_UPD_CLK_ADC, B_UPD_CLK_ADC_ON);
		rtw89_phy_write32_mask(rtwdev, R_UPD_CLK_ADC, B_UPD_CLK_ADC_VAL, 0x1);
	} else {
		rtw89_phy_write32_mask(rtwdev, R_CFIR_SYS + (path << 8),
				       MASKDWORD, 0x44000a08);
		rtw89_phy_write32_mask(rtwdev, R_P0_RXCK + (path << 13),
				       B_P0_RXCK_VAL, 0x1);
		rtw89_phy_write32_set(rtwdev, R_P0_RXCK + (path << 13), B_P0_RXCK_ON);
		rtw89_phy_write32_set(rtwdev, R_UPD_CLK_ADC, B_UPD_CLK_ADC_ON);
		rtw89_phy_write32_clr(rtwdev, R_UPD_CLK_ADC, B_UPD_CLK_ADC_VAL);
	}
}

static bool _txk_group_sel(struct rtw89_dev *rtwdev,
			   enum rtw89_phy_idx phy_idx, u8 path)
{
	static const u32 a_txgain[4] = {0xE466, 0x646D, 0xE4E2, 0x64ED};
	static const u32 g_txgain[4] = {0x60e8, 0x60f0, 0x61e8, 0x61ED};
	static const u32 a_itqt[4] = {0x12, 0x12, 0x12, 0x1b};
	static const u32 g_itqt[4] = {0x09, 0x12, 0x12, 0x12};
	static const u32 g_attsmxr[4] = {0x0, 0x1, 0x1, 0x1};
	struct rtw89_iqk_info *iqk_info = &rtwdev->iqk;
	bool fail = false;
	u8 gp = 0x0;
	u32 tmp = 0x0;

	for (gp = 0x0; gp < 0x4; gp++) {
		switch (iqk_info->iqk_band[path]) {
		case RTW89_BAND_2G:
			rtw89_phy_write32_mask(rtwdev, R_RFGAIN_BND + (path << 8),
					       B_RFGAIN_BND, 0x08);
			rtw89_write_rf(rtwdev, path, RR_GAINTX, RR_GAINTX_ALL,
				       g_txgain[gp]);
			rtw89_write_rf(rtwdev, path, RR_TXG1, RR_TXG1_ATT1,
				       g_attsmxr[gp]);
			rtw89_write_rf(rtwdev, path, RR_TXG2, RR_TXG2_ATT0,
				       g_attsmxr[gp]);
			rtw89_phy_write32_mask(rtwdev, R_KIP_IQP + (path << 8),
					       MASKDWORD, g_itqt[gp]);
			break;
		case RTW89_BAND_5G:
			rtw89_phy_write32_mask(rtwdev, R_RFGAIN_BND + (path << 8),
					       B_RFGAIN_BND, 0x04);
			rtw89_write_rf(rtwdev, path, RR_GAINTX, RR_GAINTX_ALL,
				       a_txgain[gp]);
			rtw89_phy_write32_mask(rtwdev, R_KIP_IQP + (path << 8),
					       MASKDWORD, a_itqt[gp]);
			break;
		default:
			break;
		}
		rtw89_phy_write32_clr(rtwdev, R_IQK_RES + (path << 8), B_IQK_RES_TXCFIR);
		rtw89_phy_write32_set(rtwdev, R_CFIR_LUT + (path << 8), B_CFIR_LUT_SEL);
		rtw89_phy_write32_set(rtwdev, R_CFIR_LUT + (path << 8), B_CFIR_LUT_G3);
		rtw89_phy_write32_mask(rtwdev, R_CFIR_LUT + (path << 8),
				       B_CFIR_LUT_GP, gp);
		rtw89_phy_write32_clr(rtwdev, R_NCTL_N1, B_NCTL_N1_CIP);
		fail = _iqk_one_shot(rtwdev, phy_idx, path, ID_TXK);
		rtw89_phy_write32_mask(rtwdev, R_IQKINF, BIT(8 + gp + path * 4), fail);
	}

	iqk_info->nb_txcfir[path] = 0x40000000;
	rtw89_phy_write32_mask(rtwdev, R_IQK_RES + (path << 8),
			       B_IQK_RES_TXCFIR, 0x5);
	iqk_info->is_wb_txiqk[path] = true;
	tmp = rtw89_phy_read32_mask(rtwdev, R_TXIQC + (path << 8), MASKDWORD);
	rtw89_debug(rtwdev, RTW89_DBG_RFK, "[IQK]S%x, 0x8%lx38 = 0x%x\n", path,
		    BIT(path), tmp);
	return false;
}

static bool _iqk_nbtxk(struct rtw89_dev *rtwdev,
		       enum rtw89_phy_idx phy_idx, u8 path)
{
	struct rtw89_iqk_info *iqk_info = &rtwdev->iqk;
	u8 group = 0x2;
	u32 a_mode_txgain = 0x64e2;
	u32 g_mode_txgain = 0x61e8;
	u32 attsmxr = 0x1;
	u32 itqt = 0x12;
	u32 tmp = 0x0;
	bool fail = false;

	switch (iqk_info->iqk_band[path]) {
	case RTW89_BAND_2G:
		rtw89_phy_write32_mask(rtwdev, R_RFGAIN_BND + (path << 8),
				       B_RFGAIN_BND, 0x08);
		rtw89_write_rf(rtwdev, path, RR_GAINTX, RR_GAINTX_ALL, g_mode_txgain);
		rtw89_write_rf(rtwdev, path, RR_TXG1, RR_TXG1_ATT1, attsmxr);
		rtw89_write_rf(rtwdev, path, RR_TXG2, RR_TXG2_ATT0, attsmxr);
		break;
	case RTW89_BAND_5G:
		rtw89_phy_write32_mask(rtwdev, R_RFGAIN_BND + (path << 8),
				       B_RFGAIN_BND, 0x04);
		rtw89_write_rf(rtwdev, path, RR_GAINTX, RR_GAINTX_ALL, a_mode_txgain);
		break;
	default:
		break;
	}
	rtw89_phy_write32_clr(rtwdev, R_IQK_RES + (path << 8), B_IQK_RES_TXCFIR);
	rtw89_phy_write32_set(rtwdev, R_CFIR_LUT + (path << 8), B_CFIR_LUT_SEL);
	rtw89_phy_write32_set(rtwdev, R_CFIR_LUT + (path << 8), B_CFIR_LUT_G3);
	rtw89_phy_write32_mask(rtwdev, R_CFIR_LUT + (path << 8), B_CFIR_LUT_GP, group);
	rtw89_phy_write32_mask(rtwdev, R_KIP_IQP + (path << 8), MASKDWORD, itqt);
	rtw89_phy_write32_clr(rtwdev, R_NCTL_N1, B_NCTL_N1_CIP);
	fail = _iqk_one_shot(rtwdev, phy_idx, path, ID_NBTXK);
	if (!fail) {
		tmp = rtw89_phy_read32_mask(rtwdev, R_TXIQC + (path << 8), MASKDWORD);
		iqk_info->nb_txcfir[path] = tmp | 0x2;
	} else {
		iqk_info->nb_txcfir[path] = 0x40000002;
	}
	tmp = rtw89_phy_read32_mask(rtwdev, R_TXIQC + (path << 8), MASKDWORD);
	rtw89_debug(rtwdev, RTW89_DBG_RFK, "[IQK]S%x, 0x8%lx38 = 0x%x\n", path,
		    BIT(path), tmp);
	return fail;
}

static void _lok_res_table(struct rtw89_dev *rtwdev, u8 path, u8 ibias)
{
	struct rtw89_iqk_info *iqk_info = &rtwdev->iqk;

	rtw89_debug(rtwdev, RTW89_DBG_RFK, "[IQK]S%x, ibias = %x\n", path, ibias);
	rtw89_write_rf(rtwdev, path, RR_LUTWE, RFREG_MASK, 0x2);
	if (iqk_info->iqk_band[path] == RTW89_BAND_2G)
		rtw89_write_rf(rtwdev, path, RR_LUTWA, RFREG_MASK, 0x0);
	else
		rtw89_write_rf(rtwdev, path, RR_LUTWA, RFREG_MASK, 0x1);
	rtw89_write_rf(rtwdev, path, RR_LUTWD0, RFREG_MASK, ibias);
	rtw89_write_rf(rtwdev, path, RR_LUTWE, RFREG_MASK, 0x0);
}

static bool _lok_finetune_check(struct rtw89_dev *rtwdev, u8 path)
{
	bool is_fail = false;
	u32 tmp = 0x0;
	u32 core_i = 0x0;
	u32 core_q = 0x0;

	tmp = rtw89_read_rf(rtwdev, path, RR_TXMO, RFREG_MASK);
	rtw89_debug(rtwdev, RTW89_DBG_RFK, "[IQK][FineLOK] S%x, 0x58 = 0x%x\n",
		    path, tmp);
	core_i = FIELD_GET(RR_TXMO_COI, tmp);
	core_q = FIELD_GET(RR_TXMO_COQ, tmp);
	rtw89_debug(rtwdev, RTW89_DBG_RFK, "[IQK]S%x, i = 0x%x\n", path, core_i);
	rtw89_debug(rtwdev, RTW89_DBG_RFK, "[IQK]S%x, q = 0x%x\n", path, core_q);

	if (core_i < 0x2 || core_i > 0x1d || core_q < 0x2 || core_q > 0x1d)
		is_fail = true;
	return is_fail;
}

static bool _iqk_lok(struct rtw89_dev *rtwdev,
		     enum rtw89_phy_idx phy_idx, u8 path)
{
	struct rtw89_iqk_info *iqk_info = &rtwdev->iqk;
	u32 rf0 = 0x0;
	u8 itqt = 0x12;
	bool fail = false;
	bool tmp = false;

	switch (iqk_info->iqk_band[path]) {
	case RTW89_BAND_2G:
		rtw89_write_rf(rtwdev, path, RR_GAINTX, RR_GAINTX_ALL, 0xe5e0);
		itqt = 0x09;
		break;
	case RTW89_BAND_5G:
		rtw89_write_rf(rtwdev, path, RR_GAINTX, RR_GAINTX_ALL, 0xe4e0);
		itqt = 0x12;
		break;
	default:
		break;
	}
	rtw89_phy_write32_set(rtwdev, R_IQK_CFG, B_IQK_CFG_SET);
	rf0 = rtw89_read_rf(rtwdev, path, RR_MOD, RFREG_MASK);
	rtw89_phy_write32_mask(rtwdev, R_IQK_DIF1, B_IQK_DIF1_TXPI,
			       rf0 | iqk_info->syn1to2);
	rtw89_phy_write32_clr(rtwdev, R_IQK_RES + (path << 8), B_IQK_RES_TXCFIR);
	rtw89_phy_write32_mask(rtwdev, R_CFIR_LUT + (path << 8), B_CFIR_LUT_SEL, 0x1);
	rtw89_phy_write32_mask(rtwdev, R_CFIR_LUT + (path << 8), B_CFIR_LUT_G3, 0x1);
	rtw89_phy_write32_mask(rtwdev, R_CFIR_LUT + (path << 8), B_CFIR_LUT_GP, 0x0);
	rtw89_phy_write32_set(rtwdev, R_IOQ_IQK_DPK, B_IOQ_IQK_DPK_EN);
	rtw89_phy_write32_clr(rtwdev, R_NCTL_N1, B_NCTL_N1_CIP);
	rtw89_phy_write32_mask(rtwdev, R_KIP_IQP + (path << 8), MASKDWORD, itqt);
	tmp = _iqk_one_shot(rtwdev, phy_idx, path, ID_FLOK_COARSE);
	iqk_info->lok_cor_fail[0][path] = tmp;
	fsleep(10);
	rtw89_phy_write32_mask(rtwdev, R_KIP_IQP + (path << 8), MASKDWORD, itqt);
	tmp = _iqk_one_shot(rtwdev, phy_idx, path, ID_FLOK_FINE);
	iqk_info->lok_fin_fail[0][path] = tmp;
	fail = _lok_finetune_check(rtwdev, path);
	return fail;
}

static void _iqk_txk_setting(struct rtw89_dev *rtwdev, u8 path)
{
	struct rtw89_iqk_info *iqk_info = &rtwdev->iqk;

	rtw89_phy_write32_set(rtwdev, R_P0_NRBW + (path << 13), B_P0_NRBW_DBG);
	rtw89_phy_write32_mask(rtwdev, R_ANAPAR_PW15, B_ANAPAR_PW15, 0x1f);
	udelay(1);
	rtw89_phy_write32_mask(rtwdev, R_ANAPAR_PW15, B_ANAPAR_PW15, 0x13);
	rtw89_phy_write32_mask(rtwdev, R_ANAPAR, B_ANAPAR_15, 0x0001);
	udelay(1);
	rtw89_phy_write32_mask(rtwdev, R_ANAPAR, B_ANAPAR_15, 0x0041);
	udelay(1);
	rtw89_phy_write32_mask(rtwdev, R_ADC_FIFO, B_ADC_FIFO_RST, 0x0303);
	rtw89_phy_write32_mask(rtwdev, R_ADC_FIFO, B_ADC_FIFO_RST, 0x0000);
	switch (iqk_info->iqk_band[path]) {
	case RTW89_BAND_2G:
		rtw89_write_rf(rtwdev, path, RR_XALNA2, RR_XALNA2_SW, 0x00);
		rtw89_write_rf(rtwdev, path, RR_RCKD, RR_RCKD_POW, 0x3f);
		rtw89_write_rf(rtwdev, path, RR_TXG1, RR_TXG1_ATT2, 0x0);
		rtw89_write_rf(rtwdev, path, RR_TXG1, RR_TXG1_ATT1, 0x1);
		rtw89_write_rf(rtwdev, path, RR_TXG2, RR_TXG2_ATT0, 0x1);
		rtw89_write_rf(rtwdev, path, RR_TXGA, RR_TXGA_LOK_EN, 0x0);
		rtw89_write_rf(rtwdev, path, RR_LUTWE, RR_LUTWE_LOK, 0x1);
		rtw89_write_rf(rtwdev, path, RR_LUTDBG, RR_LUTDBG_LOK, 0x0);
		rtw89_write_rf(rtwdev, path, RR_LUTWA, RR_LUTWA_MASK, 0x000);
		rtw89_write_rf(rtwdev, path, RR_RSV2, RFREG_MASK, 0x80200);
		rtw89_write_rf(rtwdev, path, RR_DTXLOK, RFREG_MASK, 0x80200);
		rtw89_write_rf(rtwdev, path, RR_MOD, RFREG_MASK,
			       0x403e0 | iqk_info->syn1to2);
		udelay(1);
		break;
	case RTW89_BAND_5G:
		rtw89_write_rf(rtwdev, path, RR_XGLNA2, RR_XGLNA2_SW, 0x00);
		rtw89_write_rf(rtwdev, path, RR_RCKD, RR_RCKD_POW, 0x3f);
		rtw89_write_rf(rtwdev, path, RR_BIASA, RR_BIASA_A, 0x7);
		rtw89_write_rf(rtwdev, path, RR_TXGA, RR_TXGA_LOK_EN, 0x0);
		rtw89_write_rf(rtwdev, path, RR_LUTWE, RR_LUTWE_LOK, 0x1);
		rtw89_write_rf(rtwdev, path, RR_LUTDBG, RR_LUTDBG_LOK, 0x0);
		rtw89_write_rf(rtwdev, path, RR_LUTWA, RR_LUTWA_MASK, 0x100);
		rtw89_write_rf(rtwdev, path, RR_RSV2, RFREG_MASK, 0x80200);
		rtw89_write_rf(rtwdev, path, RR_DTXLOK, RFREG_MASK, 0x80200);
		rtw89_write_rf(rtwdev, path, RR_LUTWD0, RFREG_MASK, 0x1);
		rtw89_write_rf(rtwdev, path, RR_LUTWD0, RFREG_MASK, 0x0);
		rtw89_write_rf(rtwdev, path, RR_MOD, RFREG_MASK,
			       0x403e0 | iqk_info->syn1to2);
		udelay(1);
		break;
	default:
		break;
	}
}

static void _iqk_txclk_setting(struct rtw89_dev *rtwdev, u8 path)
{
	rtw89_phy_write32_mask(rtwdev, R_CFIR_SYS + (path << 8), MASKDWORD, 0xce000a08);
}

static void _iqk_info_iqk(struct rtw89_dev *rtwdev, enum rtw89_phy_idx phy_idx,
			  u8 path)
{
	struct rtw89_iqk_info *iqk_info = &rtwdev->iqk;
	u32 tmp = 0x0;
	bool flag = 0x0;

	iqk_info->thermal[path] =
		ewma_thermal_read(&rtwdev->phystat.avg_thermal[path]);
	iqk_info->thermal_rek_en = false;
	rtw89_debug(rtwdev, RTW89_DBG_RFK, "[IQK]S%d_thermal = %d\n", path,
		    iqk_info->thermal[path]);
	rtw89_debug(rtwdev, RTW89_DBG_RFK, "[IQK]S%d_LOK_COR_fail= %d\n", path,
		    iqk_info->lok_cor_fail[0][path]);
	rtw89_debug(rtwdev, RTW89_DBG_RFK, "[IQK]S%d_LOK_FIN_fail= %d\n", path,
		    iqk_info->lok_fin_fail[0][path]);
	rtw89_debug(rtwdev, RTW89_DBG_RFK, "[IQK]S%d_TXIQK_fail = %d\n", path,
		    iqk_info->iqk_tx_fail[0][path]);
	rtw89_debug(rtwdev, RTW89_DBG_RFK, "[IQK]S%d_RXIQK_fail= %d,\n", path,
		    iqk_info->iqk_rx_fail[0][path]);
	flag = iqk_info->lok_cor_fail[0][path];
	rtw89_phy_write32_mask(rtwdev, R_IQKINF, BIT(0) << (path * 4), flag);
	flag = iqk_info->lok_fin_fail[0][path];
	rtw89_phy_write32_mask(rtwdev, R_IQKINF, BIT(1) << (path * 4), flag);
	flag = iqk_info->iqk_tx_fail[0][path];
	rtw89_phy_write32_mask(rtwdev, R_IQKINF, BIT(2) << (path * 4), flag);
	flag = iqk_info->iqk_rx_fail[0][path];
	rtw89_phy_write32_mask(rtwdev, R_IQKINF, BIT(3) << (path * 4), flag);

	tmp = rtw89_phy_read32_mask(rtwdev, R_IQK_RES + (path << 8), MASKDWORD);
	iqk_info->bp_iqkenable[path] = tmp;
	tmp = rtw89_phy_read32_mask(rtwdev, R_TXIQC + (path << 8), MASKDWORD);
	iqk_info->bp_txkresult[path] = tmp;
	tmp = rtw89_phy_read32_mask(rtwdev, R_RXIQC + (path << 8), MASKDWORD);
	iqk_info->bp_rxkresult[path] = tmp;

	rtw89_phy_write32_mask(rtwdev, R_IQKINF2, B_IQKINF2_KCNT,
			       (u8)iqk_info->iqk_times);

	tmp = rtw89_phy_read32_mask(rtwdev, R_IQKINF, 0x0000000f << (path * 4));
	if (tmp != 0x0)
		iqk_info->iqk_fail_cnt++;
	rtw89_phy_write32_mask(rtwdev, R_IQKINF2, 0x00ff0000 << (path * 4),
			       iqk_info->iqk_fail_cnt);
}

static
void _iqk_by_path(struct rtw89_dev *rtwdev, enum rtw89_phy_idx phy_idx, u8 path)
{
	struct rtw89_iqk_info *iqk_info = &rtwdev->iqk;
	bool lok_is_fail = false;
	u8 ibias = 0x1;
	u8 i = 0;

	_iqk_txclk_setting(rtwdev, path);

	for (i = 0; i < 3; i++) {
		_lok_res_table(rtwdev, path, ibias++);
		_iqk_txk_setting(rtwdev, path);
		lok_is_fail = _iqk_lok(rtwdev, phy_idx, path);
		if (!lok_is_fail)
			break;
	}
	if (iqk_info->is_nbiqk)
		iqk_info->iqk_tx_fail[0][path] = _iqk_nbtxk(rtwdev, phy_idx, path);
	else
		iqk_info->iqk_tx_fail[0][path] = _txk_group_sel(rtwdev, phy_idx, path);

	_iqk_rxclk_setting(rtwdev, path);
	_iqk_rxk_setting(rtwdev, path);
	if (iqk_info->is_nbiqk || rtwdev->dbcc_en || iqk_info->iqk_band[path] == RTW89_BAND_2G)
		iqk_info->iqk_rx_fail[0][path] = _iqk_nbrxk(rtwdev, phy_idx, path);
	else
		iqk_info->iqk_rx_fail[0][path] = _rxk_group_sel(rtwdev, phy_idx, path);

	_iqk_info_iqk(rtwdev, phy_idx, path);
}

static void _iqk_get_ch_info(struct rtw89_dev *rtwdev,
			     enum rtw89_phy_idx phy, u8 path)
{
	struct rtw89_iqk_info *iqk_info = &rtwdev->iqk;
	const struct rtw89_chan *chan = rtw89_chan_get(rtwdev, RTW89_SUB_ENTITY_0);
	u32 reg_rf18 = 0x0, reg_35c = 0x0;
	u8 idx = 0;
	u8 get_empty_table = false;

	rtw89_debug(rtwdev, RTW89_DBG_RFK, "[IQK]===>%s\n", __func__);
	for  (idx = 0; idx < RTW89_IQK_CHS_NR; idx++) {
		if (iqk_info->iqk_mcc_ch[idx][path] == 0) {
			get_empty_table = true;
			break;
		}
	}
	if (!get_empty_table) {
		idx = iqk_info->iqk_table_idx[path] + 1;
		if (idx > RTW89_IQK_CHS_NR - 1)
			idx = 0;
	}
	reg_rf18 = rtw89_read_rf(rtwdev, path, RR_CFGCH, RFREG_MASK);
	rtw89_debug(rtwdev, RTW89_DBG_RFK, "[IQK]cfg ch = %d\n", reg_rf18);
	reg_35c = rtw89_phy_read32_mask(rtwdev, 0x35c, 0x00000c00);

	iqk_info->iqk_band[path] = chan->band_type;
	iqk_info->iqk_bw[path] = chan->band_width;
	iqk_info->iqk_ch[path] = chan->channel;

	rtw89_debug(rtwdev, RTW89_DBG_RFK,
		    "[IQK]iqk_info->iqk_band[%x] = 0x%x\n", path,
		    iqk_info->iqk_band[path]);
	rtw89_debug(rtwdev, RTW89_DBG_RFK, "[IQK]iqk_info->iqk_bw[%x] = 0x%x\n",
		    path, iqk_info->iqk_bw[path]);
	rtw89_debug(rtwdev, RTW89_DBG_RFK, "[IQK]iqk_info->iqk_ch[%x] = 0x%x\n",
		    path, iqk_info->iqk_ch[path]);
	rtw89_debug(rtwdev, RTW89_DBG_RFK,
		    "[IQK]S%d (PHY%d): / DBCC %s/ %s/ CH%d/ %s\n", path, phy,
		    rtwdev->dbcc_en ? "on" : "off",
		    iqk_info->iqk_band[path] == 0 ? "2G" :
		    iqk_info->iqk_band[path] == 1 ? "5G" : "6G",
		    iqk_info->iqk_ch[path],
		    iqk_info->iqk_bw[path] == 0 ? "20M" :
		    iqk_info->iqk_bw[path] == 1 ? "40M" : "80M");
	if (reg_35c == 0x01)
		iqk_info->syn1to2 = 0x1;
	else
		iqk_info->syn1to2 = 0x0;

	rtw89_phy_write32_mask(rtwdev, R_IQKINF, B_IQKINF_VER, RTW8852A_IQK_VER);
	rtw89_phy_write32_mask(rtwdev, R_IQKCH, 0x000f << (path * 16),
			       (u8)iqk_info->iqk_band[path]);
	rtw89_phy_write32_mask(rtwdev, R_IQKCH, 0x00f0 << (path * 16),
			       (u8)iqk_info->iqk_bw[path]);
	rtw89_phy_write32_mask(rtwdev, R_IQKCH, 0xff00 << (path * 16),
			       (u8)iqk_info->iqk_ch[path]);

	rtw89_phy_write32_mask(rtwdev, R_IQKINF2, 0x000000ff, RTW8852A_NCTL_VER);
}

static void _iqk_start_iqk(struct rtw89_dev *rtwdev, enum rtw89_phy_idx phy_idx,
			   u8 path)
{
	_iqk_by_path(rtwdev, phy_idx, path);
}

static void _iqk_restore(struct rtw89_dev *rtwdev, u8 path)
{
	struct rtw89_iqk_info *iqk_info = &rtwdev->iqk;

	rtw89_phy_write32_mask(rtwdev, R_TXIQC + (path << 8), MASKDWORD,
			       iqk_info->nb_txcfir[path]);
	rtw89_phy_write32_mask(rtwdev, R_RXIQC + (path << 8), MASKDWORD,
			       iqk_info->nb_rxcfir[path]);
	rtw89_phy_write32_clr(rtwdev, R_NCTL_RPT, MASKDWORD);
	rtw89_phy_write32_clr(rtwdev, R_MDPK_RX_DCK, MASKDWORD);
	rtw89_phy_write32_mask(rtwdev, R_KIP_SYSCFG, MASKDWORD, 0x80000000);
	rtw89_phy_write32_clr(rtwdev, R_KPATH_CFG, MASKDWORD);
	rtw89_phy_write32_clr(rtwdev, R_GAPK, B_GAPK_ADR);
	rtw89_phy_write32_mask(rtwdev, R_CFIR_SYS + (path << 8), MASKDWORD, 0x10010000);
	rtw89_phy_write32_clr(rtwdev, R_KIP + (path << 8), B_KIP_RFGAIN);
	rtw89_phy_write32_mask(rtwdev, R_CFIR_MAP + (path << 8), MASKDWORD, 0xe4e4e4e4);
	rtw89_phy_write32_clr(rtwdev, R_CFIR_LUT + (path << 8), B_CFIR_LUT_SEL);
	rtw89_phy_write32_clr(rtwdev, R_KIP_IQP + (path << 8), B_KIP_IQP_IQSW);
	rtw89_phy_write32_mask(rtwdev, R_LOAD_COEF + (path << 8), MASKDWORD, 0x00000002);
	rtw89_write_rf(rtwdev, path, RR_LUTWE, RR_LUTWE_LOK, 0x0);
	rtw89_write_rf(rtwdev, path, RR_RCKD, RR_RCKD_POW, 0x0);
	rtw89_write_rf(rtwdev, path, RR_LUTWE, RR_LUTWE_LOK, 0x0);
	rtw89_write_rf(rtwdev, path, RR_MOD, RR_MOD_MASK, RR_MOD_V_RX);
	rtw89_write_rf(rtwdev, path, RR_TXRSV, RR_TXRSV_GAPK, 0x0);
	rtw89_write_rf(rtwdev, path, RR_BIAS, RR_BIAS_GAPK, 0x0);
	rtw89_write_rf(rtwdev, path, RR_RSV1, RR_RSV1_RST, 0x1);
}

static void _iqk_afebb_restore(struct rtw89_dev *rtwdev,
			       enum rtw89_phy_idx phy_idx, u8 path)
{
	const struct rtw89_rfk_tbl *tbl;

	switch (_kpath(rtwdev, phy_idx)) {
	case RF_A:
		tbl = &rtw8852a_rfk_iqk_restore_defs_dbcc_path0_tbl;
		break;
	case RF_B:
		tbl = &rtw8852a_rfk_iqk_restore_defs_dbcc_path1_tbl;
		break;
	default:
		tbl = &rtw8852a_rfk_iqk_restore_defs_nondbcc_path01_tbl;
		break;
	}

	rtw89_rfk_parser(rtwdev, tbl);
}

static void _iqk_preset(struct rtw89_dev *rtwdev, u8 path)
{
	struct rtw89_iqk_info *iqk_info = &rtwdev->iqk;
	u8 idx = iqk_info->iqk_table_idx[path];

	if (rtwdev->dbcc_en) {
		rtw89_phy_write32_mask(rtwdev, R_COEF_SEL + (path << 8),
				       B_COEF_SEL_IQC, path & 0x1);
		rtw89_phy_write32_mask(rtwdev, R_CFIR_LUT + (path << 8),
				       B_CFIR_LUT_G2, path & 0x1);
	} else {
		rtw89_phy_write32_mask(rtwdev, R_COEF_SEL + (path << 8),
				       B_COEF_SEL_IQC, idx);
		rtw89_phy_write32_mask(rtwdev, R_CFIR_LUT + (path << 8),
				       B_CFIR_LUT_G2, idx);
	}
	rtw89_write_rf(rtwdev, path, RR_RSV1, RR_RSV1_RST, 0x0);
	rtw89_phy_write32_mask(rtwdev, R_NCTL_RPT, MASKDWORD, 0x00000080);
	rtw89_phy_write32_clr(rtwdev, R_NCTL_RW, MASKDWORD);
	rtw89_phy_write32_mask(rtwdev, R_KIP_SYSCFG, MASKDWORD, 0x81ff010a);
	rtw89_phy_write32_mask(rtwdev, R_KPATH_CFG, MASKDWORD, 0x00200000);
	rtw89_phy_write32_mask(rtwdev, R_MDPK_RX_DCK, MASKDWORD, 0x80000000);
	rtw89_phy_write32_clr(rtwdev, R_LOAD_COEF + (path << 8), MASKDWORD);
}

static void _iqk_macbb_setting(struct rtw89_dev *rtwdev,
			       enum rtw89_phy_idx phy_idx, u8 path)
{
	const struct rtw89_rfk_tbl *tbl;

	rtw89_debug(rtwdev, RTW89_DBG_RFK, "[IQK]===> %s\n", __func__);

	switch (_kpath(rtwdev, phy_idx)) {
	case RF_A:
		tbl = &rtw8852a_rfk_iqk_set_defs_dbcc_path0_tbl;
		break;
	case RF_B:
		tbl = &rtw8852a_rfk_iqk_set_defs_dbcc_path1_tbl;
		break;
	default:
		tbl = &rtw8852a_rfk_iqk_set_defs_nondbcc_path01_tbl;
		break;
	}

	rtw89_rfk_parser(rtwdev, tbl);
}

static void _iqk_dbcc(struct rtw89_dev *rtwdev, u8 path)
{
	struct rtw89_iqk_info *iqk_info = &rtwdev->iqk;
	u8 phy_idx = 0x0;

	iqk_info->iqk_times++;

	if (path == 0x0)
		phy_idx = RTW89_PHY_0;
	else
		phy_idx = RTW89_PHY_1;

	_iqk_get_ch_info(rtwdev, phy_idx, path);
	_iqk_macbb_setting(rtwdev, phy_idx, path);
	_iqk_preset(rtwdev, path);
	_iqk_start_iqk(rtwdev, phy_idx, path);
	_iqk_restore(rtwdev, path);
	_iqk_afebb_restore(rtwdev, phy_idx, path);
}

static void _iqk_track(struct rtw89_dev *rtwdev)
{
	struct rtw89_iqk_info *iqk = &rtwdev->iqk;
	u8 path = 0x0;
	u8 cur_ther;

	if (iqk->iqk_band[0] == RTW89_BAND_2G)
		return;
	if (iqk->iqk_bw[0] < RTW89_CHANNEL_WIDTH_80)
		return;

	/* only check path 0 */
	for (path = 0; path < 1; path++) {
		cur_ther = ewma_thermal_read(&rtwdev->phystat.avg_thermal[path]);

		if (abs(cur_ther - iqk->thermal[path]) > RTW8852A_IQK_THR_REK)
			iqk->thermal_rek_en = true;
		else
			iqk->thermal_rek_en = false;
	}
}

static void _rck(struct rtw89_dev *rtwdev, enum rtw89_rf_path path)
{
	u32 rf_reg5, rck_val = 0;
	u32 val;
	int ret;

	rtw89_debug(rtwdev, RTW89_DBG_RFK, "[RCK] ====== S%d RCK ======\n", path);

	rf_reg5 = rtw89_read_rf(rtwdev, path, RR_RSV1, RFREG_MASK);

	rtw89_write_rf(rtwdev, path, RR_RSV1, RR_RSV1_RST, 0x0);
	rtw89_write_rf(rtwdev, path, RR_MOD, RR_MOD_MASK, RR_MOD_V_RX);

	rtw89_debug(rtwdev, RTW89_DBG_RFK, "[RCK] RF0x00 = 0x%x\n",
		    rtw89_read_rf(rtwdev, path, RR_MOD, RFREG_MASK));

	/* RCK trigger */
	rtw89_write_rf(rtwdev, path, RR_RCKC, RFREG_MASK, 0x00240);

	ret = read_poll_timeout_atomic(rtw89_read_rf, val, val, 2, 20,
				       false, rtwdev, path, 0x1c, BIT(3));
	if (ret)
		rtw89_debug(rtwdev, RTW89_DBG_RFK, "[RCK] RCK timeout\n");

	rck_val = rtw89_read_rf(rtwdev, path, RR_RCKC, RR_RCKC_CA);
	rtw89_write_rf(rtwdev, path, RR_RCKC, RFREG_MASK, rck_val);

	/* RCK_ADC_OFFSET */
	rtw89_write_rf(rtwdev, path, RR_RCKO, RR_RCKO_OFF, 0x4);

	rtw89_write_rf(rtwdev, path, RR_RFC, RR_RFC_CKEN, 0x1);
	rtw89_write_rf(rtwdev, path, RR_RFC, RR_RFC_CKEN, 0x0);

	rtw89_write_rf(rtwdev, path, RR_RSV1, RFREG_MASK, rf_reg5);

	rtw89_debug(rtwdev, RTW89_DBG_RFK,
		    "[RCK] RF 0x1b / 0x1c / 0x1d = 0x%x / 0x%x / 0x%x\n",
		    rtw89_read_rf(rtwdev, path, RR_RCKC, RFREG_MASK),
		    rtw89_read_rf(rtwdev, path, RR_RCKS, RFREG_MASK),
		    rtw89_read_rf(rtwdev, path, RR_RCKO, RFREG_MASK));
}

static void _iqk_init(struct rtw89_dev *rtwdev)
{
	struct rtw89_iqk_info *iqk_info = &rtwdev->iqk;
	u8 ch, path;

	rtw89_phy_write32_clr(rtwdev, R_IQKINF, MASKDWORD);
	if (iqk_info->is_iqk_init)
		return;

	rtw89_debug(rtwdev, RTW89_DBG_RFK, "[IQK]===>%s\n", __func__);
	iqk_info->is_iqk_init = true;
	iqk_info->is_nbiqk = false;
	iqk_info->iqk_fft_en = false;
	iqk_info->iqk_sram_en = false;
	iqk_info->iqk_cfir_en = false;
	iqk_info->iqk_xym_en = false;
	iqk_info->thermal_rek_en = false;
	iqk_info->iqk_times = 0x0;

	for (ch = 0; ch < RTW89_IQK_CHS_NR; ch++) {
		iqk_info->iqk_channel[ch] = 0x0;
		for (path = 0; path < RTW8852A_IQK_SS; path++) {
			iqk_info->lok_cor_fail[ch][path] = false;
			iqk_info->lok_fin_fail[ch][path] = false;
			iqk_info->iqk_tx_fail[ch][path] = false;
			iqk_info->iqk_rx_fail[ch][path] = false;
			iqk_info->iqk_mcc_ch[ch][path] = 0x0;
			iqk_info->iqk_table_idx[path] = 0x0;
		}
	}
}

static void _doiqk(struct rtw89_dev *rtwdev, bool force,
		   enum rtw89_phy_idx phy_idx, u8 path)
{
	struct rtw89_iqk_info *iqk_info = &rtwdev->iqk;
	u32 backup_bb_val[BACKUP_BB_REGS_NR];
	u32 backup_rf_val[RTW8852A_IQK_SS][BACKUP_RF_REGS_NR];
	u8 phy_map = rtw89_btc_phymap(rtwdev, phy_idx, RF_AB);

	rtw89_btc_ntfy_wl_rfk(rtwdev, phy_map, BTC_WRFKT_IQK, BTC_WRFK_ONESHOT_START);

	rtw89_debug(rtwdev, RTW89_DBG_RFK,
		    "[IQK]==========IQK strat!!!!!==========\n");
	iqk_info->iqk_times++;
	iqk_info->kcount = 0;
	iqk_info->version = RTW8852A_IQK_VER;

	rtw89_debug(rtwdev, RTW89_DBG_RFK, "[IQK]Test Ver 0x%x\n", iqk_info->version);
	_iqk_get_ch_info(rtwdev, phy_idx, path);
	_rfk_backup_bb_reg(rtwdev, &backup_bb_val[0]);
	_rfk_backup_rf_reg(rtwdev, &backup_rf_val[path][0], path);
	_iqk_macbb_setting(rtwdev, phy_idx, path);
	_iqk_preset(rtwdev, path);
	_iqk_start_iqk(rtwdev, phy_idx, path);
	_iqk_restore(rtwdev, path);
	_iqk_afebb_restore(rtwdev, phy_idx, path);
	_rfk_restore_bb_reg(rtwdev, &backup_bb_val[0]);
	_rfk_restore_rf_reg(rtwdev, &backup_rf_val[path][0], path);
	rtw89_btc_ntfy_wl_rfk(rtwdev, phy_map, BTC_WRFKT_IQK, BTC_WRFK_ONESHOT_STOP);
}

static void _iqk(struct rtw89_dev *rtwdev, enum rtw89_phy_idx phy_idx, bool force)
{
	switch (_kpath(rtwdev, phy_idx)) {
	case RF_A:
		_doiqk(rtwdev, force, phy_idx, RF_PATH_A);
		break;
	case RF_B:
		_doiqk(rtwdev, force, phy_idx, RF_PATH_B);
		break;
	case RF_AB:
		_doiqk(rtwdev, force, phy_idx, RF_PATH_A);
		_doiqk(rtwdev, force, phy_idx, RF_PATH_B);
		break;
	default:
		break;
	}
}

#define RXDCK_VER_8852A 0xe

static void _set_rx_dck(struct rtw89_dev *rtwdev, enum rtw89_phy_idx phy,
			enum rtw89_rf_path path, bool is_afe)
{
	u8 phy_map = rtw89_btc_path_phymap(rtwdev, phy, path);
	u32 ori_val;

	rtw89_debug(rtwdev, RTW89_DBG_RFK,
		    "[RX_DCK] ==== S%d RX DCK (by %s)====\n",
		    path, is_afe ? "AFE" : "RFC");

	ori_val = rtw89_phy_read32_mask(rtwdev, R_P0_RXCK + (path << 13), MASKDWORD);

	if (is_afe) {
		rtw89_phy_write32_set(rtwdev, R_P0_NRBW + (path << 13), B_P0_NRBW_DBG);
		rtw89_phy_write32_set(rtwdev, R_P0_RXCK + (path << 13), B_P0_RXCK_ON);
		rtw89_phy_write32_mask(rtwdev, R_P0_RXCK + (path << 13),
				       B_P0_RXCK_VAL, 0x3);
		rtw89_phy_write32_set(rtwdev, R_S0_RXDC2 + (path << 13), B_S0_RXDC2_MEN);
		rtw89_phy_write32_mask(rtwdev, R_S0_RXDC2 + (path << 13),
				       B_S0_RXDC2_AVG, 0x3);
		rtw89_phy_write32_mask(rtwdev, R_ANAPAR_PW15, B_ANAPAR_PW15_H, 0x3);
		rtw89_phy_write32_clr(rtwdev, R_ANAPAR, B_ANAPAR_ADCCLK);
		rtw89_phy_write32_clr(rtwdev, R_ANAPAR, B_ANAPAR_FLTRST);
		rtw89_phy_write32_set(rtwdev, R_ANAPAR, B_ANAPAR_FLTRST);
		rtw89_phy_write32_mask(rtwdev, R_ANAPAR, B_ANAPAR_CRXBB, 0x1);
	}

	rtw89_write_rf(rtwdev, path, RR_DCK2, RR_DCK2_CYCLE, 0x3f);
	rtw89_write_rf(rtwdev, path, RR_DCK1, RR_DCK1_SEL, is_afe);

	rtw89_btc_ntfy_wl_rfk(rtwdev, phy_map, BTC_WRFKT_RXDCK, BTC_WRFK_ONESHOT_START);

	rtw89_write_rf(rtwdev, path, RR_DCK, RR_DCK_LV, 0x0);
	rtw89_write_rf(rtwdev, path, RR_DCK, RR_DCK_LV, 0x1);

	fsleep(600);

	rtw89_btc_ntfy_wl_rfk(rtwdev, phy_map, BTC_WRFKT_RXDCK, BTC_WRFK_ONESHOT_STOP);

	rtw89_write_rf(rtwdev, path, RR_DCK, RR_DCK_LV, 0x0);

	if (is_afe) {
		rtw89_phy_write32_clr(rtwdev, R_P0_NRBW + (path << 13), B_P0_NRBW_DBG);
		rtw89_phy_write32_mask(rtwdev, R_P0_RXCK + (path << 13),
				       MASKDWORD, ori_val);
	}
}

static void _rx_dck(struct rtw89_dev *rtwdev, enum rtw89_phy_idx phy,
		    bool is_afe)
{
	u8 path, kpath, dck_tune;
	u32 rf_reg5;
	u32 addr;

	rtw89_debug(rtwdev, RTW89_DBG_RFK,
		    "[RX_DCK] ****** RXDCK Start (Ver: 0x%x, Cv: %d) ******\n",
		    RXDCK_VER_8852A, rtwdev->hal.cv);

	kpath = _kpath(rtwdev, phy);

	for (path = 0; path < 2; path++) {
		if (!(kpath & BIT(path)))
			continue;

		rf_reg5 = rtw89_read_rf(rtwdev, path, RR_RSV1, RFREG_MASK);
		dck_tune = (u8)rtw89_read_rf(rtwdev, path, RR_DCK, RR_DCK_FINE);

		if (rtwdev->is_tssi_mode[path]) {
			addr = 0x5818 + (path << 13);
			/* TSSI pause */
			rtw89_phy_write32_set(rtwdev, addr, BIT(30));
		}

		rtw89_write_rf(rtwdev, path, RR_RSV1, RR_RSV1_RST, 0x0);
		rtw89_write_rf(rtwdev, path, RR_DCK, RR_DCK_FINE, 0x0);
		rtw89_write_rf(rtwdev, path, RR_MOD, RR_MOD_MASK, RR_MOD_V_RX);
		_set_rx_dck(rtwdev, phy, path, is_afe);
		rtw89_write_rf(rtwdev, path, RR_DCK, RR_DCK_FINE, dck_tune);
		rtw89_write_rf(rtwdev, path, RR_RSV1, RFREG_MASK, rf_reg5);

		if (rtwdev->is_tssi_mode[path]) {
			addr = 0x5818 + (path << 13);
			/* TSSI resume */
			rtw89_phy_write32_clr(rtwdev, addr, BIT(30));
		}
	}
}

#define RTW8852A_RF_REL_VERSION 34
#define RTW8852A_DPK_VER 0x10
#define RTW8852A_DPK_TH_AVG_NUM 4
#define RTW8852A_DPK_RF_PATH 2
#define RTW8852A_DPK_KIP_REG_NUM 2

enum rtw8852a_dpk_id {
	LBK_RXIQK	= 0x06,
	SYNC		= 0x10,
	MDPK_IDL	= 0x11,
	MDPK_MPA	= 0x12,
	GAIN_LOSS	= 0x13,
	GAIN_CAL	= 0x14,
};

static void _rf_direct_cntrl(struct rtw89_dev *rtwdev,
			     enum rtw89_rf_path path, bool is_bybb)
{
	if (is_bybb)
		rtw89_write_rf(rtwdev, path, RR_RSV1, RR_RSV1_RST, 0x1);
	else
		rtw89_write_rf(rtwdev, path, RR_RSV1, RR_RSV1_RST, 0x0);
}

static void _dpk_onoff(struct rtw89_dev *rtwdev,
		       enum rtw89_rf_path path, bool off);

static void _dpk_bkup_kip(struct rtw89_dev *rtwdev, u32 *reg,
			  u32 reg_bkup[][RTW8852A_DPK_KIP_REG_NUM],
			  u8 path)
{
	u8 i;

	for (i = 0; i < RTW8852A_DPK_KIP_REG_NUM; i++) {
		reg_bkup[path][i] = rtw89_phy_read32_mask(rtwdev,
							  reg[i] + (path << 8),
							  MASKDWORD);
		rtw89_debug(rtwdev, RTW89_DBG_RFK, "[DPK] Backup 0x%x = %x\n",
			    reg[i] + (path << 8), reg_bkup[path][i]);
	}
}

static void _dpk_reload_kip(struct rtw89_dev *rtwdev, u32 *reg,
			    u32 reg_bkup[][RTW8852A_DPK_KIP_REG_NUM], u8 path)
{
	u8 i;

	for (i = 0; i < RTW8852A_DPK_KIP_REG_NUM; i++) {
		rtw89_phy_write32_mask(rtwdev, reg[i] + (path << 8),
				       MASKDWORD, reg_bkup[path][i]);
		rtw89_debug(rtwdev, RTW89_DBG_RFK, "[DPK] Reload 0x%x = %x\n",
			    reg[i] + (path << 8), reg_bkup[path][i]);
	}
}

static u8 _dpk_one_shot(struct rtw89_dev *rtwdev, enum rtw89_phy_idx phy,
			enum rtw89_rf_path path, enum rtw8852a_dpk_id id)
{
	u8 phy_map  = rtw89_btc_path_phymap(rtwdev, phy, path);
	u16 dpk_cmd = 0x0;
	u32 val;
	int ret;

	dpk_cmd = (u16)((id << 8) | (0x19 + (path << 4)));

	rtw89_btc_ntfy_wl_rfk(rtwdev, phy_map, BTC_WRFKT_DPK, BTC_WRFK_ONESHOT_START);

	rtw89_phy_write32_mask(rtwdev, R_NCTL_CFG, MASKDWORD, dpk_cmd);
	rtw89_phy_write32_set(rtwdev, R_DPK_CTL, B_DPK_CTL_EN);

	ret = read_poll_timeout_atomic(rtw89_phy_read32_mask, val, val == 0x55,
				       10, 20000, false, rtwdev, 0xbff8, MASKBYTE0);

	rtw89_phy_write32_clr(rtwdev, R_NCTL_N1, MASKBYTE0);

	rtw89_btc_ntfy_wl_rfk(rtwdev, phy_map, BTC_WRFKT_DPK, BTC_WRFK_ONESHOT_STOP);

	rtw89_debug(rtwdev, RTW89_DBG_RFK,
		    "[DPK] one-shot for %s = 0x%x (ret=%d)\n",
		    id == 0x06 ? "LBK_RXIQK" :
		    id == 0x10 ? "SYNC" :
		    id == 0x11 ? "MDPK_IDL" :
		    id == 0x12 ? "MDPK_MPA" :
		    id == 0x13 ? "GAIN_LOSS" : "PWR_CAL",
		    dpk_cmd, ret);

	if (ret) {
		rtw89_debug(rtwdev, RTW89_DBG_RFK,
			    "[DPK] one-shot over 20ms!!!!\n");
		return 1;
	}

	return 0;
}

static void _dpk_rx_dck(struct rtw89_dev *rtwdev,
			enum rtw89_phy_idx phy,
			enum rtw89_rf_path path)
{
	rtw89_write_rf(rtwdev, path, RR_RXBB2, RR_EN_TIA_IDA, 0x3);
	_set_rx_dck(rtwdev, phy, path, false);
}

static void _dpk_information(struct rtw89_dev *rtwdev,
			     enum rtw89_phy_idx phy,
			     enum rtw89_rf_path path)
{
	struct rtw89_dpk_info *dpk = &rtwdev->dpk;
	const struct rtw89_chan *chan = rtw89_chan_get(rtwdev, RTW89_SUB_ENTITY_0);
	u8 kidx = dpk->cur_idx[path];

	dpk->bp[path][kidx].band = chan->band_type;
	dpk->bp[path][kidx].ch = chan->channel;
	dpk->bp[path][kidx].bw = chan->band_width;

	rtw89_debug(rtwdev, RTW89_DBG_RFK,
		    "[DPK] S%d[%d] (PHY%d): TSSI %s/ DBCC %s/ %s/ CH%d/ %s\n",
		    path, dpk->cur_idx[path], phy,
		    rtwdev->is_tssi_mode[path] ? "on" : "off",
		    rtwdev->dbcc_en ? "on" : "off",
		    dpk->bp[path][kidx].band == 0 ? "2G" :
		    dpk->bp[path][kidx].band == 1 ? "5G" : "6G",
		    dpk->bp[path][kidx].ch,
		    dpk->bp[path][kidx].bw == 0 ? "20M" :
		    dpk->bp[path][kidx].bw == 1 ? "40M" : "80M");
}

static void _dpk_bb_afe_setting(struct rtw89_dev *rtwdev,
				enum rtw89_phy_idx phy,
				enum rtw89_rf_path path, u8 kpath)
{
	switch (kpath) {
	case RF_A:
		rtw89_rfk_parser(rtwdev, &rtw8852a_rfk_dpk_bb_afe_sf_defs_a_tbl);

		if (rtw89_phy_read32_mask(rtwdev, R_2P4G_BAND, B_2P4G_BAND_SEL) == 0x0)
			rtw89_phy_write32_set(rtwdev, R_RXCCA, B_RXCCA_DIS);

		rtw89_rfk_parser(rtwdev, &rtw8852a_rfk_dpk_bb_afe_sr_defs_a_tbl);
		break;
	case RF_B:
		rtw89_rfk_parser(rtwdev, &rtw8852a_rfk_dpk_bb_afe_sf_defs_b_tbl);

		if (rtw89_phy_read32_mask(rtwdev, R_2P4G_BAND, B_2P4G_BAND_SEL) == 0x1)
			rtw89_phy_write32_set(rtwdev, R_RXCCA, B_RXCCA_DIS);

		rtw89_rfk_parser(rtwdev, &rtw8852a_rfk_dpk_bb_afe_sr_defs_b_tbl);
		break;
	case RF_AB:
		rtw89_rfk_parser(rtwdev, &rtw8852a_rfk_dpk_bb_afe_s_defs_ab_tbl);
		break;
	default:
		break;
	}
	rtw89_debug(rtwdev, RTW89_DBG_RFK,
		    "[DPK] Set BB/AFE for PHY%d (kpath=%d)\n", phy, kpath);
}

static void _dpk_bb_afe_restore(struct rtw89_dev *rtwdev,
				enum rtw89_phy_idx phy,
				enum rtw89_rf_path path, u8 kpath)
{
	switch (kpath) {
	case RF_A:
		rtw89_rfk_parser(rtwdev, &rtw8852a_rfk_dpk_bb_afe_r_defs_a_tbl);
		break;
	case RF_B:
		rtw89_rfk_parser(rtwdev, &rtw8852a_rfk_dpk_bb_afe_r_defs_b_tbl);
		break;
	case RF_AB:
		rtw89_rfk_parser(rtwdev, &rtw8852a_rfk_dpk_bb_afe_r_defs_ab_tbl);
		break;
	default:
		break;
	}
	rtw89_debug(rtwdev, RTW89_DBG_RFK,
		    "[DPK] Restore BB/AFE for PHY%d (kpath=%d)\n", phy, kpath);
}

static void _dpk_tssi_pause(struct rtw89_dev *rtwdev,
			    enum rtw89_rf_path path, bool is_pause)
{
	rtw89_phy_write32_mask(rtwdev, R_P0_TSSI_TRK + (path << 13),
			       B_P0_TSSI_TRK_EN, is_pause);

	rtw89_debug(rtwdev, RTW89_DBG_RFK, "[DPK] S%d TSSI %s\n", path,
		    is_pause ? "pause" : "resume");
}

static void _dpk_kip_setting(struct rtw89_dev *rtwdev,
			     enum rtw89_rf_path path, u8 kidx)
{
	rtw89_phy_write32_mask(rtwdev, R_NCTL_RPT, MASKDWORD, 0x00000080);
	rtw89_phy_write32_mask(rtwdev, R_KIP_CLK, MASKDWORD, 0x00093f3f);
	rtw89_phy_write32_mask(rtwdev, R_KIP_SYSCFG, MASKDWORD, 0x807f030a);
	rtw89_phy_write32_mask(rtwdev, R_CFIR_SYS + (path << 8), MASKDWORD, 0xce000a08);
	rtw89_phy_write32_mask(rtwdev, R_DPK_CFG, B_DPK_CFG_IDX, 0x2);
	rtw89_phy_write32_mask(rtwdev, R_NCTL_CFG, B_NCTL_CFG_SPAGE, path); /*subpage_id*/
	rtw89_phy_write32_mask(rtwdev, R_DPD_CH0 + (path << 8) + (kidx << 2),
			       MASKDWORD, 0x003f2e2e);
	rtw89_phy_write32_mask(rtwdev, R_DPD_CH0A + (path << 8) + (kidx << 2),
			       MASKDWORD, 0x005b5b5b);

	rtw89_debug(rtwdev, RTW89_DBG_RFK, "[DPK] KIP setting for S%d[%d]!!\n",
		    path, kidx);
}

static void _dpk_kip_restore(struct rtw89_dev *rtwdev,
			     enum rtw89_rf_path path)
{
	rtw89_phy_write32_clr(rtwdev, R_NCTL_RPT, MASKDWORD);
	rtw89_phy_write32_mask(rtwdev, R_KIP_SYSCFG, MASKDWORD, 0x80000000);
	rtw89_phy_write32_mask(rtwdev, R_CFIR_SYS + (path << 8), MASKDWORD, 0x10010000);
	rtw89_phy_write32_clr(rtwdev, R_KIP_CLK, MASKDWORD);

	if (rtwdev->hal.cv > CHIP_CBV)
		rtw89_phy_write32_mask(rtwdev, R_DPD_COM + (path << 8), BIT(15), 0x1);

	rtw89_debug(rtwdev, RTW89_DBG_RFK, "[DPK] S%d restore KIP\n", path);
}

static void _dpk_lbk_rxiqk(struct rtw89_dev *rtwdev,
			   enum rtw89_phy_idx phy,
			   enum rtw89_rf_path path)
{
	u8 cur_rxbb;

	cur_rxbb = (u8)rtw89_read_rf(rtwdev, path, RR_MOD, RR_MOD_M_RXBB);

	rtw89_rfk_parser(rtwdev, &rtw8852a_rfk_dpk_lbk_rxiqk_defs_f_tbl);

	rtw89_write_rf(rtwdev, path, RR_MOD, RR_MOD_MASK, 0xc);
	rtw89_write_rf(rtwdev, path, RR_RXK, RR_RXK_PLLEN, 0x1);
	rtw89_write_rf(rtwdev, path, RR_RXPOW, RR_RXPOW_IQK, 0x2);
	rtw89_write_rf(rtwdev, path, RR_RSV4, RFREG_MASK,
		       rtw89_read_rf(rtwdev, path, RR_CFGCH, RFREG_MASK));
	rtw89_write_rf(rtwdev, path, RR_RXKPLL, RR_RXKPLL_OFF, 0x13);
	rtw89_write_rf(rtwdev, path, RR_RXKPLL, RR_RXKPLL_POW, 0x0);
	rtw89_write_rf(rtwdev, path, RR_RXKPLL, RR_RXKPLL_POW, 0x1);

	fsleep(70);

	rtw89_write_rf(rtwdev, path, RR_RXIQGEN, RR_RXIQGEN_ATTL, 0x1f);

	if (cur_rxbb <= 0xa)
		rtw89_write_rf(rtwdev, path, RR_RXIQGEN, RR_RXIQGEN_ATTH, 0x3);
	else if (cur_rxbb <= 0x10 && cur_rxbb >= 0xb)
		rtw89_write_rf(rtwdev, path, RR_RXIQGEN, RR_RXIQGEN_ATTH, 0x1);
	else
		rtw89_write_rf(rtwdev, path, RR_RXIQGEN, RR_RXIQGEN_ATTH, 0x0);

	rtw89_phy_write32_mask(rtwdev, R_IQK_DIF4, B_IQK_DIF4_RXT, 0x11);

	_dpk_one_shot(rtwdev, phy, path, LBK_RXIQK);

	rtw89_debug(rtwdev, RTW89_DBG_RFK, "[DPK] S%d LBK RXIQC = 0x%x\n", path,
		    rtw89_phy_read32_mask(rtwdev, R_RXIQC, MASKDWORD));

	rtw89_write_rf(rtwdev, path, RR_RXK, RR_RXK_PLLEN, 0x0);
	rtw89_write_rf(rtwdev, path, RR_RXPOW, RR_RXPOW_IQK, 0x0);
	rtw89_write_rf(rtwdev, path, RR_RXKPLL, RR_RXKPLL_POW, 0x0); /*POW IQKPLL*/
	rtw89_write_rf(rtwdev, path, RR_MOD, RR_MOD_MASK, RR_MOD_V_DPK);

	rtw89_rfk_parser(rtwdev, &rtw8852a_rfk_dpk_lbk_rxiqk_defs_r_tbl);
}

static void _dpk_get_thermal(struct rtw89_dev *rtwdev, u8 kidx,
			     enum rtw89_rf_path path)
{
	struct rtw89_dpk_info *dpk = &rtwdev->dpk;

	dpk->bp[path][kidx].ther_dpk =
		ewma_thermal_read(&rtwdev->phystat.avg_thermal[path]);

	rtw89_debug(rtwdev, RTW89_DBG_RFK, "[DPK] thermal@DPK = 0x%x\n",
		    dpk->bp[path][kidx].ther_dpk);
}

static u8 _dpk_set_tx_pwr(struct rtw89_dev *rtwdev, u8 gain,
			  enum rtw89_rf_path path)
{
	u8 txagc_ori = 0x38;

	rtw89_write_rf(rtwdev, path, RR_MODOPT, RFREG_MASK, txagc_ori);

	return txagc_ori;
}

static void _dpk_rf_setting(struct rtw89_dev *rtwdev, u8 gain,
			    enum rtw89_rf_path path, u8 kidx)
{
	struct rtw89_dpk_info *dpk = &rtwdev->dpk;

	if (dpk->bp[path][kidx].band == RTW89_BAND_2G) {
		rtw89_write_rf(rtwdev, path, RR_MOD, RR_MOD_DPK, 0x280b);
		rtw89_write_rf(rtwdev, path, RR_RXBB, RR_RXBB_ATTC, 0x0);
		rtw89_write_rf(rtwdev, path, RR_RXBB, RR_RXBB_ATTR, 0x4);
		rtw89_write_rf(rtwdev, path, RR_MIXER, RR_MIXER_GN, 0x0);
	} else {
		rtw89_write_rf(rtwdev, path, RR_MOD, RR_MOD_DPK, 0x282e);
		rtw89_write_rf(rtwdev, path, RR_BIASA2, RR_BIASA2_LB, 0x7);
		rtw89_write_rf(rtwdev, path, RR_TXATANK, RR_TXATANK_LBSW, 0x3);
		rtw89_write_rf(rtwdev, path, RR_RXA, RR_RXA_DPK, 0x3);
	}
	rtw89_write_rf(rtwdev, path, RR_RCKD, RR_RCKD_BW, 0x1);
	rtw89_write_rf(rtwdev, path, RR_BTC, RR_BTC_TXBB, dpk->bp[path][kidx].bw + 1);
	rtw89_write_rf(rtwdev, path, RR_BTC, RR_BTC_RXBB, 0x0);

	rtw89_debug(rtwdev, RTW89_DBG_RFK,
		    "[DPK] RF 0x0/0x1/0x1a = 0x%x/ 0x%x/ 0x%x\n",
		    rtw89_read_rf(rtwdev, path, RR_MOD, RFREG_MASK),
		    rtw89_read_rf(rtwdev, path, RR_MODOPT, RFREG_MASK),
		    rtw89_read_rf(rtwdev, path, RR_BTC, RFREG_MASK));
}

static void _dpk_manual_txcfir(struct rtw89_dev *rtwdev,
			       enum rtw89_rf_path path, bool is_manual)
{
	u8 tmp_pad, tmp_txbb;

	if (is_manual) {
		rtw89_phy_write32_mask(rtwdev, R_KIP + (path << 8), B_KIP_RFGAIN, 0x1);
		tmp_pad = (u8)rtw89_read_rf(rtwdev, path, RR_GAINTX, RR_GAINTX_PAD);
		rtw89_phy_write32_mask(rtwdev, R_RFGAIN + (path << 8),
				       B_RFGAIN_PAD, tmp_pad);

		tmp_txbb = (u8)rtw89_read_rf(rtwdev, path, RR_GAINTX, RR_GAINTX_BB);
		rtw89_phy_write32_mask(rtwdev, R_RFGAIN + (path << 8),
				       B_RFGAIN_TXBB, tmp_txbb);

		rtw89_phy_write32_mask(rtwdev, R_LOAD_COEF + (path << 8),
				       B_LOAD_COEF_CFIR, 0x1);
		rtw89_phy_write32_clr(rtwdev, R_LOAD_COEF + (path << 8),
				      B_LOAD_COEF_CFIR);

		rtw89_phy_write32_mask(rtwdev, R_LOAD_COEF + (path << 8), BIT(1), 0x1);

		rtw89_debug(rtwdev, RTW89_DBG_RFK,
			    "[DPK] PAD_man / TXBB_man = 0x%x / 0x%x\n", tmp_pad,
			    tmp_txbb);
	} else {
		rtw89_phy_write32_clr(rtwdev, R_KIP + (path << 8), B_KIP_RFGAIN);
		rtw89_debug(rtwdev, RTW89_DBG_RFK,
			    "[DPK] disable manual switch TXCFIR\n");
	}
}

static void _dpk_bypass_rxcfir(struct rtw89_dev *rtwdev,
			       enum rtw89_rf_path path, bool is_bypass)
{
	if (is_bypass) {
		rtw89_phy_write32_mask(rtwdev, R_RXIQC + (path << 8),
				       B_RXIQC_BYPASS2, 0x1);
		rtw89_phy_write32_mask(rtwdev, R_RXIQC + (path << 8),
				       B_RXIQC_BYPASS, 0x1);
		rtw89_debug(rtwdev, RTW89_DBG_RFK,
			    "[DPK] Bypass RXIQC (0x8%d3c = 0x%x)\n", 1 + path,
			    rtw89_phy_read32_mask(rtwdev, R_RXIQC + (path << 8),
						  MASKDWORD));
	} else {
		rtw89_phy_write32_clr(rtwdev, R_RXIQC + (path << 8), B_RXIQC_BYPASS2);
		rtw89_phy_write32_clr(rtwdev, R_RXIQC + (path << 8), B_RXIQC_BYPASS);
		rtw89_debug(rtwdev, RTW89_DBG_RFK,
			    "[DPK] restore 0x8%d3c = 0x%x\n", 1 + path,
			    rtw89_phy_read32_mask(rtwdev, R_RXIQC + (path << 8),
						  MASKDWORD));
	}
}

static
void _dpk_tpg_sel(struct rtw89_dev *rtwdev, enum rtw89_rf_path path, u8 kidx)
{
	struct rtw89_dpk_info *dpk = &rtwdev->dpk;

	if (dpk->bp[path][kidx].bw == RTW89_CHANNEL_WIDTH_80)
		rtw89_phy_write32_clr(rtwdev, R_TPG_MOD, B_TPG_MOD_F);
	else if (dpk->bp[path][kidx].bw == RTW89_CHANNEL_WIDTH_40)
		rtw89_phy_write32_mask(rtwdev, R_TPG_MOD, B_TPG_MOD_F, 0x2);
	else
		rtw89_phy_write32_mask(rtwdev, R_TPG_MOD, B_TPG_MOD_F, 0x1);

	rtw89_debug(rtwdev, RTW89_DBG_RFK, "[DPK] TPG_Select for %s\n",
		    dpk->bp[path][kidx].bw == RTW89_CHANNEL_WIDTH_80 ? "80M" :
		    dpk->bp[path][kidx].bw == RTW89_CHANNEL_WIDTH_40 ? "40M" : "20M");
}

static void _dpk_table_select(struct rtw89_dev *rtwdev,
			      enum rtw89_rf_path path, u8 kidx, u8 gain)
{
	u8 val;

	val = 0x80 + kidx * 0x20 + gain * 0x10;
	rtw89_phy_write32_mask(rtwdev, R_DPD_CH0 + (path << 8), MASKBYTE3, val);
	rtw89_debug(rtwdev, RTW89_DBG_RFK,
		    "[DPK] table select for Kidx[%d], Gain[%d] (0x%x)\n", kidx,
		    gain, val);
}

static bool _dpk_sync_check(struct rtw89_dev *rtwdev,
			    enum rtw89_rf_path path)
{
#define DPK_SYNC_TH_DC_I 200
#define DPK_SYNC_TH_DC_Q 200
#define DPK_SYNC_TH_CORR 170
	struct rtw89_dpk_info *dpk = &rtwdev->dpk;
	u16 dc_i, dc_q;
	u8 corr_val, corr_idx;

	rtw89_phy_write32_clr(rtwdev, R_KIP_RPT1, B_KIP_RPT1_SEL);

	corr_idx = (u8)rtw89_phy_read32_mask(rtwdev, R_RPT_COM, B_PRT_COM_CORI);
	corr_val = (u8)rtw89_phy_read32_mask(rtwdev, R_RPT_COM, B_PRT_COM_CORV);

	rtw89_debug(rtwdev, RTW89_DBG_RFK,
		    "[DPK] S%d Corr_idx / Corr_val = %d / %d\n", path, corr_idx,
		    corr_val);

	dpk->corr_idx[path][0] = corr_idx;
	dpk->corr_val[path][0] = corr_val;

	rtw89_phy_write32_mask(rtwdev, R_KIP_RPT1, B_KIP_RPT1_SEL, 0x9);

	dc_i = (u16)rtw89_phy_read32_mask(rtwdev, R_RPT_COM, B_PRT_COM_DCI);
	dc_q = (u16)rtw89_phy_read32_mask(rtwdev, R_RPT_COM, B_PRT_COM_DCQ);

	dc_i = abs(sign_extend32(dc_i, 11));
	dc_q = abs(sign_extend32(dc_q, 11));

	rtw89_debug(rtwdev, RTW89_DBG_RFK, "[DPK] S%d DC I/Q, = %d / %d\n",
		    path, dc_i, dc_q);

	dpk->dc_i[path][0] = dc_i;
	dpk->dc_q[path][0] = dc_q;

	if (dc_i > DPK_SYNC_TH_DC_I || dc_q > DPK_SYNC_TH_DC_Q ||
	    corr_val < DPK_SYNC_TH_CORR)
		return true;
	else
		return false;
}

static bool _dpk_sync(struct rtw89_dev *rtwdev, enum rtw89_phy_idx phy,
		      enum rtw89_rf_path path, u8 kidx)
{
	_dpk_tpg_sel(rtwdev, path, kidx);
	_dpk_one_shot(rtwdev, phy, path, SYNC);
	return _dpk_sync_check(rtwdev, path); /*1= fail*/
}

static u16 _dpk_dgain_read(struct rtw89_dev *rtwdev)
{
	u16 dgain = 0x0;

	rtw89_phy_write32_clr(rtwdev, R_KIP_RPT1, B_KIP_RPT1_SEL);

	rtw89_phy_read32_mask(rtwdev, R_RPT_COM, B_PRT_COM_SYNERR);

	dgain = (u16)rtw89_phy_read32_mask(rtwdev, R_RPT_COM, B_PRT_COM_DCI);

	rtw89_debug(rtwdev, RTW89_DBG_RFK, "[DPK] DGain = 0x%x (%d)\n", dgain,
		    dgain);

	return dgain;
}

static s8 _dpk_dgain_mapping(struct rtw89_dev *rtwdev, u16 dgain)
{
	s8 offset;

	if (dgain >= 0x783)
		offset = 0x6;
	else if (dgain <= 0x782 && dgain >= 0x551)
		offset = 0x3;
	else if (dgain <= 0x550 && dgain >= 0x3c4)
		offset = 0x0;
	else if (dgain <= 0x3c3 && dgain >= 0x2aa)
		offset = -3;
	else if (dgain <= 0x2a9 && dgain >= 0x1e3)
		offset = -6;
	else if (dgain <= 0x1e2 && dgain >= 0x156)
		offset = -9;
	else if (dgain <= 0x155)
		offset = -12;
	else
		offset = 0x0;

	return offset;
}

static u8 _dpk_gainloss_read(struct rtw89_dev *rtwdev)
{
	rtw89_phy_write32_mask(rtwdev, R_KIP_RPT1, B_KIP_RPT1_SEL, 0x6);
	rtw89_phy_write32_mask(rtwdev, R_DPK_CFG2, B_DPK_CFG2_ST, 0x1);
	return rtw89_phy_read32_mask(rtwdev, R_RPT_COM, B_PRT_COM_GL);
}

static void _dpk_gainloss(struct rtw89_dev *rtwdev,
			  enum rtw89_phy_idx phy, enum rtw89_rf_path path,
			  u8 kidx)
{
	_dpk_table_select(rtwdev, path, kidx, 1);
	_dpk_one_shot(rtwdev, phy, path, GAIN_LOSS);
}

#define DPK_TXAGC_LOWER 0x2e
#define DPK_TXAGC_UPPER 0x3f
#define DPK_TXAGC_INVAL 0xff

static u8 _dpk_set_offset(struct rtw89_dev *rtwdev,
			  enum rtw89_rf_path path, s8 gain_offset)
{
	u8 txagc;

	txagc = (u8)rtw89_read_rf(rtwdev, path, RR_MODOPT, RFREG_MASK);

	if (txagc - gain_offset < DPK_TXAGC_LOWER)
		txagc = DPK_TXAGC_LOWER;
	else if (txagc - gain_offset > DPK_TXAGC_UPPER)
		txagc = DPK_TXAGC_UPPER;
	else
		txagc = txagc - gain_offset;

	rtw89_write_rf(rtwdev, path, RR_MODOPT, RFREG_MASK, txagc);

	rtw89_debug(rtwdev, RTW89_DBG_RFK, "[DPK] tmp_txagc (GL=%d) = 0x%x\n",
		    gain_offset, txagc);
	return txagc;
}

enum dpk_agc_step {
	DPK_AGC_STEP_SYNC_DGAIN,
	DPK_AGC_STEP_GAIN_ADJ,
	DPK_AGC_STEP_GAIN_LOSS_IDX,
	DPK_AGC_STEP_GL_GT_CRITERION,
	DPK_AGC_STEP_GL_LT_CRITERION,
	DPK_AGC_STEP_SET_TX_GAIN,
};

static u8 _dpk_pas_read(struct rtw89_dev *rtwdev, bool is_check)
{
	u32 val1_i = 0, val1_q = 0, val2_i = 0, val2_q = 0;
	u8 i;

	rtw89_rfk_parser(rtwdev, &rtw8852a_rfk_dpk_pas_read_defs_tbl);

	if (is_check) {
		rtw89_phy_write32_mask(rtwdev, R_DPK_CFG3, MASKBYTE3, 0x00);
		val1_i = rtw89_phy_read32_mask(rtwdev, R_RPT_COM, MASKHWORD);
		val1_i = abs(sign_extend32(val1_i, 11));
		val1_q = rtw89_phy_read32_mask(rtwdev, R_RPT_COM, MASKLWORD);
		val1_q = abs(sign_extend32(val1_q, 11));
		rtw89_phy_write32_mask(rtwdev, R_DPK_CFG3, MASKBYTE3, 0x1f);
		val2_i = rtw89_phy_read32_mask(rtwdev, R_RPT_COM, MASKHWORD);
		val2_i = abs(sign_extend32(val2_i, 11));
		val2_q = rtw89_phy_read32_mask(rtwdev, R_RPT_COM, MASKLWORD);
		val2_q = abs(sign_extend32(val2_q, 11));

		rtw89_debug(rtwdev, RTW89_DBG_RFK, "[DPK] PAS_delta = 0x%x\n",
			    phy_div(val1_i * val1_i + val1_q * val1_q,
				    val2_i * val2_i + val2_q * val2_q));

	} else {
		for (i = 0; i < 32; i++) {
			rtw89_phy_write32_mask(rtwdev, R_DPK_CFG3, MASKBYTE3, i);
			rtw89_debug(rtwdev, RTW89_DBG_RFK,
				    "[DPK] PAS_Read[%02d]= 0x%08x\n", i,
				    rtw89_phy_read32_mask(rtwdev, R_RPT_COM, MASKDWORD));
		}
	}
	if ((val1_i * val1_i + val1_q * val1_q) >=
	    ((val2_i * val2_i + val2_q * val2_q) * 8 / 5))
		return 1;
	else
		return 0;
}

static u8 _dpk_agc(struct rtw89_dev *rtwdev, enum rtw89_phy_idx phy,
		   enum rtw89_rf_path path, u8 kidx, u8 init_txagc,
		   bool loss_only)
{
#define DPK_AGC_ADJ_LMT 6
#define DPK_DGAIN_UPPER 1922
#define DPK_DGAIN_LOWER 342
#define DPK_RXBB_UPPER 0x1f
#define DPK_RXBB_LOWER 0
#define DPK_GL_CRIT 7
	const struct rtw89_chan *chan = rtw89_chan_get(rtwdev, RTW89_SUB_ENTITY_0);
	u8 tmp_txagc, tmp_rxbb = 0, tmp_gl_idx = 0;
	u8 agc_cnt = 0;
	bool limited_rxbb = false;
	s8 offset = 0;
	u16 dgain = 0;
	u8 step = DPK_AGC_STEP_SYNC_DGAIN;
	bool goout = false;

	tmp_txagc = init_txagc;

	do {
		switch (step) {
		case DPK_AGC_STEP_SYNC_DGAIN:
			if (_dpk_sync(rtwdev, phy, path, kidx)) {
				tmp_txagc = DPK_TXAGC_INVAL;
				goout = true;
				break;
			}

			dgain = _dpk_dgain_read(rtwdev);

			if (loss_only || limited_rxbb)
				step = DPK_AGC_STEP_GAIN_LOSS_IDX;
			else
				step = DPK_AGC_STEP_GAIN_ADJ;
			break;

		case DPK_AGC_STEP_GAIN_ADJ:
			tmp_rxbb = (u8)rtw89_read_rf(rtwdev, path, RR_MOD, RR_MOD_M_RXBB);
			offset = _dpk_dgain_mapping(rtwdev, dgain);

			if (tmp_rxbb + offset > DPK_RXBB_UPPER) {
				tmp_rxbb = DPK_RXBB_UPPER;
				limited_rxbb = true;
			} else if (tmp_rxbb + offset < DPK_RXBB_LOWER) {
				tmp_rxbb = DPK_RXBB_LOWER;
				limited_rxbb = true;
			} else {
				tmp_rxbb = tmp_rxbb + offset;
			}

			rtw89_write_rf(rtwdev, path, RR_MOD, RR_MOD_M_RXBB, tmp_rxbb);
			rtw89_debug(rtwdev, RTW89_DBG_RFK,
				    "[DPK] Adjust RXBB (%d) = 0x%x\n", offset,
				    tmp_rxbb);
			if (offset != 0 || agc_cnt == 0) {
				if (chan->band_width < RTW89_CHANNEL_WIDTH_80)
					_dpk_bypass_rxcfir(rtwdev, path, true);
				else
					_dpk_lbk_rxiqk(rtwdev, phy, path);
			}
			if (dgain > DPK_DGAIN_UPPER || dgain < DPK_DGAIN_LOWER)
				step = DPK_AGC_STEP_SYNC_DGAIN;
			else
				step = DPK_AGC_STEP_GAIN_LOSS_IDX;

			agc_cnt++;
			break;

		case DPK_AGC_STEP_GAIN_LOSS_IDX:
			_dpk_gainloss(rtwdev, phy, path, kidx);
			tmp_gl_idx = _dpk_gainloss_read(rtwdev);

			if ((tmp_gl_idx == 0 && _dpk_pas_read(rtwdev, true)) ||
			    tmp_gl_idx > DPK_GL_CRIT)
				step = DPK_AGC_STEP_GL_GT_CRITERION;
			else if (tmp_gl_idx == 0)
				step = DPK_AGC_STEP_GL_LT_CRITERION;
			else
				step = DPK_AGC_STEP_SET_TX_GAIN;
			break;

		case DPK_AGC_STEP_GL_GT_CRITERION:
			if (tmp_txagc == DPK_TXAGC_LOWER) {
				goout = true;
				rtw89_debug(rtwdev, RTW89_DBG_RFK,
					    "[DPK] Txagc@lower bound!!\n");
			} else {
				tmp_txagc = _dpk_set_offset(rtwdev, path, 3);
			}
			step = DPK_AGC_STEP_GAIN_LOSS_IDX;
			agc_cnt++;
			break;

		case DPK_AGC_STEP_GL_LT_CRITERION:
			if (tmp_txagc == DPK_TXAGC_UPPER) {
				goout = true;
				rtw89_debug(rtwdev, RTW89_DBG_RFK,
					    "[DPK] Txagc@upper bound!!\n");
			} else {
				tmp_txagc = _dpk_set_offset(rtwdev, path, -2);
			}
			step = DPK_AGC_STEP_GAIN_LOSS_IDX;
			agc_cnt++;
			break;

		case DPK_AGC_STEP_SET_TX_GAIN:
			tmp_txagc = _dpk_set_offset(rtwdev, path, tmp_gl_idx);
			goout = true;
			agc_cnt++;
			break;

		default:
			goout = true;
			break;
		}
	} while (!goout && (agc_cnt < DPK_AGC_ADJ_LMT));

	rtw89_debug(rtwdev, RTW89_DBG_RFK,
		    "[DPK] Txagc / RXBB for DPK = 0x%x / 0x%x\n", tmp_txagc,
		    tmp_rxbb);

	return tmp_txagc;
}

static void _dpk_set_mdpd_para(struct rtw89_dev *rtwdev, u8 order)
{
	switch (order) {
	case 0:
		rtw89_phy_write32_mask(rtwdev, R_LDL_NORM, B_LDL_NORM_OP, order);
		rtw89_phy_write32_mask(rtwdev, R_LDL_NORM, B_LDL_NORM_PN, 0x3);
		rtw89_phy_write32_mask(rtwdev, R_MDPK_SYNC, B_MDPK_SYNC_MAN, 0x1);
		break;
	case 1:
		rtw89_phy_write32_mask(rtwdev, R_LDL_NORM, B_LDL_NORM_OP, order);
		rtw89_phy_write32_clr(rtwdev, R_LDL_NORM, B_LDL_NORM_PN);
		rtw89_phy_write32_clr(rtwdev, R_MDPK_SYNC, B_MDPK_SYNC_MAN);
		break;
	case 2:
		rtw89_phy_write32_mask(rtwdev, R_LDL_NORM, B_LDL_NORM_OP, order);
		rtw89_phy_write32_clr(rtwdev, R_LDL_NORM, B_LDL_NORM_PN);
		rtw89_phy_write32_clr(rtwdev, R_MDPK_SYNC, B_MDPK_SYNC_MAN);
		break;
	default:
		rtw89_debug(rtwdev, RTW89_DBG_RFK,
			    "[DPK] Wrong MDPD order!!(0x%x)\n", order);
		break;
	}

	rtw89_debug(rtwdev, RTW89_DBG_RFK,
		    "[DPK] Set MDPD order to 0x%x for IDL\n", order);
}

static void _dpk_idl_mpa(struct rtw89_dev *rtwdev, enum rtw89_phy_idx phy,
			 enum rtw89_rf_path path, u8 kidx, u8 gain)
{
	_dpk_set_mdpd_para(rtwdev, 0x0);
	_dpk_table_select(rtwdev, path, kidx, 1);
	_dpk_one_shot(rtwdev, phy, path, MDPK_IDL);
}

static void _dpk_fill_result(struct rtw89_dev *rtwdev,
			     enum rtw89_rf_path path, u8 kidx, u8 gain,
			     u8 txagc)
{
	struct rtw89_dpk_info *dpk = &rtwdev->dpk;

	u16 pwsf = 0x78;
	u8 gs = 0x5b;

	rtw89_phy_write32_mask(rtwdev, R_COEF_SEL + (path << 8), B_COEF_SEL_MDPD, kidx);

	rtw89_debug(rtwdev, RTW89_DBG_RFK,
		    "[DPK] Fill txagc/ pwsf/ gs = 0x%x/ 0x%x/ 0x%x\n", txagc,
		    pwsf, gs);

	dpk->bp[path][kidx].txagc_dpk = txagc;
	rtw89_phy_write32_mask(rtwdev, R_TXAGC_RFK + (path << 8),
			       0x3F << ((gain << 3) + (kidx << 4)), txagc);

	dpk->bp[path][kidx].pwsf = pwsf;
	rtw89_phy_write32_mask(rtwdev, R_DPD_BND + (path << 8) + (kidx << 2),
			       0x1FF << (gain << 4), pwsf);

	rtw89_phy_write32_mask(rtwdev, R_LOAD_COEF + (path << 8), B_LOAD_COEF_MDPD, 0x1);
	rtw89_phy_write32_clr(rtwdev, R_LOAD_COEF + (path << 8), B_LOAD_COEF_MDPD);

	dpk->bp[path][kidx].gs = gs;
	rtw89_phy_write32_mask(rtwdev, R_DPD_CH0A + (path << 8) + (kidx << 2),
			       MASKDWORD, 0x065b5b5b);

	rtw89_phy_write32_clr(rtwdev, R_DPD_V1 + (path << 8), MASKDWORD);

	rtw89_phy_write32_clr(rtwdev, R_MDPK_SYNC, B_MDPK_SYNC_SEL);
}

static bool _dpk_reload_check(struct rtw89_dev *rtwdev, enum rtw89_phy_idx phy,
			      enum rtw89_rf_path path)
{
	struct rtw89_dpk_info *dpk = &rtwdev->dpk;
	const struct rtw89_chan *chan = rtw89_chan_get(rtwdev, RTW89_SUB_ENTITY_0);
	bool is_reload = false;
	u8 idx, cur_band, cur_ch;

	cur_band = chan->band_type;
	cur_ch = chan->channel;

	for (idx = 0; idx < RTW89_DPK_BKUP_NUM; idx++) {
		if (cur_band != dpk->bp[path][idx].band ||
		    cur_ch != dpk->bp[path][idx].ch)
			continue;

		rtw89_phy_write32_mask(rtwdev, R_COEF_SEL + (path << 8),
				       B_COEF_SEL_MDPD, idx);
		dpk->cur_idx[path] = idx;
		is_reload = true;
		rtw89_debug(rtwdev, RTW89_DBG_RFK,
			    "[DPK] reload S%d[%d] success\n", path, idx);
	}

	return is_reload;
}

static bool _dpk_main(struct rtw89_dev *rtwdev, enum rtw89_phy_idx phy,
		      enum rtw89_rf_path path, u8 gain)
{
	struct rtw89_dpk_info *dpk = &rtwdev->dpk;
	u8 txagc = 0, kidx = dpk->cur_idx[path];
	bool is_fail = false;

	rtw89_debug(rtwdev, RTW89_DBG_RFK,
		    "[DPK] ========= S%d[%d] DPK Start =========\n", path,
		    kidx);

	_rf_direct_cntrl(rtwdev, path, false);
	txagc = _dpk_set_tx_pwr(rtwdev, gain, path);
	_dpk_rf_setting(rtwdev, gain, path, kidx);
	_dpk_rx_dck(rtwdev, phy, path);

	_dpk_kip_setting(rtwdev, path, kidx);
	_dpk_manual_txcfir(rtwdev, path, true);
	txagc = _dpk_agc(rtwdev, phy, path, kidx, txagc, false);
	if (txagc == DPK_TXAGC_INVAL)
		is_fail = true;
	_dpk_get_thermal(rtwdev, kidx, path);

	_dpk_idl_mpa(rtwdev, phy, path, kidx, gain);
	rtw89_write_rf(rtwdev, path, RR_MOD, RR_MOD_MASK, RR_MOD_V_RX);
	_dpk_fill_result(rtwdev, path, kidx, gain, txagc);
	_dpk_manual_txcfir(rtwdev, path, false);

	if (!is_fail)
		dpk->bp[path][kidx].path_ok = true;
	else
		dpk->bp[path][kidx].path_ok = false;

	rtw89_debug(rtwdev, RTW89_DBG_RFK, "[DPK] S%d[%d] DPK %s\n", path, kidx,
		    is_fail ? "Check" : "Success");

	return is_fail;
}

static void _dpk_cal_select(struct rtw89_dev *rtwdev, bool force,
			    enum rtw89_phy_idx phy, u8 kpath)
{
	struct rtw89_dpk_info *dpk = &rtwdev->dpk;
	u32 backup_bb_val[BACKUP_BB_REGS_NR];
	u32 backup_rf_val[RTW8852A_DPK_RF_PATH][BACKUP_RF_REGS_NR];
	u32 kip_bkup[RTW8852A_DPK_RF_PATH][RTW8852A_DPK_KIP_REG_NUM] = {{0}};
	u32 kip_reg[] = {R_RXIQC, R_IQK_RES};
	u8 path;
	bool is_fail = true, reloaded[RTW8852A_DPK_RF_PATH] = {false};

	if (dpk->is_dpk_reload_en) {
		for (path = 0; path < RTW8852A_DPK_RF_PATH; path++) {
			if (!(kpath & BIT(path)))
				continue;

			reloaded[path] = _dpk_reload_check(rtwdev, phy, path);
			if (!reloaded[path] && dpk->bp[path][0].ch != 0)
				dpk->cur_idx[path] = !dpk->cur_idx[path];
			else
				_dpk_onoff(rtwdev, path, false);
		}
	} else {
		for (path = 0; path < RTW8852A_DPK_RF_PATH; path++)
			dpk->cur_idx[path] = 0;
	}

	if ((kpath == RF_A && reloaded[RF_PATH_A]) ||
	    (kpath == RF_B && reloaded[RF_PATH_B]) ||
	    (kpath == RF_AB && reloaded[RF_PATH_A] && reloaded[RF_PATH_B]))
		return;

	_rfk_backup_bb_reg(rtwdev, &backup_bb_val[0]);

	for (path = 0; path < RTW8852A_DPK_RF_PATH; path++) {
		if (!(kpath & BIT(path)) || reloaded[path])
			continue;
		if (rtwdev->is_tssi_mode[path])
			_dpk_tssi_pause(rtwdev, path, true);
		_dpk_bkup_kip(rtwdev, kip_reg, kip_bkup, path);
		_rfk_backup_rf_reg(rtwdev, &backup_rf_val[path][0], path);
		_dpk_information(rtwdev, phy, path);
	}

	_dpk_bb_afe_setting(rtwdev, phy, path, kpath);

	for (path = 0; path < RTW8852A_DPK_RF_PATH; path++) {
		if (!(kpath & BIT(path)) || reloaded[path])
			continue;

		is_fail = _dpk_main(rtwdev, phy, path, 1);
		_dpk_onoff(rtwdev, path, is_fail);
	}

	_dpk_bb_afe_restore(rtwdev, phy, path, kpath);
	_rfk_restore_bb_reg(rtwdev, &backup_bb_val[0]);

	for (path = 0; path < RTW8852A_DPK_RF_PATH; path++) {
		if (!(kpath & BIT(path)) || reloaded[path])
			continue;

		_dpk_kip_restore(rtwdev, path);
		_dpk_reload_kip(rtwdev, kip_reg, kip_bkup, path);
		_rfk_restore_rf_reg(rtwdev, &backup_rf_val[path][0], path);
		if (rtwdev->is_tssi_mode[path])
			_dpk_tssi_pause(rtwdev, path, false);
	}
}

static bool _dpk_bypass_check(struct rtw89_dev *rtwdev, enum rtw89_phy_idx phy)
{
	struct rtw89_fem_info *fem = &rtwdev->fem;
	const struct rtw89_chan *chan = rtw89_chan_get(rtwdev, RTW89_SUB_ENTITY_0);

	if (fem->epa_2g && chan->band_type == RTW89_BAND_2G) {
		rtw89_debug(rtwdev, RTW89_DBG_RFK,
			    "[DPK] Skip DPK due to 2G_ext_PA exist!!\n");
		return true;
	} else if (fem->epa_5g && chan->band_type == RTW89_BAND_5G) {
		rtw89_debug(rtwdev, RTW89_DBG_RFK,
			    "[DPK] Skip DPK due to 5G_ext_PA exist!!\n");
		return true;
	}

	return false;
}

static void _dpk_force_bypass(struct rtw89_dev *rtwdev, enum rtw89_phy_idx phy)
{
	u8 path, kpath;

	kpath = _kpath(rtwdev, phy);

	for (path = 0; path < RTW8852A_DPK_RF_PATH; path++) {
		if (kpath & BIT(path))
			_dpk_onoff(rtwdev, path, true);
	}
}

static void _dpk(struct rtw89_dev *rtwdev, enum rtw89_phy_idx phy, bool force)
{
	rtw89_debug(rtwdev, RTW89_DBG_RFK,
		    "[DPK] ****** DPK Start (Ver: 0x%x, Cv: %d, RF_para: %d) ******\n",
		    RTW8852A_DPK_VER, rtwdev->hal.cv,
		    RTW8852A_RF_REL_VERSION);

	if (_dpk_bypass_check(rtwdev, phy))
		_dpk_force_bypass(rtwdev, phy);
	else
		_dpk_cal_select(rtwdev, force, phy, _kpath(rtwdev, phy));
}

static void _dpk_onoff(struct rtw89_dev *rtwdev,
		       enum rtw89_rf_path path, bool off)
{
	struct rtw89_dpk_info *dpk = &rtwdev->dpk;
	u8 val, kidx = dpk->cur_idx[path];

	val = dpk->is_dpk_enable && !off && dpk->bp[path][kidx].path_ok;

	rtw89_phy_write32_mask(rtwdev, R_DPD_CH0A + (path << 8) + (kidx << 2),
			       MASKBYTE3, 0x6 | val);

	rtw89_debug(rtwdev, RTW89_DBG_RFK, "[DPK] S%d[%d] DPK %s !!!\n", path,
		    kidx, dpk->is_dpk_enable && !off ? "enable" : "disable");
}

static void _dpk_track(struct rtw89_dev *rtwdev)
{
	struct rtw89_dpk_info *dpk = &rtwdev->dpk;
	struct rtw89_tssi_info *tssi_info = &rtwdev->tssi;
	u8 path, kidx;
	u8 trk_idx = 0, txagc_rf = 0;
	s8 txagc_bb = 0, txagc_bb_tp = 0, ini_diff = 0, txagc_ofst = 0;
	u16 pwsf[2];
	u8 cur_ther;
	s8 delta_ther[2] = {0};

	for (path = 0; path < RTW8852A_DPK_RF_PATH; path++) {
		kidx = dpk->cur_idx[path];

		rtw89_debug(rtwdev, RTW89_DBG_RFK_TRACK,
			    "[DPK_TRK] ================[S%d[%d] (CH %d)]================\n",
			    path, kidx, dpk->bp[path][kidx].ch);

		cur_ther = ewma_thermal_read(&rtwdev->phystat.avg_thermal[path]);

		rtw89_debug(rtwdev, RTW89_DBG_RFK_TRACK,
			    "[DPK_TRK] thermal now = %d\n", cur_ther);

		if (dpk->bp[path][kidx].ch != 0 && cur_ther != 0)
			delta_ther[path] = dpk->bp[path][kidx].ther_dpk - cur_ther;

		if (dpk->bp[path][kidx].band == RTW89_BAND_2G)
			delta_ther[path] = delta_ther[path] * 3 / 2;
		else
			delta_ther[path] = delta_ther[path] * 5 / 2;

		txagc_rf = (u8)rtw89_phy_read32_mask(rtwdev, R_TXAGC_BB  + (path << 13),
						     RR_MODOPT_M_TXPWR);

		if (rtwdev->is_tssi_mode[path]) {
			trk_idx = (u8)rtw89_read_rf(rtwdev, path, RR_TXA, RR_TXA_TRK);

			rtw89_debug(rtwdev, RTW89_DBG_RFK_TRACK,
				    "[DPK_TRK] txagc_RF / track_idx = 0x%x / %d\n",
				    txagc_rf, trk_idx);

			txagc_bb =
				(s8)rtw89_phy_read32_mask(rtwdev,
							  R_TXAGC_BB + (path << 13),
							  MASKBYTE2);
			txagc_bb_tp =
				(u8)rtw89_phy_read32_mask(rtwdev,
							  R_TXAGC_TP + (path << 13),
							  B_TXAGC_TP);

			rtw89_debug(rtwdev, RTW89_DBG_RFK_TRACK,
				    "[DPK_TRK] txagc_bb_tp / txagc_bb = 0x%x / 0x%x\n",
				    txagc_bb_tp, txagc_bb);

			txagc_ofst =
				(s8)rtw89_phy_read32_mask(rtwdev,
							  R_TXAGC_BB + (path << 13),
							  MASKBYTE3);

			rtw89_debug(rtwdev, RTW89_DBG_RFK_TRACK,
				    "[DPK_TRK] txagc_offset / delta_ther = %d / %d\n",
				    txagc_ofst, delta_ther[path]);

			if (rtw89_phy_read32_mask(rtwdev, R_DPD_COM + (path << 8),
						  BIT(15)) == 0x1)
				txagc_ofst = 0;

			if (txagc_rf != 0 && cur_ther != 0)
				ini_diff = txagc_ofst + delta_ther[path];

			if (rtw89_phy_read32_mask(rtwdev, R_P0_TXDPD + (path << 13),
						  B_P0_TXDPD) == 0x0) {
				pwsf[0] = dpk->bp[path][kidx].pwsf + txagc_bb_tp -
					  txagc_bb + ini_diff +
					  tssi_info->extra_ofst[path];
				pwsf[1] = dpk->bp[path][kidx].pwsf + txagc_bb_tp -
					  txagc_bb + ini_diff +
					  tssi_info->extra_ofst[path];
			} else {
				pwsf[0] = dpk->bp[path][kidx].pwsf + ini_diff +
					  tssi_info->extra_ofst[path];
				pwsf[1] = dpk->bp[path][kidx].pwsf + ini_diff +
					  tssi_info->extra_ofst[path];
			}

		} else {
			pwsf[0] = (dpk->bp[path][kidx].pwsf + delta_ther[path]) & 0x1ff;
			pwsf[1] = (dpk->bp[path][kidx].pwsf + delta_ther[path]) & 0x1ff;
		}

		if (rtw89_phy_read32_mask(rtwdev, R_DPK_TRK, B_DPK_TRK_DIS) == 0x0 &&
		    txagc_rf != 0) {
			rtw89_debug(rtwdev, RTW89_DBG_RFK_TRACK,
				    "[DPK_TRK] New pwsf[0] / pwsf[1] = 0x%x / 0x%x\n",
				    pwsf[0], pwsf[1]);

			rtw89_phy_write32_mask(rtwdev, R_DPD_BND + (path << 8) + (kidx << 2),
					       0x000001FF, pwsf[0]);
			rtw89_phy_write32_mask(rtwdev, R_DPD_BND + (path << 8) + (kidx << 2),
					       0x01FF0000, pwsf[1]);
		}
	}
}

static void _tssi_rf_setting(struct rtw89_dev *rtwdev, enum rtw89_phy_idx phy,
			     enum rtw89_rf_path path)
{
	const struct rtw89_chan *chan = rtw89_chan_get(rtwdev, RTW89_SUB_ENTITY_0);
	enum rtw89_band band = chan->band_type;

	if (band == RTW89_BAND_2G)
		rtw89_write_rf(rtwdev, path, RR_TXPOW, RR_TXPOW_TXG, 0x1);
	else
		rtw89_write_rf(rtwdev, path, RR_TXPOW, RR_TXPOW_TXA, 0x1);
}

static void _tssi_set_sys(struct rtw89_dev *rtwdev, enum rtw89_phy_idx phy)
{
	const struct rtw89_chan *chan = rtw89_chan_get(rtwdev, RTW89_SUB_ENTITY_0);
	enum rtw89_band band = chan->band_type;

	rtw89_rfk_parser(rtwdev, &rtw8852a_tssi_sys_defs_tbl);
	rtw89_rfk_parser_by_cond(rtwdev, band == RTW89_BAND_2G,
				 &rtw8852a_tssi_sys_defs_2g_tbl,
				 &rtw8852a_tssi_sys_defs_5g_tbl);
}

static void _tssi_ini_txpwr_ctrl_bb(struct rtw89_dev *rtwdev, enum rtw89_phy_idx phy,
				    enum rtw89_rf_path path)
{
	const struct rtw89_chan *chan = rtw89_chan_get(rtwdev, RTW89_SUB_ENTITY_0);
	enum rtw89_band band = chan->band_type;

	rtw89_rfk_parser_by_cond(rtwdev, path == RF_PATH_A,
				 &rtw8852a_tssi_txpwr_ctrl_bb_defs_a_tbl,
				 &rtw8852a_tssi_txpwr_ctrl_bb_defs_b_tbl);
	rtw89_rfk_parser_by_cond(rtwdev, band == RTW89_BAND_2G,
				 &rtw8852a_tssi_txpwr_ctrl_bb_defs_2g_tbl,
				 &rtw8852a_tssi_txpwr_ctrl_bb_defs_5g_tbl);
}

static void _tssi_ini_txpwr_ctrl_bb_he_tb(struct rtw89_dev *rtwdev,
					  enum rtw89_phy_idx phy,
					  enum rtw89_rf_path path)
{
	rtw89_rfk_parser_by_cond(rtwdev, path == RF_PATH_A,
				 &rtw8852a_tssi_txpwr_ctrl_bb_he_tb_defs_a_tbl,
				 &rtw8852a_tssi_txpwr_ctrl_bb_he_tb_defs_b_tbl);
}

static void _tssi_set_dck(struct rtw89_dev *rtwdev, enum rtw89_phy_idx phy,
			  enum rtw89_rf_path path)
{
	rtw89_rfk_parser_by_cond(rtwdev, path == RF_PATH_A,
				 &rtw8852a_tssi_dck_defs_a_tbl,
				 &rtw8852a_tssi_dck_defs_b_tbl);
}

static void _tssi_set_tmeter_tbl(struct rtw89_dev *rtwdev, enum rtw89_phy_idx phy,
				 enum rtw89_rf_path path)
{
#define __get_val(ptr, idx)				\
({							\
	s8 *__ptr = (ptr);				\
	u8 __idx = (idx), __i, __v;			\
	u32 __val = 0;					\
	for (__i = 0; __i < 4; __i++) {			\
		__v = (__ptr[__idx + __i]);		\
		__val |= (__v << (8 * __i));		\
	}						\
	__val;						\
})
	struct rtw89_tssi_info *tssi_info = &rtwdev->tssi;
<<<<<<< HEAD
	u8 ch = rtwdev->hal.current_channel;
	u8 subband = rtwdev->hal.current_subband;
=======
	const struct rtw89_chan *chan = rtw89_chan_get(rtwdev, RTW89_SUB_ENTITY_0);
	u8 ch = chan->channel;
	u8 subband = chan->subband_type;
>>>>>>> 66283a8f
	const s8 *thm_up_a = NULL;
	const s8 *thm_down_a = NULL;
	const s8 *thm_up_b = NULL;
	const s8 *thm_down_b = NULL;
	u8 thermal = 0xff;
	s8 thm_ofst[64] = {0};
	u32 tmp = 0;
	u8 i, j;

	switch (subband) {
	default:
	case RTW89_CH_2G:
		thm_up_a = rtw89_8852a_trk_cfg.delta_swingidx_2ga_p;
		thm_down_a = rtw89_8852a_trk_cfg.delta_swingidx_2ga_n;
		thm_up_b = rtw89_8852a_trk_cfg.delta_swingidx_2gb_p;
		thm_down_b = rtw89_8852a_trk_cfg.delta_swingidx_2gb_n;
		break;
	case RTW89_CH_5G_BAND_1:
		thm_up_a = rtw89_8852a_trk_cfg.delta_swingidx_5ga_p[0];
		thm_down_a = rtw89_8852a_trk_cfg.delta_swingidx_5ga_n[0];
		thm_up_b = rtw89_8852a_trk_cfg.delta_swingidx_5gb_p[0];
		thm_down_b = rtw89_8852a_trk_cfg.delta_swingidx_5gb_n[0];
		break;
	case RTW89_CH_5G_BAND_3:
		thm_up_a = rtw89_8852a_trk_cfg.delta_swingidx_5ga_p[1];
		thm_down_a = rtw89_8852a_trk_cfg.delta_swingidx_5ga_n[1];
		thm_up_b = rtw89_8852a_trk_cfg.delta_swingidx_5gb_p[1];
		thm_down_b = rtw89_8852a_trk_cfg.delta_swingidx_5gb_n[1];
		break;
	case RTW89_CH_5G_BAND_4:
		thm_up_a = rtw89_8852a_trk_cfg.delta_swingidx_5ga_p[2];
		thm_down_a = rtw89_8852a_trk_cfg.delta_swingidx_5ga_n[2];
		thm_up_b = rtw89_8852a_trk_cfg.delta_swingidx_5gb_p[2];
		thm_down_b = rtw89_8852a_trk_cfg.delta_swingidx_5gb_n[2];
		break;
	}

	if (path == RF_PATH_A) {
		thermal = tssi_info->thermal[RF_PATH_A];

		rtw89_debug(rtwdev, RTW89_DBG_TSSI,
			    "[TSSI] ch=%d thermal_pathA=0x%x\n", ch, thermal);

		rtw89_phy_write32_mask(rtwdev, R_P0_TMETER, B_P0_TMETER_DIS, 0x0);
		rtw89_phy_write32_mask(rtwdev, R_P0_TMETER, B_P0_TMETER_TRK, 0x1);

		if (thermal == 0xff) {
			rtw89_phy_write32_mask(rtwdev, R_P0_TMETER, B_P0_TMETER, 32);
			rtw89_phy_write32_mask(rtwdev, R_P0_RFCTM, B_P0_RFCTM_VAL, 32);

			for (i = 0; i < 64; i += 4) {
				rtw89_phy_write32(rtwdev, R_P0_TSSI_BASE + i, 0x0);

				rtw89_debug(rtwdev, RTW89_DBG_TSSI,
					    "[TSSI] write 0x%x val=0x%08x\n",
					    0x5c00 + i, 0x0);
			}

		} else {
			rtw89_phy_write32_mask(rtwdev, R_P0_TMETER, B_P0_TMETER, thermal);
			rtw89_phy_write32_mask(rtwdev, R_P0_RFCTM, B_P0_RFCTM_VAL,
					       thermal);

			i = 0;
			for (j = 0; j < 32; j++)
				thm_ofst[j] = i < DELTA_SWINGIDX_SIZE ?
					      -thm_down_a[i++] :
					      -thm_down_a[DELTA_SWINGIDX_SIZE - 1];

			i = 1;
			for (j = 63; j >= 32; j--)
				thm_ofst[j] = i < DELTA_SWINGIDX_SIZE ?
					      thm_up_a[i++] :
					      thm_up_a[DELTA_SWINGIDX_SIZE - 1];

			for (i = 0; i < 64; i += 4) {
				tmp = __get_val(thm_ofst, i);
				rtw89_phy_write32(rtwdev, R_P0_TSSI_BASE + i, tmp);

				rtw89_debug(rtwdev, RTW89_DBG_TSSI,
					    "[TSSI] write 0x%x val=0x%08x\n",
					    0x5c00 + i, tmp);
			}
		}
		rtw89_phy_write32_mask(rtwdev, R_P0_RFCTM, R_P0_RFCTM_RDY, 0x1);
		rtw89_phy_write32_mask(rtwdev, R_P0_RFCTM, R_P0_RFCTM_RDY, 0x0);

	} else {
		thermal = tssi_info->thermal[RF_PATH_B];

		rtw89_debug(rtwdev, RTW89_DBG_TSSI,
			    "[TSSI] ch=%d thermal_pathB=0x%x\n", ch, thermal);

		rtw89_phy_write32_mask(rtwdev, R_P1_TMETER, B_P1_TMETER_DIS, 0x0);
		rtw89_phy_write32_mask(rtwdev, R_P1_TMETER, B_P1_TMETER_TRK, 0x1);

		if (thermal == 0xff) {
			rtw89_phy_write32_mask(rtwdev, R_P1_TMETER, B_P1_TMETER, 32);
			rtw89_phy_write32_mask(rtwdev, R_P1_RFCTM, B_P1_RFCTM_VAL, 32);

			for (i = 0; i < 64; i += 4) {
				rtw89_phy_write32(rtwdev, R_TSSI_THOF + i, 0x0);

				rtw89_debug(rtwdev, RTW89_DBG_TSSI,
					    "[TSSI] write 0x%x val=0x%08x\n",
					    0x7c00 + i, 0x0);
			}

		} else {
			rtw89_phy_write32_mask(rtwdev, R_P1_TMETER, B_P1_TMETER, thermal);
			rtw89_phy_write32_mask(rtwdev, R_P1_RFCTM, B_P1_RFCTM_VAL,
					       thermal);

			i = 0;
			for (j = 0; j < 32; j++)
				thm_ofst[j] = i < DELTA_SWINGIDX_SIZE ?
					      -thm_down_b[i++] :
					      -thm_down_b[DELTA_SWINGIDX_SIZE - 1];

			i = 1;
			for (j = 63; j >= 32; j--)
				thm_ofst[j] = i < DELTA_SWINGIDX_SIZE ?
					      thm_up_b[i++] :
					      thm_up_b[DELTA_SWINGIDX_SIZE - 1];

			for (i = 0; i < 64; i += 4) {
				tmp = __get_val(thm_ofst, i);
				rtw89_phy_write32(rtwdev, R_TSSI_THOF + i, tmp);

				rtw89_debug(rtwdev, RTW89_DBG_TSSI,
					    "[TSSI] write 0x%x val=0x%08x\n",
					    0x7c00 + i, tmp);
			}
		}
		rtw89_phy_write32_mask(rtwdev, R_P1_RFCTM, R_P1_RFCTM_RDY, 0x1);
		rtw89_phy_write32_mask(rtwdev, R_P1_RFCTM, R_P1_RFCTM_RDY, 0x0);
	}
#undef __get_val
}

static void _tssi_set_dac_gain_tbl(struct rtw89_dev *rtwdev, enum rtw89_phy_idx phy,
				   enum rtw89_rf_path path)
{
	rtw89_rfk_parser_by_cond(rtwdev, path == RF_PATH_A,
				 &rtw8852a_tssi_dac_gain_tbl_defs_a_tbl,
				 &rtw8852a_tssi_dac_gain_tbl_defs_b_tbl);
}

static void _tssi_slope_cal_org(struct rtw89_dev *rtwdev, enum rtw89_phy_idx phy,
				enum rtw89_rf_path path)
{
	rtw89_rfk_parser_by_cond(rtwdev, path == RF_PATH_A,
				 &rtw8852a_tssi_slope_cal_org_defs_a_tbl,
				 &rtw8852a_tssi_slope_cal_org_defs_b_tbl);
}

static void _tssi_set_rf_gap_tbl(struct rtw89_dev *rtwdev, enum rtw89_phy_idx phy,
				 enum rtw89_rf_path path)
{
	rtw89_rfk_parser_by_cond(rtwdev, path == RF_PATH_A,
				 &rtw8852a_tssi_rf_gap_tbl_defs_a_tbl,
				 &rtw8852a_tssi_rf_gap_tbl_defs_b_tbl);
}

static void _tssi_set_slope(struct rtw89_dev *rtwdev, enum rtw89_phy_idx phy,
			    enum rtw89_rf_path path)
{
	rtw89_rfk_parser_by_cond(rtwdev, path == RF_PATH_A,
				 &rtw8852a_tssi_slope_defs_a_tbl,
				 &rtw8852a_tssi_slope_defs_b_tbl);
}

static void _tssi_set_track(struct rtw89_dev *rtwdev, enum rtw89_phy_idx phy,
			    enum rtw89_rf_path path)
{
	rtw89_rfk_parser_by_cond(rtwdev, path == RF_PATH_A,
				 &rtw8852a_tssi_track_defs_a_tbl,
				 &rtw8852a_tssi_track_defs_b_tbl);
}

static void _tssi_set_txagc_offset_mv_avg(struct rtw89_dev *rtwdev,
					  enum rtw89_phy_idx phy,
					  enum rtw89_rf_path path)
{
	rtw89_rfk_parser_by_cond(rtwdev, path == RF_PATH_A,
				 &rtw8852a_tssi_txagc_ofst_mv_avg_defs_a_tbl,
				 &rtw8852a_tssi_txagc_ofst_mv_avg_defs_b_tbl);
}

static void _tssi_pak(struct rtw89_dev *rtwdev, enum rtw89_phy_idx phy,
		      enum rtw89_rf_path path)
{
	const struct rtw89_chan *chan = rtw89_chan_get(rtwdev, RTW89_SUB_ENTITY_0);
	u8 subband = chan->subband_type;

	switch (subband) {
	default:
	case RTW89_CH_2G:
		rtw89_rfk_parser_by_cond(rtwdev, path == RF_PATH_A,
					 &rtw8852a_tssi_pak_defs_a_2g_tbl,
					 &rtw8852a_tssi_pak_defs_b_2g_tbl);
		break;
	case RTW89_CH_5G_BAND_1:
		rtw89_rfk_parser_by_cond(rtwdev, path == RF_PATH_A,
					 &rtw8852a_tssi_pak_defs_a_5g_1_tbl,
					 &rtw8852a_tssi_pak_defs_b_5g_1_tbl);
		break;
	case RTW89_CH_5G_BAND_3:
		rtw89_rfk_parser_by_cond(rtwdev, path == RF_PATH_A,
					 &rtw8852a_tssi_pak_defs_a_5g_3_tbl,
					 &rtw8852a_tssi_pak_defs_b_5g_3_tbl);
		break;
	case RTW89_CH_5G_BAND_4:
		rtw89_rfk_parser_by_cond(rtwdev, path == RF_PATH_A,
					 &rtw8852a_tssi_pak_defs_a_5g_4_tbl,
					 &rtw8852a_tssi_pak_defs_b_5g_4_tbl);
		break;
	}
}

static void _tssi_enable(struct rtw89_dev *rtwdev, enum rtw89_phy_idx phy)
{
	struct rtw89_tssi_info *tssi_info = &rtwdev->tssi;
	u8 i;

	for (i = 0; i < RF_PATH_NUM_8852A; i++) {
		_tssi_set_track(rtwdev, phy, i);
		_tssi_set_txagc_offset_mv_avg(rtwdev, phy, i);

		rtw89_rfk_parser_by_cond(rtwdev, i == RF_PATH_A,
					 &rtw8852a_tssi_enable_defs_a_tbl,
					 &rtw8852a_tssi_enable_defs_b_tbl);

		tssi_info->base_thermal[i] =
			ewma_thermal_read(&rtwdev->phystat.avg_thermal[i]);
		rtwdev->is_tssi_mode[i] = true;
	}
}

static void _tssi_disable(struct rtw89_dev *rtwdev, enum rtw89_phy_idx phy)
{
	rtw89_rfk_parser(rtwdev, &rtw8852a_tssi_disable_defs_tbl);

	rtwdev->is_tssi_mode[RF_PATH_A] = false;
	rtwdev->is_tssi_mode[RF_PATH_B] = false;
}

static u32 _tssi_get_cck_group(struct rtw89_dev *rtwdev, u8 ch)
{
	switch (ch) {
	case 1 ... 2:
		return 0;
	case 3 ... 5:
		return 1;
	case 6 ... 8:
		return 2;
	case 9 ... 11:
		return 3;
	case 12 ... 13:
		return 4;
	case 14:
		return 5;
	}

	return 0;
}

#define TSSI_EXTRA_GROUP_BIT (BIT(31))
#define TSSI_EXTRA_GROUP(idx) (TSSI_EXTRA_GROUP_BIT | (idx))
#define IS_TSSI_EXTRA_GROUP(group) ((group) & TSSI_EXTRA_GROUP_BIT)
#define TSSI_EXTRA_GET_GROUP_IDX1(group) ((group) & ~TSSI_EXTRA_GROUP_BIT)
#define TSSI_EXTRA_GET_GROUP_IDX2(group) (TSSI_EXTRA_GET_GROUP_IDX1(group) + 1)

static u32 _tssi_get_ofdm_group(struct rtw89_dev *rtwdev, u8 ch)
{
	switch (ch) {
	case 1 ... 2:
		return 0;
	case 3 ... 5:
		return 1;
	case 6 ... 8:
		return 2;
	case 9 ... 11:
		return 3;
	case 12 ... 14:
		return 4;
	case 36 ... 40:
		return 5;
	case 41 ... 43:
		return TSSI_EXTRA_GROUP(5);
	case 44 ... 48:
		return 6;
	case 49 ... 51:
		return TSSI_EXTRA_GROUP(6);
	case 52 ... 56:
		return 7;
	case 57 ... 59:
		return TSSI_EXTRA_GROUP(7);
	case 60 ... 64:
		return 8;
	case 100 ... 104:
		return 9;
	case 105 ... 107:
		return TSSI_EXTRA_GROUP(9);
	case 108 ... 112:
		return 10;
	case 113 ... 115:
		return TSSI_EXTRA_GROUP(10);
	case 116 ... 120:
		return 11;
	case 121 ... 123:
		return TSSI_EXTRA_GROUP(11);
	case 124 ... 128:
		return 12;
	case 129 ... 131:
		return TSSI_EXTRA_GROUP(12);
	case 132 ... 136:
		return 13;
	case 137 ... 139:
		return TSSI_EXTRA_GROUP(13);
	case 140 ... 144:
		return 14;
	case 149 ... 153:
		return 15;
	case 154 ... 156:
		return TSSI_EXTRA_GROUP(15);
	case 157 ... 161:
		return 16;
	case 162 ... 164:
		return TSSI_EXTRA_GROUP(16);
	case 165 ... 169:
		return 17;
	case 170 ... 172:
		return TSSI_EXTRA_GROUP(17);
	case 173 ... 177:
		return 18;
	}

	return 0;
}

static u32 _tssi_get_trim_group(struct rtw89_dev *rtwdev, u8 ch)
{
	switch (ch) {
	case 1 ... 8:
		return 0;
	case 9 ... 14:
		return 1;
	case 36 ... 48:
		return 2;
	case 52 ... 64:
		return 3;
	case 100 ... 112:
		return 4;
	case 116 ... 128:
		return 5;
	case 132 ... 144:
		return 6;
	case 149 ... 177:
		return 7;
	}

	return 0;
}

static s8 _tssi_get_ofdm_de(struct rtw89_dev *rtwdev, enum rtw89_phy_idx phy,
			    enum rtw89_rf_path path)
{
	struct rtw89_tssi_info *tssi_info = &rtwdev->tssi;
	const struct rtw89_chan *chan = rtw89_chan_get(rtwdev, RTW89_SUB_ENTITY_0);
	u8 ch = chan->channel;
	u32 gidx, gidx_1st, gidx_2nd;
	s8 de_1st = 0;
	s8 de_2nd = 0;
	s8 val;

	gidx = _tssi_get_ofdm_group(rtwdev, ch);

	rtw89_debug(rtwdev, RTW89_DBG_TSSI,
		    "[TSSI][TRIM]: path=%d mcs group_idx=0x%x\n",
		    path, gidx);

	if (IS_TSSI_EXTRA_GROUP(gidx)) {
		gidx_1st = TSSI_EXTRA_GET_GROUP_IDX1(gidx);
		gidx_2nd = TSSI_EXTRA_GET_GROUP_IDX2(gidx);
		de_1st = tssi_info->tssi_mcs[path][gidx_1st];
		de_2nd = tssi_info->tssi_mcs[path][gidx_2nd];
		val = (de_1st + de_2nd) / 2;

		rtw89_debug(rtwdev, RTW89_DBG_TSSI,
			    "[TSSI][TRIM]: path=%d mcs de=%d 1st=%d 2nd=%d\n",
			    path, val, de_1st, de_2nd);
	} else {
		val = tssi_info->tssi_mcs[path][gidx];

		rtw89_debug(rtwdev, RTW89_DBG_TSSI,
			    "[TSSI][TRIM]: path=%d mcs de=%d\n", path, val);
	}

	return val;
}

static s8 _tssi_get_ofdm_trim_de(struct rtw89_dev *rtwdev,
				 enum rtw89_phy_idx phy,
				 enum rtw89_rf_path path)
{
	struct rtw89_tssi_info *tssi_info = &rtwdev->tssi;
	const struct rtw89_chan *chan = rtw89_chan_get(rtwdev, RTW89_SUB_ENTITY_0);
	u8 ch = chan->channel;
	u32 tgidx, tgidx_1st, tgidx_2nd;
	s8 tde_1st = 0;
	s8 tde_2nd = 0;
	s8 val;

	tgidx = _tssi_get_trim_group(rtwdev, ch);

	rtw89_debug(rtwdev, RTW89_DBG_TSSI,
		    "[TSSI][TRIM]: path=%d mcs trim_group_idx=0x%x\n",
		    path, tgidx);

	if (IS_TSSI_EXTRA_GROUP(tgidx)) {
		tgidx_1st = TSSI_EXTRA_GET_GROUP_IDX1(tgidx);
		tgidx_2nd = TSSI_EXTRA_GET_GROUP_IDX2(tgidx);
		tde_1st = tssi_info->tssi_trim[path][tgidx_1st];
		tde_2nd = tssi_info->tssi_trim[path][tgidx_2nd];
		val = (tde_1st + tde_2nd) / 2;

		rtw89_debug(rtwdev, RTW89_DBG_TSSI,
			    "[TSSI][TRIM]: path=%d mcs trim_de=%d 1st=%d 2nd=%d\n",
			    path, val, tde_1st, tde_2nd);
	} else {
		val = tssi_info->tssi_trim[path][tgidx];

		rtw89_debug(rtwdev, RTW89_DBG_TSSI,
			    "[TSSI][TRIM]: path=%d mcs trim_de=%d\n",
			    path, val);
	}

	return val;
}

static void _tssi_set_efuse_to_de(struct rtw89_dev *rtwdev,
				  enum rtw89_phy_idx phy)
{
#define __DE_MASK 0x003ff000
	struct rtw89_tssi_info *tssi_info = &rtwdev->tssi;
	const struct rtw89_chan *chan = rtw89_chan_get(rtwdev, RTW89_SUB_ENTITY_0);
	static const u32 r_cck_long[RF_PATH_NUM_8852A] = {0x5858, 0x7858};
	static const u32 r_cck_short[RF_PATH_NUM_8852A] = {0x5860, 0x7860};
	static const u32 r_mcs_20m[RF_PATH_NUM_8852A] = {0x5838, 0x7838};
	static const u32 r_mcs_40m[RF_PATH_NUM_8852A] = {0x5840, 0x7840};
	static const u32 r_mcs_80m[RF_PATH_NUM_8852A] = {0x5848, 0x7848};
	static const u32 r_mcs_80m_80m[RF_PATH_NUM_8852A] = {0x5850, 0x7850};
	static const u32 r_mcs_5m[RF_PATH_NUM_8852A] = {0x5828, 0x7828};
	static const u32 r_mcs_10m[RF_PATH_NUM_8852A] = {0x5830, 0x7830};
	u8 ch = chan->channel;
	u8 i, gidx;
	s8 ofdm_de;
	s8 trim_de;
	s32 val;

	rtw89_debug(rtwdev, RTW89_DBG_TSSI, "[TSSI][TRIM]: phy=%d ch=%d\n",
		    phy, ch);

	for (i = 0; i < RF_PATH_NUM_8852A; i++) {
		gidx = _tssi_get_cck_group(rtwdev, ch);
		trim_de = _tssi_get_ofdm_trim_de(rtwdev, phy, i);
		val = tssi_info->tssi_cck[i][gidx] + trim_de;

		rtw89_debug(rtwdev, RTW89_DBG_TSSI,
			    "[TSSI][TRIM]: path=%d cck[%d]=0x%x trim=0x%x\n",
			    i, gidx, tssi_info->tssi_cck[i][gidx], trim_de);

		rtw89_phy_write32_mask(rtwdev, r_cck_long[i], __DE_MASK, val);
		rtw89_phy_write32_mask(rtwdev, r_cck_short[i], __DE_MASK, val);

		rtw89_debug(rtwdev, RTW89_DBG_TSSI,
			    "[TSSI] Set TSSI CCK DE 0x%x[21:12]=0x%x\n",
			    r_cck_long[i],
			    rtw89_phy_read32_mask(rtwdev, r_cck_long[i],
						  __DE_MASK));

		ofdm_de = _tssi_get_ofdm_de(rtwdev, phy, i);
		trim_de = _tssi_get_ofdm_trim_de(rtwdev, phy, i);
		val = ofdm_de + trim_de;

		rtw89_debug(rtwdev, RTW89_DBG_TSSI,
			    "[TSSI][TRIM]: path=%d mcs=0x%x trim=0x%x\n",
			    i, ofdm_de, trim_de);

		rtw89_phy_write32_mask(rtwdev, r_mcs_20m[i], __DE_MASK, val);
		rtw89_phy_write32_mask(rtwdev, r_mcs_40m[i], __DE_MASK, val);
		rtw89_phy_write32_mask(rtwdev, r_mcs_80m[i], __DE_MASK, val);
		rtw89_phy_write32_mask(rtwdev, r_mcs_80m_80m[i], __DE_MASK, val);
		rtw89_phy_write32_mask(rtwdev, r_mcs_5m[i], __DE_MASK, val);
		rtw89_phy_write32_mask(rtwdev, r_mcs_10m[i], __DE_MASK, val);

		rtw89_debug(rtwdev, RTW89_DBG_TSSI,
			    "[TSSI] Set TSSI MCS DE 0x%x[21:12]=0x%x\n",
			    r_mcs_20m[i],
			    rtw89_phy_read32_mask(rtwdev, r_mcs_20m[i],
						  __DE_MASK));
	}
#undef __DE_MASK
}

static void _tssi_track(struct rtw89_dev *rtwdev)
{
	static const u32 tx_gain_scale_table[] = {
		0x400, 0x40e, 0x41d, 0x427, 0x43c, 0x44c, 0x45c, 0x46c,
		0x400, 0x39d, 0x3ab, 0x3b8, 0x3c6, 0x3d4, 0x3e2, 0x3f1
	};
	struct rtw89_tssi_info *tssi_info = &rtwdev->tssi;
	u8 path;
	u8 cur_ther;
	s32 delta_ther = 0, gain_offset_int, gain_offset_float;
	s8 gain_offset;

	rtw89_debug(rtwdev, RTW89_DBG_TSSI, "[TSSI][TRK] %s:\n",
		    __func__);

	if (!rtwdev->is_tssi_mode[RF_PATH_A])
		return;
	if (!rtwdev->is_tssi_mode[RF_PATH_B])
		return;

	for (path = RF_PATH_A; path < RF_PATH_NUM_8852A; path++) {
		if (!tssi_info->tssi_tracking_check[path]) {
			rtw89_debug(rtwdev, RTW89_DBG_TSSI, "[TSSI][TRK] return!!!\n");
			continue;
		}

		cur_ther = (u8)rtw89_phy_read32_mask(rtwdev,
						  R_TSSI_THER + (path << 13),
						  B_TSSI_THER);

		if (cur_ther == 0 || tssi_info->base_thermal[path] == 0)
			continue;

		delta_ther = cur_ther - tssi_info->base_thermal[path];

		gain_offset = (s8)delta_ther * 15 / 10;

		tssi_info->extra_ofst[path] = gain_offset;

		rtw89_debug(rtwdev, RTW89_DBG_TSSI,
			    "[TSSI][TRK] base_thermal=%d gain_offset=0x%x path=%d\n",
			    tssi_info->base_thermal[path], gain_offset, path);

		gain_offset_int = gain_offset >> 3;
		gain_offset_float = gain_offset & 7;

		if (gain_offset_int > 15)
			gain_offset_int = 15;
		else if (gain_offset_int < -16)
			gain_offset_int = -16;

		rtw89_phy_write32_mask(rtwdev, R_DPD_OFT_EN + (path << 13),
				       B_DPD_OFT_EN, 0x1);

		rtw89_phy_write32_mask(rtwdev, R_TXGAIN_SCALE + (path << 13),
				       B_TXGAIN_SCALE_EN, 0x1);

		rtw89_phy_write32_mask(rtwdev, R_DPD_OFT_ADDR + (path << 13),
				       B_DPD_OFT_ADDR, gain_offset_int);

		rtw89_phy_write32_mask(rtwdev, R_TXGAIN_SCALE + (path << 13),
				       B_TXGAIN_SCALE_OFT,
				       tx_gain_scale_table[gain_offset_float]);
	}
}

static void _tssi_high_power(struct rtw89_dev *rtwdev, enum rtw89_phy_idx phy)
{
	struct rtw89_tssi_info *tssi_info = &rtwdev->tssi;
	const struct rtw89_chan *chan = rtw89_chan_get(rtwdev, RTW89_SUB_ENTITY_0);
	u8 ch = chan->channel, ch_tmp;
	u8 bw = chan->band_width;
	u8 band = chan->band_type;
	u8 subband = chan->subband_type;
	s8 power;
	s32 xdbm;

	if (bw == RTW89_CHANNEL_WIDTH_40)
		ch_tmp = ch - 2;
	else if (bw == RTW89_CHANNEL_WIDTH_80)
		ch_tmp = ch - 6;
	else
		ch_tmp = ch;

	power = rtw89_phy_read_txpwr_limit(rtwdev, band, bw, RTW89_1TX,
					   RTW89_RS_MCS, RTW89_NONBF, ch_tmp);

	xdbm = power * 100 / 4;

	rtw89_debug(rtwdev, RTW89_DBG_TSSI, "[TSSI] %s: phy=%d xdbm=%d\n",
		    __func__, phy, xdbm);

	if (xdbm > 1800 && subband == RTW89_CH_2G) {
		tssi_info->tssi_tracking_check[RF_PATH_A] = true;
		tssi_info->tssi_tracking_check[RF_PATH_B] = true;
	} else {
		rtw89_rfk_parser(rtwdev, &rtw8852a_tssi_tracking_defs_tbl);
		tssi_info->extra_ofst[RF_PATH_A] = 0;
		tssi_info->extra_ofst[RF_PATH_B] = 0;
		tssi_info->tssi_tracking_check[RF_PATH_A] = false;
		tssi_info->tssi_tracking_check[RF_PATH_B] = false;
	}
}

static void _tssi_hw_tx(struct rtw89_dev *rtwdev, enum rtw89_phy_idx phy,
			u8 path, s16 pwr_dbm, u8 enable)
{
	rtw8852a_bb_set_plcp_tx(rtwdev);
	rtw8852a_bb_cfg_tx_path(rtwdev, path);
	rtw8852a_bb_set_power(rtwdev, pwr_dbm, phy);
	rtw8852a_bb_set_pmac_pkt_tx(rtwdev, enable, 20, 5000, 0, phy);
}

static void _tssi_pre_tx(struct rtw89_dev *rtwdev, enum rtw89_phy_idx phy)
{
	struct rtw89_tssi_info *tssi_info = &rtwdev->tssi;
	const struct rtw89_chan *chan = rtw89_chan_get(rtwdev, RTW89_SUB_ENTITY_0);
	const struct rtw89_chip_info *mac_reg = rtwdev->chip;
	u8 ch = chan->channel, ch_tmp;
	u8 bw = chan->band_width;
	u8 band = chan->band_type;
	u32 tx_en;
	u8 phy_map = rtw89_btc_phymap(rtwdev, phy, 0);
	s8 power;
	s16 xdbm;
	u32 i, tx_counter = 0;

	if (bw == RTW89_CHANNEL_WIDTH_40)
		ch_tmp = ch - 2;
	else if (bw == RTW89_CHANNEL_WIDTH_80)
		ch_tmp = ch - 6;
	else
		ch_tmp = ch;

	power = rtw89_phy_read_txpwr_limit(rtwdev, band, RTW89_CHANNEL_WIDTH_20,
					   RTW89_1TX, RTW89_RS_OFDM,
					   RTW89_NONBF, ch_tmp);

	xdbm = (power * 100) >> mac_reg->txpwr_factor_mac;

	if (xdbm > 1800)
		xdbm = 68;
	else
		xdbm = power * 2;

	rtw89_debug(rtwdev, RTW89_DBG_TSSI,
		    "[TSSI] %s: phy=%d org_power=%d xdbm=%d\n",
		    __func__, phy, power, xdbm);

	rtw89_btc_ntfy_wl_rfk(rtwdev, phy_map, BTC_WRFKT_DPK, BTC_WRFK_START);
	rtw89_chip_stop_sch_tx(rtwdev, phy, &tx_en, RTW89_SCH_TX_SEL_ALL);
	_wait_rx_mode(rtwdev, _kpath(rtwdev, phy));
	tx_counter = rtw89_phy_read32_mask(rtwdev, R_TX_COUNTER, MASKLWORD);

	_tssi_hw_tx(rtwdev, phy, RF_PATH_AB, xdbm, true);
	mdelay(15);
	_tssi_hw_tx(rtwdev, phy, RF_PATH_AB, xdbm, false);

	tx_counter = rtw89_phy_read32_mask(rtwdev, R_TX_COUNTER, MASKLWORD) -
		    tx_counter;

	if (rtw89_phy_read32_mask(rtwdev, R_TXAGC_BB, MASKHWORD) != 0xc000 &&
	    rtw89_phy_read32_mask(rtwdev, R_TXAGC_BB, MASKHWORD) != 0x0) {
		for (i = 0; i < 6; i++) {
			tssi_info->default_txagc_offset[RF_PATH_A] =
				rtw89_phy_read32_mask(rtwdev, R_TXAGC_BB,
						      MASKBYTE3);

			if (tssi_info->default_txagc_offset[RF_PATH_A] != 0x0)
				break;
		}
	}

	if (rtw89_phy_read32_mask(rtwdev, R_TXAGC_BB_S1, MASKHWORD) != 0xc000 &&
	    rtw89_phy_read32_mask(rtwdev, R_TXAGC_BB_S1, MASKHWORD) != 0x0) {
		for (i = 0; i < 6; i++) {
			tssi_info->default_txagc_offset[RF_PATH_B] =
				rtw89_phy_read32_mask(rtwdev, R_TXAGC_BB_S1,
						      MASKBYTE3);

			if (tssi_info->default_txagc_offset[RF_PATH_B] != 0x0)
				break;
		}
	}

	rtw89_debug(rtwdev, RTW89_DBG_TSSI,
		    "[TSSI] %s: tx counter=%d\n",
		    __func__, tx_counter);

	rtw89_debug(rtwdev, RTW89_DBG_TSSI,
		    "[TSSI] Backup R_TXAGC_BB=0x%x R_TXAGC_BB_S1=0x%x\n",
		    tssi_info->default_txagc_offset[RF_PATH_A],
		    tssi_info->default_txagc_offset[RF_PATH_B]);

	rtw8852a_bb_tx_mode_switch(rtwdev, phy, 0);

	rtw89_chip_resume_sch_tx(rtwdev, phy, tx_en);
	rtw89_btc_ntfy_wl_rfk(rtwdev, phy_map, BTC_WRFKT_DPK, BTC_WRFK_STOP);
}

void rtw8852a_rck(struct rtw89_dev *rtwdev)
{
	u8 path;

	for (path = 0; path < 2; path++)
		_rck(rtwdev, path);
}

void rtw8852a_dack(struct rtw89_dev *rtwdev)
{
	u8 phy_map = rtw89_btc_phymap(rtwdev, RTW89_PHY_0, 0);

	rtw89_btc_ntfy_wl_rfk(rtwdev, phy_map, BTC_WRFKT_DACK, BTC_WRFK_START);
	_dac_cal(rtwdev, false);
	rtw89_btc_ntfy_wl_rfk(rtwdev, phy_map, BTC_WRFKT_DACK, BTC_WRFK_STOP);
}

void rtw8852a_iqk(struct rtw89_dev *rtwdev, enum rtw89_phy_idx phy_idx)
{
	u32 tx_en;
	u8 phy_map = rtw89_btc_phymap(rtwdev, phy_idx, 0);

	rtw89_btc_ntfy_wl_rfk(rtwdev, phy_map, BTC_WRFKT_IQK, BTC_WRFK_START);
	rtw89_chip_stop_sch_tx(rtwdev, phy_idx, &tx_en, RTW89_SCH_TX_SEL_ALL);
	_wait_rx_mode(rtwdev, _kpath(rtwdev, phy_idx));

	_iqk_init(rtwdev);
	if (rtwdev->dbcc_en)
		_iqk_dbcc(rtwdev, phy_idx);
	else
		_iqk(rtwdev, phy_idx, false);

	rtw89_chip_resume_sch_tx(rtwdev, phy_idx, tx_en);
	rtw89_btc_ntfy_wl_rfk(rtwdev, phy_map, BTC_WRFKT_IQK, BTC_WRFK_STOP);
}

void rtw8852a_iqk_track(struct rtw89_dev *rtwdev)
{
	_iqk_track(rtwdev);
}

void rtw8852a_rx_dck(struct rtw89_dev *rtwdev, enum rtw89_phy_idx phy_idx,
		     bool is_afe)
{
	u32 tx_en;
	u8 phy_map = rtw89_btc_phymap(rtwdev, phy_idx, 0);

	rtw89_btc_ntfy_wl_rfk(rtwdev, phy_map, BTC_WRFKT_RXDCK, BTC_WRFK_START);
	rtw89_chip_stop_sch_tx(rtwdev, phy_idx, &tx_en, RTW89_SCH_TX_SEL_ALL);
	_wait_rx_mode(rtwdev, _kpath(rtwdev, phy_idx));

	_rx_dck(rtwdev, phy_idx, is_afe);

	rtw89_chip_resume_sch_tx(rtwdev, phy_idx, tx_en);
	rtw89_btc_ntfy_wl_rfk(rtwdev, phy_map, BTC_WRFKT_RXDCK, BTC_WRFK_STOP);
}

void rtw8852a_dpk(struct rtw89_dev *rtwdev, enum rtw89_phy_idx phy_idx)
{
	u32 tx_en;
	u8 phy_map = rtw89_btc_phymap(rtwdev, phy_idx, 0);

	rtw89_btc_ntfy_wl_rfk(rtwdev, phy_map, BTC_WRFKT_DPK, BTC_WRFK_START);
	rtw89_chip_stop_sch_tx(rtwdev, phy_idx, &tx_en, RTW89_SCH_TX_SEL_ALL);
	_wait_rx_mode(rtwdev, _kpath(rtwdev, phy_idx));

	rtwdev->dpk.is_dpk_enable = true;
	rtwdev->dpk.is_dpk_reload_en = false;
	_dpk(rtwdev, phy_idx, false);

	rtw89_chip_resume_sch_tx(rtwdev, phy_idx, tx_en);
	rtw89_btc_ntfy_wl_rfk(rtwdev, phy_map, BTC_WRFKT_DPK, BTC_WRFK_STOP);
}

void rtw8852a_dpk_track(struct rtw89_dev *rtwdev)
{
	_dpk_track(rtwdev);
}

void rtw8852a_tssi(struct rtw89_dev *rtwdev, enum rtw89_phy_idx phy)
{
	u8 i;

	rtw89_debug(rtwdev, RTW89_DBG_TSSI, "[TSSI] %s: phy=%d\n",
		    __func__, phy);

	_tssi_disable(rtwdev, phy);

	for (i = RF_PATH_A; i < RF_PATH_NUM_8852A; i++) {
		_tssi_rf_setting(rtwdev, phy, i);
		_tssi_set_sys(rtwdev, phy);
		_tssi_ini_txpwr_ctrl_bb(rtwdev, phy, i);
		_tssi_ini_txpwr_ctrl_bb_he_tb(rtwdev, phy, i);
		_tssi_set_dck(rtwdev, phy, i);
		_tssi_set_tmeter_tbl(rtwdev, phy, i);
		_tssi_set_dac_gain_tbl(rtwdev, phy, i);
		_tssi_slope_cal_org(rtwdev, phy, i);
		_tssi_set_rf_gap_tbl(rtwdev, phy, i);
		_tssi_set_slope(rtwdev, phy, i);
		_tssi_pak(rtwdev, phy, i);
	}

	_tssi_enable(rtwdev, phy);
	_tssi_set_efuse_to_de(rtwdev, phy);
	_tssi_high_power(rtwdev, phy);
	_tssi_pre_tx(rtwdev, phy);
}

void rtw8852a_tssi_scan(struct rtw89_dev *rtwdev, enum rtw89_phy_idx phy)
{
	u8 i;

	rtw89_debug(rtwdev, RTW89_DBG_TSSI, "[TSSI] %s: phy=%d\n",
		    __func__, phy);

	if (!rtwdev->is_tssi_mode[RF_PATH_A])
		return;
	if (!rtwdev->is_tssi_mode[RF_PATH_B])
		return;

	_tssi_disable(rtwdev, phy);

	for (i = RF_PATH_A; i < RF_PATH_NUM_8852A; i++) {
		_tssi_rf_setting(rtwdev, phy, i);
		_tssi_set_sys(rtwdev, phy);
		_tssi_set_tmeter_tbl(rtwdev, phy, i);
		_tssi_pak(rtwdev, phy, i);
	}

	_tssi_enable(rtwdev, phy);
	_tssi_set_efuse_to_de(rtwdev, phy);
}

void rtw8852a_tssi_track(struct rtw89_dev *rtwdev)
{
	_tssi_track(rtwdev);
}

static
void _rtw8852a_tssi_avg_scan(struct rtw89_dev *rtwdev, enum rtw89_phy_idx phy)
{
	if (!rtwdev->is_tssi_mode[RF_PATH_A] && !rtwdev->is_tssi_mode[RF_PATH_B])
		return;

	/* disable */
	rtw89_rfk_parser(rtwdev, &rtw8852a_tssi_disable_defs_tbl);

	rtw89_phy_write32_mask(rtwdev, R_P0_TSSI_AVG, B_P0_TSSI_AVG, 0x0);
	rtw89_phy_write32_mask(rtwdev, R_P0_TSSI_MV_AVG, B_P0_TSSI_MV_AVG, 0x0);

	rtw89_phy_write32_mask(rtwdev, R_P1_TSSI_AVG, B_P1_TSSI_AVG, 0x0);
	rtw89_phy_write32_mask(rtwdev, R_P1_TSSI_MV_AVG, B_P1_TSSI_MV_AVG, 0x0);

	/* enable */
	rtw89_rfk_parser(rtwdev, &rtw8852a_tssi_enable_defs_ab_tbl);
}

static
void _rtw8852a_tssi_set_avg(struct rtw89_dev *rtwdev, enum rtw89_phy_idx phy)
{
	if (!rtwdev->is_tssi_mode[RF_PATH_A] && !rtwdev->is_tssi_mode[RF_PATH_B])
		return;

	/* disable */
	rtw89_rfk_parser(rtwdev, &rtw8852a_tssi_disable_defs_tbl);

	rtw89_phy_write32_mask(rtwdev, R_P0_TSSI_AVG, B_P0_TSSI_AVG, 0x4);
	rtw89_phy_write32_mask(rtwdev, R_P0_TSSI_MV_AVG, B_P0_TSSI_MV_AVG, 0x2);

	rtw89_phy_write32_mask(rtwdev, R_P1_TSSI_AVG, B_P1_TSSI_AVG, 0x4);
	rtw89_phy_write32_mask(rtwdev, R_P1_TSSI_MV_AVG, B_P1_TSSI_MV_AVG, 0x2);

	/* enable */
	rtw89_rfk_parser(rtwdev, &rtw8852a_tssi_enable_defs_ab_tbl);
}

static void rtw8852a_tssi_set_avg(struct rtw89_dev *rtwdev,
				  enum rtw89_phy_idx phy, bool enable)
{
	if (!rtwdev->is_tssi_mode[RF_PATH_A] && !rtwdev->is_tssi_mode[RF_PATH_B])
		return;

	if (enable) {
		/* SCAN_START */
		_rtw8852a_tssi_avg_scan(rtwdev, phy);
	} else {
		/* SCAN_END */
		_rtw8852a_tssi_set_avg(rtwdev, phy);
	}
}

static void rtw8852a_tssi_default_txagc(struct rtw89_dev *rtwdev,
					enum rtw89_phy_idx phy, bool enable)
{
	struct rtw89_tssi_info *tssi_info = &rtwdev->tssi;
	u8 i;

	if (!rtwdev->is_tssi_mode[RF_PATH_A] && !rtwdev->is_tssi_mode[RF_PATH_B])
		return;

	if (enable) {
		if (rtw89_phy_read32_mask(rtwdev, R_TXAGC_BB, B_TXAGC_BB_OFT) != 0xc000 &&
		    rtw89_phy_read32_mask(rtwdev, R_TXAGC_BB, B_TXAGC_BB_OFT) != 0x0) {
			for (i = 0; i < 6; i++) {
				tssi_info->default_txagc_offset[RF_PATH_A] =
					rtw89_phy_read32_mask(rtwdev, R_TXAGC_BB,
							      B_TXAGC_BB);
				if (tssi_info->default_txagc_offset[RF_PATH_A])
					break;
			}
		}

		if (rtw89_phy_read32_mask(rtwdev, R_TXAGC_BB_S1, B_TXAGC_BB_S1_OFT) != 0xc000 &&
		    rtw89_phy_read32_mask(rtwdev, R_TXAGC_BB_S1, B_TXAGC_BB_S1_OFT) != 0x0) {
			for (i = 0; i < 6; i++) {
				tssi_info->default_txagc_offset[RF_PATH_B] =
					rtw89_phy_read32_mask(rtwdev, R_TXAGC_BB_S1,
							      B_TXAGC_BB_S1);
				if (tssi_info->default_txagc_offset[RF_PATH_B])
					break;
			}
		}
	} else {
		rtw89_phy_write32_mask(rtwdev, R_P0_TSSI_TRK, B_P0_TSSI_OFT,
				       tssi_info->default_txagc_offset[RF_PATH_A]);
		rtw89_phy_write32_mask(rtwdev, R_P1_TSSI_TRK, B_P1_TSSI_OFT,
				       tssi_info->default_txagc_offset[RF_PATH_B]);

		rtw89_phy_write32_mask(rtwdev, R_P0_TSSI_TRK, B_P0_TSSI_OFT_EN, 0x0);
		rtw89_phy_write32_mask(rtwdev, R_P0_TSSI_TRK, B_P0_TSSI_OFT_EN, 0x1);

		rtw89_phy_write32_mask(rtwdev, R_P1_TSSI_TRK, B_P1_TSSI_OFT_EN, 0x0);
		rtw89_phy_write32_mask(rtwdev, R_P1_TSSI_TRK, B_P1_TSSI_OFT_EN, 0x1);
	}
}

void rtw8852a_wifi_scan_notify(struct rtw89_dev *rtwdev,
			       bool scan_start, enum rtw89_phy_idx phy_idx)
{
	if (scan_start) {
		rtw8852a_tssi_default_txagc(rtwdev, phy_idx, true);
		rtw8852a_tssi_set_avg(rtwdev, phy_idx, true);
	} else {
		rtw8852a_tssi_default_txagc(rtwdev, phy_idx, false);
		rtw8852a_tssi_set_avg(rtwdev, phy_idx, false);
	}
}<|MERGE_RESOLUTION|>--- conflicted
+++ resolved
@@ -2910,14 +2910,9 @@
 	__val;						\
 })
 	struct rtw89_tssi_info *tssi_info = &rtwdev->tssi;
-<<<<<<< HEAD
-	u8 ch = rtwdev->hal.current_channel;
-	u8 subband = rtwdev->hal.current_subband;
-=======
 	const struct rtw89_chan *chan = rtw89_chan_get(rtwdev, RTW89_SUB_ENTITY_0);
 	u8 ch = chan->channel;
 	u8 subband = chan->subband_type;
->>>>>>> 66283a8f
 	const s8 *thm_up_a = NULL;
 	const s8 *thm_down_a = NULL;
 	const s8 *thm_up_b = NULL;

--- conflicted
+++ resolved
@@ -552,11 +552,7 @@
 	ksz8_w_table(dev, TABLE_VLAN, addr, buf);
 }
 
-<<<<<<< HEAD
-void ksz8_r_phy(struct ksz_device *dev, u16 phy, u16 reg, u16 *val)
-=======
 int ksz8_r_phy(struct ksz_device *dev, u16 phy, u16 reg, u16 *val)
->>>>>>> 7365df19
 {
 	u8 restart, speed, ctrl, link;
 	int processed = true;
@@ -565,8 +561,6 @@
 	u16 data = 0;
 	u8 p = phy;
 	int ret;
-
-	regs = dev->info->regs;
 
 	regs = dev->info->regs;
 
@@ -712,18 +706,12 @@
 	return 0;
 }
 
-<<<<<<< HEAD
-void ksz8_w_phy(struct ksz_device *dev, u16 phy, u16 reg, u16 val)
-=======
 int ksz8_w_phy(struct ksz_device *dev, u16 phy, u16 reg, u16 val)
->>>>>>> 7365df19
 {
 	u8 restart, speed, ctrl, data;
 	const u16 *regs;
 	u8 p = phy;
 	int ret;
-
-	regs = dev->info->regs;
 
 	regs = dev->info->regs;
 
@@ -861,11 +849,8 @@
 	default:
 		break;
 	}
-<<<<<<< HEAD
-=======
 
 	return 0;
->>>>>>> 7365df19
 }
 
 void ksz8_cfg_port_member(struct ksz_device *dev, int port, u8 member)
@@ -884,15 +869,9 @@
 	int first, index, cnt;
 	struct ksz_port *p;
 	const u16 *regs;
-<<<<<<< HEAD
 
 	regs = dev->info->regs;
 
-=======
-
-	regs = dev->info->regs;
-
->>>>>>> 7365df19
 	if ((uint)port < dev->info->port_cnt) {
 		first = port;
 		cnt = port + 1;
@@ -987,7 +966,6 @@
 		alu.fid = mdb->vid;
 	}
 	ksz8_w_sta_mac_table(dev, index, &alu);
-<<<<<<< HEAD
 
 	return 0;
 }
@@ -1021,41 +999,6 @@
 	return 0;
 }
 
-=======
-
-	return 0;
-}
-
-int ksz8_mdb_del(struct ksz_device *dev, int port,
-		 const struct switchdev_obj_port_mdb *mdb, struct dsa_db db)
-{
-	struct alu_struct alu;
-	int index;
-
-	for (index = 0; index < dev->info->num_statics; index++) {
-		if (!ksz8_r_sta_mac_table(dev, index, &alu)) {
-			/* Found one already in static MAC table. */
-			if (!memcmp(alu.mac, mdb->addr, ETH_ALEN) &&
-			    alu.fid == mdb->vid)
-				break;
-		}
-	}
-
-	/* no available entry */
-	if (index == dev->info->num_statics)
-		goto exit;
-
-	/* clear port */
-	alu.port_forward &= ~BIT(port);
-	if (!alu.port_forward)
-		alu.is_static = false;
-	ksz8_w_sta_mac_table(dev, index, &alu);
-
-exit:
-	return 0;
-}
-
->>>>>>> 7365df19
 int ksz8_port_vlan_filtering(struct ksz_device *dev, int port, bool flag,
 			     struct netlink_ext_ack *extack)
 {

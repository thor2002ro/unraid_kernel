--- conflicted
+++ resolved
@@ -387,10 +387,7 @@
 static void rnbd_put_iu(struct rnbd_clt_session *sess, struct rnbd_iu *iu)
 {
 	if (atomic_dec_and_test(&iu->refcount)) {
-<<<<<<< HEAD
-=======
 		sg_free_table(&iu->sgt);
->>>>>>> 7505c06d
 		rnbd_put_permit(sess, iu->permit);
 		kfree(iu);
 	}
@@ -497,11 +494,6 @@
 	iu->buf = NULL;
 	iu->dev = dev;
 
-<<<<<<< HEAD
-	sg_alloc_table(&iu->sgt, 1, GFP_KERNEL);
-
-=======
->>>>>>> 7505c06d
 	msg.hdr.type	= cpu_to_le16(RNBD_MSG_CLOSE);
 	msg.device_id	= cpu_to_le32(device_id);
 
@@ -515,7 +507,6 @@
 		err = errno;
 	}
 
-	sg_free_table(&iu->sgt);
 	rnbd_put_iu(sess, iu);
 	return err;
 }
@@ -588,10 +579,6 @@
 	iu->buf = rsp;
 	iu->dev = dev;
 
-<<<<<<< HEAD
-	sg_alloc_table(&iu->sgt, 1, GFP_KERNEL);
-=======
->>>>>>> 7505c06d
 	sg_init_one(iu->sgt.sgl, rsp, sizeof(*rsp));
 
 	msg.hdr.type	= cpu_to_le16(RNBD_MSG_OPEN);
@@ -610,7 +597,6 @@
 		err = errno;
 	}
 
-	sg_free_table(&iu->sgt);
 	rnbd_put_iu(sess, iu);
 	return err;
 }
@@ -638,11 +624,6 @@
 
 	iu->buf = rsp;
 	iu->sess = sess;
-<<<<<<< HEAD
-
-	sg_alloc_table(&iu->sgt, 1, GFP_KERNEL);
-=======
->>>>>>> 7505c06d
 	sg_init_one(iu->sgt.sgl, rsp, sizeof(*rsp));
 
 	msg.hdr.type = cpu_to_le16(RNBD_MSG_SESS_INFO);
@@ -669,10 +650,6 @@
 	} else {
 		err = errno;
 	}
-<<<<<<< HEAD
-	sg_free_table(&iu->sgt);
-=======
->>>>>>> 7505c06d
 	rnbd_put_iu(sess, iu);
 	return err;
 }

--- conflicted
+++ resolved
@@ -65,16 +65,8 @@
 	struct zorro_dev *z = to_zorro_dev(dev);
 	struct zorro_driver *drv = to_zorro_driver(dev->driver);
 
-<<<<<<< HEAD
-	if (drv) {
-		if (drv->remove)
-			drv->remove(z);
-		z->driver = NULL;
-	}
-=======
 	if (drv->remove)
 		drv->remove(z);
->>>>>>> 049d1693
 }
 
 

# SPDX-License-Identifier: GPL-2.0-only
#
# Hardware monitoring chip drivers configuration
#

menuconfig HWMON
	tristate "Hardware Monitoring support"
	depends on HAS_IOMEM
	default y
	help
	  Hardware monitoring devices let you monitor the hardware health
	  of a system. Most modern motherboards include such a device. It
	  can include temperature sensors, voltage sensors, fan speed
	  sensors and various additional features such as the ability to
	  control the speed of the fans. If you want this support you
	  should say Y here and also to the specific driver(s) for your
	  sensors chip(s) below.

	  To find out which specific driver(s) you need, use the
	  sensors-detect script from the lm_sensors package.  Read
	  <file:Documentation/hwmon/userspace-tools.rst> for details.

	  This support can also be built as a module. If so, the module
	  will be called hwmon.

if HWMON

config HWMON_VID
	tristate

config HWMON_DEBUG_CHIP
	bool "Hardware Monitoring Chip debugging messages"
	help
	  Say Y here if you want the I2C chip drivers to produce a bunch of
	  debug messages to the system log.  Select this if you are having
	  a problem with I2C support and want to see more of what is going
	  on.

comment "Native drivers"

config SENSORS_ABITUGURU
	tristate "Abit uGuru (rev 1 & 2)"
	depends on X86 && DMI
	help
	  If you say yes here you get support for the sensor part of the first
	  and second revision of the Abit uGuru chip. The voltage and frequency
	  control parts of the Abit uGuru are not supported. The Abit uGuru
	  chip can be found on Abit uGuru featuring motherboards (most modern
	  Abit motherboards from before end 2005). For more info and a list
	  of which motherboards have which revision see
	  Documentation/hwmon/abituguru.rst

	  This driver can also be built as a module. If so, the module
	  will be called abituguru.

config SENSORS_ABITUGURU3
	tristate "Abit uGuru (rev 3)"
	depends on X86 && DMI
	help
	  If you say yes here you get support for the sensor part of the
	  third revision of the Abit uGuru chip. Only reading the sensors
	  and their settings is supported. The third revision of the Abit
	  uGuru chip can be found on recent Abit motherboards (since end
	  2005). For more info and a list of which motherboards have which
	  revision see Documentation/hwmon/abituguru3.rst

	  This driver can also be built as a module. If so, the module
	  will be called abituguru3.

config SENSORS_AD7314
	tristate "Analog Devices AD7314 and compatibles"
	depends on SPI
	help
	  If you say yes here you get support for the Analog Devices
	  AD7314, ADT7301 and ADT7302 temperature sensors.

	  This driver can also be built as a module. If so, the module
	  will be called ad7314.

config SENSORS_AD7414
	tristate "Analog Devices AD7414"
	depends on I2C
	help
	  If you say yes here you get support for the Analog Devices
	  AD7414 temperature monitoring chip.

	  This driver can also be built as a module. If so, the module
	  will be called ad7414.

config SENSORS_AD7418
	tristate "Analog Devices AD7416, AD7417 and AD7418"
	depends on I2C
	help
	  If you say yes here you get support for the Analog Devices
	  AD7416, AD7417 and AD7418 temperature monitoring chips.

	  This driver can also be built as a module. If so, the module
	  will be called ad7418.

config SENSORS_ADM1021
	tristate "Analog Devices ADM1021 and compatibles"
	depends on I2C
	depends on SENSORS_LM90=n
	help
	  If you say yes here you get support for Analog Devices ADM1021
	  and ADM1023 sensor chips and clones: Maxim MAX1617 and MAX1617A,
	  Genesys Logic GL523SM, National Semiconductor LM84 and TI THMC10.

	  This driver can also be built as a module. If so, the module
	  will be called adm1021.

config SENSORS_ADM1025
	tristate "Analog Devices ADM1025 and compatibles"
	depends on I2C
	select HWMON_VID
	help
	  If you say yes here you get support for Analog Devices ADM1025
	  and Philips NE1619 sensor chips.

	  This driver can also be built as a module. If so, the module
	  will be called adm1025.

config SENSORS_ADM1026
	tristate "Analog Devices ADM1026 and compatibles"
	depends on I2C
	select HWMON_VID
	help
	  If you say yes here you get support for Analog Devices ADM1026
	  sensor chip.

	  This driver can also be built as a module. If so, the module
	  will be called adm1026.

config SENSORS_ADM1029
	tristate "Analog Devices ADM1029"
	depends on I2C
	help
	  If you say yes here you get support for Analog Devices ADM1029
	  sensor chip.
	  Very rare chip, please let us know you use it.

	  This driver can also be built as a module. If so, the module
	  will be called adm1029.

config SENSORS_ADM1031
	tristate "Analog Devices ADM1031 and compatibles"
	depends on I2C
	help
	  If you say yes here you get support for Analog Devices ADM1031
	  and ADM1030 sensor chips.

	  This driver can also be built as a module. If so, the module
	  will be called adm1031.

config SENSORS_ADM1177
	tristate "Analog Devices ADM1177 and compatibles"
	depends on I2C
	help
	  If you say yes here you get support for Analog Devices ADM1177
	  sensor chips.

	  This driver can also be built as a module.  If so, the module
	  will be called adm1177.

config SENSORS_ADM9240
	tristate "Analog Devices ADM9240 and compatibles"
	depends on I2C
	select HWMON_VID
	help
	  If you say yes here you get support for Analog Devices ADM9240,
	  Dallas DS1780, National Semiconductor LM81 sensor chips.

	  This driver can also be built as a module. If so, the module
	  will be called adm9240.

config SENSORS_ADT7X10
	tristate
	select REGMAP
	help
	  This module contains common code shared by the ADT7310/ADT7320 and
	  ADT7410/ADT7420 temperature monitoring chip drivers.

	  If built as a module, the module will be called adt7x10.

config SENSORS_ADT7310
	tristate "Analog Devices ADT7310/ADT7320"
	depends on SPI_MASTER
	select SENSORS_ADT7X10
	help
	  If you say yes here you get support for the Analog Devices
	  ADT7310 and ADT7320 temperature monitoring chips.

	  This driver can also be built as a module. If so, the module
	  will be called adt7310.

config SENSORS_ADT7410
	tristate "Analog Devices ADT7410/ADT7420"
	depends on I2C
	select SENSORS_ADT7X10
	help
	  If you say yes here you get support for the Analog Devices
	  ADT7410 and ADT7420 temperature monitoring chips.

	  This driver can also be built as a module. If so, the module
	  will be called adt7410.

config SENSORS_ADT7411
	tristate "Analog Devices ADT7411"
	depends on I2C
	help
	  If you say yes here you get support for the Analog Devices
	  ADT7411 voltage and temperature monitoring chip.

	  This driver can also be built as a module. If so, the module
	  will be called adt7411.

config SENSORS_ADT7462
	tristate "Analog Devices ADT7462"
	depends on I2C
	help
	  If you say yes here you get support for the Analog Devices
	  ADT7462 temperature monitoring chips.

	  This driver can also be built as a module. If so, the module
	  will be called adt7462.

config SENSORS_ADT7470
	tristate "Analog Devices ADT7470"
	depends on I2C
	help
	  If you say yes here you get support for the Analog Devices
	  ADT7470 temperature monitoring chips.

	  This driver can also be built as a module. If so, the module
	  will be called adt7470.

config SENSORS_ADT7475
	tristate "Analog Devices ADT7473, ADT7475, ADT7476 and ADT7490"
	depends on I2C
	select HWMON_VID
	help
	  If you say yes here you get support for the Analog Devices
	  ADT7473, ADT7475, ADT7476 and ADT7490 hardware monitoring
	  chips.

	  This driver can also be built as a module. If so, the module
	  will be called adt7475.

config SENSORS_AHT10
	tristate "Aosong AHT10"
	depends on I2C
	help
	  If you say yes here, you get support for the Aosong AHT10
	  temperature and humidity sensors

	  This driver can also be built as a module. If so, the module
	  will be called aht10.

config SENSORS_AQUACOMPUTER_D5NEXT
<<<<<<< HEAD
	tristate "Aquacomputer D5 Next, Octo, Quadro, Farbwerk, and Farbwerk 360"
=======
	tristate "Aquacomputer D5 Next, Octo, Quadro, Farbwerk, Farbwerk 360, High Flow Next"
>>>>>>> 7365df19
	depends on USB_HID
	select CRC16
	help
	  If you say yes here you get support for sensors and fans of
	  the Aquacomputer D5 Next watercooling pump, Octo and Quadro fan
<<<<<<< HEAD
	  controllers, Farbwerk and Farbwerk 360 RGB controllers, where
	  available.
=======
	  controllers, Farbwerk and Farbwerk 360 RGB controllers, High Flow
	  Next sensor, where available.
>>>>>>> 7365df19

	  This driver can also be built as a module. If so, the module
	  will be called aquacomputer_d5next.

config SENSORS_AS370
	tristate "Synaptics AS370 SoC hardware monitoring driver"
	help
	  If you say yes here you get support for the PVT sensors of
	  the Synaptics AS370 SoC

	  This driver can also be built as a module. If so, the module
	  will be called as370-hwmon.


config SENSORS_ASC7621
	tristate "Andigilog aSC7621"
	depends on I2C
	help
	  If you say yes here you get support for the aSC7621
	  family of SMBus sensors chip found on most Intel X38, X48, X58,
	  945, 965 and 975 desktop boards.  Currently supported chips:
	  aSC7621
	  aSC7621a

	  This driver can also be built as a module. If so, the module
	  will be called asc7621.

config SENSORS_AXI_FAN_CONTROL
	tristate "Analog Devices FAN Control HDL Core driver"
	help
	  If you say yes here you get support for the Analog Devices
	  AXI HDL FAN monitoring core.

	  This driver can also be built as a module. If so, the module
	  will be called axi-fan-control

config SENSORS_K8TEMP
	tristate "AMD Athlon64/FX or Opteron temperature sensor"
	depends on X86 && PCI
	help
	  If you say yes here you get support for the temperature
	  sensor(s) inside your CPU. Supported is whole AMD K8
	  microarchitecture. Please note that you will need at least
	  lm-sensors 2.10.1 for proper userspace support.

	  This driver can also be built as a module. If so, the module
	  will be called k8temp.

config SENSORS_K10TEMP
	tristate "AMD Family 10h+ temperature sensor"
	depends on X86 && PCI && AMD_NB
	help
	  If you say yes here you get support for the temperature
	  sensor(s) inside your CPU. Supported are later revisions of
	  the AMD Family 10h and all revisions of the AMD Family 11h,
	  12h (Llano), 14h (Brazos), 15h (Bulldozer/Trinity/Kaveri/Carrizo)
	  and 16h (Kabini/Mullins) microarchitectures.

	  This driver can also be built as a module. If so, the module
	  will be called k10temp.

config SENSORS_FAM15H_POWER
	tristate "AMD Family 15h processor power"
	depends on X86 && PCI && CPU_SUP_AMD
	help
	  If you say yes here you get support for processor power
	  information of your AMD family 15h CPU.

	  This driver can also be built as a module. If so, the module
	  will be called fam15h_power.

config SENSORS_APPLESMC
	tristate "Apple SMC (Motion sensor, light sensor, keyboard backlight)"
	depends on INPUT && X86
	select NEW_LEDS
	select LEDS_CLASS
	help
	  This driver provides support for the Apple System Management
	  Controller, which provides an accelerometer (Apple Sudden Motion
	  Sensor), light sensors, temperature sensors, keyboard backlight
	  control and fan control.

	  Only Intel-based Apple's computers are supported (MacBook Pro,
	  MacBook, MacMini).

	  Data from the different sensors, keyboard backlight control and fan
	  control are accessible via sysfs.

	  This driver also provides an absolute input class device, allowing
	  the laptop to act as a pinball machine-esque joystick.

	  Say Y here if you have an applicable laptop and want to experience
	  the awesome power of applesmc.

config SENSORS_ARM_SCMI
	tristate "ARM SCMI Sensors"
	depends on ARM_SCMI_PROTOCOL
	depends on THERMAL || !THERMAL_OF
	help
	  This driver provides support for temperature, voltage, current
	  and power sensors available on SCMI based platforms. The actual
	  number and type of sensors exported depend on the platform.

	  This driver can also be built as a module. If so, the module
	  will be called scmi-hwmon.

config SENSORS_ARM_SCPI
	tristate "ARM SCPI Sensors"
	depends on ARM_SCPI_PROTOCOL
	depends on THERMAL || !THERMAL_OF
	help
	  This driver provides support for temperature, voltage, current
	  and power sensors available on ARM Ltd's SCP based platforms. The
	  actual number and type of sensors exported depend on the platform.

config SENSORS_ASB100
	tristate "Asus ASB100 Bach"
	depends on (X86 || COMPILE_TEST) && I2C
	select HWMON_VID
	help
	  If you say yes here you get support for the ASB100 Bach sensor
	  chip found on some Asus mainboards.

	  This driver can also be built as a module. If so, the module
	  will be called asb100.

config SENSORS_ASPEED
	tristate "ASPEED AST2400/AST2500 PWM and Fan tach driver"
	depends on ARCH_ASPEED || COMPILE_TEST
	depends on THERMAL || THERMAL=n
	select REGMAP
	help
	  This driver provides support for ASPEED AST2400/AST2500 PWM
	  and Fan Tacho controllers.

	  This driver can also be built as a module. If so, the module
	  will be called aspeed_pwm_tacho.

config SENSORS_ATXP1
	tristate "Attansic ATXP1 VID controller"
	depends on I2C
	select HWMON_VID
	help
	  If you say yes here you get support for the Attansic ATXP1 VID
	  controller.

	  If your board have such a chip, you are able to control your CPU
	  core and other voltages.

	  This driver can also be built as a module. If so, the module
	  will be called atxp1.

config SENSORS_BT1_PVT
	tristate "Baikal-T1 Process, Voltage, Temperature sensor driver"
	depends on MIPS_BAIKAL_T1 || COMPILE_TEST
	select POLYNOMIAL
	help
	  If you say yes here you get support for Baikal-T1 PVT sensor
	  embedded into the SoC.

	  This driver can also be built as a module. If so, the module will be
	  called bt1-pvt.

config SENSORS_BT1_PVT_ALARMS
	bool "Enable Baikal-T1 PVT sensor alarms"
	depends on SENSORS_BT1_PVT
	help
	  Baikal-T1 PVT IP-block provides threshold registers for each
	  supported sensor. But the corresponding interrupts might be
	  generated by the thresholds comparator only in synchronization with
	  a data conversion. Additionally there is only one sensor data can
	  be converted at a time. All of these makes the interface impossible
	  to be used for the hwmon alarms implementation without periodic
	  switch between the PVT sensors. By default the data conversion is
	  performed on demand from the user-space. If this config is enabled
	  the data conversion will be periodically performed and the data will be
	  saved in the internal driver cache.

config SENSORS_CORSAIR_CPRO
	tristate "Corsair Commander Pro controller"
	depends on HID
	help
	  If you say yes here you get support for the Corsair Commander Pro
	  controller.

	  This driver can also be built as a module. If so, the module
	  will be called corsair-cpro.

config SENSORS_CORSAIR_PSU
	tristate "Corsair PSU HID controller"
	depends on HID
	help
	  If you say yes here you get support for Corsair PSUs with a HID
	  interface.
	  Currently this driver supports the (RM/HX)550i, (RM/HX)650i,
	  (RM/HX)750i, (RM/HX)850i, (RM/HX)1000i and HX1200i power supplies
	  by Corsair.

	  This driver can also be built as a module. If so, the module
	  will be called corsair-psu.

config SENSORS_DRIVETEMP
	tristate "Hard disk drives with temperature sensors"
	depends on SCSI && ATA
	help
	  If you say yes you get support for the temperature sensor on
	  hard disk drives.

	  This driver can also be built as a module. If so, the module
	  will be called drivetemp.

config SENSORS_DS620
	tristate "Dallas Semiconductor DS620"
	depends on I2C
	help
	  If you say yes here you get support for Dallas Semiconductor
	  DS620 sensor chip.

	  This driver can also be built as a module. If so, the module
	  will be called ds620.

config SENSORS_DS1621
	tristate "Dallas Semiconductor DS1621 and compatibles"
	depends on I2C
	help
	  If you say yes here you get support for Dallas Semiconductor/Maxim
	  Integrated DS1621 sensor chips and compatible models including:

	  - Dallas Semiconductor DS1625
	  - Maxim Integrated DS1631
	  - Maxim Integrated DS1721
	  - Maxim Integrated DS1731

	  This driver can also be built as a module. If so, the module
	  will be called ds1621.

config SENSORS_DELL_SMM
	tristate "Dell laptop SMM BIOS hwmon driver"
	depends on X86
	imply THERMAL
	help
	  This hwmon driver adds support for reporting temperature of different
	  sensors and controls the fans on Dell laptops via System Management
	  Mode provided by Dell BIOS.

	  When option I8K is also enabled this driver provides legacy /proc/i8k
	  userspace interface for i8kutils package.

config I8K
	bool "Legacy /proc/i8k interface of Dell laptop SMM BIOS hwmon driver"
	depends on SENSORS_DELL_SMM
	depends on PROC_FS
	help
	  This option enables the legacy /proc/i8k userspace interface of the
	  dell-smm-hwmon driver. The character file /proc/i8k exposes the BIOS
	  version, temperatures and allows control of fan speeds of some Dell
	  laptops. Sometimes it also reports power and hotkey status.

	  This interface is required to run programs from the i8kutils package.

	  Say Y if you intend to run userspace programs that use this interface.
	  Say N otherwise.

config SENSORS_DA9052_ADC
	tristate "Dialog DA9052/DA9053 ADC"
	depends on PMIC_DA9052
	help
	  Say y here to support the ADC found on Dialog Semiconductor
	  DA9052-BC and DA9053-AA/Bx PMICs.

	  This driver can also be built as module. If so, the module
	  will be called da9052-hwmon.

config SENSORS_DA9055
	tristate "Dialog Semiconductor DA9055 ADC"
	depends on MFD_DA9055
	help
	  If you say yes here you get support for ADC on the Dialog
	  Semiconductor DA9055 PMIC.

	  This driver can also be built as a module. If so, the module
	  will be called da9055-hwmon.

config SENSORS_I5K_AMB
	tristate "FB-DIMM AMB temperature sensor on Intel 5000 series chipsets"
	depends on PCI
	help
	  If you say yes here you get support for FB-DIMM AMB temperature
	  monitoring chips on systems with the Intel 5000 series chipset.

	  This driver can also be built as a module. If so, the module
	  will be called i5k_amb.

config SENSORS_SPARX5
	tristate "Sparx5 SoC temperature sensor"
	depends on ARCH_SPARX5 || COMPILE_TEST
	help
	  If you say yes here you get support for temperature monitoring
	  with the Microchip Sparx5 SoC.

	  This driver can also be built as a module. If so, the module
	  will be called sparx5-temp.

config SENSORS_F71805F
	tristate "Fintek F71805F/FG, F71806F/FG and F71872F/FG"
	depends on !PPC
	help
	  If you say yes here you get support for hardware monitoring
	  features of the Fintek F71805F/FG, F71806F/FG and F71872F/FG
	  Super-I/O chips.

	  This driver can also be built as a module. If so, the module
	  will be called f71805f.

config SENSORS_F71882FG
	tristate "Fintek F71882FG and compatibles"
	depends on !PPC
	help
	  If you say yes here you get support for hardware monitoring
	  features of many Fintek Super-I/O (LPC) chips. The currently
	  supported chips are:
	    F71808E/A
	    F71858FG
	    F71862FG
	    F71863FG
	    F71869F/E/A
	    F71882FG
	    F71883FG
	    F71889FG/ED/A
	    F8000
	    F81801U
	    F81865F

	  This driver can also be built as a module. If so, the module
	  will be called f71882fg.

config SENSORS_F75375S
	tristate "Fintek F75375S/SP, F75373 and F75387"
	depends on I2C
	help
	  If you say yes here you get support for hardware monitoring
	  features of the Fintek F75375S/SP, F75373 and F75387

	  This driver can also be built as a module. If so, the module
	  will be called f75375s.

config SENSORS_GSC
	tristate "Gateworks System Controller ADC"
	depends on MFD_GATEWORKS_GSC
	help
	  Support for the Gateworks System Controller A/D converters.

	  To compile this driver as a module, choose M here:
	  the module will be called gsc-hwmon.

config SENSORS_MC13783_ADC
        tristate "Freescale MC13783/MC13892 ADC"
        depends on MFD_MC13XXX
        help
          Support for the A/D converter on MC13783 and MC13892 PMIC.

config SENSORS_FSCHMD
	tristate "Fujitsu Siemens Computers sensor chips"
	depends on (X86 || COMPILE_TEST) && I2C
	help
	  If you say yes here you get support for the following Fujitsu
	  Siemens Computers (FSC) sensor chips: Poseidon, Scylla, Hermes,
	  Heimdall, Heracles, Hades and Syleus including support for the
	  integrated watchdog.

	  This is a merged driver for FSC sensor chips replacing the fscpos,
	  fscscy and fscher drivers and adding support for several other FSC
	  sensor chips.

	  This driver can also be built as a module. If so, the module
	  will be called fschmd.

config SENSORS_FTSTEUTATES
	tristate "Fujitsu Technology Solutions sensor chip Teutates"
	depends on I2C && WATCHDOG
	select WATCHDOG_CORE
	help
	  If you say yes here you get support for the Fujitsu Technology
	  Solutions (FTS) sensor chip "Teutates" including support for
	  the integrated watchdog.

	  This driver can also be built as a module. If so, the module
	  will be called ftsteutates.

config SENSORS_GL518SM
	tristate "Genesys Logic GL518SM"
	depends on I2C
	help
	  If you say yes here you get support for Genesys Logic GL518SM
	  sensor chips.

	  This driver can also be built as a module. If so, the module
	  will be called gl518sm.

config SENSORS_GL520SM
	tristate "Genesys Logic GL520SM"
	depends on I2C
	select HWMON_VID
	help
	  If you say yes here you get support for Genesys Logic GL520SM
	  sensor chips.

	  This driver can also be built as a module. If so, the module
	  will be called gl520sm.

config SENSORS_G760A
	tristate "GMT G760A"
	depends on I2C
	help
	  If you say yes here you get support for Global Mixed-mode
	  Technology Inc G760A fan speed PWM controller chips.

	  This driver can also be built as a module. If so, the module
	  will be called g760a.

config SENSORS_G762
	tristate "GMT G762 and G763"
	depends on I2C
	help
	  If you say yes here you get support for Global Mixed-mode
	  Technology Inc G762 and G763 fan speed PWM controller chips.

	  This driver can also be built as a module. If so, the module
	  will be called g762.

config SENSORS_GPIO_FAN
	tristate "GPIO fan"
	depends on OF_GPIO
	depends on GPIOLIB || COMPILE_TEST
	depends on THERMAL || THERMAL=n
	help
	  If you say yes here you get support for fans connected to GPIO lines.

	  This driver can also be built as a module. If so, the module
	  will be called gpio-fan.

config SENSORS_HIH6130
	tristate "Honeywell Humidicon HIH-6130 humidity/temperature sensor"
	depends on I2C
	help
	  If you say yes here you get support for Honeywell Humidicon
	  HIH-6130 and HIH-6131 Humidicon humidity sensors.

	  This driver can also be built as a module. If so, the module
	  will be called hih6130.

config SENSORS_IBMAEM
	tristate "IBM Active Energy Manager temperature/power sensors and control"
	select IPMI_SI
	depends on IPMI_HANDLER
	help
	  If you say yes here you get support for the temperature and
	  power sensors and capping hardware in various IBM System X
	  servers that support Active Energy Manager.  This includes
	  the x3350, x3550, x3650, x3655, x3755, x3850 M2, x3950 M2,
	  and certain HC10/HS2x/LS2x/QS2x blades.

	  This driver can also be built as a module. If so, the module
	  will be called ibmaem.

config SENSORS_IBMPEX
	tristate "IBM PowerExecutive temperature/power sensors"
	select IPMI_SI
	depends on IPMI_HANDLER
	help
	  If you say yes here you get support for the temperature and
	  power sensors in various IBM System X servers that support
	  PowerExecutive.  So far this includes the x3350, x3550, x3650,
	  x3655, and x3755; the x3800, x3850, and x3950 models that have
	  PCI Express; and some of the HS2x, LS2x, and QS2x blades.

	  This driver can also be built as a module. If so, the module
	  will be called ibmpex.

config SENSORS_IBMPOWERNV
	tristate "IBM POWERNV platform sensors"
	depends on PPC_POWERNV
	default y
	help
	  If you say yes here you get support for the temperature/fan/power
	  sensors on your PowerNV platform.

	  This driver can also be built as a module. If so, the module
	  will be called ibmpowernv.

config SENSORS_IIO_HWMON
	tristate "Hwmon driver that uses channels specified via iio maps"
	depends on IIO
	help
	  This is a platform driver that in combination with a suitable
	  map allows IIO devices to provide basic hwmon functionality
	  for those channels specified in the map.  This map can be provided
	  either via platform data or the device tree bindings.

config SENSORS_I5500
	tristate "Intel 5500/5520/X58 temperature sensor"
	depends on X86 && PCI
	help
	  If you say yes here you get support for the temperature
	  sensor inside the Intel 5500, 5520 and X58 chipsets.

	  This driver can also be built as a module. If so, the module
	  will be called i5500_temp.

config SENSORS_CORETEMP
	tristate "Intel Core/Core2/Atom temperature sensor"
	depends on X86
	help
	  If you say yes here you get support for the temperature
	  sensor inside your CPU. Most of the family 6 CPUs
	  are supported. Check Documentation/hwmon/coretemp.rst for details.

config SENSORS_IT87
	tristate "ITE IT87xx and compatibles"
	depends on !PPC
	select HWMON_VID
	help
	  If you say yes here you get support for ITE IT8705F, IT8712F, IT8716F,
	  IT8718F, IT8720F, IT8721F, IT8726F, IT8728F, IT8732F, IT8758E,
	  IT8771E, IT8772E, IT8781F, IT8782F, IT8783E/F, IT8786E, IT8790E,
	  IT8603E, IT8620E, IT8623E, and IT8628E sensor chips, and the SiS950
	  clone.

	  This driver can also be built as a module. If so, the module
	  will be called it87.

config SENSORS_JC42
	tristate "JEDEC JC42.4 compliant memory module temperature sensors"
	depends on I2C
	help
	  If you say yes here, you get support for JEDEC JC42.4 compliant
	  temperature sensors, which are used on many DDR3 memory modules for
	  mobile devices and servers.  Support will include, but not be limited
	  to, ADT7408, AT30TS00, CAT34TS02, CAT6095, MAX6604, MCP9804, MCP9805,
	  MCP9808, MCP98242, MCP98243, MCP98244, MCP9843, SE97, SE98,
	  STTS424(E), STTS2002, STTS3000, TSE2002, TSE2004, TS3000, and TS3001.

	  This driver can also be built as a module. If so, the module
	  will be called jc42.

config SENSORS_POWR1220
	tristate "Lattice POWR1220 Power Monitoring"
	depends on I2C
	help
	  If you say yes here you get access to the hardware monitoring
	  functions of the Lattice POWR1220 isp Power Supply Monitoring,
	  Sequencing and Margining Controller.

	  This driver can also be built as a module. If so, the module
	  will be called powr1220.

config SENSORS_LAN966X
	tristate "Microchip LAN966x Hardware Monitoring"
	depends on SOC_LAN966 || COMPILE_TEST
	select REGMAP
	select POLYNOMIAL
	help
	  If you say yes here you get support for temperature monitoring
	  on the Microchip LAN966x SoC.

	  This driver can also be built as a module. If so, the module
	  will be called lan966x-hwmon.

config SENSORS_LINEAGE
	tristate "Lineage Compact Power Line Power Entry Module"
	depends on I2C
	help
	  If you say yes here you get support for the Lineage Compact Power Line
	  series of DC/DC and AC/DC converters such as CP1800, CP2000AC,
	  CP2000DC, CP2725, and others.

	  This driver can also be built as a module. If so, the module
	  will be called lineage-pem.

config SENSORS_LOCHNAGAR
	tristate "Lochnagar Hardware Monitor"
	depends on MFD_LOCHNAGAR
	help
	  If you say yes here you get support for Lochnagar 2 temperature,
	  voltage and current sensors abilities.

	  This driver can also be built as a module.  If so, the module
	  will be called lochnagar-hwmon.

config SENSORS_LTC2945
	tristate "Linear Technology LTC2945"
	depends on I2C
	select REGMAP_I2C
	help
	  If you say yes here you get support for Linear Technology LTC2945
	  I2C System Monitor.

	  This driver can also be built as a module. If so, the module will
	  be called ltc2945.

config SENSORS_LTC2947
	tristate

config SENSORS_LTC2947_I2C
	tristate "Analog Devices LTC2947 High Precision Power and Energy Monitor over I2C"
	depends on I2C
	select REGMAP_I2C
	select SENSORS_LTC2947
	help
	  If you say yes here you get support for Linear Technology LTC2947
	  I2C High Precision Power and Energy Monitor

	  This driver can also be built as a module. If so, the module will
	  be called ltc2947-i2c.

config SENSORS_LTC2947_SPI
	tristate "Analog Devices LTC2947 High Precision Power and Energy Monitor over SPI"
	depends on SPI_MASTER
	select REGMAP_SPI
	select SENSORS_LTC2947
	help
	  If you say yes here you get support for Linear Technology LTC2947
	  SPI High Precision Power and Energy Monitor

	  This driver can also be built as a module. If so, the module will
	  be called ltc2947-spi.

config SENSORS_LTC2990
	tristate "Linear Technology LTC2990"
	depends on I2C
	help
	  If you say yes here you get support for Linear Technology LTC2990
	  I2C System Monitor. The LTC2990 supports a combination of voltage,
	  current and temperature monitoring.

	  This driver can also be built as a module. If so, the module will
	  be called ltc2990.

config SENSORS_LTC2992
	tristate "Linear Technology LTC2992"
	depends on I2C
	depends on GPIOLIB
	help
	  If you say yes here you get support for Linear Technology LTC2992
	  I2C System Monitor. The LTC2992 measures current, voltage, and
	  power of two supplies.

	  This driver can also be built as a module. If so, the module will
	  be called ltc2992.

config SENSORS_LTC4151
	tristate "Linear Technology LTC4151"
	depends on I2C
	help
	  If you say yes here you get support for Linear Technology LTC4151
	  High Voltage I2C Current and Voltage Monitor interface.

	  This driver can also be built as a module. If so, the module will
	  be called ltc4151.

config SENSORS_LTC4215
	tristate "Linear Technology LTC4215"
	depends on I2C
	help
	  If you say yes here you get support for Linear Technology LTC4215
	  Hot Swap Controller I2C interface.

	  This driver can also be built as a module. If so, the module will
	  be called ltc4215.

config SENSORS_LTC4222
	tristate "Linear Technology LTC4222"
	depends on I2C
	select REGMAP_I2C
	help
	  If you say yes here you get support for Linear Technology LTC4222
	  Dual Hot Swap Controller I2C interface.

	  This driver can also be built as a module. If so, the module will
	  be called ltc4222.

config SENSORS_LTC4245
	tristate "Linear Technology LTC4245"
	depends on I2C
	help
	  If you say yes here you get support for Linear Technology LTC4245
	  Multiple Supply Hot Swap Controller I2C interface.

	  This driver can also be built as a module. If so, the module will
	  be called ltc4245.

config SENSORS_LTC4260
	tristate "Linear Technology LTC4260"
	depends on I2C
	select REGMAP_I2C
	help
	  If you say yes here you get support for Linear Technology LTC4260
	  Positive Voltage Hot Swap Controller I2C interface.

	  This driver can also be built as a module. If so, the module will
	  be called ltc4260.

config SENSORS_LTC4261
	tristate "Linear Technology LTC4261"
	depends on I2C
	help
	  If you say yes here you get support for Linear Technology LTC4261
	  Negative Voltage Hot Swap Controller I2C interface.

	  This driver can also be built as a module. If so, the module will
	  be called ltc4261.

config SENSORS_LTQ_CPUTEMP
	bool "Lantiq cpu temperature sensor driver"
	depends on SOC_XWAY
	help
	  If you say yes here you get support for the temperature
	  sensor inside your CPU.

config SENSORS_MAX1111
	tristate "Maxim MAX1111 Serial 8-bit ADC chip and compatibles"
	depends on SPI_MASTER
	help
	  Say y here to support Maxim's MAX1110, MAX1111, MAX1112, and MAX1113
	  ADC chips.

	  This driver can also be built as a module. If so, the module
	  will be called max1111.

config SENSORS_MAX127
	tristate "Maxim MAX127 12-bit 8-channel Data Acquisition System"
	depends on I2C
	help
	  Say y here to support Maxim's MAX127 DAS chips.

	  This driver can also be built as a module. If so, the module
	  will be called max127.

config SENSORS_MAX16065
	tristate "Maxim MAX16065 System Manager and compatibles"
	depends on I2C
	help
	  If you say yes here you get support for hardware monitoring
	  capabilities of the following Maxim System Manager chips.
	    MAX16065
	    MAX16066
	    MAX16067
	    MAX16068
	    MAX16070
	    MAX16071

	  This driver can also be built as a module. If so, the module
	  will be called max16065.

config SENSORS_MAX1619
	tristate "Maxim MAX1619 sensor chip"
	depends on I2C
	help
	  If you say yes here you get support for MAX1619 sensor chip.

	  This driver can also be built as a module. If so, the module
	  will be called max1619.

config SENSORS_MAX1668
	tristate "Maxim MAX1668 and compatibles"
	depends on I2C
	help
	  If you say yes here you get support for MAX1668, MAX1989 and
	  MAX1805 chips.

	  This driver can also be built as a module. If so, the module
	  will be called max1668.

config SENSORS_MAX197
	tristate "Maxim MAX197 and compatibles"
	help
	  Support for the Maxim MAX197 A/D converter.
	  Support will include, but not be limited to, MAX197, and MAX199.

	  This driver can also be built as a module. If so, the module
	  will be called max197.

config SENSORS_MAX31722
	tristate "MAX31722 temperature sensor"
	depends on SPI
	help
	  Support for the Maxim Integrated MAX31722/MAX31723 digital
	  thermometers/thermostats operating over an SPI interface.

	  This driver can also be built as a module. If so, the module
	  will be called max31722.

config SENSORS_MAX31730
	tristate "MAX31730 temperature sensor"
	depends on I2C
	help
	  Support for the Maxim Integrated MAX31730 3-Channel Remote
	  Temperature Sensor.

	  This driver can also be built as a module. If so, the module
	  will be called max31730.

config SENSORS_MAX31760
	tristate "MAX31760 fan speed controller"
	depends on I2C
	select REGMAP_I2C
	help
	  Support for the Analog Devices MAX31760 Precision Fan-Speed
	  Controller. MAX31760 integrates temperature sensing along with
	  precision PWM fan control.

	  This driver can also be built as a module. If so, the module
	  will be called max31760.

config SENSORS_MAX6620
	tristate "Maxim MAX6620 fan controller"
	depends on I2C
	help
	  If you say yes here you get support for the MAX6620
	  fan controller.

	  This driver can also be built as a module. If so, the module
	  will be called max6620.

config SENSORS_MAX6621
	tristate "Maxim MAX6621 sensor chip"
	depends on I2C
	select REGMAP_I2C
	help
	  If you say yes here you get support for MAX6621 sensor chip.
	  MAX6621 is a PECI-to-I2C translator provides an efficient,
	  low-cost solution for PECI-to-SMBus/I2C protocol conversion.
	  It allows reading the temperature from the PECI-compliant
	  host directly from up to four PECI-enabled CPUs.

	  This driver can also be built as a module. If so, the module
	  will be called max6621.

config SENSORS_MAX6639
	tristate "Maxim MAX6639 sensor chip"
	depends on I2C
	help
	  If you say yes here you get support for the MAX6639
	  sensor chips.

	  This driver can also be built as a module. If so, the module
	  will be called max6639.

config SENSORS_MAX6642
	tristate "Maxim MAX6642 sensor chip"
	depends on I2C
	depends on SENSORS_LM90=n
	help
	  If you say yes here you get support for MAX6642 sensor chip.
	  MAX6642 is a SMBus-Compatible Remote/Local Temperature Sensor
	  with Overtemperature Alarm from Maxim.

	  This driver can also be built as a module. If so, the module
	  will be called max6642.

config SENSORS_MAX6650
	tristate "Maxim MAX6650 sensor chip"
	depends on I2C
	depends on THERMAL || THERMAL=n
	help
	  If you say yes here you get support for the MAX6650 / MAX6651
	  sensor chips.

	  This driver can also be built as a module. If so, the module
	  will be called max6650.

config SENSORS_MAX6697
	tristate "Maxim MAX6697 and compatibles"
	depends on I2C
	help
	  If you say yes here you get support for MAX6581, MAX6602, MAX6622,
	  MAX6636, MAX6689, MAX6693, MAX6694, MAX6697, MAX6698, and MAX6699
	  temperature sensor chips.

	  This driver can also be built as a module. If so, the module
	  will be called max6697.

config SENSORS_MAX31790
	tristate "Maxim MAX31790 sensor chip"
	depends on I2C
	help
	  If you say yes here you get support for 6-Channel PWM-Output
	  Fan RPM Controller.

	  This driver can also be built as a module. If so, the module
	  will be called max31790.

config SENSORS_MCP3021
	tristate "Microchip MCP3021 and compatibles"
	depends on I2C
	help
	  If you say yes here you get support for MCP3021 and MCP3221.
	  The MCP3021 is a A/D converter (ADC) with 10-bit and the MCP3221
	  with 12-bit resolution.

	  This driver can also be built as a module. If so, the module
	  will be called mcp3021.

config SENSORS_MLXREG_FAN
	tristate "Mellanox FAN driver"
	depends on MELLANOX_PLATFORM
	imply THERMAL
	select REGMAP
	help
	  This option enables support for the FAN control on the Mellanox
	  Ethernet and InfiniBand switches. The driver can be activated by the
	  platform device add call. Say Y to enable these. To compile this
	  driver as a module, choose 'M' here: the module will be called
	  mlxreg-fan.

config SENSORS_TC654
	tristate "Microchip TC654/TC655 and compatibles"
	depends on I2C
	help
	  If you say yes here you get support for TC654 and TC655.
	  The TC654 and TC655 are PWM mode fan speed controllers with
	  FanSense technology for use with brushless DC fans.

	  This driver can also be built as a module. If so, the module
	  will be called tc654.

config SENSORS_TPS23861
	tristate "Texas Instruments TPS23861 PoE PSE"
	depends on I2C
	select REGMAP_I2C
	help
	  If you say yes here you get support for Texas Instruments
	  TPS23861 802.3at PoE PSE chips.

	  This driver can also be built as a module. If so, the module
	  will be called tps23861.

config SENSORS_MENF21BMC_HWMON
	tristate "MEN 14F021P00 BMC Hardware Monitoring"
	depends on MFD_MENF21BMC
	help
	  Say Y here to include support for the MEN 14F021P00 BMC
	  hardware monitoring.

	  This driver can also be built as a module. If so the module
	  will be called menf21bmc_hwmon.

config SENSORS_MR75203
	tristate "Moortec Semiconductor MR75203 PVT Controller"
	select REGMAP_MMIO
	help
	  If you say yes here you get support for Moortec MR75203
	  PVT controller.

	  This driver can also be built as a module. If so, the module
	  will be called mr75203.

config SENSORS_ADCXX
	tristate "National Semiconductor ADCxxxSxxx"
	depends on SPI_MASTER
	help
	  If you say yes here you get support for the National Semiconductor
	  ADC<bb><c>S<sss> chip family, where
	  * bb  is the resolution in number of bits (8, 10, 12)
	  * c   is the number of channels (1, 2, 4, 8)
	  * sss is the maximum conversion speed (021 for 200 kSPS, 051 for 500
	    kSPS and 101 for 1 MSPS)

	  Examples : ADC081S101, ADC124S501, ...

	  This driver can also be built as a module. If so, the module
	  will be called adcxx.

config SENSORS_LM63
	tristate "National Semiconductor LM63 and compatibles"
	depends on I2C
	help
	  If you say yes here you get support for the National
	  Semiconductor LM63, LM64, and LM96163 remote diode digital temperature
	  sensors with integrated fan control.  Such chips are found
	  on the Tyan S4882 (Thunder K8QS Pro) motherboard, among
	  others.

	  This driver can also be built as a module. If so, the module
	  will be called lm63.

config SENSORS_LM70
	tristate "National Semiconductor LM70 and compatibles"
	depends on SPI_MASTER
	help
	  If you say yes here you get support for the National Semiconductor
	  LM70, LM71, LM74 and Texas Instruments TMP121/TMP123, TMP122/TMP124,
	  TMP125 digital temperature sensor chips.

	  This driver can also be built as a module. If so, the module
	  will be called lm70.

config SENSORS_LM73
	tristate "National Semiconductor LM73"
	depends on I2C
	help
	  If you say yes here you get support for National Semiconductor LM73
	  sensor chips.
	  This driver can also be built as a module. If so, the module
	  will be called lm73.

config SENSORS_LM75
	tristate "National Semiconductor LM75 and compatibles"
	depends on I2C
	select REGMAP_I2C
	help
	  If you say yes here you get support for one common type of
	  temperature sensor chip, with models including:

		- Analog Devices ADT75
		- Atmel (now Microchip) AT30TS74
		- Dallas Semiconductor DS75, DS1775 and DS7505
		- Global Mixed-mode Technology (GMT) G751
		- Maxim MAX6625 and MAX6626
		- Microchip MCP980x
		- National Semiconductor LM75, LM75A
		- NXP's LM75A
		- ST Microelectronics STDS75
		- ST Microelectronics STLM75
		- TelCom (now Microchip) TCN75
		- Texas Instruments TMP100, TMP101, TMP105, TMP112, TMP75,
		  TMP175, TMP275

	  This driver supports driver model based binding through board
	  specific I2C device tables.

	  It also supports the "legacy" style of driver binding.  To use
	  that with some chips which don't replicate LM75 quirks exactly,
	  you may need the "force" module parameter.

	  This driver can also be built as a module. If so, the module
	  will be called lm75.

config SENSORS_LM77
	tristate "National Semiconductor LM77"
	depends on I2C
	help
	  If you say yes here you get support for National Semiconductor LM77
	  sensor chips.

	  This driver can also be built as a module. If so, the module
	  will be called lm77.

config SENSORS_LM78
	tristate "National Semiconductor LM78 and compatibles"
	depends on I2C
	select HWMON_VID
	help
	  If you say yes here you get support for National Semiconductor LM78,
	  LM78-J and LM79.

	  This driver can also be built as a module. If so, the module
	  will be called lm78.

config SENSORS_LM80
	tristate "National Semiconductor LM80 and LM96080"
	depends on I2C
	help
	  If you say yes here you get support for National Semiconductor
	  LM80 and LM96080 sensor chips.

	  This driver can also be built as a module. If so, the module
	  will be called lm80.

config SENSORS_LM83
	tristate "National Semiconductor LM83 and compatibles"
	depends on I2C
	select REGMAP
	help
	  If you say yes here you get support for National Semiconductor
	  LM82 and LM83 sensor chips.

	  This driver can also be built as a module. If so, the module
	  will be called lm83.

config SENSORS_LM85
	tristate "National Semiconductor LM85 and compatibles"
	depends on I2C
	select HWMON_VID
	help
	  If you say yes here you get support for National Semiconductor LM85
	  sensor chips and clones: ADM1027, ADT7463, ADT7468, EMC6D100,
	  EMC6D101, EMC6D102, and EMC6D103.

	  This driver can also be built as a module. If so, the module
	  will be called lm85.

config SENSORS_LM87
	tristate "National Semiconductor LM87 and compatibles"
	depends on I2C
	select HWMON_VID
	help
	  If you say yes here you get support for National Semiconductor LM87
	  and Analog Devices ADM1024 sensor chips.

	  This driver can also be built as a module. If so, the module
	  will be called lm87.

config SENSORS_LM90
	tristate "National Semiconductor LM90 and compatibles"
	depends on I2C
	help
	  If you say yes here you get support for National Semiconductor LM84,
	  LM90, LM86, LM89 and LM99, Analog Devices ADM1020, ADM2021, ADM1021A,
	  ADM1023, ADM1032, ADT7461, ADT7461A, ADT7481, ADT7482, and ADT7483A,
	  Maxim MAX1617, MAX6642, MAX6646, MAX6647, MAX6648, MAX6649, MAX6654,
	  MAX6657, MAX6658, MAX6659, MAX6680, MAX6681, MAX6692, MAX6695,
	  MAX6696,
	  ON Semiconductor NCT1008, NCT210, NCT72, NCT214, NCT218,
	  Winbond/Nuvoton W83L771W/G/AWG/ASG,
	  Philips NE1618, SA56004, GMT G781, Texas Instruments TMP451 and TMP461
	  sensor chips.

	  This driver can also be built as a module. If so, the module
	  will be called lm90.

config SENSORS_LM92
	tristate "National Semiconductor LM92 and compatibles"
	depends on I2C
	help
	  If you say yes here you get support for National Semiconductor LM92
	  and Maxim MAX6635 sensor chips.

	  This driver can also be built as a module. If so, the module
	  will be called lm92.

config SENSORS_LM93
	tristate "National Semiconductor LM93 and compatibles"
	depends on I2C
	select HWMON_VID
	help
	  If you say yes here you get support for National Semiconductor LM93,
	  LM94, and compatible sensor chips.

	  This driver can also be built as a module. If so, the module
	  will be called lm93.

config SENSORS_LM95234
	tristate "National Semiconductor LM95234 and compatibles"
	depends on I2C
	help
	  If you say yes here you get support for the LM95233 and LM95234
	  temperature sensor chips.

	  This driver can also be built as a module. If so, the module
	  will be called lm95234.

config SENSORS_LM95241
	tristate "National Semiconductor LM95241 and compatibles"
	depends on I2C
	help
	  If you say yes here you get support for LM95231 and LM95241 sensor
	  chips.

	  This driver can also be built as a module. If so, the module
	  will be called lm95241.

config SENSORS_LM95245
	tristate "National Semiconductor LM95245 and compatibles"
	depends on I2C
	select REGMAP_I2C
	help
	  If you say yes here you get support for LM95235 and LM95245
	  temperature sensor chips.

	  This driver can also be built as a module. If so, the module
	  will be called lm95245.

config SENSORS_PC87360
	tristate "National Semiconductor PC87360 family"
	depends on !PPC
	select HWMON_VID
	help
	  If you say yes here you get access to the hardware monitoring
	  functions of the National Semiconductor PC8736x Super-I/O chips.
	  The PC87360, PC87363 and PC87364 only have fan monitoring and
	  control.  The PC87365 and PC87366 additionally have voltage and
	  temperature monitoring.

	  This driver can also be built as a module. If so, the module
	  will be called pc87360.

config SENSORS_PC87427
	tristate "National Semiconductor PC87427"
	depends on !PPC
	help
	  If you say yes here you get access to the hardware monitoring
	  functions of the National Semiconductor PC87427 Super-I/O chip.
	  The chip has two distinct logical devices, one for fan speed
	  monitoring and control, and one for voltage and temperature
	  monitoring. Fan speed monitoring and control are supported, as
	  well as temperature monitoring. Voltages aren't supported yet.

	  This driver can also be built as a module. If so, the module
	  will be called pc87427.

config SENSORS_NTC_THERMISTOR
	tristate "NTC thermistor support"
	depends on IIO
	depends on THERMAL || !THERMAL_OF
	help
	  This driver supports NTC thermistors sensor reading and its
	  interpretation. The driver can also monitor the temperature and
	  send notifications about the temperature.

	  Currently, this driver supports
	  NCP15WB473, NCP18WB473, NCP21WB473, NCP03WB473, NCP15WL333,
	  NCP03WF104 and NCP15XH103 from Murata and B57330V2103 and
	  B57891S0103 from EPCOS.

	  This driver can also be built as a module. If so, the module
	  will be called ntc-thermistor.

config SENSORS_NCT6683
	tristate "Nuvoton NCT6683D"
	depends on !PPC
	help
	  If you say yes here you get support for the hardware monitoring
	  functionality of the Nuvoton NCT6683D eSIO chip.

	  This driver can also be built as a module. If so, the module
	  will be called nct6683.

config SENSORS_NCT6775_CORE
	tristate
	select REGMAP
	help
	  This module contains common code shared by the platform and
	  i2c versions of the nct6775 driver; it is not useful on its
	  own.

	  If built as a module, the module will be called
	  nct6775-core.

config SENSORS_NCT6775
	tristate "Platform driver for Nuvoton NCT6775F and compatibles"
	depends on !PPC
	depends on ACPI_WMI || ACPI_WMI=n
	select HWMON_VID
	select SENSORS_NCT6775_CORE
	help
	  If you say yes here you get support for the hardware monitoring
	  functionality of the Nuvoton NCT6106D, NCT6775F, NCT6776F, NCT6779D,
	  NCT6791D, NCT6792D, NCT6793D, NCT6795D, NCT6796D, and compatible
	  Super-I/O chips. This driver replaces the w83627ehf driver for
	  NCT6775F and NCT6776F.

	  This driver can also be built as a module. If so, the module
	  will be called nct6775.

config SENSORS_NCT6775_I2C
	tristate "I2C driver for Nuvoton NCT6775F and compatibles"
	depends on I2C
	select REGMAP_I2C
	select SENSORS_NCT6775_CORE
	help
	  If you say yes here you get support for the hardware monitoring
	  functionality of the Nuvoton NCT6106D, NCT6775F, NCT6776F, NCT6779D,
	  NCT6791D, NCT6792D, NCT6793D, NCT6795D, NCT6796D, and compatible
	  Super-I/O chips via their I2C interface.

	  If you're not building a kernel for a BMC, this is probably
	  not the driver you want (see CONFIG_SENSORS_NCT6775).

	  This driver can also be built as a module. If so, the module
	  will be called nct6775-i2c.

config SENSORS_NCT7802
	tristate "Nuvoton NCT7802Y"
	depends on I2C
	select REGMAP_I2C
	help
	  If you say yes here you get support for the Nuvoton NCT7802Y
	  hardware monitoring chip.

	  This driver can also be built as a module. If so, the module
	  will be called nct7802.

config SENSORS_NCT7904
	tristate "Nuvoton NCT7904"
	depends on I2C && WATCHDOG
	select WATCHDOG_CORE
	help
	  If you say yes here you get support for the Nuvoton NCT7904
	  hardware monitoring chip, including manual fan speed control
	  and support for the integrated watchdog.

	  This driver can also be built as a module. If so, the module
	  will be called nct7904.

config SENSORS_NPCM7XX
	tristate "Nuvoton NPCM750 and compatible PWM and Fan controllers"
	imply THERMAL
	help
	  This driver provides support for Nuvoton NPCM750/730/715/705 PWM
          and Fan controllers.

          This driver can also be built as a module. If so, the module
          will be called npcm750-pwm-fan.

config SENSORS_NSA320
	tristate "ZyXEL NSA320 and compatible fan speed and temperature sensors"
	depends on GPIOLIB && OF
	depends on MACH_KIRKWOOD || COMPILE_TEST
	help
	  If you say yes here you get support for hardware monitoring
	  for the ZyXEL NSA320 Media Server and other compatible devices
	  (probably the NSA325 and some NSA310 variants).

	  The sensor data is taken from a Holtek HT46R065 microcontroller
	  connected to GPIO lines.

	  This driver can also be built as a module. If so, the module
	  will be called nsa320-hwmon.

config SENSORS_NZXT_KRAKEN2
	tristate "NZXT Kraken X42/X51/X62/X72 liquid coolers"
	depends on USB_HID
	help
	  If you say yes here you get support for hardware monitoring for the
	  NZXT Kraken X42/X52/X62/X72 all-in-one CPU liquid coolers.

	  This driver can also be built as a module. If so, the module
	  will be called nzxt-kraken2.

config SENSORS_NZXT_SMART2
	tristate "NZXT RGB & Fan Controller/Smart Device v2"
	depends on USB_HID
	help
	  If you say yes here you get support for hardware monitoring for the
	  NZXT RGB & Fan Controller/Smart Device v2.

	  This driver can also be built as a module. If so, the module
	  will be called nzxt-smart2.

source "drivers/hwmon/occ/Kconfig"

config SENSORS_PCF8591
	tristate "Philips PCF8591 ADC/DAC"
	depends on I2C
	help
	  If you say yes here you get support for Philips PCF8591 4-channel
	  ADC, 1-channel DAC chips.

	  This driver can also be built as a module. If so, the module
	  will be called pcf8591.

	  These devices are hard to detect and rarely found on mainstream
	  hardware. If unsure, say N.

source "drivers/hwmon/peci/Kconfig"

source "drivers/hwmon/pmbus/Kconfig"

config SENSORS_PWM_FAN
	tristate "PWM fan"
	depends on (PWM && OF) || COMPILE_TEST
	depends on THERMAL || THERMAL=n
	help
	  If you say yes here you get support for fans connected to PWM lines.
	  The driver uses the generic PWM interface, thus it will work on a
	  variety of SoCs.

	  This driver can also be built as a module. If so, the module
	  will be called pwm-fan.

config SENSORS_RASPBERRYPI_HWMON
	tristate "Raspberry Pi voltage monitor"
	depends on RASPBERRYPI_FIRMWARE || (COMPILE_TEST && !RASPBERRYPI_FIRMWARE)
	help
	  If you say yes here you get support for voltage sensor on the
	  Raspberry Pi.

	  This driver can also be built as a module. If so, the module
	  will be called raspberrypi-hwmon.

config SENSORS_SL28CPLD
	tristate "Kontron sl28cpld hardware monitoring driver"
	depends on MFD_SL28CPLD || COMPILE_TEST
	help
	  If you say yes here you get support for the fan supervisor of the
	  sl28cpld board management controller.

	  This driver can also be built as a module.  If so, the module
	  will be called sl28cpld-hwmon.

config SENSORS_SBTSI
	tristate "Emulated SB-TSI temperature sensor"
	depends on I2C
	help
	  If you say yes here you get support for emulated temperature
	  sensors on AMD SoCs with SB-TSI interface connected to a BMC device.

	  This driver can also be built as a module. If so, the module will
	  be called sbtsi_temp.

config SENSORS_SBRMI
	tristate "Emulated SB-RMI sensor"
	depends on I2C
	help
	  If you say yes here you get support for emulated RMI
	  sensors on AMD SoCs with APML interface connected to a BMC device.

	  This driver can also be built as a module. If so, the module will
	  be called sbrmi.

config SENSORS_SHT15
	tristate "Sensiron humidity and temperature sensors. SHT15 and compat."
	depends on GPIOLIB || COMPILE_TEST
	select BITREVERSE
	help
	  If you say yes here you get support for the Sensiron SHT10, SHT11,
	  SHT15, SHT71, SHT75 humidity and temperature sensors.

	  This driver can also be built as a module. If so, the module
	  will be called sht15.

config SENSORS_SHT21
	tristate "Sensiron humidity and temperature sensors. SHT21 and compat."
	depends on I2C
	help
	  If you say yes here you get support for the Sensiron SHT21, SHT25
	  humidity and temperature sensors.

	  This driver can also be built as a module. If so, the module
	  will be called sht21.

config SENSORS_SHT3x
	tristate "Sensiron humidity and temperature sensors. SHT3x and compat."
	depends on I2C
	select CRC8
	help
	  If you say yes here you get support for the Sensiron SHT30 and SHT31
	  humidity and temperature sensors.

	  This driver can also be built as a module. If so, the module
	  will be called sht3x.

config SENSORS_SHT4x
	tristate "Sensiron humidity and temperature sensors. SHT4x and compat."
	depends on I2C
	select CRC8
	help
	  If you say yes here you get support for the Sensiron SHT40, SHT41 and
	  SHT45 humidity and temperature sensors.

	  This driver can also be built as a module. If so, the module
	  will be called sht4x.

config SENSORS_SHTC1
	tristate "Sensiron humidity and temperature sensors. SHTC1 and compat."
	depends on I2C
	help
	  If you say yes here you get support for the Sensiron SHTC1, SHTW1,
	  and SHTC3 humidity and temperature sensors.

	  This driver can also be built as a module. If so, the module
	  will be called shtc1.

config SENSORS_S3C
	tristate "Samsung built-in ADC"
	depends on S3C_ADC
	help
	  If you say yes here you get support for the on-board ADCs of
	  the Samsung S3C24XX, S3C64XX and other series of SoC

	  This driver can also be built as a module. If so, the module
	  will be called s3c-hwmon.

config SENSORS_S3C_RAW
	bool "Include raw channel attributes in sysfs"
	depends on SENSORS_S3C
	help
	  Say Y here if you want to include raw copies of all the ADC
	  channels in sysfs.

config SENSORS_SIS5595
	tristate "Silicon Integrated Systems Corp. SiS5595"
	depends on PCI
	help
	  If you say yes here you get support for the integrated sensors in
	  SiS5595 South Bridges.

	  This driver can also be built as a module. If so, the module
	  will be called sis5595.

config SENSORS_SY7636A
	tristate "Silergy SY7636A"
	depends on MFD_SY7636A
	help
	  If you say yes here you get support for the thermistor readout of
	  the Silergy SY7636A PMIC.

	  This driver can also be built as a module.  If so, the module
	  will be called sy7636a-hwmon.

config SENSORS_DME1737
	tristate "SMSC DME1737, SCH311x and compatibles"
	depends on I2C && !PPC
	select HWMON_VID
	help
	  If you say yes here you get support for the hardware monitoring
	  and fan control features of the SMSC DME1737, SCH311x, SCH5027, and
	  Asus A8000 Super-I/O chips.

	  This driver can also be built as a module. If so, the module
	  will be called dme1737.

config SENSORS_EMC1403
	tristate "SMSC EMC1403/23 thermal sensor"
	depends on I2C
	select REGMAP_I2C
	help
	  If you say yes here you get support for the SMSC EMC1403/23
	  temperature monitoring chip.

	  Threshold values can be configured using sysfs.
	  Data from the different diodes are accessible via sysfs.

config SENSORS_EMC2103
	tristate "SMSC EMC2103"
	depends on I2C
	help
	  If you say yes here you get support for the temperature
	  and fan sensors of the SMSC EMC2103 chips.

	  This driver can also be built as a module. If so, the module
	  will be called emc2103.

config SENSORS_EMC2305
	tristate "Microchip EMC2305 and compatible EMC2301/2/3"
	depends on I2C
	imply THERMAL
	help
	  If you say yes here you get support for the Microchip EMC2305
	  fan controller chips.
	  The Microchip EMC2305 is a fan controller for up to 5 fans.
	  Fan rotation speeds are reported in RPM.

	  This driver can also be built as a module.  If so, the module
	  will be called emc2305.

config SENSORS_EMC6W201
	tristate "SMSC EMC6W201"
	depends on I2C
	help
	  If you say yes here you get support for the SMSC EMC6W201
	  hardware monitoring chip.

	  This driver can also be built as a module. If so, the module
	  will be called emc6w201.

config SENSORS_SMSC47M1
	tristate "SMSC LPC47M10x and compatibles"
	depends on !PPC
	help
	  If you say yes here you get support for the integrated fan
	  monitoring and control capabilities of the SMSC LPC47B27x,
	  LPC47M10x, LPC47M112, LPC47M13x, LPC47M14x, LPC47M15x,
	  LPC47M192, LPC47M292 and LPC47M997 chips.

	  The temperature and voltage sensor features of the LPC47M15x,
	  LPC47M192, LPC47M292 and LPC47M997 are supported by another
	  driver, select also "SMSC LPC47M192 and compatibles" below for
	  those.

	  This driver can also be built as a module. If so, the module
	  will be called smsc47m1.

config SENSORS_SMSC47M192
	tristate "SMSC LPC47M192 and compatibles"
	depends on I2C
	select HWMON_VID
	help
	  If you say yes here you get support for the temperature and
	  voltage sensors of the SMSC LPC47M192, LPC47M15x, LPC47M292
	  and LPC47M997 chips.

	  The fan monitoring and control capabilities of these chips
	  are supported by another driver, select
	  "SMSC LPC47M10x and compatibles" above. You need both drivers
	  if you want fan control and voltage/temperature sensor support.

	  This driver can also be built as a module. If so, the module
	  will be called smsc47m192.

config SENSORS_SMSC47B397
	tristate "SMSC LPC47B397-NC"
	depends on !PPC
	help
	  If you say yes here you get support for the SMSC LPC47B397-NC
	  sensor chip.

	  This driver can also be built as a module. If so, the module
	  will be called smsc47b397.

config SENSORS_SCH56XX_COMMON
	tristate

config SENSORS_SCH5627
	tristate "SMSC SCH5627"
	depends on !PPC && WATCHDOG
	select SENSORS_SCH56XX_COMMON
	select WATCHDOG_CORE
	help
	  If you say yes here you get support for the hardware monitoring
	  features of the SMSC SCH5627 Super-I/O chip including support for
	  the integrated watchdog.

	  This driver can also be built as a module. If so, the module
	  will be called sch5627.

config SENSORS_SCH5636
	tristate "SMSC SCH5636"
	depends on !PPC && WATCHDOG
	select SENSORS_SCH56XX_COMMON
	select WATCHDOG_CORE
	help
	  SMSC SCH5636 Super I/O chips include an embedded microcontroller for
	  hardware monitoring solutions, allowing motherboard manufacturers to
	  create their own custom hwmon solution based upon the SCH5636.

	  Currently this driver only supports the Fujitsu Theseus SCH5636 based
	  hwmon solution. Say yes here if you want support for the Fujitsu
	  Theseus' hardware monitoring features including support for the
	  integrated watchdog.

	  This driver can also be built as a module. If so, the module
	  will be called sch5636.

config SENSORS_STTS751
	tristate "ST Microelectronics STTS751"
	depends on I2C
	help
	  If you say yes here you get support for STTS751
	  temperature sensor chips.

	  This driver can also be built as a module. If so, the module
	  will be called stts751.

config SENSORS_SMM665
	tristate "Summit Microelectronics SMM665"
	depends on I2C
	help
	  If you say yes here you get support for the hardware monitoring
	  features of the Summit Microelectronics SMM665/SMM665B Six-Channel
	  Active DC Output Controller / Monitor.

	  Other supported chips are SMM465, SMM665C, SMM764, and SMM766.
	  Support for those chips is untested.

	  This driver can also be built as a module. If so, the module will
	  be called smm665.

config SENSORS_ADC128D818
	tristate "Texas Instruments ADC128D818"
	depends on I2C
	help
	  If you say yes here you get support for the Texas Instruments
	  ADC128D818 System Monitor with Temperature Sensor chip.

	  This driver can also be built as a module. If so, the module
	  will be called adc128d818.

config SENSORS_ADS7828
	tristate "Texas Instruments ADS7828 and compatibles"
	depends on I2C
	select REGMAP_I2C
	help
	  If you say yes here you get support for Texas Instruments ADS7828 and
	  ADS7830 8-channel A/D converters. ADS7828 resolution is 12-bit, while
	  it is 8-bit on ADS7830.

	  This driver can also be built as a module. If so, the module
	  will be called ads7828.

config SENSORS_ADS7871
	tristate "Texas Instruments ADS7871 A/D converter"
	depends on SPI
	help
	  If you say yes here you get support for TI ADS7871 & ADS7870

	  This driver can also be built as a module. If so, the module
	  will be called ads7871.

config SENSORS_AMC6821
	tristate "Texas Instruments AMC6821"
	depends on I2C 
	help
	  If you say yes here you get support for the Texas Instruments
	  AMC6821 hardware monitoring chips.

	  This driver can also be built as a module. If so, the module
	  will be called amc6821.

config SENSORS_INA209
	tristate "TI / Burr Brown INA209"
	depends on I2C
	help
	  If you say yes here you get support for the TI / Burr Brown INA209
	  voltage / current / power monitor I2C interface.

	  This driver can also be built as a module. If so, the module will
	  be called ina209.

config SENSORS_INA2XX
	tristate "Texas Instruments INA219 and compatibles"
	depends on I2C
	select REGMAP_I2C
	help
	  If you say yes here you get support for INA219, INA220, INA226,
	  INA230, and INA231 power monitor chips.

	  The INA2xx driver is configured for the default configuration of
	  the part as described in the datasheet.
	  Default value for Rshunt is 10 mOhms.
	  This driver can also be built as a module. If so, the module
	  will be called ina2xx.

config SENSORS_INA238
	tristate "Texas Instruments INA238"
	depends on I2C
	select REGMAP_I2C
	help
	  If you say yes here you get support for the INA238 power monitor
	  chip. This driver supports voltage, current, power and temperature
	  measurements as well as alarm configuration.

	  This driver can also be built as a module. If so, the module
	  will be called ina238.

config SENSORS_INA3221
	tristate "Texas Instruments INA3221 Triple Power Monitor"
	depends on I2C
	select REGMAP_I2C
	help
	  If you say yes here you get support for  the TI INA3221 Triple Power
	  Monitor.

	  This driver can also be built as a module. If so, the module
	  will be called ina3221.

config SENSORS_TC74
	tristate "Microchip TC74"
	depends on I2C
	help
	  If you say yes here you get support for Microchip TC74 single
	  input temperature sensor chips.

	  This driver can also be built as a module. If so, the module
	  will be called tc74.

config SENSORS_THMC50
	tristate "Texas Instruments THMC50 / Analog Devices ADM1022"
	depends on I2C
	help
	  If you say yes here you get support for Texas Instruments THMC50
	  sensor chips and clones: the Analog Devices ADM1022.

	  This driver can also be built as a module. If so, the module
	  will be called thmc50.

config SENSORS_TMP102
	tristate "Texas Instruments TMP102"
	depends on I2C
	select REGMAP_I2C
	help
	  If you say yes here you get support for Texas Instruments TMP102
	  sensor chips.

	  This driver can also be built as a module. If so, the module
	  will be called tmp102.

config SENSORS_TMP103
	tristate "Texas Instruments TMP103"
	depends on I2C
	select REGMAP_I2C
	help
	  If you say yes here you get support for Texas Instruments TMP103
	  sensor chips.

	  This driver can also be built as a module. If so, the module
	  will be called tmp103.

config SENSORS_TMP108
	tristate "Texas Instruments TMP108"
	depends on I2C
	select REGMAP_I2C
	help
	  If you say yes here you get support for Texas Instruments TMP108
	  sensor chips.

	  This driver can also be built as a module. If so, the module
	  will be called tmp108.

config SENSORS_TMP401
	tristate "Texas Instruments TMP401 and compatibles"
	depends on I2C
	select REGMAP
	help
	  If you say yes here you get support for Texas Instruments TMP401,
	  TMP411, TMP431, TMP432, and TMP435 temperature sensor chips.

	  This driver can also be built as a module. If so, the module
	  will be called tmp401.

config SENSORS_TMP421
	tristate "Texas Instruments TMP421 and compatible"
	depends on I2C
	help
	  If you say yes here you get support for Texas Instruments TMP421,
	  TMP422, TMP423, TMP441, and TMP442 temperature sensor chips.

	  This driver can also be built as a module. If so, the module
	  will be called tmp421.

config SENSORS_TMP464
	tristate "Texas Instruments TMP464 and compatible"
	depends on I2C
	select REGMAP_I2C
	help
	  If you say yes here you get support for Texas Instruments TMP464
	  and TMP468 temperature sensor chips.

	  This driver can also be built as a module. If so, the module
	  will be called tmp464.

config SENSORS_TMP513
	tristate "Texas Instruments TMP513 and compatibles"
	depends on I2C
	help
	  If you say yes here you get support for Texas Instruments TMP512,
	  and TMP513 temperature and power supply sensor chips.

	  This driver can also be built as a module. If so, the module
	  will be called tmp513.

config SENSORS_VEXPRESS
	tristate "Versatile Express"
	depends on VEXPRESS_CONFIG
	help
	  This driver provides support for hardware sensors available on
	  the ARM Ltd's Versatile Express platform. It can provide wide
	  range of information like temperature, power, energy.

config SENSORS_VIA_CPUTEMP
	tristate "VIA CPU temperature sensor"
	depends on X86
	select HWMON_VID
	help
	  If you say yes here you get support for the temperature
	  sensor inside your CPU. Supported are all known variants of
	  the VIA C7 and Nano.

config SENSORS_VIA686A
	tristate "VIA686A"
	depends on PCI
	help
	  If you say yes here you get support for the integrated sensors in
	  Via 686A/B South Bridges.

	  This driver can also be built as a module. If so, the module
	  will be called via686a.

config SENSORS_VT1211
	tristate "VIA VT1211"
	depends on !PPC
	select HWMON_VID
	help
	  If you say yes here then you get support for hardware monitoring
	  features of the VIA VT1211 Super-I/O chip.

	  This driver can also be built as a module. If so, the module
	  will be called vt1211.

config SENSORS_VT8231
	tristate "VIA VT8231"
	depends on PCI
	select HWMON_VID
	help
	  If you say yes here then you get support for the integrated sensors
	  in the VIA VT8231 device.

	  This driver can also be built as a module. If so, the module
	  will be called vt8231.

config SENSORS_W83773G
	tristate "Nuvoton W83773G"
	depends on I2C
	select REGMAP_I2C
	help
	  If you say yes here you get support for the Nuvoton W83773G hardware
	  monitoring chip.

	  This driver can also be built as a module. If so, the module
	  will be called w83773g.

config SENSORS_W83781D
	tristate "Winbond W83781D, W83782D, W83783S, Asus AS99127F"
	depends on I2C
	select HWMON_VID
	help
	  If you say yes here you get support for the Winbond W8378x series
	  of sensor chips: the W83781D, W83782D and W83783S, and the similar
	  Asus AS99127F.

	  This driver can also be built as a module. If so, the module
	  will be called w83781d.

config SENSORS_W83791D
	tristate "Winbond W83791D"
	depends on I2C
	select HWMON_VID
	help
	  If you say yes here you get support for the Winbond W83791D chip.

	  This driver can also be built as a module. If so, the module
	  will be called w83791d.

config SENSORS_W83792D
	tristate "Winbond W83792D"
	depends on I2C
	help
	  If you say yes here you get support for the Winbond W83792D chip.

	  This driver can also be built as a module. If so, the module
	  will be called w83792d.

config SENSORS_W83793
	tristate "Winbond W83793"
	depends on I2C
	select HWMON_VID
	help
	  If you say yes here you get support for the Winbond W83793
	  hardware monitoring chip, including support for the integrated
	  watchdog.

	  This driver can also be built as a module. If so, the module
	  will be called w83793.

config SENSORS_W83795
	tristate "Winbond/Nuvoton W83795G/ADG"
	depends on I2C
	help
	  If you say yes here you get support for the Winbond W83795G and
	  W83795ADG hardware monitoring chip, including manual fan speed
	  control.

	  This driver can also be built as a module. If so, the module
	  will be called w83795.

config SENSORS_W83795_FANCTRL
	bool "Include automatic fan control support"
	depends on SENSORS_W83795
	help
	  If you say yes here, support for automatic fan speed control
	  will be included in the driver.

	  Please also note that this option will create sysfs attribute
	  files which may change in the future, so you shouldn't rely
	  on them being stable.

config SENSORS_W83L785TS
	tristate "Winbond W83L785TS-S"
	depends on I2C
	help
	  If you say yes here you get support for the Winbond W83L785TS-S
	  sensor chip, which is used on the Asus A7N8X, among other
	  motherboards.

	  This driver can also be built as a module. If so, the module
	  will be called w83l785ts.

config SENSORS_W83L786NG
	tristate "Winbond W83L786NG, W83L786NR"
	depends on I2C
	help
	  If you say yes here you get support for the Winbond W83L786NG
	  and W83L786NR sensor chips.

	  This driver can also be built as a module. If so, the module
	  will be called w83l786ng.

config SENSORS_W83627HF
	tristate "Winbond W83627HF, W83627THF, W83637HF, W83687THF, W83697HF"
	depends on !PPC
	select HWMON_VID
	help
	  If you say yes here you get support for the Winbond W836X7 series
	  of sensor chips: the W83627HF, W83627THF, W83637HF, W83687THF and
	  W83697HF.

	  This driver can also be built as a module. If so, the module
	  will be called w83627hf.

config SENSORS_W83627EHF
	tristate "Winbond W83627EHF/EHG/DHG/UHG, W83667HG"
	depends on !PPC
	select HWMON_VID
	help
	  If you say yes here you get support for the hardware
	  monitoring functionality of the Winbond W83627EHF Super-I/O chip.

	  This driver also supports the W83627EHG, which is the lead-free
	  version of the W83627EHF, and the W83627DHG, which is a similar
	  chip suited for specific Intel processors that use PECI such as
	  the Core 2 Duo. And also the W83627UHG, which is a stripped down
	  version of the W83627DHG (as far as hardware monitoring goes.)

	  This driver also supports Nuvoton W83667HG and W83667HG-B.

	  This driver can also be built as a module. If so, the module
	  will be called w83627ehf.

config SENSORS_WM831X
	tristate "WM831x PMICs"
	depends on MFD_WM831X
	help
	  If you say yes here you get support for the hardware
	  monitoring functionality of the Wolfson Microelectronics
	  WM831x series of PMICs.

	  This driver can also be built as a module. If so, the module
	  will be called wm831x-hwmon.

config SENSORS_WM8350
	tristate "Wolfson Microelectronics WM835x"
	depends on MFD_WM8350
	help
	  If you say yes here you get support for the hardware
	  monitoring features of the WM835x series of PMICs.

	  This driver can also be built as a module. If so, the module
	  will be called wm8350-hwmon.

config SENSORS_ULTRA45
	tristate "Sun Ultra45 PIC16F747"
	depends on SPARC64
	help
	  This driver provides support for the Ultra45 workstation environmental
	  sensors.

config SENSORS_XGENE
	tristate "APM X-Gene SoC hardware monitoring driver"
	depends on XGENE_SLIMPRO_MBOX || PCC
	help
	  If you say yes here you get support for the temperature
	  and power sensors for APM X-Gene SoC.

config SENSORS_INTEL_M10_BMC_HWMON
	tristate "Intel MAX10 BMC Hardware Monitoring"
	depends on MFD_INTEL_M10_BMC
	help
	  This driver provides support for the hardware monitoring functionality
	  on Intel MAX10 BMC chip.

	  This BMC Chip is used on Intel FPGA PCIe Acceleration Cards (PAC). Its
	  sensors monitor various telemetry data of different components on the
	  card, e.g. board temperature, FPGA core temperature/voltage/current.

if ACPI

comment "ACPI drivers"

config SENSORS_ACPI_POWER
	tristate "ACPI 4.0 power meter"
	help
	  This driver exposes ACPI 4.0 power meters as hardware monitoring
	  devices.  Say Y (or M) if you have a computer with ACPI 4.0 firmware
	  and a power meter.

	  To compile this driver as a module, choose M here:
	  the module will be called acpi_power_meter.

config SENSORS_ATK0110
	tristate "ASUS ATK0110"
	depends on X86
	help
	  If you say yes here you get support for the ACPI hardware
	  monitoring interface found in many ASUS motherboards. This
	  driver will provide readings of fans, voltages and temperatures
	  through the system firmware.

	  This driver can also be built as a module. If so, the module
	  will be called asus_atk0110.

config SENSORS_ASUS_WMI
	tristate "ASUS WMI X370/X470/B450/X399"
	depends on ACPI_WMI
	help
	  If you say yes here you get support for the ACPI hardware monitoring
	  interface found in X370/X470/B450/X399 ASUS motherboards. This driver
	  will provide readings of fans, voltages and temperatures through the system
	  firmware.

	  This driver can also be built as a module. If so, the module
	  will be called asus_wmi_sensors.

config SENSORS_ASUS_EC
	tristate "ASUS EC Sensors"
	depends on X86
	help
	  If you say yes here you get support for the ACPI embedded controller
	  hardware monitoring interface found in ASUS motherboards. The driver
	  currently supports B550/X570 boards, although other ASUS boards might
	  provide this monitoring interface as well.

	  This driver can also be built as a module. If so, the module
	  will be called asus_ec_sensors.

endif # ACPI

endif # HWMON<|MERGE_RESOLUTION|>--- conflicted
+++ resolved
@@ -257,23 +257,14 @@
 	  will be called aht10.
 
 config SENSORS_AQUACOMPUTER_D5NEXT
-<<<<<<< HEAD
-	tristate "Aquacomputer D5 Next, Octo, Quadro, Farbwerk, and Farbwerk 360"
-=======
 	tristate "Aquacomputer D5 Next, Octo, Quadro, Farbwerk, Farbwerk 360, High Flow Next"
->>>>>>> 7365df19
 	depends on USB_HID
 	select CRC16
 	help
 	  If you say yes here you get support for sensors and fans of
 	  the Aquacomputer D5 Next watercooling pump, Octo and Quadro fan
-<<<<<<< HEAD
-	  controllers, Farbwerk and Farbwerk 360 RGB controllers, where
-	  available.
-=======
 	  controllers, Farbwerk and Farbwerk 360 RGB controllers, High Flow
 	  Next sensor, where available.
->>>>>>> 7365df19
 
 	  This driver can also be built as a module. If so, the module
 	  will be called aquacomputer_d5next.

--- conflicted
+++ resolved
@@ -1578,9 +1578,6 @@
 	free_irq(IRQ_AMIGA_RBF, state);
 }
 
-<<<<<<< HEAD
-static struct platform_driver amiga_serial_driver = {
-=======
 /*
  * amiga_serial_remove() lives in .exit.text. For drivers registered via
  * module_platform_driver_probe() this is ok because they cannot get unbound at
@@ -1588,7 +1585,6 @@
  * triggering a section mismatch warning.
  */
 static struct platform_driver amiga_serial_driver __refdata = {
->>>>>>> 0c383648
 	.remove_new = __exit_p(amiga_serial_remove),
 	.driver   = {
 		.name	= "amiga-serial",

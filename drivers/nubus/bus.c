--- conflicted
+++ resolved
@@ -33,11 +33,7 @@
 {
 	struct nubus_driver *ndrv = to_nubus_driver(dev->driver);
 
-<<<<<<< HEAD
-	if (dev->driver && ndrv->remove)
-=======
 	if (ndrv->remove)
->>>>>>> 049d1693
 		ndrv->remove(to_nubus_board(dev));
 }
 

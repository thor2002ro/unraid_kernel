--- conflicted
+++ resolved
@@ -783,14 +783,8 @@
  */
 void __init random_init_early(const char *command_line)
 {
-<<<<<<< HEAD
-	ktime_t now = ktime_get_real();
-	size_t i, longs, arch_bits;
-	unsigned long entropy[BLAKE2S_BLOCK_SIZE / sizeof(long)];
-=======
 	unsigned long entropy[BLAKE2S_BLOCK_SIZE / sizeof(long)];
 	size_t i, longs, arch_bits;
->>>>>>> 7365df19
 
 #if defined(LATENT_ENTROPY_PLUGIN)
 	static const u8 compiletime_seed[BLAKE2S_BLOCK_SIZE] __initconst __latent_entropy;
@@ -810,11 +804,6 @@
 			i += longs;
 			continue;
 		}
-<<<<<<< HEAD
-		entropy[0] = random_get_entropy();
-		_mix_pool_bytes(entropy, sizeof(*entropy));
-=======
->>>>>>> 7365df19
 		arch_bits -= sizeof(*entropy) * 8;
 		++i;
 	}
@@ -822,33 +811,11 @@
 	_mix_pool_bytes(init_utsname(), sizeof(*(init_utsname())));
 	_mix_pool_bytes(command_line, strlen(command_line));
 
-<<<<<<< HEAD
-	/*
-	 * If we were initialized by the bootloader before jump labels are
-	 * initialized, then we should enable the static branch here, where
-	 * it's guaranteed that jump labels have been initialized.
-	 */
-	if (!static_branch_likely(&crng_is_ready) && crng_init >= CRNG_READY)
-		crng_set_ready(NULL);
-
-=======
 	/* Reseed if already seeded by earlier phases. */
->>>>>>> 7365df19
 	if (crng_ready())
 		crng_reseed();
 	else if (trust_cpu)
 		_credit_init_bits(arch_bits);
-<<<<<<< HEAD
-
-	WARN_ON(register_pm_notifier(&pm_notifier));
-
-	WARN(!random_get_entropy(), "Missing cycle counter and fallback timer; RNG "
-				    "entropy collection will consequently suffer.");
-	return 0;
-}
-
-/*
-=======
 }
 
 /*
@@ -883,7 +850,6 @@
 }
 
 /*
->>>>>>> 7365df19
  * Add device- or boot-specific data to the input pool to help
  * initialize it.
  *
@@ -1243,11 +1209,7 @@
  */
 static void __cold try_to_generate_entropy(void)
 {
-<<<<<<< HEAD
-	enum { NUM_TRIAL_SAMPLES = 8192, MAX_SAMPLES_PER_BIT = HZ / 30 };
-=======
 	enum { NUM_TRIAL_SAMPLES = 8192, MAX_SAMPLES_PER_BIT = HZ / 15 };
->>>>>>> 7365df19
 	struct entropy_timer_state stack;
 	unsigned int i, num_different = 0;
 	unsigned long last = random_get_entropy();

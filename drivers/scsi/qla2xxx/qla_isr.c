--- conflicted
+++ resolved
@@ -3764,11 +3764,7 @@
 	struct purex_entry_24xx *purex_entry;
 	struct purex_item *pure_item;
 	u16 rsp_in = 0, cur_ring_index;
-<<<<<<< HEAD
-	int follow_inptr, is_shadow_hba;
-=======
 	int is_shadow_hba;
->>>>>>> 7365df19
 
 	if (!ha->flags.fw_started)
 		return;
@@ -3778,27 +3774,6 @@
 		qla_cpu_update(rsp->qpair, smp_processor_id());
 	}
 
-<<<<<<< HEAD
-#define __update_rsp_in(_update, _is_shadow_hba, _rsp, _rsp_in)		\
-	do {								\
-		if (_update) {						\
-			_rsp_in = _is_shadow_hba ? *(_rsp)->in_ptr :	\
-				rd_reg_dword_relaxed((_rsp)->rsp_q_in);	\
-		}							\
-	} while (0)
-
-	is_shadow_hba = IS_SHADOW_REG_CAPABLE(ha);
-	follow_inptr = is_shadow_hba ? ql2xrspq_follow_inptr :
-				ql2xrspq_follow_inptr_legacy;
-
-	__update_rsp_in(follow_inptr, is_shadow_hba, rsp, rsp_in);
-
-	while ((likely(follow_inptr &&
-		       rsp->ring_index != rsp_in &&
-		       rsp->ring_ptr->signature != RESPONSE_PROCESSED)) ||
-		       (!follow_inptr &&
-			rsp->ring_ptr->signature != RESPONSE_PROCESSED)) {
-=======
 #define __update_rsp_in(_is_shadow_hba, _rsp, _rsp_in)			\
 	do {								\
 		_rsp_in = _is_shadow_hba ? *(_rsp)->in_ptr :		\
@@ -3811,7 +3786,6 @@
 
 	while (rsp->ring_index != rsp_in &&
 		       rsp->ring_ptr->signature != RESPONSE_PROCESSED) {
->>>>>>> 7365df19
 		pkt = (struct sts_entry_24xx *)rsp->ring_ptr;
 		cur_ring_index = rsp->ring_index;
 
@@ -3925,12 +3899,7 @@
 				}
 				pure_item = qla27xx_copy_fpin_pkt(vha,
 							  (void **)&pkt, &rsp);
-<<<<<<< HEAD
-				__update_rsp_in(follow_inptr, is_shadow_hba,
-						rsp, rsp_in);
-=======
 				__update_rsp_in(is_shadow_hba, rsp, rsp_in);
->>>>>>> 7365df19
 				if (!pure_item)
 					break;
 				qla24xx_queue_purex_item(vha, pure_item,

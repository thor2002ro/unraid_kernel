// SPDX-License-Identifier: GPL-2.0-only
/*
 *  qla_target.c SCSI LLD infrastructure for QLogic 22xx/23xx/24xx/25xx
 *
 *  based on qla2x00t.c code:
 *
 *  Copyright (C) 2004 - 2010 Vladislav Bolkhovitin <vst@vlnb.net>
 *  Copyright (C) 2004 - 2005 Leonid Stoljar
 *  Copyright (C) 2006 Nathaniel Clark <nate@misrule.us>
 *  Copyright (C) 2006 - 2010 ID7 Ltd.
 *
 *  Forward port and refactoring to modern qla2xxx and target/configfs
 *
 *  Copyright (C) 2010-2013 Nicholas A. Bellinger <nab@kernel.org>
 */

#include <linux/module.h>
#include <linux/init.h>
#include <linux/types.h>
#include <linux/blkdev.h>
#include <linux/interrupt.h>
#include <linux/pci.h>
#include <linux/delay.h>
#include <linux/list.h>
#include <linux/workqueue.h>
#include <asm/unaligned.h>
#include <scsi/scsi.h>
#include <scsi/scsi_host.h>
#include <scsi/scsi_tcq.h>
#include <target/target_core_base.h>
#include <target/target_core_fabric.h>

#include "qla_def.h"
#include "qla_target.h"

static int ql2xtgt_tape_enable;
module_param(ql2xtgt_tape_enable, int, S_IRUGO|S_IWUSR);
MODULE_PARM_DESC(ql2xtgt_tape_enable,
		"Enables Sequence level error recovery (aka FC Tape). Default is 0 - no SLER. 1 - Enable SLER.");

static char *qlini_mode = QLA2XXX_INI_MODE_STR_ENABLED;
module_param(qlini_mode, charp, S_IRUGO);
MODULE_PARM_DESC(qlini_mode,
	"Determines when initiator mode will be enabled. Possible values: "
	"\"exclusive\" - initiator mode will be enabled on load, "
	"disabled on enabling target mode and then on disabling target mode "
	"enabled back; "
	"\"disabled\" - initiator mode will never be enabled; "
	"\"dual\" - Initiator Modes will be enabled. Target Mode can be activated "
	"when ready "
	"\"enabled\" (default) - initiator mode will always stay enabled.");

static int ql_dm_tgt_ex_pct = 0;
module_param(ql_dm_tgt_ex_pct, int, S_IRUGO|S_IWUSR);
MODULE_PARM_DESC(ql_dm_tgt_ex_pct,
	"For Dual Mode (qlini_mode=dual), this parameter determines "
	"the percentage of exchanges/cmds FW will allocate resources "
	"for Target mode.");

int ql2xuctrlirq = 1;
module_param(ql2xuctrlirq, int, 0644);
MODULE_PARM_DESC(ql2xuctrlirq,
    "User to control IRQ placement via smp_affinity."
    "Valid with qlini_mode=disabled."
    "1(default): enable");

int ql2x_ini_mode = QLA2XXX_INI_MODE_EXCLUSIVE;

static int qla_sam_status = SAM_STAT_BUSY;
static int tc_sam_status = SAM_STAT_TASK_SET_FULL; /* target core */

/*
 * From scsi/fc/fc_fcp.h
 */
enum fcp_resp_rsp_codes {
	FCP_TMF_CMPL = 0,
	FCP_DATA_LEN_INVALID = 1,
	FCP_CMND_FIELDS_INVALID = 2,
	FCP_DATA_PARAM_MISMATCH = 3,
	FCP_TMF_REJECTED = 4,
	FCP_TMF_FAILED = 5,
	FCP_TMF_INVALID_LUN = 9,
};

/*
 * fc_pri_ta from scsi/fc/fc_fcp.h
 */
#define FCP_PTA_SIMPLE      0   /* simple task attribute */
#define FCP_PTA_HEADQ       1   /* head of queue task attribute */
#define FCP_PTA_ORDERED     2   /* ordered task attribute */
#define FCP_PTA_ACA         4   /* auto. contingent allegiance */
#define FCP_PTA_MASK        7   /* mask for task attribute field */
#define FCP_PRI_SHIFT       3   /* priority field starts in bit 3 */
#define FCP_PRI_RESVD_MASK  0x80        /* reserved bits in priority field */

/*
 * This driver calls qla2x00_alloc_iocbs() and qla2x00_issue_marker(), which
 * must be called under HW lock and could unlock/lock it inside.
 * It isn't an issue, since in the current implementation on the time when
 * those functions are called:
 *
 *   - Either context is IRQ and only IRQ handler can modify HW data,
 *     including rings related fields,
 *
 *   - Or access to target mode variables from struct qla_tgt doesn't
 *     cross those functions boundaries, except tgt_stop, which
 *     additionally protected by irq_cmd_count.
 */
/* Predefs for callbacks handed to qla2xxx LLD */
static void qlt_24xx_atio_pkt(struct scsi_qla_host *ha,
	struct atio_from_isp *pkt, uint8_t);
static void qlt_response_pkt(struct scsi_qla_host *ha, struct rsp_que *rsp,
	response_t *pkt);
static int qlt_issue_task_mgmt(struct fc_port *sess, u64 lun,
	int fn, void *iocb, int flags);
static void qlt_send_term_exchange(struct qla_qpair *, struct qla_tgt_cmd
	*cmd, struct atio_from_isp *atio, int ha_locked, int ul_abort);
static void qlt_alloc_qfull_cmd(struct scsi_qla_host *vha,
	struct atio_from_isp *atio, uint16_t status, int qfull);
static void qlt_disable_vha(struct scsi_qla_host *vha);
static void qlt_clear_tgt_db(struct qla_tgt *tgt);
static void qlt_send_notify_ack(struct qla_qpair *qpair,
	struct imm_ntfy_from_isp *ntfy,
	uint32_t add_flags, uint16_t resp_code, int resp_code_valid,
	uint16_t srr_flags, uint16_t srr_reject_code, uint8_t srr_explan);
static void qlt_send_term_imm_notif(struct scsi_qla_host *vha,
	struct imm_ntfy_from_isp *imm, int ha_locked);
static struct fc_port *qlt_create_sess(struct scsi_qla_host *vha,
	fc_port_t *fcport, bool local);
void qlt_unreg_sess(struct fc_port *sess);
static void qlt_24xx_handle_abts(struct scsi_qla_host *,
	struct abts_recv_from_24xx *);
static void qlt_send_busy(struct qla_qpair *, struct atio_from_isp *,
    uint16_t);
static int qlt_check_reserve_free_req(struct qla_qpair *qpair, uint32_t);
static inline uint32_t qlt_make_handle(struct qla_qpair *);

/*
 * Global Variables
 */
static struct kmem_cache *qla_tgt_mgmt_cmd_cachep;
struct kmem_cache *qla_tgt_plogi_cachep;
static mempool_t *qla_tgt_mgmt_cmd_mempool;
static struct workqueue_struct *qla_tgt_wq;
static DEFINE_MUTEX(qla_tgt_mutex);
static LIST_HEAD(qla_tgt_glist);

static const char *prot_op_str(u32 prot_op)
{
	switch (prot_op) {
	case TARGET_PROT_NORMAL:	return "NORMAL";
	case TARGET_PROT_DIN_INSERT:	return "DIN_INSERT";
	case TARGET_PROT_DOUT_INSERT:	return "DOUT_INSERT";
	case TARGET_PROT_DIN_STRIP:	return "DIN_STRIP";
	case TARGET_PROT_DOUT_STRIP:	return "DOUT_STRIP";
	case TARGET_PROT_DIN_PASS:	return "DIN_PASS";
	case TARGET_PROT_DOUT_PASS:	return "DOUT_PASS";
	default:			return "UNKNOWN";
	}
}

/* This API intentionally takes dest as a parameter, rather than returning
 * int value to avoid caller forgetting to issue wmb() after the store */
void qlt_do_generation_tick(struct scsi_qla_host *vha, int *dest)
{
	scsi_qla_host_t *base_vha = pci_get_drvdata(vha->hw->pdev);
	*dest = atomic_inc_return(&base_vha->generation_tick);
	/* memory barrier */
	wmb();
}

/* Might release hw lock, then reaquire!! */
static inline int qlt_issue_marker(struct scsi_qla_host *vha, int vha_locked)
{
	/* Send marker if required */
	if (unlikely(vha->marker_needed != 0)) {
		int rc = qla2x00_issue_marker(vha, vha_locked);

		if (rc != QLA_SUCCESS) {
			ql_dbg(ql_dbg_tgt, vha, 0xe03d,
			    "qla_target(%d): issue_marker() failed\n",
			    vha->vp_idx);
		}
		return rc;
	}
	return QLA_SUCCESS;
}

static inline
struct scsi_qla_host *qlt_find_host_by_d_id(struct scsi_qla_host *vha,
	uint8_t *d_id)
{
	struct scsi_qla_host *host;
	uint32_t key = 0;

	if ((vha->d_id.b.area == d_id[1]) && (vha->d_id.b.domain == d_id[0]) &&
	    (vha->d_id.b.al_pa == d_id[2]))
		return vha;

	key  = (uint32_t)d_id[0] << 16;
	key |= (uint32_t)d_id[1] <<  8;
	key |= (uint32_t)d_id[2];

	host = btree_lookup32(&vha->hw->tgt.host_map, key);
	if (!host)
		ql_dbg(ql_dbg_tgt_mgt + ql_dbg_verbose, vha, 0xf005,
		    "Unable to find host %06x\n", key);

	return host;
}

static inline
struct scsi_qla_host *qlt_find_host_by_vp_idx(struct scsi_qla_host *vha,
	uint16_t vp_idx)
{
	struct qla_hw_data *ha = vha->hw;

	if (vha->vp_idx == vp_idx)
		return vha;

	BUG_ON(ha->tgt.tgt_vp_map == NULL);
	if (likely(test_bit(vp_idx, ha->vp_idx_map)))
		return ha->tgt.tgt_vp_map[vp_idx].vha;

	return NULL;
}

static inline void qlt_incr_num_pend_cmds(struct scsi_qla_host *vha)
{
	unsigned long flags;

	spin_lock_irqsave(&vha->hw->tgt.q_full_lock, flags);

	vha->hw->tgt.num_pend_cmds++;
	if (vha->hw->tgt.num_pend_cmds > vha->qla_stats.stat_max_pend_cmds)
		vha->qla_stats.stat_max_pend_cmds =
			vha->hw->tgt.num_pend_cmds;
	spin_unlock_irqrestore(&vha->hw->tgt.q_full_lock, flags);
}
static inline void qlt_decr_num_pend_cmds(struct scsi_qla_host *vha)
{
	unsigned long flags;

	spin_lock_irqsave(&vha->hw->tgt.q_full_lock, flags);
	vha->hw->tgt.num_pend_cmds--;
	spin_unlock_irqrestore(&vha->hw->tgt.q_full_lock, flags);
}


static void qlt_queue_unknown_atio(scsi_qla_host_t *vha,
	struct atio_from_isp *atio, uint8_t ha_locked)
{
	struct qla_tgt_sess_op *u;
	struct qla_tgt *tgt = vha->vha_tgt.qla_tgt;
	unsigned long flags;

	if (tgt->tgt_stop) {
		ql_dbg(ql_dbg_async, vha, 0x502c,
		    "qla_target(%d): dropping unknown ATIO_TYPE7, because tgt is being stopped",
		    vha->vp_idx);
		goto out_term;
	}

	u = kzalloc(sizeof(*u), GFP_ATOMIC);
	if (u == NULL)
		goto out_term;

	u->vha = vha;
	memcpy(&u->atio, atio, sizeof(*atio));
	INIT_LIST_HEAD(&u->cmd_list);

	spin_lock_irqsave(&vha->cmd_list_lock, flags);
	list_add_tail(&u->cmd_list, &vha->unknown_atio_list);
	spin_unlock_irqrestore(&vha->cmd_list_lock, flags);

	schedule_delayed_work(&vha->unknown_atio_work, 1);

out:
	return;

out_term:
	qlt_send_term_exchange(vha->hw->base_qpair, NULL, atio, ha_locked, 0);
	goto out;
}

static void qlt_try_to_dequeue_unknown_atios(struct scsi_qla_host *vha,
	uint8_t ha_locked)
{
	struct qla_tgt_sess_op *u, *t;
	scsi_qla_host_t *host;
	struct qla_tgt *tgt = vha->vha_tgt.qla_tgt;
	unsigned long flags;
	uint8_t queued = 0;

	list_for_each_entry_safe(u, t, &vha->unknown_atio_list, cmd_list) {
		if (u->aborted) {
			ql_dbg(ql_dbg_async, vha, 0x502e,
			    "Freeing unknown %s %p, because of Abort\n",
			    "ATIO_TYPE7", u);
			qlt_send_term_exchange(vha->hw->base_qpair, NULL,
			    &u->atio, ha_locked, 0);
			goto abort;
		}

		host = qlt_find_host_by_d_id(vha, u->atio.u.isp24.fcp_hdr.d_id);
		if (host != NULL) {
			ql_dbg(ql_dbg_async + ql_dbg_verbose, vha, 0x502f,
			    "Requeuing unknown ATIO_TYPE7 %p\n", u);
			qlt_24xx_atio_pkt(host, &u->atio, ha_locked);
		} else if (tgt->tgt_stop) {
			ql_dbg(ql_dbg_async + ql_dbg_verbose, vha, 0x503a,
			    "Freeing unknown %s %p, because tgt is being stopped\n",
			    "ATIO_TYPE7", u);
			qlt_send_term_exchange(vha->hw->base_qpair, NULL,
			    &u->atio, ha_locked, 0);
		} else {
			ql_dbg(ql_dbg_async + ql_dbg_verbose, vha, 0x503d,
			    "Reschedule u %p, vha %p, host %p\n", u, vha, host);
			if (!queued) {
				queued = 1;
				schedule_delayed_work(&vha->unknown_atio_work,
				    1);
			}
			continue;
		}

abort:
		spin_lock_irqsave(&vha->cmd_list_lock, flags);
		list_del(&u->cmd_list);
		spin_unlock_irqrestore(&vha->cmd_list_lock, flags);
		kfree(u);
	}
}

void qlt_unknown_atio_work_fn(struct work_struct *work)
{
	struct scsi_qla_host *vha = container_of(to_delayed_work(work),
	    struct scsi_qla_host, unknown_atio_work);

	qlt_try_to_dequeue_unknown_atios(vha, 0);
}

static bool qlt_24xx_atio_pkt_all_vps(struct scsi_qla_host *vha,
	struct atio_from_isp *atio, uint8_t ha_locked)
{
	ql_dbg(ql_dbg_tgt, vha, 0xe072,
		"%s: qla_target(%d): type %x ox_id %04x\n",
		__func__, vha->vp_idx, atio->u.raw.entry_type,
		be16_to_cpu(atio->u.isp24.fcp_hdr.ox_id));

	switch (atio->u.raw.entry_type) {
	case ATIO_TYPE7:
	{
		struct scsi_qla_host *host = qlt_find_host_by_d_id(vha,
		    atio->u.isp24.fcp_hdr.d_id);
		if (unlikely(NULL == host)) {
			ql_dbg(ql_dbg_tgt, vha, 0xe03e,
			    "qla_target(%d): Received ATIO_TYPE7 "
			    "with unknown d_id %x:%x:%x\n", vha->vp_idx,
			    atio->u.isp24.fcp_hdr.d_id[0],
			    atio->u.isp24.fcp_hdr.d_id[1],
			    atio->u.isp24.fcp_hdr.d_id[2]);


			qlt_queue_unknown_atio(vha, atio, ha_locked);
			break;
		}
		if (unlikely(!list_empty(&vha->unknown_atio_list)))
			qlt_try_to_dequeue_unknown_atios(vha, ha_locked);

		qlt_24xx_atio_pkt(host, atio, ha_locked);
		break;
	}

	case IMMED_NOTIFY_TYPE:
	{
		struct scsi_qla_host *host = vha;
		struct imm_ntfy_from_isp *entry =
		    (struct imm_ntfy_from_isp *)atio;

		qlt_issue_marker(vha, ha_locked);

		if ((entry->u.isp24.vp_index != 0xFF) &&
		    (entry->u.isp24.nport_handle != 0xFFFF)) {
			host = qlt_find_host_by_vp_idx(vha,
			    entry->u.isp24.vp_index);
			if (unlikely(!host)) {
				ql_dbg(ql_dbg_tgt, vha, 0xe03f,
				    "qla_target(%d): Received "
				    "ATIO (IMMED_NOTIFY_TYPE) "
				    "with unknown vp_index %d\n",
				    vha->vp_idx, entry->u.isp24.vp_index);
				break;
			}
		}
		qlt_24xx_atio_pkt(host, atio, ha_locked);
		break;
	}

	case VP_RPT_ID_IOCB_TYPE:
		qla24xx_report_id_acquisition(vha,
			(struct vp_rpt_id_entry_24xx *)atio);
		break;

	case ABTS_RECV_24XX:
	{
		struct abts_recv_from_24xx *entry =
			(struct abts_recv_from_24xx *)atio;
		struct scsi_qla_host *host = qlt_find_host_by_vp_idx(vha,
			entry->vp_index);
		unsigned long flags;

		if (unlikely(!host)) {
			ql_dbg(ql_dbg_tgt, vha, 0xe00a,
			    "qla_target(%d): Response pkt (ABTS_RECV_24XX) "
			    "received, with unknown vp_index %d\n",
			    vha->vp_idx, entry->vp_index);
			break;
		}
		if (!ha_locked)
			spin_lock_irqsave(&host->hw->hardware_lock, flags);
		qlt_24xx_handle_abts(host, (struct abts_recv_from_24xx *)atio);
		if (!ha_locked)
			spin_unlock_irqrestore(&host->hw->hardware_lock, flags);
		break;
	}

	/* case PUREX_IOCB_TYPE: ql2xmvasynctoatio */

	default:
		ql_dbg(ql_dbg_tgt, vha, 0xe040,
		    "qla_target(%d): Received unknown ATIO atio "
		    "type %x\n", vha->vp_idx, atio->u.raw.entry_type);
		break;
	}

	return false;
}

void qlt_response_pkt_all_vps(struct scsi_qla_host *vha,
	struct rsp_que *rsp, response_t *pkt)
{
	switch (pkt->entry_type) {
	case CTIO_CRC2:
		ql_dbg(ql_dbg_tgt, vha, 0xe073,
			"qla_target(%d):%s: CRC2 Response pkt\n",
			vha->vp_idx, __func__);
		/* fall through */
	case CTIO_TYPE7:
	{
		struct ctio7_from_24xx *entry = (struct ctio7_from_24xx *)pkt;
		struct scsi_qla_host *host = qlt_find_host_by_vp_idx(vha,
		    entry->vp_index);
		if (unlikely(!host)) {
			ql_dbg(ql_dbg_tgt, vha, 0xe041,
			    "qla_target(%d): Response pkt (CTIO_TYPE7) "
			    "received, with unknown vp_index %d\n",
			    vha->vp_idx, entry->vp_index);
			break;
		}
		qlt_response_pkt(host, rsp, pkt);
		break;
	}

	case IMMED_NOTIFY_TYPE:
	{
		struct scsi_qla_host *host = vha;
		struct imm_ntfy_from_isp *entry =
		    (struct imm_ntfy_from_isp *)pkt;

		host = qlt_find_host_by_vp_idx(vha, entry->u.isp24.vp_index);
		if (unlikely(!host)) {
			ql_dbg(ql_dbg_tgt, vha, 0xe042,
			    "qla_target(%d): Response pkt (IMMED_NOTIFY_TYPE) "
			    "received, with unknown vp_index %d\n",
			    vha->vp_idx, entry->u.isp24.vp_index);
			break;
		}
		qlt_response_pkt(host, rsp, pkt);
		break;
	}

	case NOTIFY_ACK_TYPE:
	{
		struct scsi_qla_host *host = vha;
		struct nack_to_isp *entry = (struct nack_to_isp *)pkt;

		if (0xFF != entry->u.isp24.vp_index) {
			host = qlt_find_host_by_vp_idx(vha,
			    entry->u.isp24.vp_index);
			if (unlikely(!host)) {
				ql_dbg(ql_dbg_tgt, vha, 0xe043,
				    "qla_target(%d): Response "
				    "pkt (NOTIFY_ACK_TYPE) "
				    "received, with unknown "
				    "vp_index %d\n", vha->vp_idx,
				    entry->u.isp24.vp_index);
				break;
			}
		}
		qlt_response_pkt(host, rsp, pkt);
		break;
	}

	case ABTS_RECV_24XX:
	{
		struct abts_recv_from_24xx *entry =
		    (struct abts_recv_from_24xx *)pkt;
		struct scsi_qla_host *host = qlt_find_host_by_vp_idx(vha,
		    entry->vp_index);
		if (unlikely(!host)) {
			ql_dbg(ql_dbg_tgt, vha, 0xe044,
			    "qla_target(%d): Response pkt "
			    "(ABTS_RECV_24XX) received, with unknown "
			    "vp_index %d\n", vha->vp_idx, entry->vp_index);
			break;
		}
		qlt_response_pkt(host, rsp, pkt);
		break;
	}

	case ABTS_RESP_24XX:
	{
		struct abts_resp_to_24xx *entry =
		    (struct abts_resp_to_24xx *)pkt;
		struct scsi_qla_host *host = qlt_find_host_by_vp_idx(vha,
		    entry->vp_index);
		if (unlikely(!host)) {
			ql_dbg(ql_dbg_tgt, vha, 0xe045,
			    "qla_target(%d): Response pkt "
			    "(ABTS_RECV_24XX) received, with unknown "
			    "vp_index %d\n", vha->vp_idx, entry->vp_index);
			break;
		}
		qlt_response_pkt(host, rsp, pkt);
		break;
	}
	default:
		qlt_response_pkt(vha, rsp, pkt);
		break;
	}

}

/*
 * All qlt_plogi_ack_t operations are protected by hardware_lock
 */
static int qla24xx_post_nack_work(struct scsi_qla_host *vha, fc_port_t *fcport,
	struct imm_ntfy_from_isp *ntfy, int type)
{
	struct qla_work_evt *e;

	e = qla2x00_alloc_work(vha, QLA_EVT_NACK);
	if (!e)
		return QLA_FUNCTION_FAILED;

	e->u.nack.fcport = fcport;
	e->u.nack.type = type;
	memcpy(e->u.nack.iocb, ntfy, sizeof(struct imm_ntfy_from_isp));
	return qla2x00_post_work(vha, e);
}

static
void qla2x00_async_nack_sp_done(void *s, int res)
{
	struct srb *sp = (struct srb *)s;
	struct scsi_qla_host *vha = sp->vha;
	unsigned long flags;

	ql_dbg(ql_dbg_disc, vha, 0x20f2,
	    "Async done-%s res %x %8phC  type %d\n",
	    sp->name, res, sp->fcport->port_name, sp->type);

	spin_lock_irqsave(&vha->hw->tgt.sess_lock, flags);
	sp->fcport->flags &= ~FCF_ASYNC_SENT;
	sp->fcport->chip_reset = vha->hw->base_qpair->chip_reset;

	switch (sp->type) {
	case SRB_NACK_PLOGI:
		sp->fcport->login_gen++;
		sp->fcport->fw_login_state = DSC_LS_PLOGI_COMP;
		sp->fcport->logout_on_delete = 1;
		sp->fcport->plogi_nack_done_deadline = jiffies + HZ;
		sp->fcport->send_els_logo = 0;
		break;

	case SRB_NACK_PRLI:
		sp->fcport->fw_login_state = DSC_LS_PRLI_COMP;
		sp->fcport->deleted = 0;
		sp->fcport->send_els_logo = 0;

		if (!sp->fcport->login_succ &&
		    !IS_SW_RESV_ADDR(sp->fcport->d_id)) {
			sp->fcport->login_succ = 1;

			vha->fcport_count++;
			spin_unlock_irqrestore(&vha->hw->tgt.sess_lock, flags);
			qla24xx_sched_upd_fcport(sp->fcport);
			spin_lock_irqsave(&vha->hw->tgt.sess_lock, flags);
		} else {
			sp->fcport->login_retry = 0;
			sp->fcport->disc_state = DSC_LOGIN_COMPLETE;
			sp->fcport->deleted = 0;
			sp->fcport->logout_on_delete = 1;
		}
		break;

	case SRB_NACK_LOGO:
		sp->fcport->login_gen++;
		sp->fcport->fw_login_state = DSC_LS_PORT_UNAVAIL;
		qlt_logo_completion_handler(sp->fcport, MBS_COMMAND_COMPLETE);
		break;
	}
	spin_unlock_irqrestore(&vha->hw->tgt.sess_lock, flags);

	sp->free(sp);
}

int qla24xx_async_notify_ack(scsi_qla_host_t *vha, fc_port_t *fcport,
	struct imm_ntfy_from_isp *ntfy, int type)
{
	int rval = QLA_FUNCTION_FAILED;
	srb_t *sp;
	char *c = NULL;

	fcport->flags |= FCF_ASYNC_SENT;
	switch (type) {
	case SRB_NACK_PLOGI:
		fcport->fw_login_state = DSC_LS_PLOGI_PEND;
		c = "PLOGI";
		break;
	case SRB_NACK_PRLI:
		fcport->fw_login_state = DSC_LS_PRLI_PEND;
		fcport->deleted = 0;
		c = "PRLI";
		break;
	case SRB_NACK_LOGO:
		fcport->fw_login_state = DSC_LS_LOGO_PEND;
		c = "LOGO";
		break;
	}

	sp = qla2x00_get_sp(vha, fcport, GFP_ATOMIC);
	if (!sp)
		goto done;

	sp->type = type;
	sp->name = "nack";

	sp->u.iocb_cmd.timeout = qla2x00_async_iocb_timeout;
	qla2x00_init_timer(sp, qla2x00_get_async_timeout(vha)+2);

	sp->u.iocb_cmd.u.nack.ntfy = ntfy;
	sp->done = qla2x00_async_nack_sp_done;

	ql_dbg(ql_dbg_disc, vha, 0x20f4,
	    "Async-%s %8phC hndl %x %s\n",
	    sp->name, fcport->port_name, sp->handle, c);

	rval = qla2x00_start_sp(sp);
	if (rval != QLA_SUCCESS)
		goto done_free_sp;

	return rval;

done_free_sp:
	sp->free(sp);
done:
	fcport->flags &= ~FCF_ASYNC_SENT;
	return rval;
}

void qla24xx_do_nack_work(struct scsi_qla_host *vha, struct qla_work_evt *e)
{
	fc_port_t *t;

	switch (e->u.nack.type) {
	case SRB_NACK_PRLI:
		t = e->u.nack.fcport;
		flush_work(&t->del_work);
		flush_work(&t->free_work);
		mutex_lock(&vha->vha_tgt.tgt_mutex);
		t = qlt_create_sess(vha, e->u.nack.fcport, 0);
		mutex_unlock(&vha->vha_tgt.tgt_mutex);
		if (t) {
			ql_log(ql_log_info, vha, 0xd034,
			    "%s create sess success %p", __func__, t);
			/* create sess has an extra kref */
			vha->hw->tgt.tgt_ops->put_sess(e->u.nack.fcport);
		}
		break;
	}
	qla24xx_async_notify_ack(vha, e->u.nack.fcport,
	    (struct imm_ntfy_from_isp *)e->u.nack.iocb, e->u.nack.type);
}

void qla24xx_delete_sess_fn(struct work_struct *work)
{
	fc_port_t *fcport = container_of(work, struct fc_port, del_work);
	struct qla_hw_data *ha = fcport->vha->hw;

	if (fcport->se_sess) {
		ha->tgt.tgt_ops->shutdown_sess(fcport);
		ha->tgt.tgt_ops->put_sess(fcport);
	} else {
		qlt_unreg_sess(fcport);
	}
}

/*
 * Called from qla2x00_reg_remote_port()
 */
void qlt_fc_port_added(struct scsi_qla_host *vha, fc_port_t *fcport)
{
	struct qla_hw_data *ha = vha->hw;
	struct qla_tgt *tgt = vha->vha_tgt.qla_tgt;
	struct fc_port *sess = fcport;
	unsigned long flags;

	if (!vha->hw->tgt.tgt_ops)
		return;

	spin_lock_irqsave(&ha->tgt.sess_lock, flags);
	if (tgt->tgt_stop) {
		spin_unlock_irqrestore(&ha->tgt.sess_lock, flags);
		return;
	}

	if (fcport->disc_state == DSC_DELETE_PEND) {
		spin_unlock_irqrestore(&ha->tgt.sess_lock, flags);
		return;
	}

	if (!sess->se_sess) {
		spin_unlock_irqrestore(&ha->tgt.sess_lock, flags);

		mutex_lock(&vha->vha_tgt.tgt_mutex);
		sess = qlt_create_sess(vha, fcport, false);
		mutex_unlock(&vha->vha_tgt.tgt_mutex);

		spin_lock_irqsave(&ha->tgt.sess_lock, flags);
	} else {
		if (fcport->fw_login_state == DSC_LS_PRLI_COMP) {
			spin_unlock_irqrestore(&ha->tgt.sess_lock, flags);
			return;
		}

		if (!kref_get_unless_zero(&sess->sess_kref)) {
			ql_dbg(ql_dbg_disc, vha, 0x2107,
			    "%s: kref_get fail sess %8phC \n",
			    __func__, sess->port_name);
			spin_unlock_irqrestore(&ha->tgt.sess_lock, flags);
			return;
		}

		ql_dbg(ql_dbg_tgt_mgt, vha, 0xf04c,
		    "qla_target(%u): %ssession for port %8phC "
		    "(loop ID %d) reappeared\n", vha->vp_idx,
		    sess->local ? "local " : "", sess->port_name, sess->loop_id);

		ql_dbg(ql_dbg_tgt_mgt, vha, 0xf007,
		    "Reappeared sess %p\n", sess);

		ha->tgt.tgt_ops->update_sess(sess, fcport->d_id,
		    fcport->loop_id,
		    (fcport->flags & FCF_CONF_COMP_SUPPORTED));
	}

	if (sess && sess->local) {
		ql_dbg(ql_dbg_tgt_mgt, vha, 0xf04d,
		    "qla_target(%u): local session for "
		    "port %8phC (loop ID %d) became global\n", vha->vp_idx,
		    fcport->port_name, sess->loop_id);
		sess->local = 0;
	}
	spin_unlock_irqrestore(&ha->tgt.sess_lock, flags);

	ha->tgt.tgt_ops->put_sess(sess);
}

/*
 * This is a zero-base ref-counting solution, since hardware_lock
 * guarantees that ref_count is not modified concurrently.
 * Upon successful return content of iocb is undefined
 */
static struct qlt_plogi_ack_t *
qlt_plogi_ack_find_add(struct scsi_qla_host *vha, port_id_t *id,
		       struct imm_ntfy_from_isp *iocb)
{
	struct qlt_plogi_ack_t *pla;

	list_for_each_entry(pla, &vha->plogi_ack_list, list) {
		if (pla->id.b24 == id->b24) {
			ql_dbg(ql_dbg_disc + ql_dbg_verbose, vha, 0x210d,
			    "%s %d %8phC Term INOT due to new INOT",
			    __func__, __LINE__,
			    pla->iocb.u.isp24.port_name);
			qlt_send_term_imm_notif(vha, &pla->iocb, 1);
			memcpy(&pla->iocb, iocb, sizeof(pla->iocb));
			return pla;
		}
	}

	pla = kmem_cache_zalloc(qla_tgt_plogi_cachep, GFP_ATOMIC);
	if (!pla) {
		ql_dbg(ql_dbg_async, vha, 0x5088,
		       "qla_target(%d): Allocation of plogi_ack failed\n",
		       vha->vp_idx);
		return NULL;
	}

	memcpy(&pla->iocb, iocb, sizeof(pla->iocb));
	pla->id = *id;
	list_add_tail(&pla->list, &vha->plogi_ack_list);

	return pla;
}

void qlt_plogi_ack_unref(struct scsi_qla_host *vha,
    struct qlt_plogi_ack_t *pla)
{
	struct imm_ntfy_from_isp *iocb = &pla->iocb;
	port_id_t port_id;
	uint16_t loop_id;
	fc_port_t *fcport = pla->fcport;

	BUG_ON(!pla->ref_count);
	pla->ref_count--;

	if (pla->ref_count)
		return;

	ql_dbg(ql_dbg_disc, vha, 0x5089,
	    "Sending PLOGI ACK to wwn %8phC s_id %02x:%02x:%02x loop_id %#04x"
	    " exch %#x ox_id %#x\n", iocb->u.isp24.port_name,
	    iocb->u.isp24.port_id[2], iocb->u.isp24.port_id[1],
	    iocb->u.isp24.port_id[0],
	    le16_to_cpu(iocb->u.isp24.nport_handle),
	    iocb->u.isp24.exchange_address, iocb->ox_id);

	port_id.b.domain = iocb->u.isp24.port_id[2];
	port_id.b.area   = iocb->u.isp24.port_id[1];
	port_id.b.al_pa  = iocb->u.isp24.port_id[0];
	port_id.b.rsvd_1 = 0;

	loop_id = le16_to_cpu(iocb->u.isp24.nport_handle);

	fcport->loop_id = loop_id;
	fcport->d_id = port_id;
	if (iocb->u.isp24.status_subcode == ELS_PLOGI)
		qla24xx_post_nack_work(vha, fcport, iocb, SRB_NACK_PLOGI);
	else
		qla24xx_post_nack_work(vha, fcport, iocb, SRB_NACK_PRLI);

	list_for_each_entry(fcport, &vha->vp_fcports, list) {
		if (fcport->plogi_link[QLT_PLOGI_LINK_SAME_WWN] == pla)
			fcport->plogi_link[QLT_PLOGI_LINK_SAME_WWN] = NULL;
		if (fcport->plogi_link[QLT_PLOGI_LINK_CONFLICT] == pla)
			fcport->plogi_link[QLT_PLOGI_LINK_CONFLICT] = NULL;
	}

	list_del(&pla->list);
	kmem_cache_free(qla_tgt_plogi_cachep, pla);
}

void
qlt_plogi_ack_link(struct scsi_qla_host *vha, struct qlt_plogi_ack_t *pla,
    struct fc_port *sess, enum qlt_plogi_link_t link)
{
	struct imm_ntfy_from_isp *iocb = &pla->iocb;
	/* Inc ref_count first because link might already be pointing at pla */
	pla->ref_count++;

	ql_dbg(ql_dbg_tgt_mgt, vha, 0xf097,
		"Linking sess %p [%d] wwn %8phC with PLOGI ACK to wwn %8phC"
		" s_id %02x:%02x:%02x, ref=%d pla %p link %d\n",
		sess, link, sess->port_name,
		iocb->u.isp24.port_name, iocb->u.isp24.port_id[2],
		iocb->u.isp24.port_id[1], iocb->u.isp24.port_id[0],
		pla->ref_count, pla, link);

	if (link == QLT_PLOGI_LINK_CONFLICT) {
		switch (sess->disc_state) {
		case DSC_DELETED:
		case DSC_DELETE_PEND:
			pla->ref_count--;
			return;
		default:
			break;
		}
	}

	if (sess->plogi_link[link])
		qlt_plogi_ack_unref(vha, sess->plogi_link[link]);

	if (link == QLT_PLOGI_LINK_SAME_WWN)
		pla->fcport = sess;

	sess->plogi_link[link] = pla;
}

typedef struct {
	/* These fields must be initialized by the caller */
	port_id_t id;
	/*
	 * number of cmds dropped while we were waiting for
	 * initiator to ack LOGO initialize to 1 if LOGO is
	 * triggered by a command, otherwise, to 0
	 */
	int cmd_count;

	/* These fields are used by callee */
	struct list_head list;
} qlt_port_logo_t;

static void
qlt_send_first_logo(struct scsi_qla_host *vha, qlt_port_logo_t *logo)
{
	qlt_port_logo_t *tmp;
	int res;

	mutex_lock(&vha->vha_tgt.tgt_mutex);

	list_for_each_entry(tmp, &vha->logo_list, list) {
		if (tmp->id.b24 == logo->id.b24) {
			tmp->cmd_count += logo->cmd_count;
			mutex_unlock(&vha->vha_tgt.tgt_mutex);
			return;
		}
	}

	list_add_tail(&logo->list, &vha->logo_list);

	mutex_unlock(&vha->vha_tgt.tgt_mutex);

	res = qla24xx_els_dcmd_iocb(vha, ELS_DCMD_LOGO, logo->id);

	mutex_lock(&vha->vha_tgt.tgt_mutex);
	list_del(&logo->list);
	mutex_unlock(&vha->vha_tgt.tgt_mutex);

	ql_dbg(ql_dbg_tgt_mgt, vha, 0xf098,
	    "Finished LOGO to %02x:%02x:%02x, dropped %d cmds, res = %#x\n",
	    logo->id.b.domain, logo->id.b.area, logo->id.b.al_pa,
	    logo->cmd_count, res);
}

void qlt_free_session_done(struct work_struct *work)
{
	struct fc_port *sess = container_of(work, struct fc_port,
	    free_work);
	struct qla_tgt *tgt = sess->tgt;
	struct scsi_qla_host *vha = sess->vha;
	struct qla_hw_data *ha = vha->hw;
	unsigned long flags;
	bool logout_started = false;
	scsi_qla_host_t *base_vha;
	struct qlt_plogi_ack_t *own =
		sess->plogi_link[QLT_PLOGI_LINK_SAME_WWN];

	ql_dbg(ql_dbg_tgt_mgt, vha, 0xf084,
		"%s: se_sess %p / sess %p from port %8phC loop_id %#04x"
		" s_id %02x:%02x:%02x logout %d keep %d els_logo %d\n",
		__func__, sess->se_sess, sess, sess->port_name, sess->loop_id,
		sess->d_id.b.domain, sess->d_id.b.area, sess->d_id.b.al_pa,
		sess->logout_on_delete, sess->keep_nport_handle,
		sess->send_els_logo);

	if (!IS_SW_RESV_ADDR(sess->d_id)) {
		qla2x00_mark_device_lost(vha, sess, 0, 0);

		if (sess->send_els_logo) {
			qlt_port_logo_t logo;

			logo.id = sess->d_id;
			logo.cmd_count = 0;
			if (!own)
				qlt_send_first_logo(vha, &logo);
			sess->send_els_logo = 0;
		}

		if (sess->logout_on_delete && sess->loop_id != FC_NO_LOOP_ID) {
			int rc;

			if (!own ||
			    (own &&
			     (own->iocb.u.isp24.status_subcode == ELS_PLOGI))) {
				rc = qla2x00_post_async_logout_work(vha, sess,
				    NULL);
				if (rc != QLA_SUCCESS)
					ql_log(ql_log_warn, vha, 0xf085,
					    "Schedule logo failed sess %p rc %d\n",
					    sess, rc);
				else
					logout_started = true;
			} else if (own && (own->iocb.u.isp24.status_subcode ==
				ELS_PRLI) && ha->flags.rida_fmt2) {
				rc = qla2x00_post_async_prlo_work(vha, sess,
				    NULL);
				if (rc != QLA_SUCCESS)
					ql_log(ql_log_warn, vha, 0xf085,
					    "Schedule PRLO failed sess %p rc %d\n",
					    sess, rc);
				else
					logout_started = true;
			}
		}
	}

	/*
	 * Release the target session for FC Nexus from fabric module code.
	 */
	if (sess->se_sess != NULL)
		ha->tgt.tgt_ops->free_session(sess);

	if (logout_started) {
		bool traced = false;

		while (!READ_ONCE(sess->logout_completed)) {
			if (!traced) {
				ql_dbg(ql_dbg_tgt_mgt, vha, 0xf086,
					"%s: waiting for sess %p logout\n",
					__func__, sess);
				traced = true;
			}
			msleep(100);
		}

		ql_dbg(ql_dbg_disc, vha, 0xf087,
		    "%s: sess %p logout completed\n", __func__, sess);
	}

	if (sess->logo_ack_needed) {
		sess->logo_ack_needed = 0;
		qla24xx_async_notify_ack(vha, sess,
			(struct imm_ntfy_from_isp *)sess->iocb, SRB_NACK_LOGO);
	}

	spin_lock_irqsave(&ha->tgt.sess_lock, flags);
	if (sess->se_sess) {
		sess->se_sess = NULL;
		if (tgt && !IS_SW_RESV_ADDR(sess->d_id))
			tgt->sess_count--;
	}

	sess->disc_state = DSC_DELETED;
	sess->fw_login_state = DSC_LS_PORT_UNAVAIL;
	sess->deleted = QLA_SESS_DELETED;

	if (sess->login_succ && !IS_SW_RESV_ADDR(sess->d_id)) {
		vha->fcport_count--;
		sess->login_succ = 0;
	}

	qla2x00_clear_loop_id(sess);

	if (sess->conflict) {
		sess->conflict->login_pause = 0;
		sess->conflict = NULL;
		if (!test_bit(UNLOADING, &vha->dpc_flags))
			set_bit(RELOGIN_NEEDED, &vha->dpc_flags);
	}

	{
		struct qlt_plogi_ack_t *con =
		    sess->plogi_link[QLT_PLOGI_LINK_CONFLICT];
		struct imm_ntfy_from_isp *iocb;

		own = sess->plogi_link[QLT_PLOGI_LINK_SAME_WWN];

		if (con) {
			iocb = &con->iocb;
			ql_dbg(ql_dbg_tgt_mgt, vha, 0xf099,
				 "se_sess %p / sess %p port %8phC is gone,"
				 " %s (ref=%d), releasing PLOGI for %8phC (ref=%d)\n",
				 sess->se_sess, sess, sess->port_name,
				 own ? "releasing own PLOGI" : "no own PLOGI pending",
				 own ? own->ref_count : -1,
				 iocb->u.isp24.port_name, con->ref_count);
			qlt_plogi_ack_unref(vha, con);
			sess->plogi_link[QLT_PLOGI_LINK_CONFLICT] = NULL;
		} else {
			ql_dbg(ql_dbg_tgt_mgt, vha, 0xf09a,
			    "se_sess %p / sess %p port %8phC is gone, %s (ref=%d)\n",
			    sess->se_sess, sess, sess->port_name,
			    own ? "releasing own PLOGI" :
			    "no own PLOGI pending",
			    own ? own->ref_count : -1);
		}

		if (own) {
			sess->fw_login_state = DSC_LS_PLOGI_PEND;
			qlt_plogi_ack_unref(vha, own);
			sess->plogi_link[QLT_PLOGI_LINK_SAME_WWN] = NULL;
		}
	}

	spin_unlock_irqrestore(&ha->tgt.sess_lock, flags);

	ql_dbg(ql_dbg_tgt_mgt, vha, 0xf001,
	    "Unregistration of sess %p %8phC finished fcp_cnt %d\n",
		sess, sess->port_name, vha->fcport_count);

	if (tgt && (tgt->sess_count == 0))
		wake_up_all(&tgt->waitQ);

	if (vha->fcport_count == 0)
		wake_up_all(&vha->fcport_waitQ);

	base_vha = pci_get_drvdata(ha->pdev);

	sess->free_pending = 0;

	if (test_bit(PFLG_DRIVER_REMOVING, &base_vha->pci_flags))
		return;

	if ((!tgt || !tgt->tgt_stop) && !LOOP_TRANSITION(vha)) {
		switch (vha->host->active_mode) {
		case MODE_INITIATOR:
		case MODE_DUAL:
			set_bit(RELOGIN_NEEDED, &vha->dpc_flags);
			qla2xxx_wake_dpc(vha);
			break;
		case MODE_TARGET:
		default:
			/* no-op */
			break;
		}
	}
}

/* ha->tgt.sess_lock supposed to be held on entry */
void qlt_unreg_sess(struct fc_port *sess)
{
	struct scsi_qla_host *vha = sess->vha;
	unsigned long flags;

	ql_dbg(ql_dbg_disc, sess->vha, 0x210a,
	    "%s sess %p for deletion %8phC\n",
	    __func__, sess, sess->port_name);

	spin_lock_irqsave(&sess->vha->work_lock, flags);
	if (sess->free_pending) {
		spin_unlock_irqrestore(&sess->vha->work_lock, flags);
		return;
	}
	sess->free_pending = 1;
	spin_unlock_irqrestore(&sess->vha->work_lock, flags);

	if (sess->se_sess)
		vha->hw->tgt.tgt_ops->clear_nacl_from_fcport_map(sess);

	sess->deleted = QLA_SESS_DELETION_IN_PROGRESS;
	sess->disc_state = DSC_DELETE_PEND;
	sess->last_rscn_gen = sess->rscn_gen;
	sess->last_login_gen = sess->login_gen;

	if (sess->nvme_flag & NVME_FLAG_REGISTERED &&
	    !(sess->nvme_flag & NVME_FLAG_DELETING)) {
		sess->nvme_flag |= NVME_FLAG_DELETING;
		schedule_work(&sess->nvme_del_work);
	} else {
		INIT_WORK(&sess->free_work, qlt_free_session_done);
		schedule_work(&sess->free_work);
	}
}
EXPORT_SYMBOL(qlt_unreg_sess);

static int qlt_reset(struct scsi_qla_host *vha, void *iocb, int mcmd)
{
	struct qla_hw_data *ha = vha->hw;
	struct fc_port *sess = NULL;
	uint16_t loop_id;
	int res = 0;
	struct imm_ntfy_from_isp *n = (struct imm_ntfy_from_isp *)iocb;
	unsigned long flags;

	loop_id = le16_to_cpu(n->u.isp24.nport_handle);
	if (loop_id == 0xFFFF) {
		/* Global event */
		atomic_inc(&vha->vha_tgt.qla_tgt->tgt_global_resets_count);
		spin_lock_irqsave(&ha->tgt.sess_lock, flags);
		qlt_clear_tgt_db(vha->vha_tgt.qla_tgt);
		spin_unlock_irqrestore(&ha->tgt.sess_lock, flags);
	} else {
		spin_lock_irqsave(&ha->tgt.sess_lock, flags);
		sess = ha->tgt.tgt_ops->find_sess_by_loop_id(vha, loop_id);
		spin_unlock_irqrestore(&ha->tgt.sess_lock, flags);
	}

	ql_dbg(ql_dbg_tgt, vha, 0xe000,
	    "Using sess for qla_tgt_reset: %p\n", sess);
	if (!sess) {
		res = -ESRCH;
		return res;
	}

	ql_dbg(ql_dbg_tgt, vha, 0xe047,
	    "scsi(%ld): resetting (session %p from port %8phC mcmd %x, "
	    "loop_id %d)\n", vha->host_no, sess, sess->port_name,
	    mcmd, loop_id);

	return qlt_issue_task_mgmt(sess, 0, mcmd, iocb, QLA24XX_MGMT_SEND_NACK);
}

static void qla24xx_chk_fcp_state(struct fc_port *sess)
{
	if (sess->chip_reset != sess->vha->hw->base_qpair->chip_reset) {
		sess->logout_on_delete = 0;
		sess->logo_ack_needed = 0;
		sess->fw_login_state = DSC_LS_PORT_UNAVAIL;
		sess->scan_state = 0;
	}
}

void qlt_schedule_sess_for_deletion(struct fc_port *sess)
{
	struct qla_tgt *tgt = sess->tgt;
	unsigned long flags;
	u16 sec;

	switch (sess->disc_state) {
	case DSC_DELETE_PEND:
		return;
	case DSC_DELETED:
		if (tgt && tgt->tgt_stop && (tgt->sess_count == 0))
			wake_up_all(&tgt->waitQ);
		if (sess->vha->fcport_count == 0)
			wake_up_all(&sess->vha->fcport_waitQ);

		if (!sess->plogi_link[QLT_PLOGI_LINK_SAME_WWN] &&
			!sess->plogi_link[QLT_PLOGI_LINK_CONFLICT])
			return;
		break;
	case DSC_UPD_FCPORT:
		/*
		 * This port is not done reporting to upper layer.
		 * let it finish
		 */
		sess->next_disc_state = DSC_DELETE_PEND;
		sec = jiffies_to_msecs(jiffies -
		    sess->jiffies_at_registration)/1000;
		if (sess->sec_since_registration < sec && sec && !(sec % 5)) {
			sess->sec_since_registration = sec;
			ql_dbg(ql_dbg_disc, sess->vha, 0xffff,
			    "%s %8phC : Slow Rport registration(%d Sec)\n",
			    __func__, sess->port_name, sec);
		}
		return;
	default:
		break;
	}

	spin_lock_irqsave(&sess->vha->work_lock, flags);
	if (sess->deleted == QLA_SESS_DELETION_IN_PROGRESS) {
		spin_unlock_irqrestore(&sess->vha->work_lock, flags);
		return;
	}
	sess->deleted = QLA_SESS_DELETION_IN_PROGRESS;
	spin_unlock_irqrestore(&sess->vha->work_lock, flags);

	sess->disc_state = DSC_DELETE_PEND;

	qla24xx_chk_fcp_state(sess);

	ql_dbg(ql_dbg_tgt, sess->vha, 0xe001,
	    "Scheduling sess %p for deletion %8phC\n",
	    sess, sess->port_name);

	INIT_WORK(&sess->del_work, qla24xx_delete_sess_fn);
	WARN_ON(!queue_work(sess->vha->hw->wq, &sess->del_work));
}

static void qlt_clear_tgt_db(struct qla_tgt *tgt)
{
	struct fc_port *sess;
	scsi_qla_host_t *vha = tgt->vha;

	list_for_each_entry(sess, &vha->vp_fcports, list) {
		if (sess->se_sess)
			qlt_schedule_sess_for_deletion(sess);
	}

	/* At this point tgt could be already dead */
}

static int qla24xx_get_loop_id(struct scsi_qla_host *vha, const uint8_t *s_id,
	uint16_t *loop_id)
{
	struct qla_hw_data *ha = vha->hw;
	dma_addr_t gid_list_dma;
	struct gid_list_info *gid_list;
	char *id_iter;
	int res, rc, i;
	uint16_t entries;

	gid_list = dma_alloc_coherent(&ha->pdev->dev, qla2x00_gid_list_size(ha),
	    &gid_list_dma, GFP_KERNEL);
	if (!gid_list) {
		ql_dbg(ql_dbg_tgt_mgt, vha, 0xf044,
		    "qla_target(%d): DMA Alloc failed of %u\n",
		    vha->vp_idx, qla2x00_gid_list_size(ha));
		return -ENOMEM;
	}

	/* Get list of logged in devices */
	rc = qla24xx_gidlist_wait(vha, gid_list, gid_list_dma, &entries);
	if (rc != QLA_SUCCESS) {
		ql_dbg(ql_dbg_tgt_mgt, vha, 0xf045,
		    "qla_target(%d): get_id_list() failed: %x\n",
		    vha->vp_idx, rc);
		res = -EBUSY;
		goto out_free_id_list;
	}

	id_iter = (char *)gid_list;
	res = -ENOENT;
	for (i = 0; i < entries; i++) {
		struct gid_list_info *gid = (struct gid_list_info *)id_iter;

		if ((gid->al_pa == s_id[2]) &&
		    (gid->area == s_id[1]) &&
		    (gid->domain == s_id[0])) {
			*loop_id = le16_to_cpu(gid->loop_id);
			res = 0;
			break;
		}
		id_iter += ha->gid_list_info_size;
	}

out_free_id_list:
	dma_free_coherent(&ha->pdev->dev, qla2x00_gid_list_size(ha),
	    gid_list, gid_list_dma);
	return res;
}

/*
 * Adds an extra ref to allow to drop hw lock after adding sess to the list.
 * Caller must put it.
 */
static struct fc_port *qlt_create_sess(
	struct scsi_qla_host *vha,
	fc_port_t *fcport,
	bool local)
{
	struct qla_hw_data *ha = vha->hw;
	struct fc_port *sess = fcport;
	unsigned long flags;

	if (vha->vha_tgt.qla_tgt->tgt_stop)
		return NULL;

	if (fcport->se_sess) {
		if (!kref_get_unless_zero(&sess->sess_kref)) {
			ql_dbg(ql_dbg_disc, vha, 0x20f6,
			    "%s: kref_get_unless_zero failed for %8phC\n",
			    __func__, sess->port_name);
			return NULL;
		}
		return fcport;
	}
	sess->tgt = vha->vha_tgt.qla_tgt;
	sess->local = local;

	/*
	 * Under normal circumstances we want to logout from firmware when
	 * session eventually ends and release corresponding nport handle.
	 * In the exception cases (e.g. when new PLOGI is waiting) corresponding
	 * code will adjust these flags as necessary.
	 */
	sess->logout_on_delete = 1;
	sess->keep_nport_handle = 0;
	sess->logout_completed = 0;

	if (ha->tgt.tgt_ops->check_initiator_node_acl(vha,
	    &fcport->port_name[0], sess) < 0) {
		ql_dbg(ql_dbg_tgt_mgt, vha, 0xf015,
		    "(%d) %8phC check_initiator_node_acl failed\n",
		    vha->vp_idx, fcport->port_name);
		return NULL;
	} else {
		kref_init(&fcport->sess_kref);
		/*
		 * Take an extra reference to ->sess_kref here to handle
		 * fc_port access across ->tgt.sess_lock reaquire.
		 */
		if (!kref_get_unless_zero(&sess->sess_kref)) {
			ql_dbg(ql_dbg_disc, vha, 0x20f7,
			    "%s: kref_get_unless_zero failed for %8phC\n",
			    __func__, sess->port_name);
			return NULL;
		}

		spin_lock_irqsave(&ha->tgt.sess_lock, flags);
		if (!IS_SW_RESV_ADDR(sess->d_id))
			vha->vha_tgt.qla_tgt->sess_count++;

		qlt_do_generation_tick(vha, &sess->generation);
		spin_unlock_irqrestore(&ha->tgt.sess_lock, flags);
	}

	ql_dbg(ql_dbg_tgt_mgt, vha, 0xf006,
	    "Adding sess %p se_sess %p  to tgt %p sess_count %d\n",
	    sess, sess->se_sess, vha->vha_tgt.qla_tgt,
	    vha->vha_tgt.qla_tgt->sess_count);

	ql_dbg(ql_dbg_tgt_mgt, vha, 0xf04b,
	    "qla_target(%d): %ssession for wwn %8phC (loop_id %d, "
	    "s_id %x:%x:%x, confirmed completion %ssupported) added\n",
	    vha->vp_idx, local ?  "local " : "", fcport->port_name,
	    fcport->loop_id, sess->d_id.b.domain, sess->d_id.b.area,
	    sess->d_id.b.al_pa, sess->conf_compl_supported ?  "" : "not ");

	return sess;
}

/*
 * max_gen - specifies maximum session generation
 * at which this deletion requestion is still valid
 */
void
qlt_fc_port_deleted(struct scsi_qla_host *vha, fc_port_t *fcport, int max_gen)
{
	struct qla_tgt *tgt = vha->vha_tgt.qla_tgt;
	struct fc_port *sess = fcport;
	unsigned long flags;

	if (!vha->hw->tgt.tgt_ops)
		return;

	if (!tgt)
		return;

	spin_lock_irqsave(&vha->hw->tgt.sess_lock, flags);
	if (tgt->tgt_stop) {
		spin_unlock_irqrestore(&vha->hw->tgt.sess_lock, flags);
		return;
	}
	if (!sess->se_sess) {
		spin_unlock_irqrestore(&vha->hw->tgt.sess_lock, flags);
		return;
	}

	if (max_gen - sess->generation < 0) {
		spin_unlock_irqrestore(&vha->hw->tgt.sess_lock, flags);
		ql_dbg(ql_dbg_tgt_mgt, vha, 0xf092,
		    "Ignoring stale deletion request for se_sess %p / sess %p"
		    " for port %8phC, req_gen %d, sess_gen %d\n",
		    sess->se_sess, sess, sess->port_name, max_gen,
		    sess->generation);
		return;
	}

	ql_dbg(ql_dbg_tgt_mgt, vha, 0xf008, "qla_tgt_fc_port_deleted %p", sess);

	sess->local = 1;
	spin_unlock_irqrestore(&vha->hw->tgt.sess_lock, flags);
	qlt_schedule_sess_for_deletion(sess);
}

static inline int test_tgt_sess_count(struct qla_tgt *tgt)
{
	struct qla_hw_data *ha = tgt->ha;
	unsigned long flags;
	int res;
	/*
	 * We need to protect against race, when tgt is freed before or
	 * inside wake_up()
	 */
	spin_lock_irqsave(&ha->tgt.sess_lock, flags);
	ql_dbg(ql_dbg_tgt, tgt->vha, 0xe002,
	    "tgt %p, sess_count=%d\n",
	    tgt, tgt->sess_count);
	res = (tgt->sess_count == 0);
	spin_unlock_irqrestore(&ha->tgt.sess_lock, flags);

	return res;
}

/* Called by tcm_qla2xxx configfs code */
int qlt_stop_phase1(struct qla_tgt *tgt)
{
	struct scsi_qla_host *vha = tgt->vha;
	struct qla_hw_data *ha = tgt->ha;
	unsigned long flags;

	mutex_lock(&ha->optrom_mutex);
	mutex_lock(&qla_tgt_mutex);

	if (tgt->tgt_stop || tgt->tgt_stopped) {
		ql_dbg(ql_dbg_tgt_mgt, vha, 0xf04e,
		    "Already in tgt->tgt_stop or tgt_stopped state\n");
		mutex_unlock(&qla_tgt_mutex);
		mutex_unlock(&ha->optrom_mutex);
		return -EPERM;
	}

	ql_dbg(ql_dbg_tgt_mgt, vha, 0xe003, "Stopping target for host %ld(%p)\n",
	    vha->host_no, vha);
	/*
	 * Mutex needed to sync with qla_tgt_fc_port_[added,deleted].
	 * Lock is needed, because we still can get an incoming packet.
	 */
	mutex_lock(&vha->vha_tgt.tgt_mutex);
	tgt->tgt_stop = 1;
	qlt_clear_tgt_db(tgt);
	mutex_unlock(&vha->vha_tgt.tgt_mutex);
	mutex_unlock(&qla_tgt_mutex);

	ql_dbg(ql_dbg_tgt_mgt, vha, 0xf009,
	    "Waiting for sess works (tgt %p)", tgt);
	spin_lock_irqsave(&tgt->sess_work_lock, flags);
	while (!list_empty(&tgt->sess_works_list)) {
		spin_unlock_irqrestore(&tgt->sess_work_lock, flags);
		flush_scheduled_work();
		spin_lock_irqsave(&tgt->sess_work_lock, flags);
	}
	spin_unlock_irqrestore(&tgt->sess_work_lock, flags);

	ql_dbg(ql_dbg_tgt_mgt, vha, 0xf00a,
	    "Waiting for tgt %p: sess_count=%d\n", tgt, tgt->sess_count);

	wait_event_timeout(tgt->waitQ, test_tgt_sess_count(tgt), 10*HZ);

	/* Big hammer */
	if (!ha->flags.host_shutting_down &&
	    (qla_tgt_mode_enabled(vha) || qla_dual_mode_enabled(vha)))
		qlt_disable_vha(vha);

	/* Wait for sessions to clear out (just in case) */
	wait_event_timeout(tgt->waitQ, test_tgt_sess_count(tgt), 10*HZ);
	mutex_unlock(&ha->optrom_mutex);

	return 0;
}
EXPORT_SYMBOL(qlt_stop_phase1);

/* Called by tcm_qla2xxx configfs code */
void qlt_stop_phase2(struct qla_tgt *tgt)
{
	scsi_qla_host_t *vha = tgt->vha;

	if (tgt->tgt_stopped) {
		ql_dbg(ql_dbg_tgt_mgt, vha, 0xf04f,
		    "Already in tgt->tgt_stopped state\n");
		dump_stack();
		return;
	}
	if (!tgt->tgt_stop) {
		ql_dbg(ql_dbg_tgt_mgt, vha, 0xf00b,
		    "%s: phase1 stop is not completed\n", __func__);
		dump_stack();
		return;
	}

	mutex_lock(&vha->vha_tgt.tgt_mutex);
	tgt->tgt_stop = 0;
	tgt->tgt_stopped = 1;
	mutex_unlock(&vha->vha_tgt.tgt_mutex);

	ql_dbg(ql_dbg_tgt_mgt, vha, 0xf00c, "Stop of tgt %p finished\n",
	    tgt);

	switch (vha->qlini_mode) {
	case QLA2XXX_INI_MODE_EXCLUSIVE:
		vha->flags.online = 1;
		set_bit(ISP_ABORT_NEEDED, &vha->dpc_flags);
		break;
	default:
		break;
	}
}
EXPORT_SYMBOL(qlt_stop_phase2);

/* Called from qlt_remove_target() -> qla2x00_remove_one() */
static void qlt_release(struct qla_tgt *tgt)
{
	scsi_qla_host_t *vha = tgt->vha;
	void *node;
	u64 key = 0;
	u16 i;
	struct qla_qpair_hint *h;
	struct qla_hw_data *ha = vha->hw;

	if ((vha->vha_tgt.qla_tgt != NULL) && !tgt->tgt_stop &&
	    !tgt->tgt_stopped)
		qlt_stop_phase1(tgt);

	if ((vha->vha_tgt.qla_tgt != NULL) && !tgt->tgt_stopped)
		qlt_stop_phase2(tgt);

	for (i = 0; i < vha->hw->max_qpairs + 1; i++) {
		unsigned long flags;

		h = &tgt->qphints[i];
		if (h->qpair) {
			spin_lock_irqsave(h->qpair->qp_lock_ptr, flags);
			list_del(&h->hint_elem);
			spin_unlock_irqrestore(h->qpair->qp_lock_ptr, flags);
			h->qpair = NULL;
		}
	}
	kfree(tgt->qphints);
	mutex_lock(&qla_tgt_mutex);
	list_del(&vha->vha_tgt.qla_tgt->tgt_list_entry);
	mutex_unlock(&qla_tgt_mutex);

	btree_for_each_safe64(&tgt->lun_qpair_map, key, node)
		btree_remove64(&tgt->lun_qpair_map, key);

	btree_destroy64(&tgt->lun_qpair_map);

	if (vha->vp_idx)
		if (ha->tgt.tgt_ops &&
		    ha->tgt.tgt_ops->remove_target &&
		    vha->vha_tgt.target_lport_ptr)
			ha->tgt.tgt_ops->remove_target(vha);

	vha->vha_tgt.qla_tgt = NULL;

	ql_dbg(ql_dbg_tgt_mgt, vha, 0xf00d,
	    "Release of tgt %p finished\n", tgt);

	kfree(tgt);
}

/* ha->hardware_lock supposed to be held on entry */
static int qlt_sched_sess_work(struct qla_tgt *tgt, int type,
	const void *param, unsigned int param_size)
{
	struct qla_tgt_sess_work_param *prm;
	unsigned long flags;

	prm = kzalloc(sizeof(*prm), GFP_ATOMIC);
	if (!prm) {
		ql_dbg(ql_dbg_tgt_mgt, tgt->vha, 0xf050,
		    "qla_target(%d): Unable to create session "
		    "work, command will be refused", 0);
		return -ENOMEM;
	}

	ql_dbg(ql_dbg_tgt_mgt, tgt->vha, 0xf00e,
	    "Scheduling work (type %d, prm %p)"
	    " to find session for param %p (size %d, tgt %p)\n",
	    type, prm, param, param_size, tgt);

	prm->type = type;
	memcpy(&prm->tm_iocb, param, param_size);

	spin_lock_irqsave(&tgt->sess_work_lock, flags);
	list_add_tail(&prm->sess_works_list_entry, &tgt->sess_works_list);
	spin_unlock_irqrestore(&tgt->sess_work_lock, flags);

	schedule_work(&tgt->sess_work);

	return 0;
}

/*
 * ha->hardware_lock supposed to be held on entry. Might drop it, then reaquire
 */
static void qlt_send_notify_ack(struct qla_qpair *qpair,
	struct imm_ntfy_from_isp *ntfy,
	uint32_t add_flags, uint16_t resp_code, int resp_code_valid,
	uint16_t srr_flags, uint16_t srr_reject_code, uint8_t srr_explan)
{
	struct scsi_qla_host *vha = qpair->vha;
	struct qla_hw_data *ha = vha->hw;
	request_t *pkt;
	struct nack_to_isp *nack;

	if (!ha->flags.fw_started)
		return;

	ql_dbg(ql_dbg_tgt, vha, 0xe004, "Sending NOTIFY_ACK (ha=%p)\n", ha);

	pkt = (request_t *)__qla2x00_alloc_iocbs(qpair, NULL);
	if (!pkt) {
		ql_dbg(ql_dbg_tgt, vha, 0xe049,
		    "qla_target(%d): %s failed: unable to allocate "
		    "request packet\n", vha->vp_idx, __func__);
		return;
	}

	if (vha->vha_tgt.qla_tgt != NULL)
		vha->vha_tgt.qla_tgt->notify_ack_expected++;

	pkt->entry_type = NOTIFY_ACK_TYPE;
	pkt->entry_count = 1;

	nack = (struct nack_to_isp *)pkt;
	nack->ox_id = ntfy->ox_id;

	nack->u.isp24.handle = QLA_TGT_SKIP_HANDLE;
	nack->u.isp24.nport_handle = ntfy->u.isp24.nport_handle;
	if (le16_to_cpu(ntfy->u.isp24.status) == IMM_NTFY_ELS) {
		nack->u.isp24.flags = ntfy->u.isp24.flags &
			cpu_to_le32(NOTIFY24XX_FLAGS_PUREX_IOCB);
	}
	nack->u.isp24.srr_rx_id = ntfy->u.isp24.srr_rx_id;
	nack->u.isp24.status = ntfy->u.isp24.status;
	nack->u.isp24.status_subcode = ntfy->u.isp24.status_subcode;
	nack->u.isp24.fw_handle = ntfy->u.isp24.fw_handle;
	nack->u.isp24.exchange_address = ntfy->u.isp24.exchange_address;
	nack->u.isp24.srr_rel_offs = ntfy->u.isp24.srr_rel_offs;
	nack->u.isp24.srr_ui = ntfy->u.isp24.srr_ui;
	nack->u.isp24.srr_flags = cpu_to_le16(srr_flags);
	nack->u.isp24.srr_reject_code = srr_reject_code;
	nack->u.isp24.srr_reject_code_expl = srr_explan;
	nack->u.isp24.vp_index = ntfy->u.isp24.vp_index;

	ql_dbg(ql_dbg_tgt, vha, 0xe005,
	    "qla_target(%d): Sending 24xx Notify Ack %d\n",
	    vha->vp_idx, nack->u.isp24.status);

	/* Memory Barrier */
	wmb();
	qla2x00_start_iocbs(vha, qpair->req);
}

static int qlt_build_abts_resp_iocb(struct qla_tgt_mgmt_cmd *mcmd)
{
	struct scsi_qla_host *vha = mcmd->vha;
	struct qla_hw_data *ha = vha->hw;
	struct abts_resp_to_24xx *resp;
	uint32_t f_ctl, h;
	uint8_t *p;
	int rc;
	struct abts_recv_from_24xx *abts = &mcmd->orig_iocb.abts;
	struct qla_qpair *qpair = mcmd->qpair;

	ql_dbg(ql_dbg_tgt, vha, 0xe006,
	    "Sending task mgmt ABTS response (ha=%p, status=%x)\n",
	    ha, mcmd->fc_tm_rsp);

	rc = qlt_check_reserve_free_req(qpair, 1);
	if (rc) {
		ql_dbg(ql_dbg_tgt, vha, 0xe04a,
		    "qla_target(%d): %s failed: unable to allocate request packet\n",
		    vha->vp_idx, __func__);
		return -EAGAIN;
	}

	resp = (struct abts_resp_to_24xx *)qpair->req->ring_ptr;
	memset(resp, 0, sizeof(*resp));

	h = qlt_make_handle(qpair);
	if (unlikely(h == QLA_TGT_NULL_HANDLE)) {
		/*
		 * CTIO type 7 from the firmware doesn't provide a way to
		 * know the initiator's LOOP ID, hence we can't find
		 * the session and, so, the command.
		 */
		return -EAGAIN;
	} else {
		qpair->req->outstanding_cmds[h] = (srb_t *)mcmd;
	}

	resp->handle = MAKE_HANDLE(qpair->req->id, h);
	resp->entry_type = ABTS_RESP_24XX;
	resp->entry_count = 1;
	resp->nport_handle = abts->nport_handle;
	resp->vp_index = vha->vp_idx;
	resp->sof_type = abts->sof_type;
	resp->exchange_address = abts->exchange_address;
	resp->fcp_hdr_le = abts->fcp_hdr_le;
	f_ctl = cpu_to_le32(F_CTL_EXCH_CONTEXT_RESP |
	    F_CTL_LAST_SEQ | F_CTL_END_SEQ |
	    F_CTL_SEQ_INITIATIVE);
	p = (uint8_t *)&f_ctl;
	resp->fcp_hdr_le.f_ctl[0] = *p++;
	resp->fcp_hdr_le.f_ctl[1] = *p++;
	resp->fcp_hdr_le.f_ctl[2] = *p;

	resp->fcp_hdr_le.d_id[0] = abts->fcp_hdr_le.s_id[0];
	resp->fcp_hdr_le.d_id[1] = abts->fcp_hdr_le.s_id[1];
	resp->fcp_hdr_le.d_id[2] = abts->fcp_hdr_le.s_id[2];
	resp->fcp_hdr_le.s_id[0] = abts->fcp_hdr_le.d_id[0];
	resp->fcp_hdr_le.s_id[1] = abts->fcp_hdr_le.d_id[1];
	resp->fcp_hdr_le.s_id[2] = abts->fcp_hdr_le.d_id[2];

	resp->exchange_addr_to_abort = abts->exchange_addr_to_abort;
	if (mcmd->fc_tm_rsp == FCP_TMF_CMPL) {
		resp->fcp_hdr_le.r_ctl = R_CTL_BASIC_LINK_SERV | R_CTL_B_ACC;
		resp->payload.ba_acct.seq_id_valid = SEQ_ID_INVALID;
		resp->payload.ba_acct.low_seq_cnt = 0x0000;
		resp->payload.ba_acct.high_seq_cnt = 0xFFFF;
		resp->payload.ba_acct.ox_id = abts->fcp_hdr_le.ox_id;
		resp->payload.ba_acct.rx_id = abts->fcp_hdr_le.rx_id;
	} else {
		resp->fcp_hdr_le.r_ctl = R_CTL_BASIC_LINK_SERV | R_CTL_B_RJT;
		resp->payload.ba_rjt.reason_code =
			BA_RJT_REASON_CODE_UNABLE_TO_PERFORM;
		/* Other bytes are zero */
	}

	vha->vha_tgt.qla_tgt->abts_resp_expected++;

	/* Memory Barrier */
	wmb();
	if (qpair->reqq_start_iocbs)
		qpair->reqq_start_iocbs(qpair);
	else
		qla2x00_start_iocbs(vha, qpair->req);

	return rc;
}

/*
 * ha->hardware_lock supposed to be held on entry. Might drop it, then reaquire
 */
static void qlt_24xx_send_abts_resp(struct qla_qpair *qpair,
	struct abts_recv_from_24xx *abts, uint32_t status,
	bool ids_reversed)
{
	struct scsi_qla_host *vha = qpair->vha;
	struct qla_hw_data *ha = vha->hw;
	struct abts_resp_to_24xx *resp;
	uint32_t f_ctl;
	uint8_t *p;

	ql_dbg(ql_dbg_tgt, vha, 0xe006,
	    "Sending task mgmt ABTS response (ha=%p, atio=%p, status=%x\n",
	    ha, abts, status);

	resp = (struct abts_resp_to_24xx *)qla2x00_alloc_iocbs_ready(qpair,
	    NULL);
	if (!resp) {
		ql_dbg(ql_dbg_tgt, vha, 0xe04a,
		    "qla_target(%d): %s failed: unable to allocate "
		    "request packet", vha->vp_idx, __func__);
		return;
	}

	resp->entry_type = ABTS_RESP_24XX;
	resp->handle = QLA_TGT_SKIP_HANDLE;
	resp->entry_count = 1;
	resp->nport_handle = abts->nport_handle;
	resp->vp_index = vha->vp_idx;
	resp->sof_type = abts->sof_type;
	resp->exchange_address = abts->exchange_address;
	resp->fcp_hdr_le = abts->fcp_hdr_le;
	f_ctl = cpu_to_le32(F_CTL_EXCH_CONTEXT_RESP |
	    F_CTL_LAST_SEQ | F_CTL_END_SEQ |
	    F_CTL_SEQ_INITIATIVE);
	p = (uint8_t *)&f_ctl;
	resp->fcp_hdr_le.f_ctl[0] = *p++;
	resp->fcp_hdr_le.f_ctl[1] = *p++;
	resp->fcp_hdr_le.f_ctl[2] = *p;
	if (ids_reversed) {
		resp->fcp_hdr_le.d_id[0] = abts->fcp_hdr_le.d_id[0];
		resp->fcp_hdr_le.d_id[1] = abts->fcp_hdr_le.d_id[1];
		resp->fcp_hdr_le.d_id[2] = abts->fcp_hdr_le.d_id[2];
		resp->fcp_hdr_le.s_id[0] = abts->fcp_hdr_le.s_id[0];
		resp->fcp_hdr_le.s_id[1] = abts->fcp_hdr_le.s_id[1];
		resp->fcp_hdr_le.s_id[2] = abts->fcp_hdr_le.s_id[2];
	} else {
		resp->fcp_hdr_le.d_id[0] = abts->fcp_hdr_le.s_id[0];
		resp->fcp_hdr_le.d_id[1] = abts->fcp_hdr_le.s_id[1];
		resp->fcp_hdr_le.d_id[2] = abts->fcp_hdr_le.s_id[2];
		resp->fcp_hdr_le.s_id[0] = abts->fcp_hdr_le.d_id[0];
		resp->fcp_hdr_le.s_id[1] = abts->fcp_hdr_le.d_id[1];
		resp->fcp_hdr_le.s_id[2] = abts->fcp_hdr_le.d_id[2];
	}
	resp->exchange_addr_to_abort = abts->exchange_addr_to_abort;
	if (status == FCP_TMF_CMPL) {
		resp->fcp_hdr_le.r_ctl = R_CTL_BASIC_LINK_SERV | R_CTL_B_ACC;
		resp->payload.ba_acct.seq_id_valid = SEQ_ID_INVALID;
		resp->payload.ba_acct.low_seq_cnt = 0x0000;
		resp->payload.ba_acct.high_seq_cnt = 0xFFFF;
		resp->payload.ba_acct.ox_id = abts->fcp_hdr_le.ox_id;
		resp->payload.ba_acct.rx_id = abts->fcp_hdr_le.rx_id;
	} else {
		resp->fcp_hdr_le.r_ctl = R_CTL_BASIC_LINK_SERV | R_CTL_B_RJT;
		resp->payload.ba_rjt.reason_code =
			BA_RJT_REASON_CODE_UNABLE_TO_PERFORM;
		/* Other bytes are zero */
	}

	vha->vha_tgt.qla_tgt->abts_resp_expected++;

	/* Memory Barrier */
	wmb();
	if (qpair->reqq_start_iocbs)
		qpair->reqq_start_iocbs(qpair);
	else
		qla2x00_start_iocbs(vha, qpair->req);
}

/*
 * ha->hardware_lock supposed to be held on entry. Might drop it, then reaquire
 */
static void qlt_24xx_retry_term_exchange(struct scsi_qla_host *vha,
    struct qla_qpair *qpair, response_t *pkt, struct qla_tgt_mgmt_cmd *mcmd)
{
	struct ctio7_to_24xx *ctio;
	u16 tmp;
	struct abts_recv_from_24xx *entry;

	ctio = (struct ctio7_to_24xx *)qla2x00_alloc_iocbs_ready(qpair, NULL);
	if (ctio == NULL) {
		ql_dbg(ql_dbg_tgt, vha, 0xe04b,
		    "qla_target(%d): %s failed: unable to allocate "
		    "request packet\n", vha->vp_idx, __func__);
		return;
	}

	if (mcmd)
		/* abts from remote port */
		entry = &mcmd->orig_iocb.abts;
	else
		/* abts from this driver.  */
		entry = (struct abts_recv_from_24xx *)pkt;

	/*
	 * We've got on entrance firmware's response on by us generated
	 * ABTS response. So, in it ID fields are reversed.
	 */

	ctio->entry_type = CTIO_TYPE7;
	ctio->entry_count = 1;
	ctio->nport_handle = entry->nport_handle;
	ctio->handle = QLA_TGT_SKIP_HANDLE |	CTIO_COMPLETION_HANDLE_MARK;
	ctio->timeout = cpu_to_le16(QLA_TGT_TIMEOUT);
	ctio->vp_index = vha->vp_idx;
	ctio->exchange_addr = entry->exchange_addr_to_abort;
	tmp = (CTIO7_FLAGS_STATUS_MODE_1 | CTIO7_FLAGS_TERMINATE);

	if (mcmd) {
		ctio->initiator_id[0] = entry->fcp_hdr_le.s_id[0];
		ctio->initiator_id[1] = entry->fcp_hdr_le.s_id[1];
		ctio->initiator_id[2] = entry->fcp_hdr_le.s_id[2];

		if (mcmd->flags & QLA24XX_MGMT_ABORT_IO_ATTR_VALID)
			tmp |= (mcmd->abort_io_attr << 9);
		else if (qpair->retry_term_cnt & 1)
			tmp |= (0x4 << 9);
	} else {
		ctio->initiator_id[0] = entry->fcp_hdr_le.d_id[0];
		ctio->initiator_id[1] = entry->fcp_hdr_le.d_id[1];
		ctio->initiator_id[2] = entry->fcp_hdr_le.d_id[2];

		if (qpair->retry_term_cnt & 1)
			tmp |= (0x4 << 9);
	}
	ctio->u.status1.flags = cpu_to_le16(tmp);
	ctio->u.status1.ox_id = entry->fcp_hdr_le.ox_id;

	ql_dbg(ql_dbg_tgt, vha, 0xe007,
	    "Sending retry TERM EXCH CTIO7 flags %04xh oxid %04xh attr valid %x\n",
	    le16_to_cpu(ctio->u.status1.flags),
	    le16_to_cpu(ctio->u.status1.ox_id),
	    (mcmd && mcmd->flags & QLA24XX_MGMT_ABORT_IO_ATTR_VALID) ? 1 : 0);

	/* Memory Barrier */
	wmb();
	if (qpair->reqq_start_iocbs)
		qpair->reqq_start_iocbs(qpair);
	else
		qla2x00_start_iocbs(vha, qpair->req);

	if (mcmd)
		qlt_build_abts_resp_iocb(mcmd);
	else
		qlt_24xx_send_abts_resp(qpair,
		    (struct abts_recv_from_24xx *)entry, FCP_TMF_CMPL, true);

}

/* drop cmds for the given lun
 * XXX only looks for cmds on the port through which lun reset was recieved
 * XXX does not go through the list of other port (which may have cmds
 *     for the same lun)
 */
static void abort_cmds_for_lun(struct scsi_qla_host *vha,
			        u64 lun, uint8_t *s_id)
{
	struct qla_tgt_sess_op *op;
	struct qla_tgt_cmd *cmd;
	uint32_t key;
	unsigned long flags;

	key = sid_to_key(s_id);
	spin_lock_irqsave(&vha->cmd_list_lock, flags);
	list_for_each_entry(op, &vha->qla_sess_op_cmd_list, cmd_list) {
		uint32_t op_key;
		u64 op_lun;

		op_key = sid_to_key(op->atio.u.isp24.fcp_hdr.s_id);
		op_lun = scsilun_to_int(
			(struct scsi_lun *)&op->atio.u.isp24.fcp_cmnd.lun);
		if (op_key == key && op_lun == lun)
			op->aborted = true;
	}

	list_for_each_entry(op, &vha->unknown_atio_list, cmd_list) {
		uint32_t op_key;
		u64 op_lun;

		op_key = sid_to_key(op->atio.u.isp24.fcp_hdr.s_id);
		op_lun = scsilun_to_int(
			(struct scsi_lun *)&op->atio.u.isp24.fcp_cmnd.lun);
		if (op_key == key && op_lun == lun)
			op->aborted = true;
	}

	list_for_each_entry(cmd, &vha->qla_cmd_list, cmd_list) {
		uint32_t cmd_key;
		u64 cmd_lun;

		cmd_key = sid_to_key(cmd->atio.u.isp24.fcp_hdr.s_id);
		cmd_lun = scsilun_to_int(
			(struct scsi_lun *)&cmd->atio.u.isp24.fcp_cmnd.lun);
		if (cmd_key == key && cmd_lun == lun)
			cmd->aborted = 1;
	}
	spin_unlock_irqrestore(&vha->cmd_list_lock, flags);
}

static struct qla_qpair_hint *qlt_find_qphint(struct scsi_qla_host *vha,
    uint64_t unpacked_lun)
{
	struct qla_tgt *tgt = vha->vha_tgt.qla_tgt;
	struct qla_qpair_hint *h = NULL;

	if (vha->flags.qpairs_available) {
		h = btree_lookup64(&tgt->lun_qpair_map, unpacked_lun);
		if (!h)
			h = &tgt->qphints[0];
	} else {
		h = &tgt->qphints[0];
	}

	return h;
}

static void qlt_do_tmr_work(struct work_struct *work)
{
	struct qla_tgt_mgmt_cmd *mcmd =
		container_of(work, struct qla_tgt_mgmt_cmd, work);
	struct qla_hw_data *ha = mcmd->vha->hw;
	int rc = EIO;
	uint32_t tag;
	unsigned long flags;

	switch (mcmd->tmr_func) {
	case QLA_TGT_ABTS:
		tag = mcmd->orig_iocb.abts.exchange_addr_to_abort;
		break;
	default:
		tag = 0;
		break;
	}

	rc = ha->tgt.tgt_ops->handle_tmr(mcmd, mcmd->unpacked_lun,
	    mcmd->tmr_func, tag);

	if (rc != 0) {
		spin_lock_irqsave(mcmd->qpair->qp_lock_ptr, flags);
		switch (mcmd->tmr_func) {
		case QLA_TGT_ABTS:
			mcmd->fc_tm_rsp = FCP_TMF_REJECTED;
			qlt_build_abts_resp_iocb(mcmd);
			break;
		case QLA_TGT_LUN_RESET:
		case QLA_TGT_CLEAR_TS:
		case QLA_TGT_ABORT_TS:
		case QLA_TGT_CLEAR_ACA:
		case QLA_TGT_TARGET_RESET:
			qlt_send_busy(mcmd->qpair, &mcmd->orig_iocb.atio,
			    qla_sam_status);
			break;

		case QLA_TGT_ABORT_ALL:
		case QLA_TGT_NEXUS_LOSS_SESS:
		case QLA_TGT_NEXUS_LOSS:
			qlt_send_notify_ack(mcmd->qpair,
			    &mcmd->orig_iocb.imm_ntfy, 0, 0, 0, 0, 0, 0);
			break;
		}
		spin_unlock_irqrestore(mcmd->qpair->qp_lock_ptr, flags);

		ql_dbg(ql_dbg_tgt_mgt, mcmd->vha, 0xf052,
		    "qla_target(%d):  tgt_ops->handle_tmr() failed: %d\n",
		    mcmd->vha->vp_idx, rc);
		mempool_free(mcmd, qla_tgt_mgmt_cmd_mempool);
	}
}

/* ha->hardware_lock supposed to be held on entry */
static int __qlt_24xx_handle_abts(struct scsi_qla_host *vha,
	struct abts_recv_from_24xx *abts, struct fc_port *sess)
{
	struct qla_hw_data *ha = vha->hw;
	struct qla_tgt_mgmt_cmd *mcmd;
	struct qla_qpair_hint *h = &vha->vha_tgt.qla_tgt->qphints[0];

	ql_dbg(ql_dbg_tgt_mgt, vha, 0xf00f,
	    "qla_target(%d): task abort (tag=%d)\n",
	    vha->vp_idx, abts->exchange_addr_to_abort);

	mcmd = mempool_alloc(qla_tgt_mgmt_cmd_mempool, GFP_ATOMIC);
	if (mcmd == NULL) {
		ql_dbg(ql_dbg_tgt_mgt, vha, 0xf051,
		    "qla_target(%d): %s: Allocation of ABORT cmd failed",
		    vha->vp_idx, __func__);
		return -ENOMEM;
	}
	memset(mcmd, 0, sizeof(*mcmd));
	mcmd->cmd_type = TYPE_TGT_TMCMD;
	mcmd->sess = sess;
	memcpy(&mcmd->orig_iocb.abts, abts, sizeof(mcmd->orig_iocb.abts));
	mcmd->reset_count = ha->base_qpair->chip_reset;
	mcmd->tmr_func = QLA_TGT_ABTS;
	mcmd->qpair = h->qpair;
	mcmd->vha = vha;

	/*
	 * LUN is looked up by target-core internally based on the passed
	 * abts->exchange_addr_to_abort tag.
	 */
	mcmd->se_cmd.cpuid = h->cpuid;

	if (ha->tgt.tgt_ops->find_cmd_by_tag) {
		struct qla_tgt_cmd *abort_cmd;

		abort_cmd = ha->tgt.tgt_ops->find_cmd_by_tag(sess,
		    abts->exchange_addr_to_abort);
		if (abort_cmd && abort_cmd->qpair) {
			mcmd->qpair = abort_cmd->qpair;
			mcmd->se_cmd.cpuid = abort_cmd->se_cmd.cpuid;
			mcmd->abort_io_attr = abort_cmd->atio.u.isp24.attr;
			mcmd->flags = QLA24XX_MGMT_ABORT_IO_ATTR_VALID;
		}
	}

	INIT_WORK(&mcmd->work, qlt_do_tmr_work);
	queue_work_on(mcmd->se_cmd.cpuid, qla_tgt_wq, &mcmd->work);

	return 0;
}

/*
 * ha->hardware_lock supposed to be held on entry. Might drop it, then reaquire
 */
static void qlt_24xx_handle_abts(struct scsi_qla_host *vha,
	struct abts_recv_from_24xx *abts)
{
	struct qla_hw_data *ha = vha->hw;
	struct fc_port *sess;
	uint32_t tag = abts->exchange_addr_to_abort;
	uint8_t s_id[3];
	int rc;
	unsigned long flags;

	if (le32_to_cpu(abts->fcp_hdr_le.parameter) & ABTS_PARAM_ABORT_SEQ) {
		ql_dbg(ql_dbg_tgt_mgt, vha, 0xf053,
		    "qla_target(%d): ABTS: Abort Sequence not "
		    "supported\n", vha->vp_idx);
		qlt_24xx_send_abts_resp(ha->base_qpair, abts, FCP_TMF_REJECTED,
		    false);
		return;
	}

	if (tag == ATIO_EXCHANGE_ADDRESS_UNKNOWN) {
		ql_dbg(ql_dbg_tgt_mgt, vha, 0xf010,
		    "qla_target(%d): ABTS: Unknown Exchange "
		    "Address received\n", vha->vp_idx);
		qlt_24xx_send_abts_resp(ha->base_qpair, abts, FCP_TMF_REJECTED,
		    false);
		return;
	}

	ql_dbg(ql_dbg_tgt_mgt, vha, 0xf011,
	    "qla_target(%d): task abort (s_id=%x:%x:%x, "
	    "tag=%d, param=%x)\n", vha->vp_idx, abts->fcp_hdr_le.s_id[2],
	    abts->fcp_hdr_le.s_id[1], abts->fcp_hdr_le.s_id[0], tag,
	    le32_to_cpu(abts->fcp_hdr_le.parameter));

	s_id[0] = abts->fcp_hdr_le.s_id[2];
	s_id[1] = abts->fcp_hdr_le.s_id[1];
	s_id[2] = abts->fcp_hdr_le.s_id[0];

	spin_lock_irqsave(&ha->tgt.sess_lock, flags);
	sess = ha->tgt.tgt_ops->find_sess_by_s_id(vha, s_id);
	if (!sess) {
		ql_dbg(ql_dbg_tgt_mgt, vha, 0xf012,
		    "qla_target(%d): task abort for non-existent session\n",
		    vha->vp_idx);
		spin_unlock_irqrestore(&ha->tgt.sess_lock, flags);

		qlt_24xx_send_abts_resp(ha->base_qpair, abts, FCP_TMF_REJECTED,
			    false);
		return;
	}
	spin_unlock_irqrestore(&ha->tgt.sess_lock, flags);


	if (sess->deleted) {
		qlt_24xx_send_abts_resp(ha->base_qpair, abts, FCP_TMF_REJECTED,
		    false);
		return;
	}

	rc = __qlt_24xx_handle_abts(vha, abts, sess);
	if (rc != 0) {
		ql_dbg(ql_dbg_tgt_mgt, vha, 0xf054,
		    "qla_target(%d): __qlt_24xx_handle_abts() failed: %d\n",
		    vha->vp_idx, rc);
		qlt_24xx_send_abts_resp(ha->base_qpair, abts, FCP_TMF_REJECTED,
		    false);
		return;
	}
}

/*
 * ha->hardware_lock supposed to be held on entry. Might drop it, then reaquire
 */
static void qlt_24xx_send_task_mgmt_ctio(struct qla_qpair *qpair,
	struct qla_tgt_mgmt_cmd *mcmd, uint32_t resp_code)
{
	struct scsi_qla_host *ha = mcmd->vha;
	struct atio_from_isp *atio = &mcmd->orig_iocb.atio;
	struct ctio7_to_24xx *ctio;
	uint16_t temp;

	ql_dbg(ql_dbg_tgt, ha, 0xe008,
	    "Sending task mgmt CTIO7 (ha=%p, atio=%p, resp_code=%x\n",
	    ha, atio, resp_code);


	ctio = (struct ctio7_to_24xx *)__qla2x00_alloc_iocbs(qpair, NULL);
	if (ctio == NULL) {
		ql_dbg(ql_dbg_tgt, ha, 0xe04c,
		    "qla_target(%d): %s failed: unable to allocate "
		    "request packet\n", ha->vp_idx, __func__);
		return;
	}

	ctio->entry_type = CTIO_TYPE7;
	ctio->entry_count = 1;
	ctio->handle = QLA_TGT_SKIP_HANDLE | CTIO_COMPLETION_HANDLE_MARK;
	ctio->nport_handle = mcmd->sess->loop_id;
	ctio->timeout = cpu_to_le16(QLA_TGT_TIMEOUT);
	ctio->vp_index = ha->vp_idx;
	ctio->initiator_id[0] = atio->u.isp24.fcp_hdr.s_id[2];
	ctio->initiator_id[1] = atio->u.isp24.fcp_hdr.s_id[1];
	ctio->initiator_id[2] = atio->u.isp24.fcp_hdr.s_id[0];
	ctio->exchange_addr = atio->u.isp24.exchange_addr;
	temp = (atio->u.isp24.attr << 9)|
		CTIO7_FLAGS_STATUS_MODE_1 | CTIO7_FLAGS_SEND_STATUS;
	ctio->u.status1.flags = cpu_to_le16(temp);
	temp = be16_to_cpu(atio->u.isp24.fcp_hdr.ox_id);
	ctio->u.status1.ox_id = cpu_to_le16(temp);
	ctio->u.status1.scsi_status =
	    cpu_to_le16(SS_RESPONSE_INFO_LEN_VALID);
	ctio->u.status1.response_len = cpu_to_le16(8);
	ctio->u.status1.sense_data[0] = resp_code;

	/* Memory Barrier */
	wmb();
	if (qpair->reqq_start_iocbs)
		qpair->reqq_start_iocbs(qpair);
	else
		qla2x00_start_iocbs(ha, qpair->req);
}

void qlt_free_mcmd(struct qla_tgt_mgmt_cmd *mcmd)
{
	mempool_free(mcmd, qla_tgt_mgmt_cmd_mempool);
}
EXPORT_SYMBOL(qlt_free_mcmd);

/*
 * ha->hardware_lock supposed to be held on entry. Might drop it, then
 * reacquire
 */
void qlt_send_resp_ctio(struct qla_qpair *qpair, struct qla_tgt_cmd *cmd,
    uint8_t scsi_status, uint8_t sense_key, uint8_t asc, uint8_t ascq)
{
	struct atio_from_isp *atio = &cmd->atio;
	struct ctio7_to_24xx *ctio;
	uint16_t temp;
	struct scsi_qla_host *vha = cmd->vha;

	ql_dbg(ql_dbg_tgt_dif, vha, 0x3066,
	    "Sending response CTIO7 (vha=%p, atio=%p, scsi_status=%02x, "
	    "sense_key=%02x, asc=%02x, ascq=%02x",
	    vha, atio, scsi_status, sense_key, asc, ascq);

	ctio = (struct ctio7_to_24xx *)qla2x00_alloc_iocbs(vha, NULL);
	if (!ctio) {
		ql_dbg(ql_dbg_async, vha, 0x3067,
		    "qla2x00t(%ld): %s failed: unable to allocate request packet",
		    vha->host_no, __func__);
		goto out;
	}

	ctio->entry_type = CTIO_TYPE7;
	ctio->entry_count = 1;
	ctio->handle = QLA_TGT_SKIP_HANDLE;
	ctio->nport_handle = cmd->sess->loop_id;
	ctio->timeout = cpu_to_le16(QLA_TGT_TIMEOUT);
	ctio->vp_index = vha->vp_idx;
	ctio->initiator_id[0] = atio->u.isp24.fcp_hdr.s_id[2];
	ctio->initiator_id[1] = atio->u.isp24.fcp_hdr.s_id[1];
	ctio->initiator_id[2] = atio->u.isp24.fcp_hdr.s_id[0];
	ctio->exchange_addr = atio->u.isp24.exchange_addr;
	temp = (atio->u.isp24.attr << 9) |
	    CTIO7_FLAGS_STATUS_MODE_1 | CTIO7_FLAGS_SEND_STATUS;
	ctio->u.status1.flags = cpu_to_le16(temp);
	temp = be16_to_cpu(atio->u.isp24.fcp_hdr.ox_id);
	ctio->u.status1.ox_id = cpu_to_le16(temp);
	ctio->u.status1.scsi_status =
	    cpu_to_le16(SS_RESPONSE_INFO_LEN_VALID | scsi_status);
	ctio->u.status1.response_len = cpu_to_le16(18);
	ctio->u.status1.residual = cpu_to_le32(get_datalen_for_atio(atio));

	if (ctio->u.status1.residual != 0)
		ctio->u.status1.scsi_status |=
		    cpu_to_le16(SS_RESIDUAL_UNDER);

	/* Fixed format sense data. */
	ctio->u.status1.sense_data[0] = 0x70;
	ctio->u.status1.sense_data[2] = sense_key;
	/* Additional sense length */
	ctio->u.status1.sense_data[7] = 0xa;
	/* ASC and ASCQ */
	ctio->u.status1.sense_data[12] = asc;
	ctio->u.status1.sense_data[13] = ascq;

	/* Memory Barrier */
	wmb();

	if (qpair->reqq_start_iocbs)
		qpair->reqq_start_iocbs(qpair);
	else
		qla2x00_start_iocbs(vha, qpair->req);

out:
	return;
}

/* callback from target fabric module code */
void qlt_xmit_tm_rsp(struct qla_tgt_mgmt_cmd *mcmd)
{
	struct scsi_qla_host *vha = mcmd->sess->vha;
	struct qla_hw_data *ha = vha->hw;
	unsigned long flags;
	struct qla_qpair *qpair = mcmd->qpair;
	bool free_mcmd = true;

	ql_dbg(ql_dbg_tgt_mgt, vha, 0xf013,
	    "TM response mcmd (%p) status %#x state %#x",
	    mcmd, mcmd->fc_tm_rsp, mcmd->flags);

	spin_lock_irqsave(qpair->qp_lock_ptr, flags);

	if (!vha->flags.online || mcmd->reset_count != qpair->chip_reset) {
		/*
		 * Either the port is not online or this request was from
		 * previous life, just abort the processing.
		 */
		ql_dbg(ql_dbg_async, vha, 0xe100,
			"RESET-TMR online/active/old-count/new-count = %d/%d/%d/%d.\n",
			vha->flags.online, qla2x00_reset_active(vha),
			mcmd->reset_count, qpair->chip_reset);
		ha->tgt.tgt_ops->free_mcmd(mcmd);
		spin_unlock_irqrestore(qpair->qp_lock_ptr, flags);
		return;
	}

	if (mcmd->flags == QLA24XX_MGMT_SEND_NACK) {
		switch (mcmd->orig_iocb.imm_ntfy.u.isp24.status_subcode) {
		case ELS_LOGO:
		case ELS_PRLO:
		case ELS_TPRLO:
			ql_dbg(ql_dbg_disc, vha, 0x2106,
			    "TM response logo %8phC status %#x state %#x",
			    mcmd->sess->port_name, mcmd->fc_tm_rsp,
			    mcmd->flags);
			qlt_schedule_sess_for_deletion(mcmd->sess);
			break;
		default:
			qlt_send_notify_ack(vha->hw->base_qpair,
			    &mcmd->orig_iocb.imm_ntfy, 0, 0, 0, 0, 0, 0);
			break;
		}
	} else {
		if (mcmd->orig_iocb.atio.u.raw.entry_type == ABTS_RECV_24XX) {
			qlt_build_abts_resp_iocb(mcmd);
			free_mcmd = false;
		} else
			qlt_24xx_send_task_mgmt_ctio(qpair, mcmd,
			    mcmd->fc_tm_rsp);
	}
	/*
	 * Make the callback for ->free_mcmd() to queue_work() and invoke
	 * target_put_sess_cmd() to drop cmd_kref to 1.  The final
	 * target_put_sess_cmd() call will be made from TFO->check_stop_free()
	 * -> tcm_qla2xxx_check_stop_free() to release the TMR associated se_cmd
	 * descriptor after TFO->queue_tm_rsp() -> tcm_qla2xxx_queue_tm_rsp() ->
	 * qlt_xmit_tm_rsp() returns here..
	 */
	if (free_mcmd)
		ha->tgt.tgt_ops->free_mcmd(mcmd);

	spin_unlock_irqrestore(qpair->qp_lock_ptr, flags);
}
EXPORT_SYMBOL(qlt_xmit_tm_rsp);

/* No locks */
static int qlt_pci_map_calc_cnt(struct qla_tgt_prm *prm)
{
	struct qla_tgt_cmd *cmd = prm->cmd;

	BUG_ON(cmd->sg_cnt == 0);

	prm->sg = (struct scatterlist *)cmd->sg;
	prm->seg_cnt = dma_map_sg(&cmd->qpair->pdev->dev, cmd->sg,
	    cmd->sg_cnt, cmd->dma_data_direction);
	if (unlikely(prm->seg_cnt == 0))
		goto out_err;

	prm->cmd->sg_mapped = 1;

	if (cmd->se_cmd.prot_op == TARGET_PROT_NORMAL) {
		/*
		 * If greater than four sg entries then we need to allocate
		 * the continuation entries
		 */
		if (prm->seg_cnt > QLA_TGT_DATASEGS_PER_CMD_24XX)
			prm->req_cnt += DIV_ROUND_UP(prm->seg_cnt -
			QLA_TGT_DATASEGS_PER_CMD_24XX,
			QLA_TGT_DATASEGS_PER_CONT_24XX);
	} else {
		/* DIF */
		if ((cmd->se_cmd.prot_op == TARGET_PROT_DIN_INSERT) ||
		    (cmd->se_cmd.prot_op == TARGET_PROT_DOUT_STRIP)) {
			prm->seg_cnt = DIV_ROUND_UP(cmd->bufflen, cmd->blk_sz);
			prm->tot_dsds = prm->seg_cnt;
		} else
			prm->tot_dsds = prm->seg_cnt;

		if (cmd->prot_sg_cnt) {
			prm->prot_sg      = cmd->prot_sg;
			prm->prot_seg_cnt = dma_map_sg(&cmd->qpair->pdev->dev,
				cmd->prot_sg, cmd->prot_sg_cnt,
				cmd->dma_data_direction);
			if (unlikely(prm->prot_seg_cnt == 0))
				goto out_err;

			if ((cmd->se_cmd.prot_op == TARGET_PROT_DIN_INSERT) ||
			    (cmd->se_cmd.prot_op == TARGET_PROT_DOUT_STRIP)) {
				/* Dif Bundling not support here */
				prm->prot_seg_cnt = DIV_ROUND_UP(cmd->bufflen,
								cmd->blk_sz);
				prm->tot_dsds += prm->prot_seg_cnt;
			} else
				prm->tot_dsds += prm->prot_seg_cnt;
		}
	}

	return 0;

out_err:
	ql_dbg_qp(ql_dbg_tgt, prm->cmd->qpair, 0xe04d,
	    "qla_target(%d): PCI mapping failed: sg_cnt=%d",
	    0, prm->cmd->sg_cnt);
	return -1;
}

static void qlt_unmap_sg(struct scsi_qla_host *vha, struct qla_tgt_cmd *cmd)
{
	struct qla_hw_data *ha;
	struct qla_qpair *qpair;

	if (!cmd->sg_mapped)
		return;

	qpair = cmd->qpair;

	dma_unmap_sg(&qpair->pdev->dev, cmd->sg, cmd->sg_cnt,
	    cmd->dma_data_direction);
	cmd->sg_mapped = 0;

	if (cmd->prot_sg_cnt)
		dma_unmap_sg(&qpair->pdev->dev, cmd->prot_sg, cmd->prot_sg_cnt,
			cmd->dma_data_direction);

	if (!cmd->ctx)
		return;
	ha = vha->hw;
	if (cmd->ctx_dsd_alloced)
		qla2x00_clean_dsd_pool(ha, cmd->ctx);

	dma_pool_free(ha->dl_dma_pool, cmd->ctx, cmd->ctx->crc_ctx_dma);
}

static int qlt_check_reserve_free_req(struct qla_qpair *qpair,
	uint32_t req_cnt)
{
	uint32_t cnt;
	struct req_que *req = qpair->req;

	if (req->cnt < (req_cnt + 2)) {
		cnt = (uint16_t)(qpair->use_shadow_reg ? *req->out_ptr :
		    RD_REG_DWORD_RELAXED(req->req_q_out));

		if  (req->ring_index < cnt)
			req->cnt = cnt - req->ring_index;
		else
			req->cnt = req->length - (req->ring_index - cnt);

		if (unlikely(req->cnt < (req_cnt + 2)))
			return -EAGAIN;
	}

	req->cnt -= req_cnt;

	return 0;
}

/*
 * ha->hardware_lock supposed to be held on entry. Might drop it, then reaquire
 */
static inline void *qlt_get_req_pkt(struct req_que *req)
{
	/* Adjust ring index. */
	req->ring_index++;
	if (req->ring_index == req->length) {
		req->ring_index = 0;
		req->ring_ptr = req->ring;
	} else {
		req->ring_ptr++;
	}
	return (cont_entry_t *)req->ring_ptr;
}

/* ha->hardware_lock supposed to be held on entry */
static inline uint32_t qlt_make_handle(struct qla_qpair *qpair)
{
	uint32_t h;
	int index;
	uint8_t found = 0;
	struct req_que *req = qpair->req;

	h = req->current_outstanding_cmd;

	for (index = 1; index < req->num_outstanding_cmds; index++) {
		h++;
		if (h == req->num_outstanding_cmds)
			h = 1;

		if (h == QLA_TGT_SKIP_HANDLE)
			continue;

		if (!req->outstanding_cmds[h]) {
			found = 1;
			break;
		}
	}

	if (found) {
		req->current_outstanding_cmd = h;
	} else {
		ql_dbg(ql_dbg_io, qpair->vha, 0x305b,
		    "qla_target(%d): Ran out of empty cmd slots\n",
		    qpair->vha->vp_idx);
		h = QLA_TGT_NULL_HANDLE;
	}

	return h;
}

/* ha->hardware_lock supposed to be held on entry */
static int qlt_24xx_build_ctio_pkt(struct qla_qpair *qpair,
	struct qla_tgt_prm *prm)
{
	uint32_t h;
	struct ctio7_to_24xx *pkt;
	struct atio_from_isp *atio = &prm->cmd->atio;
	uint16_t temp;

	pkt = (struct ctio7_to_24xx *)qpair->req->ring_ptr;
	prm->pkt = pkt;
	memset(pkt, 0, sizeof(*pkt));

	pkt->entry_type = CTIO_TYPE7;
	pkt->entry_count = (uint8_t)prm->req_cnt;
	pkt->vp_index = prm->cmd->vp_idx;

	h = qlt_make_handle(qpair);
	if (unlikely(h == QLA_TGT_NULL_HANDLE)) {
		/*
		 * CTIO type 7 from the firmware doesn't provide a way to
		 * know the initiator's LOOP ID, hence we can't find
		 * the session and, so, the command.
		 */
		return -EAGAIN;
	} else
		qpair->req->outstanding_cmds[h] = (srb_t *)prm->cmd;

	pkt->handle = MAKE_HANDLE(qpair->req->id, h);
	pkt->handle |= CTIO_COMPLETION_HANDLE_MARK;
	pkt->nport_handle = cpu_to_le16(prm->cmd->loop_id);
	pkt->timeout = cpu_to_le16(QLA_TGT_TIMEOUT);
	pkt->initiator_id[0] = atio->u.isp24.fcp_hdr.s_id[2];
	pkt->initiator_id[1] = atio->u.isp24.fcp_hdr.s_id[1];
	pkt->initiator_id[2] = atio->u.isp24.fcp_hdr.s_id[0];
	pkt->exchange_addr = atio->u.isp24.exchange_addr;
	temp = atio->u.isp24.attr << 9;
	pkt->u.status0.flags |= cpu_to_le16(temp);
	temp = be16_to_cpu(atio->u.isp24.fcp_hdr.ox_id);
	pkt->u.status0.ox_id = cpu_to_le16(temp);
	pkt->u.status0.relative_offset = cpu_to_le32(prm->cmd->offset);

	return 0;
}

/*
 * ha->hardware_lock supposed to be held on entry. We have already made sure
 * that there is sufficient amount of request entries to not drop it.
 */
static void qlt_load_cont_data_segments(struct qla_tgt_prm *prm)
{
	int cnt;
	struct dsd64 *cur_dsd;

	/* Build continuation packets */
	while (prm->seg_cnt > 0) {
		cont_a64_entry_t *cont_pkt64 =
			(cont_a64_entry_t *)qlt_get_req_pkt(
			   prm->cmd->qpair->req);

		/*
		 * Make sure that from cont_pkt64 none of
		 * 64-bit specific fields used for 32-bit
		 * addressing. Cast to (cont_entry_t *) for
		 * that.
		 */

		memset(cont_pkt64, 0, sizeof(*cont_pkt64));

		cont_pkt64->entry_count = 1;
		cont_pkt64->sys_define = 0;

		cont_pkt64->entry_type = CONTINUE_A64_TYPE;
		cur_dsd = cont_pkt64->dsd;

		/* Load continuation entry data segments */
		for (cnt = 0;
		    cnt < QLA_TGT_DATASEGS_PER_CONT_24XX && prm->seg_cnt;
		    cnt++, prm->seg_cnt--) {
<<<<<<< HEAD
			*dword_ptr++ =
			    cpu_to_le32(lower_32_bits
				(sg_dma_address(prm->sg)));
			*dword_ptr++ = cpu_to_le32(upper_32_bits
			    (sg_dma_address(prm->sg)));
			*dword_ptr++ = cpu_to_le32(sg_dma_len(prm->sg));

=======
			append_dsd64(&cur_dsd, prm->sg);
>>>>>>> 0ecfebd2
			prm->sg = sg_next(prm->sg);
		}
	}
}

/*
 * ha->hardware_lock supposed to be held on entry. We have already made sure
 * that there is sufficient amount of request entries to not drop it.
 */
static void qlt_load_data_segments(struct qla_tgt_prm *prm)
{
	int cnt;
	struct dsd64 *cur_dsd;
	struct ctio7_to_24xx *pkt24 = (struct ctio7_to_24xx *)prm->pkt;

	pkt24->u.status0.transfer_length = cpu_to_le32(prm->cmd->bufflen);

	/* Setup packet address segment pointer */
	cur_dsd = &pkt24->u.status0.dsd;

	/* Set total data segment count */
	if (prm->seg_cnt)
		pkt24->dseg_count = cpu_to_le16(prm->seg_cnt);

	if (prm->seg_cnt == 0) {
		/* No data transfer */
		cur_dsd->address = 0;
		cur_dsd->length = 0;
		return;
	}

	/* If scatter gather */

	/* Load command entry data segments */
	for (cnt = 0;
	    (cnt < QLA_TGT_DATASEGS_PER_CMD_24XX) && prm->seg_cnt;
	    cnt++, prm->seg_cnt--) {
<<<<<<< HEAD
		*dword_ptr++ =
		    cpu_to_le32(lower_32_bits(sg_dma_address(prm->sg)));

		*dword_ptr++ = cpu_to_le32(upper_32_bits(
			sg_dma_address(prm->sg)));

		*dword_ptr++ = cpu_to_le32(sg_dma_len(prm->sg));

=======
		append_dsd64(&cur_dsd, prm->sg);
>>>>>>> 0ecfebd2
		prm->sg = sg_next(prm->sg);
	}

	qlt_load_cont_data_segments(prm);
}

static inline int qlt_has_data(struct qla_tgt_cmd *cmd)
{
	return cmd->bufflen > 0;
}

static void qlt_print_dif_err(struct qla_tgt_prm *prm)
{
	struct qla_tgt_cmd *cmd;
	struct scsi_qla_host *vha;

	/* asc 0x10=dif error */
	if (prm->sense_buffer && (prm->sense_buffer[12] == 0x10)) {
		cmd = prm->cmd;
		vha = cmd->vha;
		/* ASCQ */
		switch (prm->sense_buffer[13]) {
		case 1:
			ql_dbg(ql_dbg_tgt_dif, vha, 0xe00b,
			    "BE detected Guard TAG ERR: lba[0x%llx|%lld] len[0x%x] "
			    "se_cmd=%p tag[%x]",
			    cmd->lba, cmd->lba, cmd->num_blks, &cmd->se_cmd,
			    cmd->atio.u.isp24.exchange_addr);
			break;
		case 2:
			ql_dbg(ql_dbg_tgt_dif, vha, 0xe00c,
			    "BE detected APP TAG ERR: lba[0x%llx|%lld] len[0x%x] "
			    "se_cmd=%p tag[%x]",
			    cmd->lba, cmd->lba, cmd->num_blks, &cmd->se_cmd,
			    cmd->atio.u.isp24.exchange_addr);
			break;
		case 3:
			ql_dbg(ql_dbg_tgt_dif, vha, 0xe00f,
			    "BE detected REF TAG ERR: lba[0x%llx|%lld] len[0x%x] "
			    "se_cmd=%p tag[%x]",
			    cmd->lba, cmd->lba, cmd->num_blks, &cmd->se_cmd,
			    cmd->atio.u.isp24.exchange_addr);
			break;
		default:
			ql_dbg(ql_dbg_tgt_dif, vha, 0xe010,
			    "BE detected Dif ERR: lba[%llx|%lld] len[%x] "
			    "se_cmd=%p tag[%x]",
			    cmd->lba, cmd->lba, cmd->num_blks, &cmd->se_cmd,
			    cmd->atio.u.isp24.exchange_addr);
			break;
		}
		ql_dump_buffer(ql_dbg_tgt_dif, vha, 0xe011, cmd->cdb, 16);
	}
}

/*
 * Called without ha->hardware_lock held
 */
static int qlt_pre_xmit_response(struct qla_tgt_cmd *cmd,
	struct qla_tgt_prm *prm, int xmit_type, uint8_t scsi_status,
	uint32_t *full_req_cnt)
{
	struct se_cmd *se_cmd = &cmd->se_cmd;
	struct qla_qpair *qpair = cmd->qpair;

	prm->cmd = cmd;
	prm->tgt = cmd->tgt;
	prm->pkt = NULL;
	prm->rq_result = scsi_status;
	prm->sense_buffer = &cmd->sense_buffer[0];
	prm->sense_buffer_len = TRANSPORT_SENSE_BUFFER;
	prm->sg = NULL;
	prm->seg_cnt = -1;
	prm->req_cnt = 1;
	prm->residual = 0;
	prm->add_status_pkt = 0;
	prm->prot_sg = NULL;
	prm->prot_seg_cnt = 0;
	prm->tot_dsds = 0;

	if ((xmit_type & QLA_TGT_XMIT_DATA) && qlt_has_data(cmd)) {
		if  (qlt_pci_map_calc_cnt(prm) != 0)
			return -EAGAIN;
	}

	*full_req_cnt = prm->req_cnt;

	if (se_cmd->se_cmd_flags & SCF_UNDERFLOW_BIT) {
		prm->residual = se_cmd->residual_count;
		ql_dbg_qp(ql_dbg_io + ql_dbg_verbose, qpair, 0x305c,
		    "Residual underflow: %d (tag %lld, op %x, bufflen %d, rq_result %x)\n",
		       prm->residual, se_cmd->tag,
		       se_cmd->t_task_cdb ? se_cmd->t_task_cdb[0] : 0,
		       cmd->bufflen, prm->rq_result);
		prm->rq_result |= SS_RESIDUAL_UNDER;
	} else if (se_cmd->se_cmd_flags & SCF_OVERFLOW_BIT) {
		prm->residual = se_cmd->residual_count;
		ql_dbg_qp(ql_dbg_io, qpair, 0x305d,
		    "Residual overflow: %d (tag %lld, op %x, bufflen %d, rq_result %x)\n",
		       prm->residual, se_cmd->tag, se_cmd->t_task_cdb ?
		       se_cmd->t_task_cdb[0] : 0, cmd->bufflen, prm->rq_result);
		prm->rq_result |= SS_RESIDUAL_OVER;
	}

	if (xmit_type & QLA_TGT_XMIT_STATUS) {
		/*
		 * If QLA_TGT_XMIT_DATA is not set, add_status_pkt will be
		 * ignored in *xmit_response() below
		 */
		if (qlt_has_data(cmd)) {
			if (QLA_TGT_SENSE_VALID(prm->sense_buffer) ||
			    (IS_FWI2_CAPABLE(cmd->vha->hw) &&
			    (prm->rq_result != 0))) {
				prm->add_status_pkt = 1;
				(*full_req_cnt)++;
			}
		}
	}

	return 0;
}

static inline int qlt_need_explicit_conf(struct qla_tgt_cmd *cmd,
    int sending_sense)
{
	if (cmd->qpair->enable_class_2)
		return 0;

	if (sending_sense)
		return cmd->conf_compl_supported;
	else
		return cmd->qpair->enable_explicit_conf &&
                    cmd->conf_compl_supported;
}

static void qlt_24xx_init_ctio_to_isp(struct ctio7_to_24xx *ctio,
	struct qla_tgt_prm *prm)
{
	prm->sense_buffer_len = min_t(uint32_t, prm->sense_buffer_len,
	    (uint32_t)sizeof(ctio->u.status1.sense_data));
	ctio->u.status0.flags |= cpu_to_le16(CTIO7_FLAGS_SEND_STATUS);
	if (qlt_need_explicit_conf(prm->cmd, 0)) {
		ctio->u.status0.flags |= cpu_to_le16(
		    CTIO7_FLAGS_EXPLICIT_CONFORM |
		    CTIO7_FLAGS_CONFORM_REQ);
	}
	ctio->u.status0.residual = cpu_to_le32(prm->residual);
	ctio->u.status0.scsi_status = cpu_to_le16(prm->rq_result);
	if (QLA_TGT_SENSE_VALID(prm->sense_buffer)) {
		int i;

		if (qlt_need_explicit_conf(prm->cmd, 1)) {
			if ((prm->rq_result & SS_SCSI_STATUS_BYTE) != 0) {
				ql_dbg_qp(ql_dbg_tgt, prm->cmd->qpair, 0xe017,
				    "Skipping EXPLICIT_CONFORM and "
				    "CTIO7_FLAGS_CONFORM_REQ for FCP READ w/ "
				    "non GOOD status\n");
				goto skip_explict_conf;
			}
			ctio->u.status1.flags |= cpu_to_le16(
			    CTIO7_FLAGS_EXPLICIT_CONFORM |
			    CTIO7_FLAGS_CONFORM_REQ);
		}
skip_explict_conf:
		ctio->u.status1.flags &=
		    ~cpu_to_le16(CTIO7_FLAGS_STATUS_MODE_0);
		ctio->u.status1.flags |=
		    cpu_to_le16(CTIO7_FLAGS_STATUS_MODE_1);
		ctio->u.status1.scsi_status |=
		    cpu_to_le16(SS_SENSE_LEN_VALID);
		ctio->u.status1.sense_length =
		    cpu_to_le16(prm->sense_buffer_len);
		for (i = 0; i < prm->sense_buffer_len/4; i++)
			((uint32_t *)ctio->u.status1.sense_data)[i] =
				cpu_to_be32(((uint32_t *)prm->sense_buffer)[i]);

		qlt_print_dif_err(prm);

	} else {
		ctio->u.status1.flags &=
		    ~cpu_to_le16(CTIO7_FLAGS_STATUS_MODE_0);
		ctio->u.status1.flags |=
		    cpu_to_le16(CTIO7_FLAGS_STATUS_MODE_1);
		ctio->u.status1.sense_length = 0;
		memset(ctio->u.status1.sense_data, 0,
		    sizeof(ctio->u.status1.sense_data));
	}

	/* Sense with len > 24, is it possible ??? */
}

static inline int
qlt_hba_err_chk_enabled(struct se_cmd *se_cmd)
{
	switch (se_cmd->prot_op) {
	case TARGET_PROT_DOUT_INSERT:
	case TARGET_PROT_DIN_STRIP:
		if (ql2xenablehba_err_chk >= 1)
			return 1;
		break;
	case TARGET_PROT_DOUT_PASS:
	case TARGET_PROT_DIN_PASS:
		if (ql2xenablehba_err_chk >= 2)
			return 1;
		break;
	case TARGET_PROT_DIN_INSERT:
	case TARGET_PROT_DOUT_STRIP:
		return 1;
	default:
		break;
	}
	return 0;
}

static inline int
qla_tgt_ref_mask_check(struct se_cmd *se_cmd)
{
	switch (se_cmd->prot_op) {
	case TARGET_PROT_DIN_INSERT:
	case TARGET_PROT_DOUT_INSERT:
	case TARGET_PROT_DIN_STRIP:
	case TARGET_PROT_DOUT_STRIP:
	case TARGET_PROT_DIN_PASS:
	case TARGET_PROT_DOUT_PASS:
	    return 1;
	default:
	    return 0;
	}
	return 0;
}

/*
 * qla_tgt_set_dif_tags - Extract Ref and App tags from SCSI command
 */
static void
qla_tgt_set_dif_tags(struct qla_tgt_cmd *cmd, struct crc_context *ctx,
    uint16_t *pfw_prot_opts)
{
	struct se_cmd *se_cmd = &cmd->se_cmd;
	uint32_t lba = 0xffffffff & se_cmd->t_task_lba;
	scsi_qla_host_t *vha = cmd->tgt->vha;
	struct qla_hw_data *ha = vha->hw;
	uint32_t t32 = 0;

	/*
	 * wait till Mode Sense/Select cmd, modepage Ah, subpage 2
	 * have been immplemented by TCM, before AppTag is avail.
	 * Look for modesense_handlers[]
	 */
	ctx->app_tag = 0;
	ctx->app_tag_mask[0] = 0x0;
	ctx->app_tag_mask[1] = 0x0;

	if (IS_PI_UNINIT_CAPABLE(ha)) {
		if ((se_cmd->prot_type == TARGET_DIF_TYPE1_PROT) ||
		    (se_cmd->prot_type == TARGET_DIF_TYPE2_PROT))
			*pfw_prot_opts |= PO_DIS_VALD_APP_ESC;
		else if (se_cmd->prot_type == TARGET_DIF_TYPE3_PROT)
			*pfw_prot_opts |= PO_DIS_VALD_APP_REF_ESC;
	}

	t32 = ha->tgt.tgt_ops->get_dif_tags(cmd, pfw_prot_opts);

	switch (se_cmd->prot_type) {
	case TARGET_DIF_TYPE0_PROT:
		/*
		 * No check for ql2xenablehba_err_chk, as it
		 * would be an I/O error if hba tag generation
		 * is not done.
		 */
		ctx->ref_tag = cpu_to_le32(lba);
		/* enable ALL bytes of the ref tag */
		ctx->ref_tag_mask[0] = 0xff;
		ctx->ref_tag_mask[1] = 0xff;
		ctx->ref_tag_mask[2] = 0xff;
		ctx->ref_tag_mask[3] = 0xff;
		break;
	case TARGET_DIF_TYPE1_PROT:
	    /*
	     * For TYPE 1 protection: 16 bit GUARD tag, 32 bit
	     * REF tag, and 16 bit app tag.
	     */
	    ctx->ref_tag = cpu_to_le32(lba);
	    if (!qla_tgt_ref_mask_check(se_cmd) ||
		!(ha->tgt.tgt_ops->chk_dif_tags(t32))) {
		    *pfw_prot_opts |= PO_DIS_REF_TAG_VALD;
		    break;
	    }
	    /* enable ALL bytes of the ref tag */
	    ctx->ref_tag_mask[0] = 0xff;
	    ctx->ref_tag_mask[1] = 0xff;
	    ctx->ref_tag_mask[2] = 0xff;
	    ctx->ref_tag_mask[3] = 0xff;
	    break;
	case TARGET_DIF_TYPE2_PROT:
	    /*
	     * For TYPE 2 protection: 16 bit GUARD + 32 bit REF
	     * tag has to match LBA in CDB + N
	     */
	    ctx->ref_tag = cpu_to_le32(lba);
	    if (!qla_tgt_ref_mask_check(se_cmd) ||
		!(ha->tgt.tgt_ops->chk_dif_tags(t32))) {
		    *pfw_prot_opts |= PO_DIS_REF_TAG_VALD;
		    break;
	    }
	    /* enable ALL bytes of the ref tag */
	    ctx->ref_tag_mask[0] = 0xff;
	    ctx->ref_tag_mask[1] = 0xff;
	    ctx->ref_tag_mask[2] = 0xff;
	    ctx->ref_tag_mask[3] = 0xff;
	    break;
	case TARGET_DIF_TYPE3_PROT:
	    /* For TYPE 3 protection: 16 bit GUARD only */
	    *pfw_prot_opts |= PO_DIS_REF_TAG_VALD;
	    ctx->ref_tag_mask[0] = ctx->ref_tag_mask[1] =
		ctx->ref_tag_mask[2] = ctx->ref_tag_mask[3] = 0x00;
	    break;
	}
}

static inline int
qlt_build_ctio_crc2_pkt(struct qla_qpair *qpair, struct qla_tgt_prm *prm)
{
	struct dsd64		*cur_dsd;
	uint32_t		transfer_length = 0;
	uint32_t		data_bytes;
	uint32_t		dif_bytes;
	uint8_t			bundling = 1;
	struct crc_context	*crc_ctx_pkt = NULL;
	struct qla_hw_data	*ha;
	struct ctio_crc2_to_fw	*pkt;
	dma_addr_t		crc_ctx_dma;
	uint16_t		fw_prot_opts = 0;
	struct qla_tgt_cmd	*cmd = prm->cmd;
	struct se_cmd		*se_cmd = &cmd->se_cmd;
	uint32_t h;
	struct atio_from_isp *atio = &prm->cmd->atio;
	struct qla_tc_param	tc;
	uint16_t t16;
	scsi_qla_host_t *vha = cmd->vha;

	ha = vha->hw;

	pkt = (struct ctio_crc2_to_fw *)qpair->req->ring_ptr;
	prm->pkt = pkt;
	memset(pkt, 0, sizeof(*pkt));

	ql_dbg_qp(ql_dbg_tgt, cmd->qpair, 0xe071,
		"qla_target(%d):%s: se_cmd[%p] CRC2 prot_op[0x%x] cmd prot sg:cnt[%p:%x] lba[%llu]\n",
		cmd->vp_idx, __func__, se_cmd, se_cmd->prot_op,
		prm->prot_sg, prm->prot_seg_cnt, se_cmd->t_task_lba);

	if ((se_cmd->prot_op == TARGET_PROT_DIN_INSERT) ||
	    (se_cmd->prot_op == TARGET_PROT_DOUT_STRIP))
		bundling = 0;

	/* Compute dif len and adjust data len to incude protection */
	data_bytes = cmd->bufflen;
	dif_bytes  = (data_bytes / cmd->blk_sz) * 8;

	switch (se_cmd->prot_op) {
	case TARGET_PROT_DIN_INSERT:
	case TARGET_PROT_DOUT_STRIP:
		transfer_length = data_bytes;
		if (cmd->prot_sg_cnt)
			data_bytes += dif_bytes;
		break;
	case TARGET_PROT_DIN_STRIP:
	case TARGET_PROT_DOUT_INSERT:
	case TARGET_PROT_DIN_PASS:
	case TARGET_PROT_DOUT_PASS:
		transfer_length = data_bytes + dif_bytes;
		break;
	default:
		BUG();
		break;
	}

	if (!qlt_hba_err_chk_enabled(se_cmd))
		fw_prot_opts |= 0x10; /* Disable Guard tag checking */
	/* HBA error checking enabled */
	else if (IS_PI_UNINIT_CAPABLE(ha)) {
		if ((se_cmd->prot_type == TARGET_DIF_TYPE1_PROT) ||
		    (se_cmd->prot_type == TARGET_DIF_TYPE2_PROT))
			fw_prot_opts |= PO_DIS_VALD_APP_ESC;
		else if (se_cmd->prot_type == TARGET_DIF_TYPE3_PROT)
			fw_prot_opts |= PO_DIS_VALD_APP_REF_ESC;
	}

	switch (se_cmd->prot_op) {
	case TARGET_PROT_DIN_INSERT:
	case TARGET_PROT_DOUT_INSERT:
		fw_prot_opts |= PO_MODE_DIF_INSERT;
		break;
	case TARGET_PROT_DIN_STRIP:
	case TARGET_PROT_DOUT_STRIP:
		fw_prot_opts |= PO_MODE_DIF_REMOVE;
		break;
	case TARGET_PROT_DIN_PASS:
	case TARGET_PROT_DOUT_PASS:
		fw_prot_opts |= PO_MODE_DIF_PASS;
		/* FUTURE: does tcm require T10CRC<->IPCKSUM conversion? */
		break;
	default:/* Normal Request */
		fw_prot_opts |= PO_MODE_DIF_PASS;
		break;
	}

	/* ---- PKT ---- */
	/* Update entry type to indicate Command Type CRC_2 IOCB */
	pkt->entry_type  = CTIO_CRC2;
	pkt->entry_count = 1;
	pkt->vp_index = cmd->vp_idx;

	h = qlt_make_handle(qpair);
	if (unlikely(h == QLA_TGT_NULL_HANDLE)) {
		/*
		 * CTIO type 7 from the firmware doesn't provide a way to
		 * know the initiator's LOOP ID, hence we can't find
		 * the session and, so, the command.
		 */
		return -EAGAIN;
	} else
		qpair->req->outstanding_cmds[h] = (srb_t *)prm->cmd;

	pkt->handle  = MAKE_HANDLE(qpair->req->id, h);
	pkt->handle |= CTIO_COMPLETION_HANDLE_MARK;
	pkt->nport_handle = cpu_to_le16(prm->cmd->loop_id);
	pkt->timeout = cpu_to_le16(QLA_TGT_TIMEOUT);
	pkt->initiator_id[0] = atio->u.isp24.fcp_hdr.s_id[2];
	pkt->initiator_id[1] = atio->u.isp24.fcp_hdr.s_id[1];
	pkt->initiator_id[2] = atio->u.isp24.fcp_hdr.s_id[0];
	pkt->exchange_addr   = atio->u.isp24.exchange_addr;

	/* silence compile warning */
	t16 = be16_to_cpu(atio->u.isp24.fcp_hdr.ox_id);
	pkt->ox_id  = cpu_to_le16(t16);

	t16 = (atio->u.isp24.attr << 9);
	pkt->flags |= cpu_to_le16(t16);
	pkt->relative_offset = cpu_to_le32(prm->cmd->offset);

	/* Set transfer direction */
	if (cmd->dma_data_direction == DMA_TO_DEVICE)
		pkt->flags = cpu_to_le16(CTIO7_FLAGS_DATA_IN);
	else if (cmd->dma_data_direction == DMA_FROM_DEVICE)
		pkt->flags = cpu_to_le16(CTIO7_FLAGS_DATA_OUT);

	pkt->dseg_count = prm->tot_dsds;
	/* Fibre channel byte count */
	pkt->transfer_length = cpu_to_le32(transfer_length);

	/* ----- CRC context -------- */

	/* Allocate CRC context from global pool */
	crc_ctx_pkt = cmd->ctx =
	    dma_pool_zalloc(ha->dl_dma_pool, GFP_ATOMIC, &crc_ctx_dma);

	if (!crc_ctx_pkt)
		goto crc_queuing_error;

	crc_ctx_pkt->crc_ctx_dma = crc_ctx_dma;
	INIT_LIST_HEAD(&crc_ctx_pkt->dsd_list);

	/* Set handle */
	crc_ctx_pkt->handle = pkt->handle;

	qla_tgt_set_dif_tags(cmd, crc_ctx_pkt, &fw_prot_opts);

	put_unaligned_le64(crc_ctx_dma, &pkt->crc_context_address);
	pkt->crc_context_len = CRC_CONTEXT_LEN_FW;

	if (!bundling) {
		cur_dsd = &crc_ctx_pkt->u.nobundling.data_dsd;
	} else {
		/*
		 * Configure Bundling if we need to fetch interlaving
		 * protection PCI accesses
		 */
		fw_prot_opts |= PO_ENABLE_DIF_BUNDLING;
		crc_ctx_pkt->u.bundling.dif_byte_count = cpu_to_le32(dif_bytes);
		crc_ctx_pkt->u.bundling.dseg_count =
			cpu_to_le16(prm->tot_dsds - prm->prot_seg_cnt);
		cur_dsd = &crc_ctx_pkt->u.bundling.data_dsd;
	}

	/* Finish the common fields of CRC pkt */
	crc_ctx_pkt->blk_size   = cpu_to_le16(cmd->blk_sz);
	crc_ctx_pkt->prot_opts  = cpu_to_le16(fw_prot_opts);
	crc_ctx_pkt->byte_count = cpu_to_le32(data_bytes);
	crc_ctx_pkt->guard_seed = cpu_to_le16(0);

	memset((uint8_t *)&tc, 0 , sizeof(tc));
	tc.vha = vha;
	tc.blk_sz = cmd->blk_sz;
	tc.bufflen = cmd->bufflen;
	tc.sg = cmd->sg;
	tc.prot_sg = cmd->prot_sg;
	tc.ctx = crc_ctx_pkt;
	tc.ctx_dsd_alloced = &cmd->ctx_dsd_alloced;

	/* Walks data segments */
	pkt->flags |= cpu_to_le16(CTIO7_FLAGS_DSD_PTR);

	if (!bundling && prm->prot_seg_cnt) {
		if (qla24xx_walk_and_build_sglist_no_difb(ha, NULL, cur_dsd,
			prm->tot_dsds, &tc))
			goto crc_queuing_error;
	} else if (qla24xx_walk_and_build_sglist(ha, NULL, cur_dsd,
		(prm->tot_dsds - prm->prot_seg_cnt), &tc))
		goto crc_queuing_error;

	if (bundling && prm->prot_seg_cnt) {
		/* Walks dif segments */
		pkt->add_flags |= CTIO_CRC2_AF_DIF_DSD_ENA;

		cur_dsd = &crc_ctx_pkt->u.bundling.dif_dsd;
		if (qla24xx_walk_and_build_prot_sglist(ha, NULL, cur_dsd,
			prm->prot_seg_cnt, cmd))
			goto crc_queuing_error;
	}
	return QLA_SUCCESS;

crc_queuing_error:
	/* Cleanup will be performed by the caller */
	qpair->req->outstanding_cmds[h] = NULL;

	return QLA_FUNCTION_FAILED;
}

/*
 * Callback to setup response of xmit_type of QLA_TGT_XMIT_DATA and *
 * QLA_TGT_XMIT_STATUS for >= 24xx silicon
 */
int qlt_xmit_response(struct qla_tgt_cmd *cmd, int xmit_type,
	uint8_t scsi_status)
{
	struct scsi_qla_host *vha = cmd->vha;
	struct qla_qpair *qpair = cmd->qpair;
	struct ctio7_to_24xx *pkt;
	struct qla_tgt_prm prm;
	uint32_t full_req_cnt = 0;
	unsigned long flags = 0;
	int res;

	if (!qpair->fw_started || (cmd->reset_count != qpair->chip_reset) ||
	    (cmd->sess && cmd->sess->deleted)) {
		cmd->state = QLA_TGT_STATE_PROCESSED;
<<<<<<< HEAD
		qlt_abort_cmd_on_host_reset(cmd->vha, cmd);
=======
>>>>>>> 0ecfebd2
		return 0;
	}

	ql_dbg_qp(ql_dbg_tgt, qpair, 0xe018,
	    "is_send_status=%d, cmd->bufflen=%d, cmd->sg_cnt=%d, cmd->dma_data_direction=%d se_cmd[%p] qp %d\n",
	    (xmit_type & QLA_TGT_XMIT_STATUS) ?
	    1 : 0, cmd->bufflen, cmd->sg_cnt, cmd->dma_data_direction,
	    &cmd->se_cmd, qpair->id);

	res = qlt_pre_xmit_response(cmd, &prm, xmit_type, scsi_status,
	    &full_req_cnt);
	if (unlikely(res != 0)) {
		return res;
	}

	spin_lock_irqsave(qpair->qp_lock_ptr, flags);

	if (xmit_type == QLA_TGT_XMIT_STATUS)
		qpair->tgt_counters.core_qla_snd_status++;
	else
		qpair->tgt_counters.core_qla_que_buf++;

	if (!qpair->fw_started || cmd->reset_count != qpair->chip_reset) {
		/*
		 * Either the port is not online or this request was from
		 * previous life, just abort the processing.
		 */
		cmd->state = QLA_TGT_STATE_PROCESSED;
		ql_dbg_qp(ql_dbg_async, qpair, 0xe101,
			"RESET-RSP online/active/old-count/new-count = %d/%d/%d/%d.\n",
			vha->flags.online, qla2x00_reset_active(vha),
			cmd->reset_count, qpair->chip_reset);
		spin_unlock_irqrestore(qpair->qp_lock_ptr, flags);
		return 0;
	}

	/* Does F/W have an IOCBs for this request */
	res = qlt_check_reserve_free_req(qpair, full_req_cnt);
	if (unlikely(res))
		goto out_unmap_unlock;

	if (cmd->se_cmd.prot_op && (xmit_type & QLA_TGT_XMIT_DATA))
		res = qlt_build_ctio_crc2_pkt(qpair, &prm);
	else
		res = qlt_24xx_build_ctio_pkt(qpair, &prm);
	if (unlikely(res != 0)) {
		qpair->req->cnt += full_req_cnt;
		goto out_unmap_unlock;
	}

	pkt = (struct ctio7_to_24xx *)prm.pkt;

	if (qlt_has_data(cmd) && (xmit_type & QLA_TGT_XMIT_DATA)) {
		pkt->u.status0.flags |=
		    cpu_to_le16(CTIO7_FLAGS_DATA_IN |
			CTIO7_FLAGS_STATUS_MODE_0);

		if (cmd->se_cmd.prot_op == TARGET_PROT_NORMAL)
			qlt_load_data_segments(&prm);

		if (prm.add_status_pkt == 0) {
			if (xmit_type & QLA_TGT_XMIT_STATUS) {
				pkt->u.status0.scsi_status =
				    cpu_to_le16(prm.rq_result);
				pkt->u.status0.residual =
				    cpu_to_le32(prm.residual);
				pkt->u.status0.flags |= cpu_to_le16(
				    CTIO7_FLAGS_SEND_STATUS);
				if (qlt_need_explicit_conf(cmd, 0)) {
					pkt->u.status0.flags |=
					    cpu_to_le16(
						CTIO7_FLAGS_EXPLICIT_CONFORM |
						CTIO7_FLAGS_CONFORM_REQ);
				}
			}

		} else {
			/*
			 * We have already made sure that there is sufficient
			 * amount of request entries to not drop HW lock in
			 * req_pkt().
			 */
			struct ctio7_to_24xx *ctio =
				(struct ctio7_to_24xx *)qlt_get_req_pkt(
				    qpair->req);

			ql_dbg_qp(ql_dbg_tgt, qpair, 0x305e,
			    "Building additional status packet 0x%p.\n",
			    ctio);

			/*
			 * T10Dif: ctio_crc2_to_fw overlay ontop of
			 * ctio7_to_24xx
			 */
			memcpy(ctio, pkt, sizeof(*ctio));
			/* reset back to CTIO7 */
			ctio->entry_count = 1;
			ctio->entry_type = CTIO_TYPE7;
			ctio->dseg_count = 0;
			ctio->u.status1.flags &= ~cpu_to_le16(
			    CTIO7_FLAGS_DATA_IN);

			/* Real finish is ctio_m1's finish */
			pkt->handle |= CTIO_INTERMEDIATE_HANDLE_MARK;
			pkt->u.status0.flags |= cpu_to_le16(
			    CTIO7_FLAGS_DONT_RET_CTIO);

			/* qlt_24xx_init_ctio_to_isp will correct
			 * all neccessary fields that's part of CTIO7.
			 * There should be no residual of CTIO-CRC2 data.
			 */
			qlt_24xx_init_ctio_to_isp((struct ctio7_to_24xx *)ctio,
			    &prm);
		}
	} else
		qlt_24xx_init_ctio_to_isp(pkt, &prm);


	cmd->state = QLA_TGT_STATE_PROCESSED; /* Mid-level is done processing */
	cmd->cmd_sent_to_fw = 1;
	cmd->ctio_flags = le16_to_cpu(pkt->u.status0.flags);

	/* Memory Barrier */
	wmb();
	if (qpair->reqq_start_iocbs)
		qpair->reqq_start_iocbs(qpair);
	else
		qla2x00_start_iocbs(vha, qpair->req);
	spin_unlock_irqrestore(qpair->qp_lock_ptr, flags);

	return 0;

out_unmap_unlock:
	qlt_unmap_sg(vha, cmd);
	spin_unlock_irqrestore(qpair->qp_lock_ptr, flags);

	return res;
}
EXPORT_SYMBOL(qlt_xmit_response);

int qlt_rdy_to_xfer(struct qla_tgt_cmd *cmd)
{
	struct ctio7_to_24xx *pkt;
	struct scsi_qla_host *vha = cmd->vha;
	struct qla_tgt *tgt = cmd->tgt;
	struct qla_tgt_prm prm;
	unsigned long flags = 0;
	int res = 0;
	struct qla_qpair *qpair = cmd->qpair;

	memset(&prm, 0, sizeof(prm));
	prm.cmd = cmd;
	prm.tgt = tgt;
	prm.sg = NULL;
	prm.req_cnt = 1;

	/* Calculate number of entries and segments required */
	if (qlt_pci_map_calc_cnt(&prm) != 0)
		return -EAGAIN;

	if (!qpair->fw_started || (cmd->reset_count != qpair->chip_reset) ||
	    (cmd->sess && cmd->sess->deleted)) {
		/*
		 * Either the port is not online or this request was from
		 * previous life, just abort the processing.
		 */
		cmd->aborted = 1;
		cmd->write_data_transferred = 0;
		cmd->state = QLA_TGT_STATE_DATA_IN;
		vha->hw->tgt.tgt_ops->handle_data(cmd);
		ql_dbg_qp(ql_dbg_async, qpair, 0xe102,
			"RESET-XFR online/active/old-count/new-count = %d/%d/%d/%d.\n",
			vha->flags.online, qla2x00_reset_active(vha),
			cmd->reset_count, qpair->chip_reset);
		return 0;
	}

	spin_lock_irqsave(qpair->qp_lock_ptr, flags);
	/* Does F/W have an IOCBs for this request */
	res = qlt_check_reserve_free_req(qpair, prm.req_cnt);
	if (res != 0)
		goto out_unlock_free_unmap;
	if (cmd->se_cmd.prot_op)
		res = qlt_build_ctio_crc2_pkt(qpair, &prm);
	else
		res = qlt_24xx_build_ctio_pkt(qpair, &prm);

	if (unlikely(res != 0)) {
		qpair->req->cnt += prm.req_cnt;
		goto out_unlock_free_unmap;
	}

	pkt = (struct ctio7_to_24xx *)prm.pkt;
	pkt->u.status0.flags |= cpu_to_le16(CTIO7_FLAGS_DATA_OUT |
	    CTIO7_FLAGS_STATUS_MODE_0);

	if (cmd->se_cmd.prot_op == TARGET_PROT_NORMAL)
		qlt_load_data_segments(&prm);

	cmd->state = QLA_TGT_STATE_NEED_DATA;
	cmd->cmd_sent_to_fw = 1;
	cmd->ctio_flags = le16_to_cpu(pkt->u.status0.flags);

	/* Memory Barrier */
	wmb();
	if (qpair->reqq_start_iocbs)
		qpair->reqq_start_iocbs(qpair);
	else
		qla2x00_start_iocbs(vha, qpair->req);
	spin_unlock_irqrestore(qpair->qp_lock_ptr, flags);

	return res;

out_unlock_free_unmap:
	qlt_unmap_sg(vha, cmd);
	spin_unlock_irqrestore(qpair->qp_lock_ptr, flags);

	return res;
}
EXPORT_SYMBOL(qlt_rdy_to_xfer);


/*
 * it is assumed either hardware_lock or qpair lock is held.
 */
static void
qlt_handle_dif_error(struct qla_qpair *qpair, struct qla_tgt_cmd *cmd,
	struct ctio_crc_from_fw *sts)
{
	uint8_t		*ap = &sts->actual_dif[0];
	uint8_t		*ep = &sts->expected_dif[0];
	uint64_t	lba = cmd->se_cmd.t_task_lba;
	uint8_t scsi_status, sense_key, asc, ascq;
	unsigned long flags;
	struct scsi_qla_host *vha = cmd->vha;

	cmd->trc_flags |= TRC_DIF_ERR;

	cmd->a_guard   = be16_to_cpu(*(uint16_t *)(ap + 0));
	cmd->a_app_tag = be16_to_cpu(*(uint16_t *)(ap + 2));
	cmd->a_ref_tag = be32_to_cpu(*(uint32_t *)(ap + 4));

	cmd->e_guard   = be16_to_cpu(*(uint16_t *)(ep + 0));
	cmd->e_app_tag = be16_to_cpu(*(uint16_t *)(ep + 2));
	cmd->e_ref_tag = be32_to_cpu(*(uint32_t *)(ep + 4));

	ql_dbg(ql_dbg_tgt_dif, vha, 0xf075,
	    "%s: aborted %d state %d\n", __func__, cmd->aborted, cmd->state);

	scsi_status = sense_key = asc = ascq = 0;

	/* check appl tag */
	if (cmd->e_app_tag != cmd->a_app_tag) {
		ql_dbg(ql_dbg_tgt_dif, vha, 0xe00d,
		    "App Tag ERR: cdb[%x] lba[%llx %llx] blks[%x] [Actual|Expected] Ref[%x|%x], App[%x|%x], Guard [%x|%x] cmd=%p ox_id[%04x]",
		    cmd->cdb[0], lba, (lba+cmd->num_blks), cmd->num_blks,
		    cmd->a_ref_tag, cmd->e_ref_tag, cmd->a_app_tag,
		    cmd->e_app_tag, cmd->a_guard, cmd->e_guard, cmd,
		    cmd->atio.u.isp24.fcp_hdr.ox_id);

		cmd->dif_err_code = DIF_ERR_APP;
		scsi_status = SAM_STAT_CHECK_CONDITION;
		sense_key = ABORTED_COMMAND;
		asc = 0x10;
		ascq = 0x2;
	}

	/* check ref tag */
	if (cmd->e_ref_tag != cmd->a_ref_tag) {
		ql_dbg(ql_dbg_tgt_dif, vha, 0xe00e,
		    "Ref Tag ERR: cdb[%x] lba[%llx %llx] blks[%x] [Actual|Expected] Ref[%x|%x], App[%x|%x], Guard[%x|%x] cmd=%p ox_id[%04x] ",
		    cmd->cdb[0], lba, (lba+cmd->num_blks), cmd->num_blks,
		    cmd->a_ref_tag, cmd->e_ref_tag, cmd->a_app_tag,
		    cmd->e_app_tag, cmd->a_guard, cmd->e_guard, cmd,
		    cmd->atio.u.isp24.fcp_hdr.ox_id);

		cmd->dif_err_code = DIF_ERR_REF;
		scsi_status = SAM_STAT_CHECK_CONDITION;
		sense_key = ABORTED_COMMAND;
		asc = 0x10;
		ascq = 0x3;
		goto out;
	}

	/* check guard */
	if (cmd->e_guard != cmd->a_guard) {
		ql_dbg(ql_dbg_tgt_dif, vha, 0xe012,
		    "Guard ERR: cdb[%x] lba[%llx %llx] blks[%x] [Actual|Expected] Ref[%x|%x], App[%x|%x], Guard [%x|%x] cmd=%p ox_id[%04x]",
		    cmd->cdb[0], lba, (lba+cmd->num_blks), cmd->num_blks,
		    cmd->a_ref_tag, cmd->e_ref_tag, cmd->a_app_tag,
		    cmd->e_app_tag, cmd->a_guard, cmd->e_guard, cmd,
		    cmd->atio.u.isp24.fcp_hdr.ox_id);

		cmd->dif_err_code = DIF_ERR_GRD;
		scsi_status = SAM_STAT_CHECK_CONDITION;
		sense_key = ABORTED_COMMAND;
		asc = 0x10;
		ascq = 0x1;
	}
out:
	switch (cmd->state) {
	case QLA_TGT_STATE_NEED_DATA:
		/* handle_data will load DIF error code  */
		cmd->state = QLA_TGT_STATE_DATA_IN;
		vha->hw->tgt.tgt_ops->handle_data(cmd);
		break;
	default:
		spin_lock_irqsave(&cmd->cmd_lock, flags);
		if (cmd->aborted) {
			spin_unlock_irqrestore(&cmd->cmd_lock, flags);
			vha->hw->tgt.tgt_ops->free_cmd(cmd);
			break;
		}
		spin_unlock_irqrestore(&cmd->cmd_lock, flags);

		qlt_send_resp_ctio(qpair, cmd, scsi_status, sense_key, asc,
		    ascq);
		/* assume scsi status gets out on the wire.
		 * Will not wait for completion.
		 */
		vha->hw->tgt.tgt_ops->free_cmd(cmd);
		break;
	}
}

/* If hardware_lock held on entry, might drop it, then reaquire */
/* This function sends the appropriate CTIO to ISP 2xxx or 24xx */
static int __qlt_send_term_imm_notif(struct scsi_qla_host *vha,
	struct imm_ntfy_from_isp *ntfy)
{
	struct nack_to_isp *nack;
	struct qla_hw_data *ha = vha->hw;
	request_t *pkt;
	int ret = 0;

	ql_dbg(ql_dbg_tgt_tmr, vha, 0xe01c,
	    "Sending TERM ELS CTIO (ha=%p)\n", ha);

	pkt = (request_t *)qla2x00_alloc_iocbs(vha, NULL);
	if (pkt == NULL) {
		ql_dbg(ql_dbg_tgt, vha, 0xe080,
		    "qla_target(%d): %s failed: unable to allocate "
		    "request packet\n", vha->vp_idx, __func__);
		return -ENOMEM;
	}

	pkt->entry_type = NOTIFY_ACK_TYPE;
	pkt->entry_count = 1;
	pkt->handle = QLA_TGT_SKIP_HANDLE;

	nack = (struct nack_to_isp *)pkt;
	nack->ox_id = ntfy->ox_id;

	nack->u.isp24.nport_handle = ntfy->u.isp24.nport_handle;
	if (le16_to_cpu(ntfy->u.isp24.status) == IMM_NTFY_ELS) {
		nack->u.isp24.flags = ntfy->u.isp24.flags &
			__constant_cpu_to_le32(NOTIFY24XX_FLAGS_PUREX_IOCB);
	}

	/* terminate */
	nack->u.isp24.flags |=
		__constant_cpu_to_le16(NOTIFY_ACK_FLAGS_TERMINATE);

	nack->u.isp24.srr_rx_id = ntfy->u.isp24.srr_rx_id;
	nack->u.isp24.status = ntfy->u.isp24.status;
	nack->u.isp24.status_subcode = ntfy->u.isp24.status_subcode;
	nack->u.isp24.fw_handle = ntfy->u.isp24.fw_handle;
	nack->u.isp24.exchange_address = ntfy->u.isp24.exchange_address;
	nack->u.isp24.srr_rel_offs = ntfy->u.isp24.srr_rel_offs;
	nack->u.isp24.srr_ui = ntfy->u.isp24.srr_ui;
	nack->u.isp24.vp_index = ntfy->u.isp24.vp_index;

	qla2x00_start_iocbs(vha, vha->req);
	return ret;
}

static void qlt_send_term_imm_notif(struct scsi_qla_host *vha,
	struct imm_ntfy_from_isp *imm, int ha_locked)
{
	int rc;

	WARN_ON_ONCE(!ha_locked);
	rc = __qlt_send_term_imm_notif(vha, imm);
	pr_debug("rc = %d\n", rc);
}

/*
 * If hardware_lock held on entry, might drop it, then reaquire
 * This function sends the appropriate CTIO to ISP 2xxx or 24xx
 */
static int __qlt_send_term_exchange(struct qla_qpair *qpair,
	struct qla_tgt_cmd *cmd,
	struct atio_from_isp *atio)
{
	struct scsi_qla_host *vha = qpair->vha;
	struct ctio7_to_24xx *ctio24;
	struct qla_hw_data *ha = vha->hw;
	request_t *pkt;
	int ret = 0;
	uint16_t temp;

	ql_dbg(ql_dbg_tgt, vha, 0xe009, "Sending TERM EXCH CTIO (ha=%p)\n", ha);

	if (cmd)
		vha = cmd->vha;

	pkt = (request_t *)qla2x00_alloc_iocbs_ready(qpair, NULL);
	if (pkt == NULL) {
		ql_dbg(ql_dbg_tgt, vha, 0xe050,
		    "qla_target(%d): %s failed: unable to allocate "
		    "request packet\n", vha->vp_idx, __func__);
		return -ENOMEM;
	}

	if (cmd != NULL) {
		if (cmd->state < QLA_TGT_STATE_PROCESSED) {
			ql_dbg(ql_dbg_tgt, vha, 0xe051,
			    "qla_target(%d): Terminating cmd %p with "
			    "incorrect state %d\n", vha->vp_idx, cmd,
			    cmd->state);
		} else
			ret = 1;
	}

	qpair->tgt_counters.num_term_xchg_sent++;
	pkt->entry_count = 1;
	pkt->handle = QLA_TGT_SKIP_HANDLE | CTIO_COMPLETION_HANDLE_MARK;

	ctio24 = (struct ctio7_to_24xx *)pkt;
	ctio24->entry_type = CTIO_TYPE7;
	ctio24->nport_handle = CTIO7_NHANDLE_UNRECOGNIZED;
	ctio24->timeout = cpu_to_le16(QLA_TGT_TIMEOUT);
	ctio24->vp_index = vha->vp_idx;
	ctio24->initiator_id[0] = atio->u.isp24.fcp_hdr.s_id[2];
	ctio24->initiator_id[1] = atio->u.isp24.fcp_hdr.s_id[1];
	ctio24->initiator_id[2] = atio->u.isp24.fcp_hdr.s_id[0];
	ctio24->exchange_addr = atio->u.isp24.exchange_addr;
	temp = (atio->u.isp24.attr << 9) | CTIO7_FLAGS_STATUS_MODE_1 |
		CTIO7_FLAGS_TERMINATE;
	ctio24->u.status1.flags = cpu_to_le16(temp);
	temp = be16_to_cpu(atio->u.isp24.fcp_hdr.ox_id);
	ctio24->u.status1.ox_id = cpu_to_le16(temp);

	/* Memory Barrier */
	wmb();
	if (qpair->reqq_start_iocbs)
		qpair->reqq_start_iocbs(qpair);
	else
		qla2x00_start_iocbs(vha, qpair->req);
	return ret;
}

static void qlt_send_term_exchange(struct qla_qpair *qpair,
	struct qla_tgt_cmd *cmd, struct atio_from_isp *atio, int ha_locked,
	int ul_abort)
{
	struct scsi_qla_host *vha;
	unsigned long flags = 0;
	int rc;

	/* why use different vha? NPIV */
	if (cmd)
		vha = cmd->vha;
	else
		vha = qpair->vha;

	if (ha_locked) {
		rc = __qlt_send_term_exchange(qpair, cmd, atio);
		if (rc == -ENOMEM)
			qlt_alloc_qfull_cmd(vha, atio, 0, 0);
		goto done;
	}
	spin_lock_irqsave(qpair->qp_lock_ptr, flags);
	rc = __qlt_send_term_exchange(qpair, cmd, atio);
	if (rc == -ENOMEM)
		qlt_alloc_qfull_cmd(vha, atio, 0, 0);

done:
	if (cmd && !ul_abort && !cmd->aborted) {
		if (cmd->sg_mapped)
			qlt_unmap_sg(vha, cmd);
		vha->hw->tgt.tgt_ops->free_cmd(cmd);
	}

	if (!ha_locked)
		spin_unlock_irqrestore(qpair->qp_lock_ptr, flags);

	return;
}

static void qlt_init_term_exchange(struct scsi_qla_host *vha)
{
	struct list_head free_list;
	struct qla_tgt_cmd *cmd, *tcmd;

	vha->hw->tgt.leak_exchg_thresh_hold =
	    (vha->hw->cur_fw_xcb_count/100) * LEAK_EXCHG_THRESH_HOLD_PERCENT;

	cmd = tcmd = NULL;
	if (!list_empty(&vha->hw->tgt.q_full_list)) {
		INIT_LIST_HEAD(&free_list);
		list_splice_init(&vha->hw->tgt.q_full_list, &free_list);

		list_for_each_entry_safe(cmd, tcmd, &free_list, cmd_list) {
			list_del(&cmd->cmd_list);
			/* This cmd was never sent to TCM.  There is no need
			 * to schedule free or call free_cmd
			 */
			qlt_free_cmd(cmd);
			vha->hw->tgt.num_qfull_cmds_alloc--;
		}
	}
	vha->hw->tgt.num_qfull_cmds_dropped = 0;
}

static void qlt_chk_exch_leak_thresh_hold(struct scsi_qla_host *vha)
{
	uint32_t total_leaked;

	total_leaked = vha->hw->tgt.num_qfull_cmds_dropped;

	if (vha->hw->tgt.leak_exchg_thresh_hold &&
	    (total_leaked > vha->hw->tgt.leak_exchg_thresh_hold)) {

		ql_dbg(ql_dbg_tgt, vha, 0xe079,
		    "Chip reset due to exchange starvation: %d/%d.\n",
		    total_leaked, vha->hw->cur_fw_xcb_count);

		if (IS_P3P_TYPE(vha->hw))
			set_bit(FCOE_CTX_RESET_NEEDED, &vha->dpc_flags);
		else
			set_bit(ISP_ABORT_NEEDED, &vha->dpc_flags);
		qla2xxx_wake_dpc(vha);
	}

}

int qlt_abort_cmd(struct qla_tgt_cmd *cmd)
{
	struct qla_tgt *tgt = cmd->tgt;
	struct scsi_qla_host *vha = tgt->vha;
	struct se_cmd *se_cmd = &cmd->se_cmd;
	unsigned long flags;

	ql_dbg(ql_dbg_tgt_mgt, vha, 0xf014,
	    "qla_target(%d): terminating exchange for aborted cmd=%p "
	    "(se_cmd=%p, tag=%llu)", vha->vp_idx, cmd, &cmd->se_cmd,
	    se_cmd->tag);

	spin_lock_irqsave(&cmd->cmd_lock, flags);
	if (cmd->aborted) {
		spin_unlock_irqrestore(&cmd->cmd_lock, flags);
		/*
		 * It's normal to see 2 calls in this path:
		 *  1) XFER Rdy completion + CMD_T_ABORT
		 *  2) TCM TMR - drain_state_list
		 */
		ql_dbg(ql_dbg_tgt_mgt, vha, 0xf016,
		    "multiple abort. %p transport_state %x, t_state %x, "
		    "se_cmd_flags %x\n", cmd, cmd->se_cmd.transport_state,
		    cmd->se_cmd.t_state, cmd->se_cmd.se_cmd_flags);
		return EIO;
	}
	cmd->aborted = 1;
	cmd->trc_flags |= TRC_ABORT;
	spin_unlock_irqrestore(&cmd->cmd_lock, flags);

	qlt_send_term_exchange(cmd->qpair, cmd, &cmd->atio, 0, 1);
	return 0;
}
EXPORT_SYMBOL(qlt_abort_cmd);

void qlt_free_cmd(struct qla_tgt_cmd *cmd)
{
	struct fc_port *sess = cmd->sess;

	ql_dbg(ql_dbg_tgt, cmd->vha, 0xe074,
	    "%s: se_cmd[%p] ox_id %04x\n",
	    __func__, &cmd->se_cmd,
	    be16_to_cpu(cmd->atio.u.isp24.fcp_hdr.ox_id));

	BUG_ON(cmd->cmd_in_wq);

	if (cmd->sg_mapped)
		qlt_unmap_sg(cmd->vha, cmd);

	if (!cmd->q_full)
		qlt_decr_num_pend_cmds(cmd->vha);

	BUG_ON(cmd->sg_mapped);
	cmd->jiffies_at_free = get_jiffies_64();
	if (unlikely(cmd->free_sg))
		kfree(cmd->sg);

	if (!sess || !sess->se_sess) {
		WARN_ON(1);
		return;
	}
	cmd->jiffies_at_free = get_jiffies_64();
	target_free_tag(sess->se_sess, &cmd->se_cmd);
}
EXPORT_SYMBOL(qlt_free_cmd);

/*
 * ha->hardware_lock supposed to be held on entry. Might drop it, then reaquire
 */
static int qlt_term_ctio_exchange(struct qla_qpair *qpair, void *ctio,
	struct qla_tgt_cmd *cmd, uint32_t status)
{
	int term = 0;
	struct scsi_qla_host *vha = qpair->vha;

	if (cmd->se_cmd.prot_op)
		ql_dbg(ql_dbg_tgt_dif, vha, 0xe013,
		    "Term DIF cmd: lba[0x%llx|%lld] len[0x%x] "
		    "se_cmd=%p tag[%x] op %#x/%s",
		     cmd->lba, cmd->lba,
		     cmd->num_blks, &cmd->se_cmd,
		     cmd->atio.u.isp24.exchange_addr,
		     cmd->se_cmd.prot_op,
		     prot_op_str(cmd->se_cmd.prot_op));

	if (ctio != NULL) {
		struct ctio7_from_24xx *c = (struct ctio7_from_24xx *)ctio;

		term = !(c->flags &
		    cpu_to_le16(OF_TERM_EXCH));
	} else
		term = 1;

	if (term)
		qlt_send_term_exchange(qpair, cmd, &cmd->atio, 1, 0);

	return term;
}


/* ha->hardware_lock supposed to be held on entry */
static void *qlt_ctio_to_cmd(struct scsi_qla_host *vha,
	struct rsp_que *rsp, uint32_t handle, void *ctio)
{
	void *cmd = NULL;
	struct req_que *req;
	int qid = GET_QID(handle);
	uint32_t h = handle & ~QLA_TGT_HANDLE_MASK;

	if (unlikely(h == QLA_TGT_SKIP_HANDLE))
		return NULL;

	if (qid == rsp->req->id) {
		req = rsp->req;
	} else if (vha->hw->req_q_map[qid]) {
		ql_dbg(ql_dbg_tgt_mgt, vha, 0x1000a,
		    "qla_target(%d): CTIO completion with different QID %d handle %x\n",
		    vha->vp_idx, rsp->id, handle);
		req = vha->hw->req_q_map[qid];
	} else {
		return NULL;
	}

	h &= QLA_CMD_HANDLE_MASK;

	if (h != QLA_TGT_NULL_HANDLE) {
		if (unlikely(h >= req->num_outstanding_cmds)) {
			ql_dbg(ql_dbg_tgt, vha, 0xe052,
			    "qla_target(%d): Wrong handle %x received\n",
			    vha->vp_idx, handle);
			return NULL;
		}

		cmd = (void *) req->outstanding_cmds[h];
		if (unlikely(cmd == NULL)) {
			ql_dbg(ql_dbg_async, vha, 0xe053,
			    "qla_target(%d): Suspicious: unable to find the command with handle %x req->id %d rsp->id %d\n",
				vha->vp_idx, handle, req->id, rsp->id);
			return NULL;
		}
		req->outstanding_cmds[h] = NULL;
	} else if (ctio != NULL) {
		/* We can't get loop ID from CTIO7 */
		ql_dbg(ql_dbg_tgt, vha, 0xe054,
		    "qla_target(%d): Wrong CTIO received: QLA24xx doesn't "
		    "support NULL handles\n", vha->vp_idx);
		return NULL;
	}

	return cmd;
}

/*
 * ha->hardware_lock supposed to be held on entry. Might drop it, then reaquire
 */
static void qlt_do_ctio_completion(struct scsi_qla_host *vha,
    struct rsp_que *rsp, uint32_t handle, uint32_t status, void *ctio)
{
	struct qla_hw_data *ha = vha->hw;
	struct se_cmd *se_cmd;
	struct qla_tgt_cmd *cmd;
	struct qla_qpair *qpair = rsp->qpair;

	if (handle & CTIO_INTERMEDIATE_HANDLE_MARK) {
		/* That could happen only in case of an error/reset/abort */
		if (status != CTIO_SUCCESS) {
			ql_dbg(ql_dbg_tgt_mgt, vha, 0xf01d,
			    "Intermediate CTIO received"
			    " (status %x)\n", status);
		}
		return;
	}

	cmd = qlt_ctio_to_cmd(vha, rsp, handle, ctio);
	if (cmd == NULL)
		return;

	se_cmd = &cmd->se_cmd;
	cmd->cmd_sent_to_fw = 0;

	qlt_unmap_sg(vha, cmd);

	if (unlikely(status != CTIO_SUCCESS)) {
		switch (status & 0xFFFF) {
		case CTIO_INVALID_RX_ID:
			if (printk_ratelimit())
				dev_info(&vha->hw->pdev->dev,
				    "qla_target(%d): CTIO with INVALID_RX_ID ATIO attr %x CTIO Flags %x|%x\n",
				    vha->vp_idx, cmd->atio.u.isp24.attr,
				    ((cmd->ctio_flags >> 9) & 0xf),
				    cmd->ctio_flags);

			break;
		case CTIO_LIP_RESET:
		case CTIO_TARGET_RESET:
		case CTIO_ABORTED:
			/* driver request abort via Terminate exchange */
		case CTIO_TIMEOUT:
			/* They are OK */
			ql_dbg(ql_dbg_tgt_mgt, vha, 0xf058,
			    "qla_target(%d): CTIO with "
			    "status %#x received, state %x, se_cmd %p, "
			    "(LIP_RESET=e, ABORTED=2, TARGET_RESET=17, "
			    "TIMEOUT=b, INVALID_RX_ID=8)\n", vha->vp_idx,
			    status, cmd->state, se_cmd);
			break;

		case CTIO_PORT_LOGGED_OUT:
		case CTIO_PORT_UNAVAILABLE:
		{
			int logged_out =
				(status & 0xFFFF) == CTIO_PORT_LOGGED_OUT;

			ql_dbg(ql_dbg_tgt_mgt, vha, 0xf059,
			    "qla_target(%d): CTIO with %s status %x "
			    "received (state %x, se_cmd %p)\n", vha->vp_idx,
			    logged_out ? "PORT LOGGED OUT" : "PORT UNAVAILABLE",
			    status, cmd->state, se_cmd);

			if (logged_out && cmd->sess) {
				/*
				 * Session is already logged out, but we need
				 * to notify initiator, who's not aware of this
				 */
				cmd->sess->send_els_logo = 1;
				ql_dbg(ql_dbg_disc, vha, 0x20f8,
				    "%s %d %8phC post del sess\n",
				    __func__, __LINE__, cmd->sess->port_name);

				qlt_schedule_sess_for_deletion(cmd->sess);
			}
			break;
		}
		case CTIO_DIF_ERROR: {
			struct ctio_crc_from_fw *crc =
				(struct ctio_crc_from_fw *)ctio;
			ql_dbg(ql_dbg_tgt_mgt, vha, 0xf073,
			    "qla_target(%d): CTIO with DIF_ERROR status %x "
			    "received (state %x, ulp_cmd %p) actual_dif[0x%llx] "
			    "expect_dif[0x%llx]\n",
			    vha->vp_idx, status, cmd->state, se_cmd,
			    *((u64 *)&crc->actual_dif[0]),
			    *((u64 *)&crc->expected_dif[0]));

			qlt_handle_dif_error(qpair, cmd, ctio);
			return;
		}
		default:
			ql_dbg(ql_dbg_tgt_mgt, vha, 0xf05b,
			    "qla_target(%d): CTIO with error status 0x%x received (state %x, se_cmd %p\n",
			    vha->vp_idx, status, cmd->state, se_cmd);
			break;
		}


		/* "cmd->aborted" means
		 * cmd is already aborted/terminated, we don't
		 * need to terminate again.  The exchange is already
		 * cleaned up/freed at FW level.  Just cleanup at driver
		 * level.
		 */
		if ((cmd->state != QLA_TGT_STATE_NEED_DATA) &&
		    (!cmd->aborted)) {
			cmd->trc_flags |= TRC_CTIO_ERR;
			if (qlt_term_ctio_exchange(qpair, ctio, cmd, status))
				return;
		}
	}

	if (cmd->state == QLA_TGT_STATE_PROCESSED) {
		cmd->trc_flags |= TRC_CTIO_DONE;
	} else if (cmd->state == QLA_TGT_STATE_NEED_DATA) {
		cmd->state = QLA_TGT_STATE_DATA_IN;

		if (status == CTIO_SUCCESS)
			cmd->write_data_transferred = 1;

		ha->tgt.tgt_ops->handle_data(cmd);
		return;
	} else if (cmd->aborted) {
		cmd->trc_flags |= TRC_CTIO_ABORTED;
		ql_dbg(ql_dbg_tgt_mgt, vha, 0xf01e,
		  "Aborted command %p (tag %lld) finished\n", cmd, se_cmd->tag);
	} else {
		cmd->trc_flags |= TRC_CTIO_STRANGE;
		ql_dbg(ql_dbg_tgt_mgt, vha, 0xf05c,
		    "qla_target(%d): A command in state (%d) should "
		    "not return a CTIO complete\n", vha->vp_idx, cmd->state);
	}

	if (unlikely(status != CTIO_SUCCESS) &&
		!cmd->aborted) {
		ql_dbg(ql_dbg_tgt_mgt, vha, 0xf01f, "Finishing failed CTIO\n");
		dump_stack();
	}

	ha->tgt.tgt_ops->free_cmd(cmd);
}

static inline int qlt_get_fcp_task_attr(struct scsi_qla_host *vha,
	uint8_t task_codes)
{
	int fcp_task_attr;

	switch (task_codes) {
	case ATIO_SIMPLE_QUEUE:
		fcp_task_attr = TCM_SIMPLE_TAG;
		break;
	case ATIO_HEAD_OF_QUEUE:
		fcp_task_attr = TCM_HEAD_TAG;
		break;
	case ATIO_ORDERED_QUEUE:
		fcp_task_attr = TCM_ORDERED_TAG;
		break;
	case ATIO_ACA_QUEUE:
		fcp_task_attr = TCM_ACA_TAG;
		break;
	case ATIO_UNTAGGED:
		fcp_task_attr = TCM_SIMPLE_TAG;
		break;
	default:
		ql_dbg(ql_dbg_tgt_mgt, vha, 0xf05d,
		    "qla_target: unknown task code %x, use ORDERED instead\n",
		    task_codes);
		fcp_task_attr = TCM_ORDERED_TAG;
		break;
	}

	return fcp_task_attr;
}

static struct fc_port *qlt_make_local_sess(struct scsi_qla_host *,
					uint8_t *);
/*
 * Process context for I/O path into tcm_qla2xxx code
 */
static void __qlt_do_work(struct qla_tgt_cmd *cmd)
{
	scsi_qla_host_t *vha = cmd->vha;
	struct qla_hw_data *ha = vha->hw;
	struct fc_port *sess = cmd->sess;
	struct atio_from_isp *atio = &cmd->atio;
	unsigned char *cdb;
	unsigned long flags;
	uint32_t data_length;
	int ret, fcp_task_attr, data_dir, bidi = 0;
	struct qla_qpair *qpair = cmd->qpair;

	cmd->cmd_in_wq = 0;
	cmd->trc_flags |= TRC_DO_WORK;

	if (cmd->aborted) {
		ql_dbg(ql_dbg_tgt_mgt, vha, 0xf082,
		    "cmd with tag %u is aborted\n",
		    cmd->atio.u.isp24.exchange_addr);
		goto out_term;
	}

	spin_lock_init(&cmd->cmd_lock);
	cdb = &atio->u.isp24.fcp_cmnd.cdb[0];
	cmd->se_cmd.tag = atio->u.isp24.exchange_addr;

	if (atio->u.isp24.fcp_cmnd.rddata &&
	    atio->u.isp24.fcp_cmnd.wrdata) {
		bidi = 1;
		data_dir = DMA_TO_DEVICE;
	} else if (atio->u.isp24.fcp_cmnd.rddata)
		data_dir = DMA_FROM_DEVICE;
	else if (atio->u.isp24.fcp_cmnd.wrdata)
		data_dir = DMA_TO_DEVICE;
	else
		data_dir = DMA_NONE;

	fcp_task_attr = qlt_get_fcp_task_attr(vha,
	    atio->u.isp24.fcp_cmnd.task_attr);
	data_length = get_datalen_for_atio(atio);

	ret = ha->tgt.tgt_ops->handle_cmd(vha, cmd, cdb, data_length,
				          fcp_task_attr, data_dir, bidi);
	if (ret != 0)
		goto out_term;
	/*
	 * Drop extra session reference from qlt_handle_cmd_for_atio().
	 */
	ha->tgt.tgt_ops->put_sess(sess);
	return;

out_term:
	ql_dbg(ql_dbg_io, vha, 0x3060, "Terminating work cmd %p", cmd);
	/*
	 * cmd has not sent to target yet, so pass NULL as the second
	 * argument to qlt_send_term_exchange() and free the memory here.
	 */
	cmd->trc_flags |= TRC_DO_WORK_ERR;
	spin_lock_irqsave(qpair->qp_lock_ptr, flags);
	qlt_send_term_exchange(qpair, NULL, &cmd->atio, 1, 0);

	qlt_decr_num_pend_cmds(vha);
	target_free_tag(sess->se_sess, &cmd->se_cmd);
	spin_unlock_irqrestore(qpair->qp_lock_ptr, flags);

	ha->tgt.tgt_ops->put_sess(sess);
}

static void qlt_do_work(struct work_struct *work)
{
	struct qla_tgt_cmd *cmd = container_of(work, struct qla_tgt_cmd, work);
	scsi_qla_host_t *vha = cmd->vha;
	unsigned long flags;

	spin_lock_irqsave(&vha->cmd_list_lock, flags);
	list_del(&cmd->cmd_list);
	spin_unlock_irqrestore(&vha->cmd_list_lock, flags);

	__qlt_do_work(cmd);
}

void qlt_clr_qp_table(struct scsi_qla_host *vha)
{
	unsigned long flags;
	struct qla_hw_data *ha = vha->hw;
	struct qla_tgt *tgt = vha->vha_tgt.qla_tgt;
	void *node;
	u64 key = 0;

	ql_log(ql_log_info, vha, 0x706c,
	    "User update Number of Active Qpairs %d\n",
	    ha->tgt.num_act_qpairs);

	spin_lock_irqsave(&ha->tgt.atio_lock, flags);

	btree_for_each_safe64(&tgt->lun_qpair_map, key, node)
		btree_remove64(&tgt->lun_qpair_map, key);

	ha->base_qpair->lun_cnt = 0;
	for (key = 0; key < ha->max_qpairs; key++)
		if (ha->queue_pair_map[key])
			ha->queue_pair_map[key]->lun_cnt = 0;

	spin_unlock_irqrestore(&ha->tgt.atio_lock, flags);
}

static void qlt_assign_qpair(struct scsi_qla_host *vha,
	struct qla_tgt_cmd *cmd)
{
	struct qla_qpair *qpair, *qp;
	struct qla_tgt *tgt = vha->vha_tgt.qla_tgt;
	struct qla_qpair_hint *h;

	if (vha->flags.qpairs_available) {
		h = btree_lookup64(&tgt->lun_qpair_map, cmd->unpacked_lun);
		if (unlikely(!h)) {
			/* spread lun to qpair ratio evently */
			int lcnt = 0, rc;
			struct scsi_qla_host *base_vha =
				pci_get_drvdata(vha->hw->pdev);

			qpair = vha->hw->base_qpair;
			if (qpair->lun_cnt == 0) {
				qpair->lun_cnt++;
				h = qla_qpair_to_hint(tgt, qpair);
				BUG_ON(!h);
				rc = btree_insert64(&tgt->lun_qpair_map,
					cmd->unpacked_lun, h, GFP_ATOMIC);
				if (rc) {
					qpair->lun_cnt--;
					ql_log(ql_log_info, vha, 0xd037,
					    "Unable to insert lun %llx into lun_qpair_map\n",
					    cmd->unpacked_lun);
				}
				goto out;
			} else {
				lcnt = qpair->lun_cnt;
			}

			h = NULL;
			list_for_each_entry(qp, &base_vha->qp_list,
			    qp_list_elem) {
				if (qp->lun_cnt == 0) {
					qp->lun_cnt++;
					h = qla_qpair_to_hint(tgt, qp);
					BUG_ON(!h);
					rc = btree_insert64(&tgt->lun_qpair_map,
					    cmd->unpacked_lun, h, GFP_ATOMIC);
					if (rc) {
						qp->lun_cnt--;
						ql_log(ql_log_info, vha, 0xd038,
							"Unable to insert lun %llx into lun_qpair_map\n",
							cmd->unpacked_lun);
					}
					qpair = qp;
					goto out;
				} else {
					if (qp->lun_cnt < lcnt) {
						lcnt = qp->lun_cnt;
						qpair = qp;
						continue;
					}
				}
			}
			BUG_ON(!qpair);
			qpair->lun_cnt++;
			h = qla_qpair_to_hint(tgt, qpair);
			BUG_ON(!h);
			rc = btree_insert64(&tgt->lun_qpair_map,
				cmd->unpacked_lun, h, GFP_ATOMIC);
			if (rc) {
				qpair->lun_cnt--;
				ql_log(ql_log_info, vha, 0xd039,
				   "Unable to insert lun %llx into lun_qpair_map\n",
				   cmd->unpacked_lun);
			}
		}
	} else {
		h = &tgt->qphints[0];
	}
out:
	cmd->qpair = h->qpair;
	cmd->se_cmd.cpuid = h->cpuid;
}

static struct qla_tgt_cmd *qlt_get_tag(scsi_qla_host_t *vha,
				       struct fc_port *sess,
				       struct atio_from_isp *atio)
{
	struct se_session *se_sess = sess->se_sess;
	struct qla_tgt_cmd *cmd;
	int tag, cpu;

	tag = sbitmap_queue_get(&se_sess->sess_tag_pool, &cpu);
	if (tag < 0)
		return NULL;

	cmd = &((struct qla_tgt_cmd *)se_sess->sess_cmd_map)[tag];
	memset(cmd, 0, sizeof(struct qla_tgt_cmd));
	cmd->cmd_type = TYPE_TGT_CMD;
	memcpy(&cmd->atio, atio, sizeof(*atio));
	cmd->state = QLA_TGT_STATE_NEW;
	cmd->tgt = vha->vha_tgt.qla_tgt;
	qlt_incr_num_pend_cmds(vha);
	cmd->vha = vha;
	cmd->se_cmd.map_tag = tag;
	cmd->se_cmd.map_cpu = cpu;
	cmd->sess = sess;
	cmd->loop_id = sess->loop_id;
	cmd->conf_compl_supported = sess->conf_compl_supported;

	cmd->trc_flags = 0;
	cmd->jiffies_at_alloc = get_jiffies_64();

	cmd->unpacked_lun = scsilun_to_int(
	    (struct scsi_lun *)&atio->u.isp24.fcp_cmnd.lun);
	qlt_assign_qpair(vha, cmd);
	cmd->reset_count = vha->hw->base_qpair->chip_reset;
	cmd->vp_idx = vha->vp_idx;

	return cmd;
}

/* ha->hardware_lock supposed to be held on entry */
static int qlt_handle_cmd_for_atio(struct scsi_qla_host *vha,
	struct atio_from_isp *atio)
{
	struct qla_hw_data *ha = vha->hw;
	struct qla_tgt *tgt = vha->vha_tgt.qla_tgt;
	struct fc_port *sess;
	struct qla_tgt_cmd *cmd;
	unsigned long flags;
	port_id_t id;

	if (unlikely(tgt->tgt_stop)) {
		ql_dbg(ql_dbg_io, vha, 0x3061,
		    "New command while device %p is shutting down\n", tgt);
		return -ENODEV;
	}

	id.b.al_pa = atio->u.isp24.fcp_hdr.s_id[2];
	id.b.area = atio->u.isp24.fcp_hdr.s_id[1];
	id.b.domain = atio->u.isp24.fcp_hdr.s_id[0];
	if (IS_SW_RESV_ADDR(id))
		return -EBUSY;

	sess = ha->tgt.tgt_ops->find_sess_by_s_id(vha, atio->u.isp24.fcp_hdr.s_id);
	if (unlikely(!sess))
		return -EFAULT;

	/* Another WWN used to have our s_id. Our PLOGI scheduled its
	 * session deletion, but it's still in sess_del_work wq */
	if (sess->deleted) {
		ql_dbg(ql_dbg_tgt_mgt, vha, 0xf002,
		    "New command while old session %p is being deleted\n",
		    sess);
		return -EFAULT;
	}

	/*
	 * Do kref_get() before returning + dropping qla_hw_data->hardware_lock.
	 */
	if (!kref_get_unless_zero(&sess->sess_kref)) {
		ql_dbg(ql_dbg_tgt_mgt, vha, 0xf004,
		    "%s: kref_get fail, %8phC oxid %x \n",
		    __func__, sess->port_name,
		     be16_to_cpu(atio->u.isp24.fcp_hdr.ox_id));
		return -EFAULT;
	}

	cmd = qlt_get_tag(vha, sess, atio);
	if (!cmd) {
		ql_dbg(ql_dbg_io, vha, 0x3062,
		    "qla_target(%d): Allocation of cmd failed\n", vha->vp_idx);
		ha->tgt.tgt_ops->put_sess(sess);
		return -EBUSY;
	}

	cmd->cmd_in_wq = 1;
	cmd->trc_flags |= TRC_NEW_CMD;

	spin_lock_irqsave(&vha->cmd_list_lock, flags);
	list_add_tail(&cmd->cmd_list, &vha->qla_cmd_list);
	spin_unlock_irqrestore(&vha->cmd_list_lock, flags);

	INIT_WORK(&cmd->work, qlt_do_work);
	if (vha->flags.qpairs_available) {
		queue_work_on(cmd->se_cmd.cpuid, qla_tgt_wq, &cmd->work);
	} else if (ha->msix_count) {
		if (cmd->atio.u.isp24.fcp_cmnd.rddata)
			queue_work_on(smp_processor_id(), qla_tgt_wq,
			    &cmd->work);
		else
			queue_work_on(cmd->se_cmd.cpuid, qla_tgt_wq,
			    &cmd->work);
	} else {
		queue_work(qla_tgt_wq, &cmd->work);
	}

	return 0;
}

/* ha->hardware_lock supposed to be held on entry */
static int qlt_issue_task_mgmt(struct fc_port *sess, u64 lun,
	int fn, void *iocb, int flags)
{
	struct scsi_qla_host *vha = sess->vha;
	struct qla_hw_data *ha = vha->hw;
	struct qla_tgt_mgmt_cmd *mcmd;
	struct atio_from_isp *a = (struct atio_from_isp *)iocb;
	struct qla_qpair_hint *h = &vha->vha_tgt.qla_tgt->qphints[0];

	mcmd = mempool_alloc(qla_tgt_mgmt_cmd_mempool, GFP_ATOMIC);
	if (!mcmd) {
		ql_dbg(ql_dbg_tgt_tmr, vha, 0x10009,
		    "qla_target(%d): Allocation of management "
		    "command failed, some commands and their data could "
		    "leak\n", vha->vp_idx);
		return -ENOMEM;
	}
	memset(mcmd, 0, sizeof(*mcmd));
	mcmd->sess = sess;

	if (iocb) {
		memcpy(&mcmd->orig_iocb.imm_ntfy, iocb,
		    sizeof(mcmd->orig_iocb.imm_ntfy));
	}
	mcmd->tmr_func = fn;
	mcmd->flags = flags;
	mcmd->reset_count = ha->base_qpair->chip_reset;
	mcmd->qpair = h->qpair;
	mcmd->vha = vha;
	mcmd->se_cmd.cpuid = h->cpuid;
	mcmd->unpacked_lun = lun;

	switch (fn) {
	case QLA_TGT_LUN_RESET:
	case QLA_TGT_CLEAR_TS:
	case QLA_TGT_ABORT_TS:
		abort_cmds_for_lun(vha, lun, a->u.isp24.fcp_hdr.s_id);
		/* fall through */
	case QLA_TGT_CLEAR_ACA:
		h = qlt_find_qphint(vha, mcmd->unpacked_lun);
		mcmd->qpair = h->qpair;
		mcmd->se_cmd.cpuid = h->cpuid;
		break;

	case QLA_TGT_TARGET_RESET:
	case QLA_TGT_NEXUS_LOSS_SESS:
	case QLA_TGT_NEXUS_LOSS:
	case QLA_TGT_ABORT_ALL:
	default:
		/* no-op */
		break;
	}

	INIT_WORK(&mcmd->work, qlt_do_tmr_work);
	queue_work_on(mcmd->se_cmd.cpuid, qla_tgt_wq,
	    &mcmd->work);

	return 0;
}

/* ha->hardware_lock supposed to be held on entry */
static int qlt_handle_task_mgmt(struct scsi_qla_host *vha, void *iocb)
{
	struct atio_from_isp *a = (struct atio_from_isp *)iocb;
	struct qla_hw_data *ha = vha->hw;
	struct fc_port *sess;
	u64 unpacked_lun;
	int fn;
	unsigned long flags;

	fn = a->u.isp24.fcp_cmnd.task_mgmt_flags;

	spin_lock_irqsave(&ha->tgt.sess_lock, flags);
	sess = ha->tgt.tgt_ops->find_sess_by_s_id(vha,
	    a->u.isp24.fcp_hdr.s_id);
	spin_unlock_irqrestore(&ha->tgt.sess_lock, flags);

	unpacked_lun =
	    scsilun_to_int((struct scsi_lun *)&a->u.isp24.fcp_cmnd.lun);

	if (sess == NULL || sess->deleted)
		return -EFAULT;

	return qlt_issue_task_mgmt(sess, unpacked_lun, fn, iocb, 0);
}

/* ha->hardware_lock supposed to be held on entry */
static int __qlt_abort_task(struct scsi_qla_host *vha,
	struct imm_ntfy_from_isp *iocb, struct fc_port *sess)
{
	struct atio_from_isp *a = (struct atio_from_isp *)iocb;
	struct qla_hw_data *ha = vha->hw;
	struct qla_tgt_mgmt_cmd *mcmd;
	u64 unpacked_lun;
	int rc;

	mcmd = mempool_alloc(qla_tgt_mgmt_cmd_mempool, GFP_ATOMIC);
	if (mcmd == NULL) {
		ql_dbg(ql_dbg_tgt_mgt, vha, 0xf05f,
		    "qla_target(%d): %s: Allocation of ABORT cmd failed\n",
		    vha->vp_idx, __func__);
		return -ENOMEM;
	}
	memset(mcmd, 0, sizeof(*mcmd));

	mcmd->sess = sess;
	memcpy(&mcmd->orig_iocb.imm_ntfy, iocb,
	    sizeof(mcmd->orig_iocb.imm_ntfy));

	unpacked_lun =
	    scsilun_to_int((struct scsi_lun *)&a->u.isp24.fcp_cmnd.lun);
	mcmd->reset_count = ha->base_qpair->chip_reset;
	mcmd->tmr_func = QLA_TGT_2G_ABORT_TASK;
	mcmd->qpair = ha->base_qpair;

	rc = ha->tgt.tgt_ops->handle_tmr(mcmd, unpacked_lun, mcmd->tmr_func,
	    le16_to_cpu(iocb->u.isp2x.seq_id));
	if (rc != 0) {
		ql_dbg(ql_dbg_tgt_mgt, vha, 0xf060,
		    "qla_target(%d): tgt_ops->handle_tmr() failed: %d\n",
		    vha->vp_idx, rc);
		mempool_free(mcmd, qla_tgt_mgmt_cmd_mempool);
		return -EFAULT;
	}

	return 0;
}

/* ha->hardware_lock supposed to be held on entry */
static int qlt_abort_task(struct scsi_qla_host *vha,
	struct imm_ntfy_from_isp *iocb)
{
	struct qla_hw_data *ha = vha->hw;
	struct fc_port *sess;
	int loop_id;
	unsigned long flags;

	loop_id = GET_TARGET_ID(ha, (struct atio_from_isp *)iocb);

	spin_lock_irqsave(&ha->tgt.sess_lock, flags);
	sess = ha->tgt.tgt_ops->find_sess_by_loop_id(vha, loop_id);
	spin_unlock_irqrestore(&ha->tgt.sess_lock, flags);

	if (sess == NULL) {
		ql_dbg(ql_dbg_tgt_mgt, vha, 0xf025,
		    "qla_target(%d): task abort for unexisting "
		    "session\n", vha->vp_idx);
		return qlt_sched_sess_work(vha->vha_tgt.qla_tgt,
		    QLA_TGT_SESS_WORK_ABORT, iocb, sizeof(*iocb));
	}

	return __qlt_abort_task(vha, iocb, sess);
}

void qlt_logo_completion_handler(fc_port_t *fcport, int rc)
{
	if (rc != MBS_COMMAND_COMPLETE) {
		ql_dbg(ql_dbg_tgt_mgt, fcport->vha, 0xf093,
			"%s: se_sess %p / sess %p from"
			" port %8phC loop_id %#04x s_id %02x:%02x:%02x"
			" LOGO failed: %#x\n",
			__func__,
			fcport->se_sess,
			fcport,
			fcport->port_name, fcport->loop_id,
			fcport->d_id.b.domain, fcport->d_id.b.area,
			fcport->d_id.b.al_pa, rc);
	}

	fcport->logout_completed = 1;
}

/*
* ha->hardware_lock supposed to be held on entry (to protect tgt->sess_list)
*
* Schedules sessions with matching port_id/loop_id but different wwn for
* deletion. Returns existing session with matching wwn if present.
* Null otherwise.
*/
struct fc_port *
qlt_find_sess_invalidate_other(scsi_qla_host_t *vha, uint64_t wwn,
    port_id_t port_id, uint16_t loop_id, struct fc_port **conflict_sess)
{
	struct fc_port *sess = NULL, *other_sess;
	uint64_t other_wwn;

	*conflict_sess = NULL;

	list_for_each_entry(other_sess, &vha->vp_fcports, list) {

		other_wwn = wwn_to_u64(other_sess->port_name);

		if (wwn == other_wwn) {
			WARN_ON(sess);
			sess = other_sess;
			continue;
		}

		/* find other sess with nport_id collision */
		if (port_id.b24 == other_sess->d_id.b24) {
			if (loop_id != other_sess->loop_id) {
				ql_dbg(ql_dbg_tgt_tmr, vha, 0x1000c,
				    "Invalidating sess %p loop_id %d wwn %llx.\n",
				    other_sess, other_sess->loop_id, other_wwn);

				/*
				 * logout_on_delete is set by default, but another
				 * session that has the same s_id/loop_id combo
				 * might have cleared it when requested this session
				 * deletion, so don't touch it
				 */
				qlt_schedule_sess_for_deletion(other_sess);
			} else {
				/*
				 * Another wwn used to have our s_id/loop_id
				 * kill the session, but don't free the loop_id
				 */
				ql_dbg(ql_dbg_tgt_tmr, vha, 0xf01b,
				    "Invalidating sess %p loop_id %d wwn %llx.\n",
				    other_sess, other_sess->loop_id, other_wwn);

				other_sess->keep_nport_handle = 1;
				if (other_sess->disc_state != DSC_DELETED)
					*conflict_sess = other_sess;
				qlt_schedule_sess_for_deletion(other_sess);
			}
			continue;
		}

		/* find other sess with nport handle collision */
		if ((loop_id == other_sess->loop_id) &&
			(loop_id != FC_NO_LOOP_ID)) {
			ql_dbg(ql_dbg_tgt_tmr, vha, 0x1000d,
			       "Invalidating sess %p loop_id %d wwn %llx.\n",
			       other_sess, other_sess->loop_id, other_wwn);

			/* Same loop_id but different s_id
			 * Ok to kill and logout */
			qlt_schedule_sess_for_deletion(other_sess);
		}
	}

	return sess;
}

/* Abort any commands for this s_id waiting on qla_tgt_wq workqueue */
static int abort_cmds_for_s_id(struct scsi_qla_host *vha, port_id_t *s_id)
{
	struct qla_tgt_sess_op *op;
	struct qla_tgt_cmd *cmd;
	uint32_t key;
	int count = 0;
	unsigned long flags;

	key = (((u32)s_id->b.domain << 16) |
	       ((u32)s_id->b.area   <<  8) |
	       ((u32)s_id->b.al_pa));

	spin_lock_irqsave(&vha->cmd_list_lock, flags);
	list_for_each_entry(op, &vha->qla_sess_op_cmd_list, cmd_list) {
		uint32_t op_key = sid_to_key(op->atio.u.isp24.fcp_hdr.s_id);

		if (op_key == key) {
			op->aborted = true;
			count++;
		}
	}

	list_for_each_entry(op, &vha->unknown_atio_list, cmd_list) {
		uint32_t op_key = sid_to_key(op->atio.u.isp24.fcp_hdr.s_id);

		if (op_key == key) {
			op->aborted = true;
			count++;
		}
	}

	list_for_each_entry(cmd, &vha->qla_cmd_list, cmd_list) {
		uint32_t cmd_key = sid_to_key(cmd->atio.u.isp24.fcp_hdr.s_id);

		if (cmd_key == key) {
			cmd->aborted = 1;
			count++;
		}
	}
	spin_unlock_irqrestore(&vha->cmd_list_lock, flags);

	return count;
}

static int qlt_handle_login(struct scsi_qla_host *vha,
    struct imm_ntfy_from_isp *iocb)
{
	struct fc_port *sess = NULL, *conflict_sess = NULL;
	uint64_t wwn;
	port_id_t port_id;
	uint16_t loop_id, wd3_lo;
	int res = 0;
	struct qlt_plogi_ack_t *pla;
	unsigned long flags;

	wwn = wwn_to_u64(iocb->u.isp24.port_name);

	port_id.b.domain = iocb->u.isp24.port_id[2];
	port_id.b.area   = iocb->u.isp24.port_id[1];
	port_id.b.al_pa  = iocb->u.isp24.port_id[0];
	port_id.b.rsvd_1 = 0;

	loop_id = le16_to_cpu(iocb->u.isp24.nport_handle);

	/* Mark all stale commands sitting in qla_tgt_wq for deletion */
	abort_cmds_for_s_id(vha, &port_id);

	if (wwn) {
		spin_lock_irqsave(&vha->hw->tgt.sess_lock, flags);
		sess = qlt_find_sess_invalidate_other(vha, wwn,
		    port_id, loop_id, &conflict_sess);
		spin_unlock_irqrestore(&vha->hw->tgt.sess_lock, flags);
	} else {
		ql_dbg(ql_dbg_disc, vha, 0xffff,
		    "%s %d Term INOT due to WWN=0 lid=%d, NportID %06X ",
		    __func__, __LINE__, loop_id, port_id.b24);
		qlt_send_term_imm_notif(vha, iocb, 1);
		goto out;
	}

	if (IS_SW_RESV_ADDR(port_id)) {
		res = 1;
		goto out;
	}

	pla = qlt_plogi_ack_find_add(vha, &port_id, iocb);
	if (!pla) {
		ql_dbg(ql_dbg_disc + ql_dbg_verbose, vha, 0xffff,
		    "%s %d %8phC Term INOT due to mem alloc fail",
		    __func__, __LINE__,
		    iocb->u.isp24.port_name);
		qlt_send_term_imm_notif(vha, iocb, 1);
		goto out;
	}

	if (conflict_sess) {
		conflict_sess->login_gen++;
		qlt_plogi_ack_link(vha, pla, conflict_sess,
		    QLT_PLOGI_LINK_CONFLICT);
	}

	if (!sess) {
		pla->ref_count++;
		ql_dbg(ql_dbg_disc, vha, 0xffff,
		    "%s %d %8phC post new sess\n",
		    __func__, __LINE__, iocb->u.isp24.port_name);
		if (iocb->u.isp24.status_subcode == ELS_PLOGI)
			qla24xx_post_newsess_work(vha, &port_id,
			    iocb->u.isp24.port_name,
			    iocb->u.isp24.u.plogi.node_name,
			    pla, FC4_TYPE_UNKNOWN);
		else
			qla24xx_post_newsess_work(vha, &port_id,
			    iocb->u.isp24.port_name, NULL,
			    pla, FC4_TYPE_UNKNOWN);

		goto out;
	}

	if (sess->disc_state == DSC_UPD_FCPORT) {
		u16 sec;

		/*
		 * Remote port registration is still going on from
		 * previous login. Allow it to finish before we
		 * accept the new login.
		 */
		sess->next_disc_state = DSC_DELETE_PEND;
		sec = jiffies_to_msecs(jiffies -
		    sess->jiffies_at_registration) / 1000;
		if (sess->sec_since_registration < sec && sec &&
		    !(sec % 5)) {
			sess->sec_since_registration = sec;
			ql_dbg(ql_dbg_disc, vha, 0xffff,
			    "%s %8phC - Slow Rport registration (%d Sec)\n",
			    __func__, sess->port_name, sec);
		}

		if (!conflict_sess)
			kmem_cache_free(qla_tgt_plogi_cachep, pla);

		qlt_send_term_imm_notif(vha, iocb, 1);
		goto out;
	}

	qlt_plogi_ack_link(vha, pla, sess, QLT_PLOGI_LINK_SAME_WWN);
	sess->d_id = port_id;
	sess->login_gen++;

	if (iocb->u.isp24.status_subcode == ELS_PRLI) {
		sess->fw_login_state = DSC_LS_PRLI_PEND;
		sess->local = 0;
		sess->loop_id = loop_id;
		sess->d_id = port_id;
		sess->fw_login_state = DSC_LS_PRLI_PEND;
		wd3_lo = le16_to_cpu(iocb->u.isp24.u.prli.wd3_lo);

		if (wd3_lo & BIT_7)
			sess->conf_compl_supported = 1;

		if ((wd3_lo & BIT_4) == 0)
			sess->port_type = FCT_INITIATOR;
		else
			sess->port_type = FCT_TARGET;

	} else
		sess->fw_login_state = DSC_LS_PLOGI_PEND;


	ql_dbg(ql_dbg_disc, vha, 0x20f9,
	    "%s %d %8phC  DS %d\n",
	    __func__, __LINE__, sess->port_name, sess->disc_state);

	switch (sess->disc_state) {
	case DSC_DELETED:
		qlt_plogi_ack_unref(vha, pla);
		break;

	default:
		/*
		 * Under normal circumstances we want to release nport handle
		 * during LOGO process to avoid nport handle leaks inside FW.
		 * The exception is when LOGO is done while another PLOGI with
		 * the same nport handle is waiting as might be the case here.
		 * Note: there is always a possibily of a race where session
		 * deletion has already started for other reasons (e.g. ACL
		 * removal) and now PLOGI arrives:
		 * 1. if PLOGI arrived in FW after nport handle has been freed,
		 *    FW must have assigned this PLOGI a new/same handle and we
		 *    can proceed ACK'ing it as usual when session deletion
		 *    completes.
		 * 2. if PLOGI arrived in FW before LOGO with LCF_FREE_NPORT
		 *    bit reached it, the handle has now been released. We'll
		 *    get an error when we ACK this PLOGI. Nothing will be sent
		 *    back to initiator. Initiator should eventually retry
		 *    PLOGI and situation will correct itself.
		 */
		sess->keep_nport_handle = ((sess->loop_id == loop_id) &&
		    (sess->d_id.b24 == port_id.b24));

		ql_dbg(ql_dbg_disc, vha, 0x20f9,
		    "%s %d %8phC post del sess\n",
		    __func__, __LINE__, sess->port_name);


		qlt_schedule_sess_for_deletion(sess);
		break;
	}
out:
	return res;
}

/*
 * ha->hardware_lock supposed to be held on entry. Might drop it, then reaquire
 */
static int qlt_24xx_handle_els(struct scsi_qla_host *vha,
	struct imm_ntfy_from_isp *iocb)
{
	struct qla_tgt *tgt = vha->vha_tgt.qla_tgt;
	struct qla_hw_data *ha = vha->hw;
	struct fc_port *sess = NULL, *conflict_sess = NULL;
	uint64_t wwn;
	port_id_t port_id;
	uint16_t loop_id;
	uint16_t wd3_lo;
	int res = 0;
	unsigned long flags;

	wwn = wwn_to_u64(iocb->u.isp24.port_name);

	port_id.b.domain = iocb->u.isp24.port_id[2];
	port_id.b.area   = iocb->u.isp24.port_id[1];
	port_id.b.al_pa  = iocb->u.isp24.port_id[0];
	port_id.b.rsvd_1 = 0;

	loop_id = le16_to_cpu(iocb->u.isp24.nport_handle);

	ql_dbg(ql_dbg_disc, vha, 0xf026,
	    "qla_target(%d): Port ID: %02x:%02x:%02x ELS opcode: 0x%02x lid %d %8phC\n",
	    vha->vp_idx, iocb->u.isp24.port_id[2],
		iocb->u.isp24.port_id[1], iocb->u.isp24.port_id[0],
		   iocb->u.isp24.status_subcode, loop_id,
		iocb->u.isp24.port_name);

	/* res = 1 means ack at the end of thread
	 * res = 0 means ack async/later.
	 */
	switch (iocb->u.isp24.status_subcode) {
	case ELS_PLOGI:
		res = qlt_handle_login(vha, iocb);
		break;

	case ELS_PRLI:
		if (N2N_TOPO(ha)) {
			sess = qla2x00_find_fcport_by_wwpn(vha,
			    iocb->u.isp24.port_name, 1);

			if (sess && sess->plogi_link[QLT_PLOGI_LINK_SAME_WWN]) {
				ql_dbg(ql_dbg_disc, vha, 0xffff,
				    "%s %d %8phC Term PRLI due to PLOGI ACK not completed\n",
				    __func__, __LINE__,
				    iocb->u.isp24.port_name);
				qlt_send_term_imm_notif(vha, iocb, 1);
				break;
			}

			res = qlt_handle_login(vha, iocb);
			break;
		}

		if (IS_SW_RESV_ADDR(port_id)) {
			res = 1;
			break;
		}

		wd3_lo = le16_to_cpu(iocb->u.isp24.u.prli.wd3_lo);

		if (wwn) {
			spin_lock_irqsave(&tgt->ha->tgt.sess_lock, flags);
			sess = qlt_find_sess_invalidate_other(vha, wwn, port_id,
				loop_id, &conflict_sess);
			spin_unlock_irqrestore(&tgt->ha->tgt.sess_lock, flags);
		}

		if (conflict_sess) {
			switch (conflict_sess->disc_state) {
			case DSC_DELETED:
			case DSC_DELETE_PEND:
				break;
			default:
				ql_dbg(ql_dbg_tgt_mgt, vha, 0xf09b,
				    "PRLI with conflicting sess %p port %8phC\n",
				    conflict_sess, conflict_sess->port_name);
				conflict_sess->fw_login_state =
				    DSC_LS_PORT_UNAVAIL;
				qlt_send_term_imm_notif(vha, iocb, 1);
				res = 0;
				break;
			}
		}

		if (sess != NULL) {
			bool delete = false;
			int sec;

			spin_lock_irqsave(&tgt->ha->tgt.sess_lock, flags);
			switch (sess->fw_login_state) {
			case DSC_LS_PLOGI_PEND:
			case DSC_LS_PLOGI_COMP:
			case DSC_LS_PRLI_COMP:
				break;
			default:
				delete = true;
				break;
			}

			switch (sess->disc_state) {
			case DSC_UPD_FCPORT:
				spin_unlock_irqrestore(&tgt->ha->tgt.sess_lock,
				    flags);

				sec = jiffies_to_msecs(jiffies -
				    sess->jiffies_at_registration)/1000;
				if (sess->sec_since_registration < sec && sec &&
				    !(sec % 5)) {
					sess->sec_since_registration = sec;
					ql_dbg(ql_dbg_disc, sess->vha, 0xffff,
					    "%s %8phC : Slow Rport registration(%d Sec)\n",
					    __func__, sess->port_name, sec);
				}
				qlt_send_term_imm_notif(vha, iocb, 1);
				return 0;

			case DSC_LOGIN_PEND:
			case DSC_GPDB:
			case DSC_LOGIN_COMPLETE:
			case DSC_ADISC:
				delete = false;
				break;
			default:
				break;
			}

			if (delete) {
				spin_unlock_irqrestore(&tgt->ha->tgt.sess_lock,
				    flags);
				/*
				 * Impatient initiator sent PRLI before last
				 * PLOGI could finish. Will force him to re-try,
				 * while last one finishes.
				 */
				ql_log(ql_log_warn, sess->vha, 0xf095,
				    "sess %p PRLI received, before plogi ack.\n",
				    sess);
				qlt_send_term_imm_notif(vha, iocb, 1);
				res = 0;
				break;
			}

			/*
			 * This shouldn't happen under normal circumstances,
			 * since we have deleted the old session during PLOGI
			 */
			ql_dbg(ql_dbg_tgt_mgt, vha, 0xf096,
			    "PRLI (loop_id %#04x) for existing sess %p (loop_id %#04x)\n",
			    sess->loop_id, sess, iocb->u.isp24.nport_handle);

			sess->local = 0;
			sess->loop_id = loop_id;
			sess->d_id = port_id;
			sess->fw_login_state = DSC_LS_PRLI_PEND;

			if (wd3_lo & BIT_7)
				sess->conf_compl_supported = 1;

			if ((wd3_lo & BIT_4) == 0)
				sess->port_type = FCT_INITIATOR;
			else
				sess->port_type = FCT_TARGET;

			spin_unlock_irqrestore(&tgt->ha->tgt.sess_lock, flags);
		}
		res = 1; /* send notify ack */

		/* Make session global (not used in fabric mode) */
		if (ha->current_topology != ISP_CFG_F) {
			if (sess) {
				ql_dbg(ql_dbg_disc, vha, 0x20fa,
				    "%s %d %8phC post nack\n",
				    __func__, __LINE__, sess->port_name);
				qla24xx_post_nack_work(vha, sess, iocb,
					SRB_NACK_PRLI);
				res = 0;
			} else {
				set_bit(LOOP_RESYNC_NEEDED, &vha->dpc_flags);
				set_bit(LOCAL_LOOP_UPDATE, &vha->dpc_flags);
				qla2xxx_wake_dpc(vha);
			}
		} else {
			if (sess) {
				ql_dbg(ql_dbg_disc, vha, 0x20fb,
				    "%s %d %8phC post nack\n",
				    __func__, __LINE__, sess->port_name);
				qla24xx_post_nack_work(vha, sess, iocb,
					SRB_NACK_PRLI);
				res = 0;
			}
		}
		break;

	case ELS_TPRLO:
		if (le16_to_cpu(iocb->u.isp24.flags) &
			NOTIFY24XX_FLAGS_GLOBAL_TPRLO) {
			loop_id = 0xFFFF;
			qlt_reset(vha, iocb, QLA_TGT_NEXUS_LOSS);
			res = 1;
			break;
		}
		/* fall through */
	case ELS_LOGO:
	case ELS_PRLO:
		spin_lock_irqsave(&ha->tgt.sess_lock, flags);
		sess = qla2x00_find_fcport_by_loopid(vha, loop_id);
		spin_unlock_irqrestore(&ha->tgt.sess_lock, flags);

		if (sess) {
			sess->login_gen++;
			sess->fw_login_state = DSC_LS_LOGO_PEND;
			sess->logo_ack_needed = 1;
			memcpy(sess->iocb, iocb, IOCB_SIZE);
		}

		res = qlt_reset(vha, iocb, QLA_TGT_NEXUS_LOSS_SESS);

		ql_dbg(ql_dbg_disc, vha, 0x20fc,
		    "%s: logo %llx res %d sess %p ",
		    __func__, wwn, res, sess);
		if (res == 0) {
			/*
			 * cmd went upper layer, look for qlt_xmit_tm_rsp()
			 * for LOGO_ACK & sess delete
			 */
			BUG_ON(!sess);
			res = 0;
		} else {
			/* cmd did not go to upper layer. */
			if (sess) {
				qlt_schedule_sess_for_deletion(sess);
				res = 0;
			}
			/* else logo will be ack */
		}
		break;
	case ELS_PDISC:
	case ELS_ADISC:
	{
		struct qla_tgt *tgt = vha->vha_tgt.qla_tgt;

		if (tgt->link_reinit_iocb_pending) {
			qlt_send_notify_ack(ha->base_qpair,
			    &tgt->link_reinit_iocb, 0, 0, 0, 0, 0, 0);
			tgt->link_reinit_iocb_pending = 0;
		}

		sess = qla2x00_find_fcport_by_wwpn(vha,
		    iocb->u.isp24.port_name, 1);
		if (sess) {
			ql_dbg(ql_dbg_disc, vha, 0x20fd,
				"sess %p lid %d|%d DS %d LS %d\n",
				sess, sess->loop_id, loop_id,
				sess->disc_state, sess->fw_login_state);
		}

		res = 1; /* send notify ack */
		break;
	}

	case ELS_FLOGI:	/* should never happen */
	default:
		ql_dbg(ql_dbg_tgt_mgt, vha, 0xf061,
		    "qla_target(%d): Unsupported ELS command %x "
		    "received\n", vha->vp_idx, iocb->u.isp24.status_subcode);
		res = qlt_reset(vha, iocb, QLA_TGT_NEXUS_LOSS_SESS);
		break;
	}

	ql_dbg(ql_dbg_disc, vha, 0xf026,
	    "qla_target(%d): Exit ELS opcode: 0x%02x res %d\n",
	    vha->vp_idx, iocb->u.isp24.status_subcode, res);

	return res;
}

/*
 * ha->hardware_lock supposed to be held on entry. Might drop it, then reaquire
 */
static void qlt_handle_imm_notify(struct scsi_qla_host *vha,
	struct imm_ntfy_from_isp *iocb)
{
	struct qla_hw_data *ha = vha->hw;
	uint32_t add_flags = 0;
	int send_notify_ack = 1;
	uint16_t status;

	status = le16_to_cpu(iocb->u.isp2x.status);
	switch (status) {
	case IMM_NTFY_LIP_RESET:
	{
		ql_dbg(ql_dbg_tgt_mgt, vha, 0xf032,
		    "qla_target(%d): LIP reset (loop %#x), subcode %x\n",
		    vha->vp_idx, le16_to_cpu(iocb->u.isp24.nport_handle),
		    iocb->u.isp24.status_subcode);

		if (qlt_reset(vha, iocb, QLA_TGT_ABORT_ALL) == 0)
			send_notify_ack = 0;
		break;
	}

	case IMM_NTFY_LIP_LINK_REINIT:
	{
		struct qla_tgt *tgt = vha->vha_tgt.qla_tgt;

		ql_dbg(ql_dbg_tgt_mgt, vha, 0xf033,
		    "qla_target(%d): LINK REINIT (loop %#x, "
		    "subcode %x)\n", vha->vp_idx,
		    le16_to_cpu(iocb->u.isp24.nport_handle),
		    iocb->u.isp24.status_subcode);
		if (tgt->link_reinit_iocb_pending) {
			qlt_send_notify_ack(ha->base_qpair,
			    &tgt->link_reinit_iocb, 0, 0, 0, 0, 0, 0);
		}
		memcpy(&tgt->link_reinit_iocb, iocb, sizeof(*iocb));
		tgt->link_reinit_iocb_pending = 1;
		/*
		 * QLogic requires to wait after LINK REINIT for possible
		 * PDISC or ADISC ELS commands
		 */
		send_notify_ack = 0;
		break;
	}

	case IMM_NTFY_PORT_LOGOUT:
		ql_dbg(ql_dbg_tgt_mgt, vha, 0xf034,
		    "qla_target(%d): Port logout (loop "
		    "%#x, subcode %x)\n", vha->vp_idx,
		    le16_to_cpu(iocb->u.isp24.nport_handle),
		    iocb->u.isp24.status_subcode);

		if (qlt_reset(vha, iocb, QLA_TGT_NEXUS_LOSS_SESS) == 0)
			send_notify_ack = 0;
		/* The sessions will be cleared in the callback, if needed */
		break;

	case IMM_NTFY_GLBL_TPRLO:
		ql_dbg(ql_dbg_tgt_mgt, vha, 0xf035,
		    "qla_target(%d): Global TPRLO (%x)\n", vha->vp_idx, status);
		if (qlt_reset(vha, iocb, QLA_TGT_NEXUS_LOSS) == 0)
			send_notify_ack = 0;
		/* The sessions will be cleared in the callback, if needed */
		break;

	case IMM_NTFY_PORT_CONFIG:
		ql_dbg(ql_dbg_tgt_mgt, vha, 0xf036,
		    "qla_target(%d): Port config changed (%x)\n", vha->vp_idx,
		    status);
		if (qlt_reset(vha, iocb, QLA_TGT_ABORT_ALL) == 0)
			send_notify_ack = 0;
		/* The sessions will be cleared in the callback, if needed */
		break;

	case IMM_NTFY_GLBL_LOGO:
		ql_dbg(ql_dbg_tgt_mgt, vha, 0xf06a,
		    "qla_target(%d): Link failure detected\n",
		    vha->vp_idx);
		/* I_T nexus loss */
		if (qlt_reset(vha, iocb, QLA_TGT_NEXUS_LOSS) == 0)
			send_notify_ack = 0;
		break;

	case IMM_NTFY_IOCB_OVERFLOW:
		ql_dbg(ql_dbg_tgt_mgt, vha, 0xf06b,
		    "qla_target(%d): Cannot provide requested "
		    "capability (IOCB overflowed the immediate notify "
		    "resource count)\n", vha->vp_idx);
		break;

	case IMM_NTFY_ABORT_TASK:
		ql_dbg(ql_dbg_tgt_mgt, vha, 0xf037,
		    "qla_target(%d): Abort Task (S %08x I %#x -> "
		    "L %#x)\n", vha->vp_idx,
		    le16_to_cpu(iocb->u.isp2x.seq_id),
		    GET_TARGET_ID(ha, (struct atio_from_isp *)iocb),
		    le16_to_cpu(iocb->u.isp2x.lun));
		if (qlt_abort_task(vha, iocb) == 0)
			send_notify_ack = 0;
		break;

	case IMM_NTFY_RESOURCE:
		ql_dbg(ql_dbg_tgt_mgt, vha, 0xf06c,
		    "qla_target(%d): Out of resources, host %ld\n",
		    vha->vp_idx, vha->host_no);
		break;

	case IMM_NTFY_MSG_RX:
		ql_dbg(ql_dbg_tgt_mgt, vha, 0xf038,
		    "qla_target(%d): Immediate notify task %x\n",
		    vha->vp_idx, iocb->u.isp2x.task_flags);
		break;

	case IMM_NTFY_ELS:
		if (qlt_24xx_handle_els(vha, iocb) == 0)
			send_notify_ack = 0;
		break;
	default:
		ql_dbg(ql_dbg_tgt_mgt, vha, 0xf06d,
		    "qla_target(%d): Received unknown immediate "
		    "notify status %x\n", vha->vp_idx, status);
		break;
	}

	if (send_notify_ack)
		qlt_send_notify_ack(ha->base_qpair, iocb, add_flags, 0, 0, 0,
		    0, 0);
}

/*
 * ha->hardware_lock supposed to be held on entry. Might drop it, then reaquire
 * This function sends busy to ISP 2xxx or 24xx.
 */
static int __qlt_send_busy(struct qla_qpair *qpair,
	struct atio_from_isp *atio, uint16_t status)
{
	struct scsi_qla_host *vha = qpair->vha;
	struct ctio7_to_24xx *ctio24;
	struct qla_hw_data *ha = vha->hw;
	request_t *pkt;
	struct fc_port *sess = NULL;
	unsigned long flags;
	u16 temp;
	port_id_t id;

	id.b.al_pa = atio->u.isp24.fcp_hdr.s_id[2];
	id.b.area = atio->u.isp24.fcp_hdr.s_id[1];
	id.b.domain = atio->u.isp24.fcp_hdr.s_id[0];
	id.b.rsvd_1 = 0;

	spin_lock_irqsave(&ha->tgt.sess_lock, flags);
	sess = qla2x00_find_fcport_by_nportid(vha, &id, 1);
	spin_unlock_irqrestore(&ha->tgt.sess_lock, flags);
	if (!sess) {
		qlt_send_term_exchange(qpair, NULL, atio, 1, 0);
		return 0;
	}
	/* Sending marker isn't necessary, since we called from ISR */

	pkt = (request_t *)__qla2x00_alloc_iocbs(qpair, NULL);
	if (!pkt) {
		ql_dbg(ql_dbg_io, vha, 0x3063,
		    "qla_target(%d): %s failed: unable to allocate "
		    "request packet", vha->vp_idx, __func__);
		return -ENOMEM;
	}

	qpair->tgt_counters.num_q_full_sent++;
	pkt->entry_count = 1;
	pkt->handle = QLA_TGT_SKIP_HANDLE | CTIO_COMPLETION_HANDLE_MARK;

	ctio24 = (struct ctio7_to_24xx *)pkt;
	ctio24->entry_type = CTIO_TYPE7;
	ctio24->nport_handle = sess->loop_id;
	ctio24->timeout = cpu_to_le16(QLA_TGT_TIMEOUT);
	ctio24->vp_index = vha->vp_idx;
	ctio24->initiator_id[0] = atio->u.isp24.fcp_hdr.s_id[2];
	ctio24->initiator_id[1] = atio->u.isp24.fcp_hdr.s_id[1];
	ctio24->initiator_id[2] = atio->u.isp24.fcp_hdr.s_id[0];
	ctio24->exchange_addr = atio->u.isp24.exchange_addr;
	temp = (atio->u.isp24.attr << 9) |
		CTIO7_FLAGS_STATUS_MODE_1 | CTIO7_FLAGS_SEND_STATUS |
		CTIO7_FLAGS_DONT_RET_CTIO;
	ctio24->u.status1.flags = cpu_to_le16(temp);
	/*
	 * CTIO from fw w/o se_cmd doesn't provide enough info to retry it,
	 * if the explicit conformation is used.
	 */
	ctio24->u.status1.ox_id = swab16(atio->u.isp24.fcp_hdr.ox_id);
	ctio24->u.status1.scsi_status = cpu_to_le16(status);

	ctio24->u.status1.residual = get_datalen_for_atio(atio);

	if (ctio24->u.status1.residual != 0)
		ctio24->u.status1.scsi_status |= SS_RESIDUAL_UNDER;

	/* Memory Barrier */
	wmb();
	if (qpair->reqq_start_iocbs)
		qpair->reqq_start_iocbs(qpair);
	else
		qla2x00_start_iocbs(vha, qpair->req);
	return 0;
}

/*
 * This routine is used to allocate a command for either a QFull condition
 * (ie reply SAM_STAT_BUSY) or to terminate an exchange that did not go
 * out previously.
 */
static void
qlt_alloc_qfull_cmd(struct scsi_qla_host *vha,
	struct atio_from_isp *atio, uint16_t status, int qfull)
{
	struct qla_tgt *tgt = vha->vha_tgt.qla_tgt;
	struct qla_hw_data *ha = vha->hw;
	struct fc_port *sess;
	struct se_session *se_sess;
	struct qla_tgt_cmd *cmd;
	int tag, cpu;
	unsigned long flags;

	if (unlikely(tgt->tgt_stop)) {
		ql_dbg(ql_dbg_io, vha, 0x300a,
			"New command while device %p is shutting down\n", tgt);
		return;
	}

	if ((vha->hw->tgt.num_qfull_cmds_alloc + 1) > MAX_QFULL_CMDS_ALLOC) {
		vha->hw->tgt.num_qfull_cmds_dropped++;
		if (vha->hw->tgt.num_qfull_cmds_dropped >
			vha->qla_stats.stat_max_qfull_cmds_dropped)
			vha->qla_stats.stat_max_qfull_cmds_dropped =
				vha->hw->tgt.num_qfull_cmds_dropped;

		ql_dbg(ql_dbg_io, vha, 0x3068,
			"qla_target(%d): %s: QFull CMD dropped[%d]\n",
			vha->vp_idx, __func__,
			vha->hw->tgt.num_qfull_cmds_dropped);

		qlt_chk_exch_leak_thresh_hold(vha);
		return;
	}

	sess = ha->tgt.tgt_ops->find_sess_by_s_id
		(vha, atio->u.isp24.fcp_hdr.s_id);
	if (!sess)
		return;

	se_sess = sess->se_sess;

	tag = sbitmap_queue_get(&se_sess->sess_tag_pool, &cpu);
	if (tag < 0) {
		ql_dbg(ql_dbg_io, vha, 0x3009,
			"qla_target(%d): %s: Allocation of cmd failed\n",
			vha->vp_idx, __func__);

		vha->hw->tgt.num_qfull_cmds_dropped++;
		if (vha->hw->tgt.num_qfull_cmds_dropped >
			vha->qla_stats.stat_max_qfull_cmds_dropped)
			vha->qla_stats.stat_max_qfull_cmds_dropped =
				vha->hw->tgt.num_qfull_cmds_dropped;

		qlt_chk_exch_leak_thresh_hold(vha);
		return;
	}

	cmd = &((struct qla_tgt_cmd *)se_sess->sess_cmd_map)[tag];
	memset(cmd, 0, sizeof(struct qla_tgt_cmd));

	qlt_incr_num_pend_cmds(vha);
	INIT_LIST_HEAD(&cmd->cmd_list);
	memcpy(&cmd->atio, atio, sizeof(*atio));

	cmd->tgt = vha->vha_tgt.qla_tgt;
	cmd->vha = vha;
	cmd->reset_count = ha->base_qpair->chip_reset;
	cmd->q_full = 1;
	cmd->qpair = ha->base_qpair;
	cmd->se_cmd.map_cpu = cpu;

	if (qfull) {
		cmd->q_full = 1;
		/* NOTE: borrowing the state field to carry the status */
		cmd->state = status;
	} else
		cmd->term_exchg = 1;

	spin_lock_irqsave(&vha->hw->tgt.q_full_lock, flags);
	list_add_tail(&cmd->cmd_list, &vha->hw->tgt.q_full_list);

	vha->hw->tgt.num_qfull_cmds_alloc++;
	if (vha->hw->tgt.num_qfull_cmds_alloc >
		vha->qla_stats.stat_max_qfull_cmds_alloc)
		vha->qla_stats.stat_max_qfull_cmds_alloc =
			vha->hw->tgt.num_qfull_cmds_alloc;
	spin_unlock_irqrestore(&vha->hw->tgt.q_full_lock, flags);
}

int
qlt_free_qfull_cmds(struct qla_qpair *qpair)
{
	struct scsi_qla_host *vha = qpair->vha;
	struct qla_hw_data *ha = vha->hw;
	unsigned long flags;
	struct qla_tgt_cmd *cmd, *tcmd;
	struct list_head free_list, q_full_list;
	int rc = 0;

	if (list_empty(&ha->tgt.q_full_list))
		return 0;

	INIT_LIST_HEAD(&free_list);
	INIT_LIST_HEAD(&q_full_list);

	spin_lock_irqsave(&vha->hw->tgt.q_full_lock, flags);
	if (list_empty(&ha->tgt.q_full_list)) {
		spin_unlock_irqrestore(&vha->hw->tgt.q_full_lock, flags);
		return 0;
	}

	list_splice_init(&vha->hw->tgt.q_full_list, &q_full_list);
	spin_unlock_irqrestore(&vha->hw->tgt.q_full_lock, flags);

	spin_lock_irqsave(qpair->qp_lock_ptr, flags);
	list_for_each_entry_safe(cmd, tcmd, &q_full_list, cmd_list) {
		if (cmd->q_full)
			/* cmd->state is a borrowed field to hold status */
			rc = __qlt_send_busy(qpair, &cmd->atio, cmd->state);
		else if (cmd->term_exchg)
			rc = __qlt_send_term_exchange(qpair, NULL, &cmd->atio);

		if (rc == -ENOMEM)
			break;

		if (cmd->q_full)
			ql_dbg(ql_dbg_io, vha, 0x3006,
			    "%s: busy sent for ox_id[%04x]\n", __func__,
			    be16_to_cpu(cmd->atio.u.isp24.fcp_hdr.ox_id));
		else if (cmd->term_exchg)
			ql_dbg(ql_dbg_io, vha, 0x3007,
			    "%s: Term exchg sent for ox_id[%04x]\n", __func__,
			    be16_to_cpu(cmd->atio.u.isp24.fcp_hdr.ox_id));
		else
			ql_dbg(ql_dbg_io, vha, 0x3008,
			    "%s: Unexpected cmd in QFull list %p\n", __func__,
			    cmd);

		list_del(&cmd->cmd_list);
		list_add_tail(&cmd->cmd_list, &free_list);

		/* piggy back on hardware_lock for protection */
		vha->hw->tgt.num_qfull_cmds_alloc--;
	}
	spin_unlock_irqrestore(qpair->qp_lock_ptr, flags);

	cmd = NULL;

	list_for_each_entry_safe(cmd, tcmd, &free_list, cmd_list) {
		list_del(&cmd->cmd_list);
		/* This cmd was never sent to TCM.  There is no need
		 * to schedule free or call free_cmd
		 */
		qlt_free_cmd(cmd);
	}

	if (!list_empty(&q_full_list)) {
		spin_lock_irqsave(&vha->hw->tgt.q_full_lock, flags);
		list_splice(&q_full_list, &vha->hw->tgt.q_full_list);
		spin_unlock_irqrestore(&vha->hw->tgt.q_full_lock, flags);
	}

	return rc;
}

static void
qlt_send_busy(struct qla_qpair *qpair, struct atio_from_isp *atio,
    uint16_t status)
{
	int rc = 0;
	struct scsi_qla_host *vha = qpair->vha;

	rc = __qlt_send_busy(qpair, atio, status);
	if (rc == -ENOMEM)
		qlt_alloc_qfull_cmd(vha, atio, status, 1);
}

static int
qlt_chk_qfull_thresh_hold(struct scsi_qla_host *vha, struct qla_qpair *qpair,
	struct atio_from_isp *atio, uint8_t ha_locked)
{
	struct qla_hw_data *ha = vha->hw;
	unsigned long flags;

	if (ha->tgt.num_pend_cmds < Q_FULL_THRESH_HOLD(ha))
		return 0;

	if (!ha_locked)
		spin_lock_irqsave(&ha->hardware_lock, flags);
	qlt_send_busy(qpair, atio, qla_sam_status);
	if (!ha_locked)
		spin_unlock_irqrestore(&ha->hardware_lock, flags);

	return 1;
}

/* ha->hardware_lock supposed to be held on entry */
/* called via callback from qla2xxx */
static void qlt_24xx_atio_pkt(struct scsi_qla_host *vha,
	struct atio_from_isp *atio, uint8_t ha_locked)
{
	struct qla_hw_data *ha = vha->hw;
	struct qla_tgt *tgt = vha->vha_tgt.qla_tgt;
	int rc;
	unsigned long flags = 0;

	if (unlikely(tgt == NULL)) {
		ql_dbg(ql_dbg_tgt, vha, 0x3064,
		    "ATIO pkt, but no tgt (ha %p)", ha);
		return;
	}
	/*
	 * In tgt_stop mode we also should allow all requests to pass.
	 * Otherwise, some commands can stuck.
	 */

	tgt->atio_irq_cmd_count++;

	switch (atio->u.raw.entry_type) {
	case ATIO_TYPE7:
		if (unlikely(atio->u.isp24.exchange_addr ==
		    ATIO_EXCHANGE_ADDRESS_UNKNOWN)) {
			ql_dbg(ql_dbg_io, vha, 0x3065,
			    "qla_target(%d): ATIO_TYPE7 "
			    "received with UNKNOWN exchange address, "
			    "sending QUEUE_FULL\n", vha->vp_idx);
			if (!ha_locked)
				spin_lock_irqsave(&ha->hardware_lock, flags);
			qlt_send_busy(ha->base_qpair, atio, qla_sam_status);
			if (!ha_locked)
				spin_unlock_irqrestore(&ha->hardware_lock,
				    flags);
			break;
		}

		if (likely(atio->u.isp24.fcp_cmnd.task_mgmt_flags == 0)) {
			rc = qlt_chk_qfull_thresh_hold(vha, ha->base_qpair,
			    atio, ha_locked);
			if (rc != 0) {
				tgt->atio_irq_cmd_count--;
				return;
			}
			rc = qlt_handle_cmd_for_atio(vha, atio);
		} else {
			rc = qlt_handle_task_mgmt(vha, atio);
		}
		if (unlikely(rc != 0)) {
			if (!ha_locked)
				spin_lock_irqsave(&ha->hardware_lock, flags);
			switch (rc) {
			case -ENODEV:
				ql_dbg(ql_dbg_tgt, vha, 0xe05f,
				    "qla_target: Unable to send command to target\n");
				break;
			case -EBADF:
				ql_dbg(ql_dbg_tgt, vha, 0xe05f,
				    "qla_target: Unable to send command to target, sending TERM EXCHANGE for rsp\n");
				qlt_send_term_exchange(ha->base_qpair, NULL,
				    atio, 1, 0);
				break;
			case -EBUSY:
				ql_dbg(ql_dbg_tgt, vha, 0xe060,
				    "qla_target(%d): Unable to send command to target, sending BUSY status\n",
				    vha->vp_idx);
				qlt_send_busy(ha->base_qpair, atio,
				    tc_sam_status);
				break;
			default:
				ql_dbg(ql_dbg_tgt, vha, 0xe060,
				    "qla_target(%d): Unable to send command to target, sending BUSY status\n",
				    vha->vp_idx);
				qlt_send_busy(ha->base_qpair, atio,
				    qla_sam_status);
				break;
			}
			if (!ha_locked)
				spin_unlock_irqrestore(&ha->hardware_lock,
				    flags);
		}
		break;

	case IMMED_NOTIFY_TYPE:
	{
		if (unlikely(atio->u.isp2x.entry_status != 0)) {
			ql_dbg(ql_dbg_tgt, vha, 0xe05b,
			    "qla_target(%d): Received ATIO packet %x "
			    "with error status %x\n", vha->vp_idx,
			    atio->u.raw.entry_type,
			    atio->u.isp2x.entry_status);
			break;
		}
		ql_dbg(ql_dbg_tgt, vha, 0xe02e, "%s", "IMMED_NOTIFY ATIO");

		if (!ha_locked)
			spin_lock_irqsave(&ha->hardware_lock, flags);
		qlt_handle_imm_notify(vha, (struct imm_ntfy_from_isp *)atio);
		if (!ha_locked)
			spin_unlock_irqrestore(&ha->hardware_lock, flags);
		break;
	}

	default:
		ql_dbg(ql_dbg_tgt, vha, 0xe05c,
		    "qla_target(%d): Received unknown ATIO atio "
		    "type %x\n", vha->vp_idx, atio->u.raw.entry_type);
		break;
	}

	tgt->atio_irq_cmd_count--;
}

/*
 * qpair lock is assume to be held
 * rc = 0 : send terminate & abts respond
 * rc != 0: do not send term & abts respond
 */
static int qlt_chk_unresolv_exchg(struct scsi_qla_host *vha,
    struct qla_qpair *qpair, struct abts_resp_from_24xx_fw *entry)
{
	struct qla_hw_data *ha = vha->hw;
	int rc = 0;

	/*
	 * Detect unresolved exchange. If the same ABTS is unable
	 * to terminate an existing command and the same ABTS loops
	 * between FW & Driver, then force FW dump. Under 1 jiff,
	 * we should see multiple loops.
	 */
	if (qpair->retry_term_exchg_addr == entry->exchange_addr_to_abort &&
	    qpair->retry_term_jiff == jiffies) {
		/* found existing exchange */
		qpair->retry_term_cnt++;
		if (qpair->retry_term_cnt >= 5) {
			rc = EIO;
			qpair->retry_term_cnt = 0;
			ql_log(ql_log_warn, vha, 0xffff,
			    "Unable to send ABTS Respond. Dumping firmware.\n");
			ql_dump_buffer(ql_dbg_tgt_mgt + ql_dbg_buffer,
			    vha, 0xffff, (uint8_t *)entry, sizeof(*entry));

			if (qpair == ha->base_qpair)
				ha->isp_ops->fw_dump(vha, 1);
			else
				ha->isp_ops->fw_dump(vha, 0);

			set_bit(ISP_ABORT_NEEDED, &vha->dpc_flags);
			qla2xxx_wake_dpc(vha);
		}
	} else if (qpair->retry_term_jiff != jiffies) {
		qpair->retry_term_exchg_addr = entry->exchange_addr_to_abort;
		qpair->retry_term_cnt = 0;
		qpair->retry_term_jiff = jiffies;
	}

	return rc;
}


static void qlt_handle_abts_completion(struct scsi_qla_host *vha,
	struct rsp_que *rsp, response_t *pkt)
{
	struct abts_resp_from_24xx_fw *entry =
		(struct abts_resp_from_24xx_fw *)pkt;
	u32 h = pkt->handle & ~QLA_TGT_HANDLE_MASK;
	struct qla_tgt_mgmt_cmd *mcmd;
	struct qla_hw_data *ha = vha->hw;

	mcmd = qlt_ctio_to_cmd(vha, rsp, pkt->handle, pkt);
	if (mcmd == NULL && h != QLA_TGT_SKIP_HANDLE) {
		ql_dbg(ql_dbg_async, vha, 0xe064,
		    "qla_target(%d): ABTS Comp without mcmd\n",
		    vha->vp_idx);
		return;
	}

	if (mcmd)
		vha  = mcmd->vha;
	vha->vha_tgt.qla_tgt->abts_resp_expected--;

	ql_dbg(ql_dbg_tgt, vha, 0xe038,
	    "ABTS_RESP_24XX: compl_status %x\n",
	    entry->compl_status);

	if (le16_to_cpu(entry->compl_status) != ABTS_RESP_COMPL_SUCCESS) {
		if ((entry->error_subcode1 == 0x1E) &&
		    (entry->error_subcode2 == 0)) {
			if (qlt_chk_unresolv_exchg(vha, rsp->qpair, entry)) {
				ha->tgt.tgt_ops->free_mcmd(mcmd);
				return;
			}
			qlt_24xx_retry_term_exchange(vha, rsp->qpair,
			    pkt, mcmd);
		} else {
			ql_dbg(ql_dbg_tgt, vha, 0xe063,
			    "qla_target(%d): ABTS_RESP_24XX failed %x (subcode %x:%x)",
			    vha->vp_idx, entry->compl_status,
			    entry->error_subcode1,
			    entry->error_subcode2);
			ha->tgt.tgt_ops->free_mcmd(mcmd);
		}
	} else {
		ha->tgt.tgt_ops->free_mcmd(mcmd);
	}
}

/* ha->hardware_lock supposed to be held on entry */
/* called via callback from qla2xxx */
static void qlt_response_pkt(struct scsi_qla_host *vha,
	struct rsp_que *rsp, response_t *pkt)
{
	struct qla_tgt *tgt = vha->vha_tgt.qla_tgt;

	if (unlikely(tgt == NULL)) {
		ql_dbg(ql_dbg_tgt, vha, 0xe05d,
		    "qla_target(%d): Response pkt %x received, but no tgt (ha %p)\n",
		    vha->vp_idx, pkt->entry_type, vha->hw);
		return;
	}

	/*
	 * In tgt_stop mode we also should allow all requests to pass.
	 * Otherwise, some commands can stuck.
	 */

	switch (pkt->entry_type) {
	case CTIO_CRC2:
	case CTIO_TYPE7:
	{
		struct ctio7_from_24xx *entry = (struct ctio7_from_24xx *)pkt;

		qlt_do_ctio_completion(vha, rsp, entry->handle,
		    le16_to_cpu(entry->status)|(pkt->entry_status << 16),
		    entry);
		break;
	}

	case ACCEPT_TGT_IO_TYPE:
	{
		struct atio_from_isp *atio = (struct atio_from_isp *)pkt;
		int rc;

		if (atio->u.isp2x.status !=
		    cpu_to_le16(ATIO_CDB_VALID)) {
			ql_dbg(ql_dbg_tgt, vha, 0xe05e,
			    "qla_target(%d): ATIO with error "
			    "status %x received\n", vha->vp_idx,
			    le16_to_cpu(atio->u.isp2x.status));
			break;
		}

		rc = qlt_chk_qfull_thresh_hold(vha, rsp->qpair, atio, 1);
		if (rc != 0)
			return;

		rc = qlt_handle_cmd_for_atio(vha, atio);
		if (unlikely(rc != 0)) {
			switch (rc) {
			case -ENODEV:
				ql_dbg(ql_dbg_tgt, vha, 0xe05f,
				    "qla_target: Unable to send command to target\n");
				break;
			case -EBADF:
				ql_dbg(ql_dbg_tgt, vha, 0xe05f,
				    "qla_target: Unable to send command to target, sending TERM EXCHANGE for rsp\n");
				qlt_send_term_exchange(rsp->qpair, NULL,
				    atio, 1, 0);
				break;
			case -EBUSY:
				ql_dbg(ql_dbg_tgt, vha, 0xe060,
				    "qla_target(%d): Unable to send command to target, sending BUSY status\n",
				    vha->vp_idx);
				qlt_send_busy(rsp->qpair, atio,
				    tc_sam_status);
				break;
			default:
				ql_dbg(ql_dbg_tgt, vha, 0xe060,
				    "qla_target(%d): Unable to send command to target, sending BUSY status\n",
				    vha->vp_idx);
				qlt_send_busy(rsp->qpair, atio,
				    qla_sam_status);
				break;
			}
		}
	}
	break;

	case CONTINUE_TGT_IO_TYPE:
	{
		struct ctio_to_2xxx *entry = (struct ctio_to_2xxx *)pkt;

		qlt_do_ctio_completion(vha, rsp, entry->handle,
		    le16_to_cpu(entry->status)|(pkt->entry_status << 16),
		    entry);
		break;
	}

	case CTIO_A64_TYPE:
	{
		struct ctio_to_2xxx *entry = (struct ctio_to_2xxx *)pkt;

		qlt_do_ctio_completion(vha, rsp, entry->handle,
		    le16_to_cpu(entry->status)|(pkt->entry_status << 16),
		    entry);
		break;
	}

	case IMMED_NOTIFY_TYPE:
		ql_dbg(ql_dbg_tgt, vha, 0xe035, "%s", "IMMED_NOTIFY\n");
		qlt_handle_imm_notify(vha, (struct imm_ntfy_from_isp *)pkt);
		break;

	case NOTIFY_ACK_TYPE:
		if (tgt->notify_ack_expected > 0) {
			struct nack_to_isp *entry = (struct nack_to_isp *)pkt;

			ql_dbg(ql_dbg_tgt, vha, 0xe036,
			    "NOTIFY_ACK seq %08x status %x\n",
			    le16_to_cpu(entry->u.isp2x.seq_id),
			    le16_to_cpu(entry->u.isp2x.status));
			tgt->notify_ack_expected--;
			if (entry->u.isp2x.status !=
			    cpu_to_le16(NOTIFY_ACK_SUCCESS)) {
				ql_dbg(ql_dbg_tgt, vha, 0xe061,
				    "qla_target(%d): NOTIFY_ACK "
				    "failed %x\n", vha->vp_idx,
				    le16_to_cpu(entry->u.isp2x.status));
			}
		} else {
			ql_dbg(ql_dbg_tgt, vha, 0xe062,
			    "qla_target(%d): Unexpected NOTIFY_ACK received\n",
			    vha->vp_idx);
		}
		break;

	case ABTS_RECV_24XX:
		ql_dbg(ql_dbg_tgt, vha, 0xe037,
		    "ABTS_RECV_24XX: instance %d\n", vha->vp_idx);
		qlt_24xx_handle_abts(vha, (struct abts_recv_from_24xx *)pkt);
		break;

	case ABTS_RESP_24XX:
		if (tgt->abts_resp_expected > 0) {
			qlt_handle_abts_completion(vha, rsp, pkt);
		} else {
			ql_dbg(ql_dbg_tgt, vha, 0xe064,
			    "qla_target(%d): Unexpected ABTS_RESP_24XX "
			    "received\n", vha->vp_idx);
		}
		break;

	default:
		ql_dbg(ql_dbg_tgt, vha, 0xe065,
		    "qla_target(%d): Received unknown response pkt "
		    "type %x\n", vha->vp_idx, pkt->entry_type);
		break;
	}

}

/*
 * ha->hardware_lock supposed to be held on entry. Might drop it, then reaquire
 */
void qlt_async_event(uint16_t code, struct scsi_qla_host *vha,
	uint16_t *mailbox)
{
	struct qla_hw_data *ha = vha->hw;
	struct qla_tgt *tgt = vha->vha_tgt.qla_tgt;
	int login_code;

	if (!tgt || tgt->tgt_stop || tgt->tgt_stopped)
		return;

	if (((code == MBA_POINT_TO_POINT) || (code == MBA_CHG_IN_CONNECTION)) &&
	    IS_QLA2100(ha))
		return;
	/*
	 * In tgt_stop mode we also should allow all requests to pass.
	 * Otherwise, some commands can stuck.
	 */


	switch (code) {
	case MBA_RESET:			/* Reset */
	case MBA_SYSTEM_ERR:		/* System Error */
	case MBA_REQ_TRANSFER_ERR:	/* Request Transfer Error */
	case MBA_RSP_TRANSFER_ERR:	/* Response Transfer Error */
		ql_dbg(ql_dbg_tgt_mgt, vha, 0xf03a,
		    "qla_target(%d): System error async event %#x "
		    "occurred", vha->vp_idx, code);
		break;
	case MBA_WAKEUP_THRES:		/* Request Queue Wake-up. */
		set_bit(ISP_ABORT_NEEDED, &vha->dpc_flags);
		break;

	case MBA_LOOP_UP:
	{
		ql_dbg(ql_dbg_tgt_mgt, vha, 0xf03b,
		    "qla_target(%d): Async LOOP_UP occurred "
		    "(m[0]=%x, m[1]=%x, m[2]=%x, m[3]=%x)", vha->vp_idx,
		    le16_to_cpu(mailbox[0]), le16_to_cpu(mailbox[1]),
		    le16_to_cpu(mailbox[2]), le16_to_cpu(mailbox[3]));
		if (tgt->link_reinit_iocb_pending) {
			qlt_send_notify_ack(ha->base_qpair,
			    (void *)&tgt->link_reinit_iocb,
			    0, 0, 0, 0, 0, 0);
			tgt->link_reinit_iocb_pending = 0;
		}
		break;
	}

	case MBA_LIP_OCCURRED:
	case MBA_LOOP_DOWN:
	case MBA_LIP_RESET:
	case MBA_RSCN_UPDATE:
		ql_dbg(ql_dbg_tgt_mgt, vha, 0xf03c,
		    "qla_target(%d): Async event %#x occurred "
		    "(m[0]=%x, m[1]=%x, m[2]=%x, m[3]=%x)", vha->vp_idx, code,
		    le16_to_cpu(mailbox[0]), le16_to_cpu(mailbox[1]),
		    le16_to_cpu(mailbox[2]), le16_to_cpu(mailbox[3]));
		break;

	case MBA_REJECTED_FCP_CMD:
		ql_dbg(ql_dbg_tgt_mgt, vha, 0xf017,
		    "qla_target(%d): Async event LS_REJECT occurred (m[0]=%x, m[1]=%x, m[2]=%x, m[3]=%x)",
		    vha->vp_idx,
		    le16_to_cpu(mailbox[0]), le16_to_cpu(mailbox[1]),
		    le16_to_cpu(mailbox[2]), le16_to_cpu(mailbox[3]));

		if (le16_to_cpu(mailbox[3]) == 1) {
			/* exchange starvation. */
			vha->hw->exch_starvation++;
			if (vha->hw->exch_starvation > 5) {
				ql_log(ql_log_warn, vha, 0xd03a,
				    "Exchange starvation-. Resetting RISC\n");

				vha->hw->exch_starvation = 0;
				if (IS_P3P_TYPE(vha->hw))
					set_bit(FCOE_CTX_RESET_NEEDED,
					    &vha->dpc_flags);
				else
					set_bit(ISP_ABORT_NEEDED,
					    &vha->dpc_flags);
				qla2xxx_wake_dpc(vha);
			}
		}
		break;

	case MBA_PORT_UPDATE:
		ql_dbg(ql_dbg_tgt_mgt, vha, 0xf03d,
		    "qla_target(%d): Port update async event %#x "
		    "occurred: updating the ports database (m[0]=%x, m[1]=%x, "
		    "m[2]=%x, m[3]=%x)", vha->vp_idx, code,
		    le16_to_cpu(mailbox[0]), le16_to_cpu(mailbox[1]),
		    le16_to_cpu(mailbox[2]), le16_to_cpu(mailbox[3]));

		login_code = le16_to_cpu(mailbox[2]);
		if (login_code == 0x4) {
			ql_dbg(ql_dbg_tgt_mgt, vha, 0xf03e,
			    "Async MB 2: Got PLOGI Complete\n");
			vha->hw->exch_starvation = 0;
		} else if (login_code == 0x7)
			ql_dbg(ql_dbg_tgt_mgt, vha, 0xf03f,
			    "Async MB 2: Port Logged Out\n");
		break;
	default:
		break;
	}

}

static fc_port_t *qlt_get_port_database(struct scsi_qla_host *vha,
	uint16_t loop_id)
{
	fc_port_t *fcport, *tfcp, *del;
	int rc;
	unsigned long flags;
	u8 newfcport = 0;

	fcport = qla2x00_alloc_fcport(vha, GFP_KERNEL);
	if (!fcport) {
		ql_dbg(ql_dbg_tgt_mgt, vha, 0xf06f,
		    "qla_target(%d): Allocation of tmp FC port failed",
		    vha->vp_idx);
		return NULL;
	}

	fcport->loop_id = loop_id;

	rc = qla24xx_gpdb_wait(vha, fcport, 0);
	if (rc != QLA_SUCCESS) {
		ql_dbg(ql_dbg_tgt_mgt, vha, 0xf070,
		    "qla_target(%d): Failed to retrieve fcport "
		    "information -- get_port_database() returned %x "
		    "(loop_id=0x%04x)", vha->vp_idx, rc, loop_id);
		kfree(fcport);
		return NULL;
	}

	del = NULL;
	spin_lock_irqsave(&vha->hw->tgt.sess_lock, flags);
	tfcp = qla2x00_find_fcport_by_wwpn(vha, fcport->port_name, 1);

	if (tfcp) {
		tfcp->d_id = fcport->d_id;
		tfcp->port_type = fcport->port_type;
		tfcp->supported_classes = fcport->supported_classes;
		tfcp->flags |= fcport->flags;
		tfcp->scan_state = QLA_FCPORT_FOUND;

		del = fcport;
		fcport = tfcp;
	} else {
		if (vha->hw->current_topology == ISP_CFG_F)
			fcport->flags |= FCF_FABRIC_DEVICE;

		list_add_tail(&fcport->list, &vha->vp_fcports);
		if (!IS_SW_RESV_ADDR(fcport->d_id))
		   vha->fcport_count++;
		fcport->login_gen++;
		fcport->disc_state = DSC_LOGIN_COMPLETE;
		fcport->login_succ = 1;
		newfcport = 1;
	}

	fcport->deleted = 0;
	spin_unlock_irqrestore(&vha->hw->tgt.sess_lock, flags);

	switch (vha->host->active_mode) {
	case MODE_INITIATOR:
	case MODE_DUAL:
		if (newfcport) {
			if (!IS_IIDMA_CAPABLE(vha->hw) || !vha->hw->flags.gpsc_supported) {
				qla24xx_sched_upd_fcport(fcport);
			} else {
				ql_dbg(ql_dbg_disc, vha, 0x20ff,
				   "%s %d %8phC post gpsc fcp_cnt %d\n",
				   __func__, __LINE__, fcport->port_name, vha->fcport_count);
				qla24xx_post_gpsc_work(vha, fcport);
			}
		}
		break;

	case MODE_TARGET:
	default:
		break;
	}
	if (del)
		qla2x00_free_fcport(del);

	return fcport;
}

/* Must be called under tgt_mutex */
static struct fc_port *qlt_make_local_sess(struct scsi_qla_host *vha,
	uint8_t *s_id)
{
	struct fc_port *sess = NULL;
	fc_port_t *fcport = NULL;
	int rc, global_resets;
	uint16_t loop_id = 0;

	if ((s_id[0] == 0xFF) && (s_id[1] == 0xFC)) {
		/*
		 * This is Domain Controller, so it should be
		 * OK to drop SCSI commands from it.
		 */
		ql_dbg(ql_dbg_tgt_mgt, vha, 0xf042,
		    "Unable to find initiator with S_ID %x:%x:%x",
		    s_id[0], s_id[1], s_id[2]);
		return NULL;
	}

	mutex_lock(&vha->vha_tgt.tgt_mutex);

retry:
	global_resets =
	    atomic_read(&vha->vha_tgt.qla_tgt->tgt_global_resets_count);

	rc = qla24xx_get_loop_id(vha, s_id, &loop_id);
	if (rc != 0) {
		mutex_unlock(&vha->vha_tgt.tgt_mutex);

		ql_log(ql_log_info, vha, 0xf071,
		    "qla_target(%d): Unable to find "
		    "initiator with S_ID %x:%x:%x",
		    vha->vp_idx, s_id[0], s_id[1],
		    s_id[2]);

		if (rc == -ENOENT) {
			qlt_port_logo_t logo;

			sid_to_portid(s_id, &logo.id);
			logo.cmd_count = 1;
			qlt_send_first_logo(vha, &logo);
		}

		return NULL;
	}

	fcport = qlt_get_port_database(vha, loop_id);
	if (!fcport) {
		mutex_unlock(&vha->vha_tgt.tgt_mutex);
		return NULL;
	}

	if (global_resets !=
	    atomic_read(&vha->vha_tgt.qla_tgt->tgt_global_resets_count)) {
		ql_dbg(ql_dbg_tgt_mgt, vha, 0xf043,
		    "qla_target(%d): global reset during session discovery "
		    "(counter was %d, new %d), retrying", vha->vp_idx,
		    global_resets,
		    atomic_read(&vha->vha_tgt.
			qla_tgt->tgt_global_resets_count));
		goto retry;
	}

	sess = qlt_create_sess(vha, fcport, true);

	mutex_unlock(&vha->vha_tgt.tgt_mutex);

	return sess;
}

static void qlt_abort_work(struct qla_tgt *tgt,
	struct qla_tgt_sess_work_param *prm)
{
	struct scsi_qla_host *vha = tgt->vha;
	struct qla_hw_data *ha = vha->hw;
	struct fc_port *sess = NULL;
	unsigned long flags = 0, flags2 = 0;
	uint32_t be_s_id;
	uint8_t s_id[3];
	int rc;

	spin_lock_irqsave(&ha->tgt.sess_lock, flags2);

	if (tgt->tgt_stop)
		goto out_term2;

	s_id[0] = prm->abts.fcp_hdr_le.s_id[2];
	s_id[1] = prm->abts.fcp_hdr_le.s_id[1];
	s_id[2] = prm->abts.fcp_hdr_le.s_id[0];

	sess = ha->tgt.tgt_ops->find_sess_by_s_id(vha,
	    (unsigned char *)&be_s_id);
	if (!sess) {
		spin_unlock_irqrestore(&ha->tgt.sess_lock, flags2);

		sess = qlt_make_local_sess(vha, s_id);
		/* sess has got an extra creation ref */

		spin_lock_irqsave(&ha->tgt.sess_lock, flags2);
		if (!sess)
			goto out_term2;
	} else {
		if (sess->deleted) {
			sess = NULL;
			goto out_term2;
		}

		if (!kref_get_unless_zero(&sess->sess_kref)) {
			ql_dbg(ql_dbg_tgt_tmr, vha, 0xf01c,
			    "%s: kref_get fail %8phC \n",
			     __func__, sess->port_name);
			sess = NULL;
			goto out_term2;
		}
	}

	rc = __qlt_24xx_handle_abts(vha, &prm->abts, sess);
	spin_unlock_irqrestore(&ha->tgt.sess_lock, flags2);

	ha->tgt.tgt_ops->put_sess(sess);

	if (rc != 0)
		goto out_term;
	return;

out_term2:
	spin_unlock_irqrestore(&ha->tgt.sess_lock, flags2);

	if (sess)
		ha->tgt.tgt_ops->put_sess(sess);

out_term:
	spin_lock_irqsave(&ha->hardware_lock, flags);
	qlt_24xx_send_abts_resp(ha->base_qpair, &prm->abts,
	    FCP_TMF_REJECTED, false);
	spin_unlock_irqrestore(&ha->hardware_lock, flags);
}

static void qlt_tmr_work(struct qla_tgt *tgt,
	struct qla_tgt_sess_work_param *prm)
{
	struct atio_from_isp *a = &prm->tm_iocb2;
	struct scsi_qla_host *vha = tgt->vha;
	struct qla_hw_data *ha = vha->hw;
	struct fc_port *sess;
	unsigned long flags;
	uint8_t *s_id = NULL; /* to hide compiler warnings */
	int rc;
	u64 unpacked_lun;
	int fn;
	void *iocb;

	spin_lock_irqsave(&ha->tgt.sess_lock, flags);

	if (tgt->tgt_stop)
		goto out_term2;

	s_id = prm->tm_iocb2.u.isp24.fcp_hdr.s_id;
	sess = ha->tgt.tgt_ops->find_sess_by_s_id(vha, s_id);
	if (!sess) {
		spin_unlock_irqrestore(&ha->tgt.sess_lock, flags);

		sess = qlt_make_local_sess(vha, s_id);
		/* sess has got an extra creation ref */

		spin_lock_irqsave(&ha->tgt.sess_lock, flags);
		if (!sess)
			goto out_term2;
	} else {
		if (sess->deleted) {
			goto out_term2;
		}

		if (!kref_get_unless_zero(&sess->sess_kref)) {
			ql_dbg(ql_dbg_tgt_tmr, vha, 0xf020,
			    "%s: kref_get fail %8phC\n",
			     __func__, sess->port_name);
			goto out_term2;
		}
	}

	iocb = a;
	fn = a->u.isp24.fcp_cmnd.task_mgmt_flags;
	unpacked_lun =
	    scsilun_to_int((struct scsi_lun *)&a->u.isp24.fcp_cmnd.lun);

	rc = qlt_issue_task_mgmt(sess, unpacked_lun, fn, iocb, 0);
	spin_unlock_irqrestore(&ha->tgt.sess_lock, flags);

	ha->tgt.tgt_ops->put_sess(sess);

	if (rc != 0)
		goto out_term;
	return;

out_term2:
	spin_unlock_irqrestore(&ha->tgt.sess_lock, flags);
out_term:
	qlt_send_term_exchange(ha->base_qpair, NULL, &prm->tm_iocb2, 1, 0);
}

static void qlt_sess_work_fn(struct work_struct *work)
{
	struct qla_tgt *tgt = container_of(work, struct qla_tgt, sess_work);
	struct scsi_qla_host *vha = tgt->vha;
	unsigned long flags;

	ql_dbg(ql_dbg_tgt_mgt, vha, 0xf000, "Sess work (tgt %p)", tgt);

	spin_lock_irqsave(&tgt->sess_work_lock, flags);
	while (!list_empty(&tgt->sess_works_list)) {
		struct qla_tgt_sess_work_param *prm = list_entry(
		    tgt->sess_works_list.next, typeof(*prm),
		    sess_works_list_entry);

		/*
		 * This work can be scheduled on several CPUs at time, so we
		 * must delete the entry to eliminate double processing
		 */
		list_del(&prm->sess_works_list_entry);

		spin_unlock_irqrestore(&tgt->sess_work_lock, flags);

		switch (prm->type) {
		case QLA_TGT_SESS_WORK_ABORT:
			qlt_abort_work(tgt, prm);
			break;
		case QLA_TGT_SESS_WORK_TM:
			qlt_tmr_work(tgt, prm);
			break;
		default:
			BUG_ON(1);
			break;
		}

		spin_lock_irqsave(&tgt->sess_work_lock, flags);

		kfree(prm);
	}
	spin_unlock_irqrestore(&tgt->sess_work_lock, flags);
}

/* Must be called under tgt_host_action_mutex */
int qlt_add_target(struct qla_hw_data *ha, struct scsi_qla_host *base_vha)
{
	struct qla_tgt *tgt;
	int rc, i;
	struct qla_qpair_hint *h;

	if (!QLA_TGT_MODE_ENABLED())
		return 0;

	if (!IS_TGT_MODE_CAPABLE(ha)) {
		ql_log(ql_log_warn, base_vha, 0xe070,
		    "This adapter does not support target mode.\n");
		return 0;
	}

	ql_dbg(ql_dbg_tgt, base_vha, 0xe03b,
	    "Registering target for host %ld(%p).\n", base_vha->host_no, ha);

	BUG_ON(base_vha->vha_tgt.qla_tgt != NULL);

	tgt = kzalloc(sizeof(struct qla_tgt), GFP_KERNEL);
	if (!tgt) {
		ql_dbg(ql_dbg_tgt, base_vha, 0xe066,
		    "Unable to allocate struct qla_tgt\n");
		return -ENOMEM;
	}

	tgt->qphints = kcalloc(ha->max_qpairs + 1,
			       sizeof(struct qla_qpair_hint),
			       GFP_KERNEL);
	if (!tgt->qphints) {
		kfree(tgt);
		ql_log(ql_log_warn, base_vha, 0x0197,
		    "Unable to allocate qpair hints.\n");
		return -ENOMEM;
	}

	if (!(base_vha->host->hostt->supported_mode & MODE_TARGET))
		base_vha->host->hostt->supported_mode |= MODE_TARGET;

	rc = btree_init64(&tgt->lun_qpair_map);
	if (rc) {
		kfree(tgt->qphints);
		kfree(tgt);
		ql_log(ql_log_info, base_vha, 0x0198,
			"Unable to initialize lun_qpair_map btree\n");
		return -EIO;
	}
	h = &tgt->qphints[0];
	h->qpair = ha->base_qpair;
	INIT_LIST_HEAD(&h->hint_elem);
	h->cpuid = ha->base_qpair->cpuid;
	list_add_tail(&h->hint_elem, &ha->base_qpair->hints_list);

	for (i = 0; i < ha->max_qpairs; i++) {
		unsigned long flags;

		struct qla_qpair *qpair = ha->queue_pair_map[i];

		h = &tgt->qphints[i + 1];
		INIT_LIST_HEAD(&h->hint_elem);
		if (qpair) {
			h->qpair = qpair;
			spin_lock_irqsave(qpair->qp_lock_ptr, flags);
			list_add_tail(&h->hint_elem, &qpair->hints_list);
			spin_unlock_irqrestore(qpair->qp_lock_ptr, flags);
			h->cpuid = qpair->cpuid;
		}
	}

	tgt->ha = ha;
	tgt->vha = base_vha;
	init_waitqueue_head(&tgt->waitQ);
	INIT_LIST_HEAD(&tgt->del_sess_list);
	spin_lock_init(&tgt->sess_work_lock);
	INIT_WORK(&tgt->sess_work, qlt_sess_work_fn);
	INIT_LIST_HEAD(&tgt->sess_works_list);
	atomic_set(&tgt->tgt_global_resets_count, 0);

	base_vha->vha_tgt.qla_tgt = tgt;

	ql_dbg(ql_dbg_tgt, base_vha, 0xe067,
		"qla_target(%d): using 64 Bit PCI addressing",
		base_vha->vp_idx);
	/* 3 is reserved */
	tgt->sg_tablesize = QLA_TGT_MAX_SG_24XX(base_vha->req->length - 3);

	mutex_lock(&qla_tgt_mutex);
	list_add_tail(&tgt->tgt_list_entry, &qla_tgt_glist);
	mutex_unlock(&qla_tgt_mutex);

	if (ha->tgt.tgt_ops && ha->tgt.tgt_ops->add_target)
		ha->tgt.tgt_ops->add_target(base_vha);

	return 0;
}

/* Must be called under tgt_host_action_mutex */
int qlt_remove_target(struct qla_hw_data *ha, struct scsi_qla_host *vha)
{
	if (!vha->vha_tgt.qla_tgt)
		return 0;

	if (vha->fc_vport) {
		qlt_release(vha->vha_tgt.qla_tgt);
		return 0;
	}

	/* free left over qfull cmds */
	qlt_init_term_exchange(vha);

	ql_dbg(ql_dbg_tgt, vha, 0xe03c, "Unregistering target for host %ld(%p)",
	    vha->host_no, ha);
	qlt_release(vha->vha_tgt.qla_tgt);

	return 0;
}

void qlt_remove_target_resources(struct qla_hw_data *ha)
{
	struct scsi_qla_host *node;
	u32 key = 0;

	btree_for_each_safe32(&ha->tgt.host_map, key, node)
		btree_remove32(&ha->tgt.host_map, key);

	btree_destroy32(&ha->tgt.host_map);
}

static void qlt_lport_dump(struct scsi_qla_host *vha, u64 wwpn,
	unsigned char *b)
{
	int i;

	pr_debug("qla2xxx HW vha->node_name: ");
	for (i = 0; i < WWN_SIZE; i++)
		pr_debug("%02x ", vha->node_name[i]);
	pr_debug("\n");
	pr_debug("qla2xxx HW vha->port_name: ");
	for (i = 0; i < WWN_SIZE; i++)
		pr_debug("%02x ", vha->port_name[i]);
	pr_debug("\n");

	pr_debug("qla2xxx passed configfs WWPN: ");
	put_unaligned_be64(wwpn, b);
	for (i = 0; i < WWN_SIZE; i++)
		pr_debug("%02x ", b[i]);
	pr_debug("\n");
}

/**
 * qla_tgt_lport_register - register lport with external module
 *
 * @target_lport_ptr: pointer for tcm_qla2xxx specific lport data
 * @phys_wwpn: physical port WWPN
 * @npiv_wwpn: NPIV WWPN
 * @npiv_wwnn: NPIV WWNN
 * @callback:  lport initialization callback for tcm_qla2xxx code
 */
int qlt_lport_register(void *target_lport_ptr, u64 phys_wwpn,
		       u64 npiv_wwpn, u64 npiv_wwnn,
		       int (*callback)(struct scsi_qla_host *, void *, u64, u64))
{
	struct qla_tgt *tgt;
	struct scsi_qla_host *vha;
	struct qla_hw_data *ha;
	struct Scsi_Host *host;
	unsigned long flags;
	int rc;
	u8 b[WWN_SIZE];

	mutex_lock(&qla_tgt_mutex);
	list_for_each_entry(tgt, &qla_tgt_glist, tgt_list_entry) {
		vha = tgt->vha;
		ha = vha->hw;

		host = vha->host;
		if (!host)
			continue;

		if (!(host->hostt->supported_mode & MODE_TARGET))
			continue;

		if (vha->qlini_mode == QLA2XXX_INI_MODE_ENABLED)
			continue;

		spin_lock_irqsave(&ha->hardware_lock, flags);
		if ((!npiv_wwpn || !npiv_wwnn) && host->active_mode & MODE_TARGET) {
			pr_debug("MODE_TARGET already active on qla2xxx(%d)\n",
			    host->host_no);
			spin_unlock_irqrestore(&ha->hardware_lock, flags);
			continue;
		}
		if (tgt->tgt_stop) {
			pr_debug("MODE_TARGET in shutdown on qla2xxx(%d)\n",
				 host->host_no);
			spin_unlock_irqrestore(&ha->hardware_lock, flags);
			continue;
		}
		spin_unlock_irqrestore(&ha->hardware_lock, flags);

		if (!scsi_host_get(host)) {
			ql_dbg(ql_dbg_tgt, vha, 0xe068,
			    "Unable to scsi_host_get() for"
			    " qla2xxx scsi_host\n");
			continue;
		}
		qlt_lport_dump(vha, phys_wwpn, b);

		if (memcmp(vha->port_name, b, WWN_SIZE)) {
			scsi_host_put(host);
			continue;
		}
		rc = (*callback)(vha, target_lport_ptr, npiv_wwpn, npiv_wwnn);
		if (rc != 0)
			scsi_host_put(host);

		mutex_unlock(&qla_tgt_mutex);
		return rc;
	}
	mutex_unlock(&qla_tgt_mutex);

	return -ENODEV;
}
EXPORT_SYMBOL(qlt_lport_register);

/**
 * qla_tgt_lport_deregister - Degister lport
 *
 * @vha:  Registered scsi_qla_host pointer
 */
void qlt_lport_deregister(struct scsi_qla_host *vha)
{
	struct qla_hw_data *ha = vha->hw;
	struct Scsi_Host *sh = vha->host;
	/*
	 * Clear the target_lport_ptr qla_target_template pointer in qla_hw_data
	 */
	vha->vha_tgt.target_lport_ptr = NULL;
	ha->tgt.tgt_ops = NULL;
	/*
	 * Release the Scsi_Host reference for the underlying qla2xxx host
	 */
	scsi_host_put(sh);
}
EXPORT_SYMBOL(qlt_lport_deregister);

/* Must be called under HW lock */
void qlt_set_mode(struct scsi_qla_host *vha)
{
	switch (vha->qlini_mode) {
	case QLA2XXX_INI_MODE_DISABLED:
	case QLA2XXX_INI_MODE_EXCLUSIVE:
		vha->host->active_mode = MODE_TARGET;
		break;
	case QLA2XXX_INI_MODE_ENABLED:
		vha->host->active_mode = MODE_INITIATOR;
		break;
	case QLA2XXX_INI_MODE_DUAL:
		vha->host->active_mode = MODE_DUAL;
		break;
	default:
		break;
	}
}

/* Must be called under HW lock */
static void qlt_clear_mode(struct scsi_qla_host *vha)
{
	switch (vha->qlini_mode) {
	case QLA2XXX_INI_MODE_DISABLED:
		vha->host->active_mode = MODE_UNKNOWN;
		break;
	case QLA2XXX_INI_MODE_EXCLUSIVE:
		vha->host->active_mode = MODE_INITIATOR;
		break;
	case QLA2XXX_INI_MODE_ENABLED:
	case QLA2XXX_INI_MODE_DUAL:
		vha->host->active_mode = MODE_INITIATOR;
		break;
	default:
		break;
	}
}

/*
 * qla_tgt_enable_vha - NO LOCK HELD
 *
 * host_reset, bring up w/ Target Mode Enabled
 */
void
qlt_enable_vha(struct scsi_qla_host *vha)
{
	struct qla_hw_data *ha = vha->hw;
	struct qla_tgt *tgt = vha->vha_tgt.qla_tgt;
	unsigned long flags;
	scsi_qla_host_t *base_vha = pci_get_drvdata(ha->pdev);

	if (!tgt) {
		ql_dbg(ql_dbg_tgt, vha, 0xe069,
		    "Unable to locate qla_tgt pointer from"
		    " struct qla_hw_data\n");
		dump_stack();
		return;
	}
	if (vha->qlini_mode == QLA2XXX_INI_MODE_ENABLED)
		return;

	spin_lock_irqsave(&ha->hardware_lock, flags);
	tgt->tgt_stopped = 0;
	qlt_set_mode(vha);
	spin_unlock_irqrestore(&ha->hardware_lock, flags);

	mutex_lock(&ha->optrom_mutex);
	ql_dbg(ql_dbg_tgt_mgt, vha, 0xf021,
	    "%s.\n", __func__);
	if (vha->vp_idx) {
		qla24xx_disable_vp(vha);
		qla24xx_enable_vp(vha);
	} else {
		set_bit(ISP_ABORT_NEEDED, &base_vha->dpc_flags);
		qla2xxx_wake_dpc(base_vha);
		qla2x00_wait_for_hba_online(base_vha);
	}
	mutex_unlock(&ha->optrom_mutex);
}
EXPORT_SYMBOL(qlt_enable_vha);

/*
 * qla_tgt_disable_vha - NO LOCK HELD
 *
 * Disable Target Mode and reset the adapter
 */
static void qlt_disable_vha(struct scsi_qla_host *vha)
{
	struct qla_hw_data *ha = vha->hw;
	struct qla_tgt *tgt = vha->vha_tgt.qla_tgt;
	unsigned long flags;

	if (!tgt) {
		ql_dbg(ql_dbg_tgt, vha, 0xe06a,
		    "Unable to locate qla_tgt pointer from"
		    " struct qla_hw_data\n");
		dump_stack();
		return;
	}

	spin_lock_irqsave(&ha->hardware_lock, flags);
	qlt_clear_mode(vha);
	spin_unlock_irqrestore(&ha->hardware_lock, flags);

	set_bit(ISP_ABORT_NEEDED, &vha->dpc_flags);
	qla2xxx_wake_dpc(vha);
	qla2x00_wait_for_hba_online(vha);
}

/*
 * Called from qla_init.c:qla24xx_vport_create() contex to setup
 * the target mode specific struct scsi_qla_host and struct qla_hw_data
 * members.
 */
void
qlt_vport_create(struct scsi_qla_host *vha, struct qla_hw_data *ha)
{
	vha->vha_tgt.qla_tgt = NULL;

	mutex_init(&vha->vha_tgt.tgt_mutex);
	mutex_init(&vha->vha_tgt.tgt_host_action_mutex);

	qlt_clear_mode(vha);

	/*
	 * NOTE: Currently the value is kept the same for <24xx and
	 * >=24xx ISPs. If it is necessary to change it,
	 * the check should be added for specific ISPs,
	 * assigning the value appropriately.
	 */
	ha->tgt.atio_q_length = ATIO_ENTRY_CNT_24XX;

	qlt_add_target(ha, vha);
}

u8
qlt_rff_id(struct scsi_qla_host *vha)
{
	u8 fc4_feature = 0;
	/*
	 * FC-4 Feature bit 0 indicates target functionality to the name server.
	 */
	if (qla_tgt_mode_enabled(vha)) {
		fc4_feature = BIT_0;
	} else if (qla_ini_mode_enabled(vha)) {
		fc4_feature = BIT_1;
	} else if (qla_dual_mode_enabled(vha))
		fc4_feature = BIT_0 | BIT_1;

	return fc4_feature;
}

/*
 * qlt_init_atio_q_entries() - Initializes ATIO queue entries.
 * @ha: HA context
 *
 * Beginning of ATIO ring has initialization control block already built
 * by nvram config routine.
 *
 * Returns 0 on success.
 */
void
qlt_init_atio_q_entries(struct scsi_qla_host *vha)
{
	struct qla_hw_data *ha = vha->hw;
	uint16_t cnt;
	struct atio_from_isp *pkt = (struct atio_from_isp *)ha->tgt.atio_ring;

	if (qla_ini_mode_enabled(vha))
		return;

	for (cnt = 0; cnt < ha->tgt.atio_q_length; cnt++) {
		pkt->u.raw.signature = ATIO_PROCESSED;
		pkt++;
	}

}

/*
 * qlt_24xx_process_atio_queue() - Process ATIO queue entries.
 * @ha: SCSI driver HA context
 */
void
qlt_24xx_process_atio_queue(struct scsi_qla_host *vha, uint8_t ha_locked)
{
	struct qla_hw_data *ha = vha->hw;
	struct atio_from_isp *pkt;
	int cnt, i;

	if (!ha->flags.fw_started)
		return;

	while ((ha->tgt.atio_ring_ptr->signature != ATIO_PROCESSED) ||
	    fcpcmd_is_corrupted(ha->tgt.atio_ring_ptr)) {
		pkt = (struct atio_from_isp *)ha->tgt.atio_ring_ptr;
		cnt = pkt->u.raw.entry_count;

		if (unlikely(fcpcmd_is_corrupted(ha->tgt.atio_ring_ptr))) {
			/*
			 * This packet is corrupted. The header + payload
			 * can not be trusted. There is no point in passing
			 * it further up.
			 */
			ql_log(ql_log_warn, vha, 0xd03c,
			    "corrupted fcp frame SID[%3phN] OXID[%04x] EXCG[%x] %64phN\n",
			    pkt->u.isp24.fcp_hdr.s_id,
			    be16_to_cpu(pkt->u.isp24.fcp_hdr.ox_id),
			    le32_to_cpu(pkt->u.isp24.exchange_addr), pkt);

			adjust_corrupted_atio(pkt);
			qlt_send_term_exchange(ha->base_qpair, NULL, pkt,
			    ha_locked, 0);
		} else {
			qlt_24xx_atio_pkt_all_vps(vha,
			    (struct atio_from_isp *)pkt, ha_locked);
		}

		for (i = 0; i < cnt; i++) {
			ha->tgt.atio_ring_index++;
			if (ha->tgt.atio_ring_index == ha->tgt.atio_q_length) {
				ha->tgt.atio_ring_index = 0;
				ha->tgt.atio_ring_ptr = ha->tgt.atio_ring;
			} else
				ha->tgt.atio_ring_ptr++;

			pkt->u.raw.signature = ATIO_PROCESSED;
			pkt = (struct atio_from_isp *)ha->tgt.atio_ring_ptr;
		}
		wmb();
	}

	/* Adjust ring index */
	WRT_REG_DWORD(ISP_ATIO_Q_OUT(vha), ha->tgt.atio_ring_index);
}

void
qlt_24xx_config_rings(struct scsi_qla_host *vha)
{
	struct qla_hw_data *ha = vha->hw;
	struct qla_msix_entry *msix = &ha->msix_entries[2];
	struct init_cb_24xx *icb = (struct init_cb_24xx *)ha->init_cb;

	if (!QLA_TGT_MODE_ENABLED())
		return;

	WRT_REG_DWORD(ISP_ATIO_Q_IN(vha), 0);
	WRT_REG_DWORD(ISP_ATIO_Q_OUT(vha), 0);
	RD_REG_DWORD(ISP_ATIO_Q_OUT(vha));

	if (ha->flags.msix_enabled) {
		if (IS_QLA83XX(ha) || IS_QLA27XX(ha) || IS_QLA28XX(ha)) {
			if (IS_QLA2071(ha)) {
				/* 4 ports Baker: Enable Interrupt Handshake */
				icb->msix_atio = 0;
				icb->firmware_options_2 |= BIT_26;
			} else {
				icb->msix_atio = cpu_to_le16(msix->entry);
				icb->firmware_options_2 &= ~BIT_26;
			}
			ql_dbg(ql_dbg_init, vha, 0xf072,
			    "Registering ICB vector 0x%x for atio que.\n",
			    msix->entry);
		}
	} else {
		/* INTx|MSI */
		if (IS_QLA83XX(ha) || IS_QLA27XX(ha) || IS_QLA28XX(ha)) {
			icb->msix_atio = 0;
			icb->firmware_options_2 |= BIT_26;
			ql_dbg(ql_dbg_init, vha, 0xf072,
			    "%s: Use INTx for ATIOQ.\n", __func__);
		}
	}
}

void
qlt_24xx_config_nvram_stage1(struct scsi_qla_host *vha, struct nvram_24xx *nv)
{
	struct qla_hw_data *ha = vha->hw;
	u32 tmp;

	if (!QLA_TGT_MODE_ENABLED())
		return;

	if (qla_tgt_mode_enabled(vha) || qla_dual_mode_enabled(vha)) {
		if (!ha->tgt.saved_set) {
			/* We save only once */
			ha->tgt.saved_exchange_count = nv->exchange_count;
			ha->tgt.saved_firmware_options_1 =
			    nv->firmware_options_1;
			ha->tgt.saved_firmware_options_2 =
			    nv->firmware_options_2;
			ha->tgt.saved_firmware_options_3 =
			    nv->firmware_options_3;
			ha->tgt.saved_set = 1;
		}

		if (qla_tgt_mode_enabled(vha))
			nv->exchange_count = cpu_to_le16(0xFFFF);
		else			/* dual */
			nv->exchange_count = cpu_to_le16(vha->ql2xexchoffld);

		/* Enable target mode */
		nv->firmware_options_1 |= cpu_to_le32(BIT_4);

		/* Disable ini mode, if requested */
		if (qla_tgt_mode_enabled(vha))
			nv->firmware_options_1 |= cpu_to_le32(BIT_5);

		/* Disable Full Login after LIP */
		nv->firmware_options_1 &= cpu_to_le32(~BIT_13);
		/* Enable initial LIP */
		nv->firmware_options_1 &= cpu_to_le32(~BIT_9);
		if (ql2xtgt_tape_enable)
			/* Enable FC Tape support */
			nv->firmware_options_2 |= cpu_to_le32(BIT_12);
		else
			/* Disable FC Tape support */
			nv->firmware_options_2 &= cpu_to_le32(~BIT_12);

		/* Disable Full Login after LIP */
		nv->host_p &= cpu_to_le32(~BIT_10);

		/*
		 * clear BIT 15 explicitly as we have seen at least
		 * a couple of instances where this was set and this
		 * was causing the firmware to not be initialized.
		 */
		nv->firmware_options_1 &= cpu_to_le32(~BIT_15);
		/* Enable target PRLI control */
		nv->firmware_options_2 |= cpu_to_le32(BIT_14);

		if (IS_QLA25XX(ha)) {
			/* Change Loop-prefer to Pt-Pt */
			tmp = ~(BIT_4|BIT_5|BIT_6);
			nv->firmware_options_2 &= cpu_to_le32(tmp);
			tmp = P2P << 4;
			nv->firmware_options_2 |= cpu_to_le32(tmp);
		}
	} else {
		if (ha->tgt.saved_set) {
			nv->exchange_count = ha->tgt.saved_exchange_count;
			nv->firmware_options_1 =
			    ha->tgt.saved_firmware_options_1;
			nv->firmware_options_2 =
			    ha->tgt.saved_firmware_options_2;
			nv->firmware_options_3 =
			    ha->tgt.saved_firmware_options_3;
		}
		return;
	}

	if (ha->base_qpair->enable_class_2) {
		if (vha->flags.init_done)
			fc_host_supported_classes(vha->host) =
				FC_COS_CLASS2 | FC_COS_CLASS3;

		nv->firmware_options_2 |= cpu_to_le32(BIT_8);
	} else {
		if (vha->flags.init_done)
			fc_host_supported_classes(vha->host) = FC_COS_CLASS3;

		nv->firmware_options_2 &= ~cpu_to_le32(BIT_8);
	}
}

void
qlt_24xx_config_nvram_stage2(struct scsi_qla_host *vha,
	struct init_cb_24xx *icb)
{
	struct qla_hw_data *ha = vha->hw;

	if (!QLA_TGT_MODE_ENABLED())
		return;

	if (ha->tgt.node_name_set) {
		memcpy(icb->node_name, ha->tgt.tgt_node_name, WWN_SIZE);
		icb->firmware_options_1 |= cpu_to_le32(BIT_14);
	}
}

void
qlt_81xx_config_nvram_stage1(struct scsi_qla_host *vha, struct nvram_81xx *nv)
{
	struct qla_hw_data *ha = vha->hw;
	u32 tmp;

	if (!QLA_TGT_MODE_ENABLED())
		return;

	if (qla_tgt_mode_enabled(vha) || qla_dual_mode_enabled(vha)) {
		if (!ha->tgt.saved_set) {
			/* We save only once */
			ha->tgt.saved_exchange_count = nv->exchange_count;
			ha->tgt.saved_firmware_options_1 =
			    nv->firmware_options_1;
			ha->tgt.saved_firmware_options_2 =
			    nv->firmware_options_2;
			ha->tgt.saved_firmware_options_3 =
			    nv->firmware_options_3;
			ha->tgt.saved_set = 1;
		}

		if (qla_tgt_mode_enabled(vha))
			nv->exchange_count = cpu_to_le16(0xFFFF);
		else			/* dual */
			nv->exchange_count = cpu_to_le16(vha->ql2xexchoffld);

		/* Enable target mode */
		nv->firmware_options_1 |= cpu_to_le32(BIT_4);

		/* Disable ini mode, if requested */
		if (qla_tgt_mode_enabled(vha))
			nv->firmware_options_1 |= cpu_to_le32(BIT_5);
		/* Disable Full Login after LIP */
		nv->firmware_options_1 &= cpu_to_le32(~BIT_13);
		/* Enable initial LIP */
		nv->firmware_options_1 &= cpu_to_le32(~BIT_9);
		/*
		 * clear BIT 15 explicitly as we have seen at
		 * least a couple of instances where this was set
		 * and this was causing the firmware to not be
		 * initialized.
		 */
		nv->firmware_options_1 &= cpu_to_le32(~BIT_15);
		if (ql2xtgt_tape_enable)
			/* Enable FC tape support */
			nv->firmware_options_2 |= cpu_to_le32(BIT_12);
		else
			/* Disable FC tape support */
			nv->firmware_options_2 &= cpu_to_le32(~BIT_12);

		/* Disable Full Login after LIP */
		nv->host_p &= cpu_to_le32(~BIT_10);
		/* Enable target PRLI control */
		nv->firmware_options_2 |= cpu_to_le32(BIT_14);

		/* Change Loop-prefer to Pt-Pt */
		tmp = ~(BIT_4|BIT_5|BIT_6);
		nv->firmware_options_2 &= cpu_to_le32(tmp);
		tmp = P2P << 4;
		nv->firmware_options_2 |= cpu_to_le32(tmp);
	} else {
		if (ha->tgt.saved_set) {
			nv->exchange_count = ha->tgt.saved_exchange_count;
			nv->firmware_options_1 =
			    ha->tgt.saved_firmware_options_1;
			nv->firmware_options_2 =
			    ha->tgt.saved_firmware_options_2;
			nv->firmware_options_3 =
			    ha->tgt.saved_firmware_options_3;
		}
		return;
	}

	if (ha->base_qpair->enable_class_2) {
		if (vha->flags.init_done)
			fc_host_supported_classes(vha->host) =
				FC_COS_CLASS2 | FC_COS_CLASS3;

		nv->firmware_options_2 |= cpu_to_le32(BIT_8);
	} else {
		if (vha->flags.init_done)
			fc_host_supported_classes(vha->host) = FC_COS_CLASS3;

		nv->firmware_options_2 &= ~cpu_to_le32(BIT_8);
	}
}

void
qlt_81xx_config_nvram_stage2(struct scsi_qla_host *vha,
	struct init_cb_81xx *icb)
{
	struct qla_hw_data *ha = vha->hw;

	if (!QLA_TGT_MODE_ENABLED())
		return;

	if (ha->tgt.node_name_set) {
		memcpy(icb->node_name, ha->tgt.tgt_node_name, WWN_SIZE);
		icb->firmware_options_1 |= cpu_to_le32(BIT_14);
	}
}

void
qlt_83xx_iospace_config(struct qla_hw_data *ha)
{
	if (!QLA_TGT_MODE_ENABLED())
		return;

	ha->msix_count += 1; /* For ATIO Q */
}


void
qlt_modify_vp_config(struct scsi_qla_host *vha,
	struct vp_config_entry_24xx *vpmod)
{
	/* enable target mode.  Bit5 = 1 => disable */
	if (qla_tgt_mode_enabled(vha) || qla_dual_mode_enabled(vha))
		vpmod->options_idx1 &= ~BIT_5;

	/* Disable ini mode, if requested.  bit4 = 1 => disable */
	if (qla_tgt_mode_enabled(vha))
		vpmod->options_idx1 &= ~BIT_4;
}

void
qlt_probe_one_stage1(struct scsi_qla_host *base_vha, struct qla_hw_data *ha)
{
	int rc;

	if (!QLA_TGT_MODE_ENABLED())
		return;

	if  ((ql2xenablemsix == 0) || IS_QLA83XX(ha) || IS_QLA27XX(ha) ||
	    IS_QLA28XX(ha)) {
		ISP_ATIO_Q_IN(base_vha) = &ha->mqiobase->isp25mq.atio_q_in;
		ISP_ATIO_Q_OUT(base_vha) = &ha->mqiobase->isp25mq.atio_q_out;
	} else {
		ISP_ATIO_Q_IN(base_vha) = &ha->iobase->isp24.atio_q_in;
		ISP_ATIO_Q_OUT(base_vha) = &ha->iobase->isp24.atio_q_out;
	}

	mutex_init(&base_vha->vha_tgt.tgt_mutex);
	mutex_init(&base_vha->vha_tgt.tgt_host_action_mutex);

	INIT_LIST_HEAD(&base_vha->unknown_atio_list);
	INIT_DELAYED_WORK(&base_vha->unknown_atio_work,
	    qlt_unknown_atio_work_fn);

	qlt_clear_mode(base_vha);

	rc = btree_init32(&ha->tgt.host_map);
	if (rc)
		ql_log(ql_log_info, base_vha, 0xd03d,
		    "Unable to initialize ha->host_map btree\n");

	qlt_update_vp_map(base_vha, SET_VP_IDX);
}

irqreturn_t
qla83xx_msix_atio_q(int irq, void *dev_id)
{
	struct rsp_que *rsp;
	scsi_qla_host_t	*vha;
	struct qla_hw_data *ha;
	unsigned long flags;

	rsp = (struct rsp_que *) dev_id;
	ha = rsp->hw;
	vha = pci_get_drvdata(ha->pdev);

	spin_lock_irqsave(&ha->tgt.atio_lock, flags);

	qlt_24xx_process_atio_queue(vha, 0);

	spin_unlock_irqrestore(&ha->tgt.atio_lock, flags);

	return IRQ_HANDLED;
}

static void
qlt_handle_abts_recv_work(struct work_struct *work)
{
	struct qla_tgt_sess_op *op = container_of(work,
		struct qla_tgt_sess_op, work);
	scsi_qla_host_t *vha = op->vha;
	struct qla_hw_data *ha = vha->hw;
	unsigned long flags;

	if (qla2x00_reset_active(vha) ||
	    (op->chip_reset != ha->base_qpair->chip_reset))
		return;

	spin_lock_irqsave(&ha->tgt.atio_lock, flags);
	qlt_24xx_process_atio_queue(vha, 0);
	spin_unlock_irqrestore(&ha->tgt.atio_lock, flags);

	spin_lock_irqsave(&ha->hardware_lock, flags);
	qlt_response_pkt_all_vps(vha, op->rsp, (response_t *)&op->atio);
	spin_unlock_irqrestore(&ha->hardware_lock, flags);

	kfree(op);
}

void
qlt_handle_abts_recv(struct scsi_qla_host *vha, struct rsp_que *rsp,
    response_t *pkt)
{
	struct qla_tgt_sess_op *op;

	op = kzalloc(sizeof(*op), GFP_ATOMIC);

	if (!op) {
		/* do not reach for ATIO queue here.  This is best effort err
		 * recovery at this point.
		 */
		qlt_response_pkt_all_vps(vha, rsp, pkt);
		return;
	}

	memcpy(&op->atio, pkt, sizeof(*pkt));
	op->vha = vha;
	op->chip_reset = vha->hw->base_qpair->chip_reset;
	op->rsp = rsp;
	INIT_WORK(&op->work, qlt_handle_abts_recv_work);
	queue_work(qla_tgt_wq, &op->work);
	return;
}

int
qlt_mem_alloc(struct qla_hw_data *ha)
{
	if (!QLA_TGT_MODE_ENABLED())
		return 0;

	ha->tgt.tgt_vp_map = kcalloc(MAX_MULTI_ID_FABRIC,
				     sizeof(struct qla_tgt_vp_map),
				     GFP_KERNEL);
	if (!ha->tgt.tgt_vp_map)
		return -ENOMEM;

	ha->tgt.atio_ring = dma_alloc_coherent(&ha->pdev->dev,
	    (ha->tgt.atio_q_length + 1) * sizeof(struct atio_from_isp),
	    &ha->tgt.atio_dma, GFP_KERNEL);
	if (!ha->tgt.atio_ring) {
		kfree(ha->tgt.tgt_vp_map);
		return -ENOMEM;
	}
	return 0;
}

void
qlt_mem_free(struct qla_hw_data *ha)
{
	if (!QLA_TGT_MODE_ENABLED())
		return;

	if (ha->tgt.atio_ring) {
		dma_free_coherent(&ha->pdev->dev, (ha->tgt.atio_q_length + 1) *
		    sizeof(struct atio_from_isp), ha->tgt.atio_ring,
		    ha->tgt.atio_dma);
	}
	ha->tgt.atio_ring = NULL;
	ha->tgt.atio_dma = 0;
	kfree(ha->tgt.tgt_vp_map);
	ha->tgt.tgt_vp_map = NULL;
}

/* vport_slock to be held by the caller */
void
qlt_update_vp_map(struct scsi_qla_host *vha, int cmd)
{
	void *slot;
	u32 key;
	int rc;

	if (!QLA_TGT_MODE_ENABLED())
		return;

	key = vha->d_id.b24;

	switch (cmd) {
	case SET_VP_IDX:
		vha->hw->tgt.tgt_vp_map[vha->vp_idx].vha = vha;
		break;
	case SET_AL_PA:
		slot = btree_lookup32(&vha->hw->tgt.host_map, key);
		if (!slot) {
			ql_dbg(ql_dbg_tgt_mgt, vha, 0xf018,
			    "Save vha in host_map %p %06x\n", vha, key);
			rc = btree_insert32(&vha->hw->tgt.host_map,
				key, vha, GFP_ATOMIC);
			if (rc)
				ql_log(ql_log_info, vha, 0xd03e,
				    "Unable to insert s_id into host_map: %06x\n",
				    key);
			return;
		}
		ql_dbg(ql_dbg_tgt_mgt, vha, 0xf019,
		    "replace existing vha in host_map %p %06x\n", vha, key);
		btree_update32(&vha->hw->tgt.host_map, key, vha);
		break;
	case RESET_VP_IDX:
		vha->hw->tgt.tgt_vp_map[vha->vp_idx].vha = NULL;
		break;
	case RESET_AL_PA:
		ql_dbg(ql_dbg_tgt_mgt, vha, 0xf01a,
		   "clear vha in host_map %p %06x\n", vha, key);
		slot = btree_lookup32(&vha->hw->tgt.host_map, key);
		if (slot)
			btree_remove32(&vha->hw->tgt.host_map, key);
		vha->d_id.b24 = 0;
		break;
	}
}

void qlt_update_host_map(struct scsi_qla_host *vha, port_id_t id)
{

	if (!vha->d_id.b24) {
		vha->d_id = id;
		qlt_update_vp_map(vha, SET_AL_PA);
	} else if (vha->d_id.b24 != id.b24) {
		qlt_update_vp_map(vha, RESET_AL_PA);
		vha->d_id = id;
		qlt_update_vp_map(vha, SET_AL_PA);
	}
}

static int __init qlt_parse_ini_mode(void)
{
	if (strcasecmp(qlini_mode, QLA2XXX_INI_MODE_STR_EXCLUSIVE) == 0)
		ql2x_ini_mode = QLA2XXX_INI_MODE_EXCLUSIVE;
	else if (strcasecmp(qlini_mode, QLA2XXX_INI_MODE_STR_DISABLED) == 0)
		ql2x_ini_mode = QLA2XXX_INI_MODE_DISABLED;
	else if (strcasecmp(qlini_mode, QLA2XXX_INI_MODE_STR_ENABLED) == 0)
		ql2x_ini_mode = QLA2XXX_INI_MODE_ENABLED;
	else if (strcasecmp(qlini_mode, QLA2XXX_INI_MODE_STR_DUAL) == 0)
		ql2x_ini_mode = QLA2XXX_INI_MODE_DUAL;
	else
		return false;

	return true;
}

int __init qlt_init(void)
{
	int ret;

	BUILD_BUG_ON(sizeof(struct ctio7_to_24xx) != 64);
	BUILD_BUG_ON(sizeof(struct ctio_to_2xxx) != 64);

	if (!qlt_parse_ini_mode()) {
		ql_log(ql_log_fatal, NULL, 0xe06b,
		    "qlt_parse_ini_mode() failed\n");
		return -EINVAL;
	}

	if (!QLA_TGT_MODE_ENABLED())
		return 0;

	qla_tgt_mgmt_cmd_cachep = kmem_cache_create("qla_tgt_mgmt_cmd_cachep",
	    sizeof(struct qla_tgt_mgmt_cmd), __alignof__(struct
	    qla_tgt_mgmt_cmd), 0, NULL);
	if (!qla_tgt_mgmt_cmd_cachep) {
		ql_log(ql_log_fatal, NULL, 0xd04b,
		    "kmem_cache_create for qla_tgt_mgmt_cmd_cachep failed\n");
		return -ENOMEM;
	}

	qla_tgt_plogi_cachep = kmem_cache_create("qla_tgt_plogi_cachep",
	    sizeof(struct qlt_plogi_ack_t), __alignof__(struct qlt_plogi_ack_t),
	    0, NULL);

	if (!qla_tgt_plogi_cachep) {
		ql_log(ql_log_fatal, NULL, 0xe06d,
		    "kmem_cache_create for qla_tgt_plogi_cachep failed\n");
		ret = -ENOMEM;
		goto out_mgmt_cmd_cachep;
	}

	qla_tgt_mgmt_cmd_mempool = mempool_create(25, mempool_alloc_slab,
	    mempool_free_slab, qla_tgt_mgmt_cmd_cachep);
	if (!qla_tgt_mgmt_cmd_mempool) {
		ql_log(ql_log_fatal, NULL, 0xe06e,
		    "mempool_create for qla_tgt_mgmt_cmd_mempool failed\n");
		ret = -ENOMEM;
		goto out_plogi_cachep;
	}

	qla_tgt_wq = alloc_workqueue("qla_tgt_wq", 0, 0);
	if (!qla_tgt_wq) {
		ql_log(ql_log_fatal, NULL, 0xe06f,
		    "alloc_workqueue for qla_tgt_wq failed\n");
		ret = -ENOMEM;
		goto out_cmd_mempool;
	}
	/*
	 * Return 1 to signal that initiator-mode is being disabled
	 */
	return (ql2x_ini_mode == QLA2XXX_INI_MODE_DISABLED) ? 1 : 0;

out_cmd_mempool:
	mempool_destroy(qla_tgt_mgmt_cmd_mempool);
out_plogi_cachep:
	kmem_cache_destroy(qla_tgt_plogi_cachep);
out_mgmt_cmd_cachep:
	kmem_cache_destroy(qla_tgt_mgmt_cmd_cachep);
	return ret;
}

void qlt_exit(void)
{
	if (!QLA_TGT_MODE_ENABLED())
		return;

	destroy_workqueue(qla_tgt_wq);
	mempool_destroy(qla_tgt_mgmt_cmd_mempool);
	kmem_cache_destroy(qla_tgt_plogi_cachep);
	kmem_cache_destroy(qla_tgt_mgmt_cmd_cachep);
}<|MERGE_RESOLUTION|>--- conflicted
+++ resolved
@@ -2652,17 +2652,7 @@
 		for (cnt = 0;
 		    cnt < QLA_TGT_DATASEGS_PER_CONT_24XX && prm->seg_cnt;
 		    cnt++, prm->seg_cnt--) {
-<<<<<<< HEAD
-			*dword_ptr++ =
-			    cpu_to_le32(lower_32_bits
-				(sg_dma_address(prm->sg)));
-			*dword_ptr++ = cpu_to_le32(upper_32_bits
-			    (sg_dma_address(prm->sg)));
-			*dword_ptr++ = cpu_to_le32(sg_dma_len(prm->sg));
-
-=======
 			append_dsd64(&cur_dsd, prm->sg);
->>>>>>> 0ecfebd2
 			prm->sg = sg_next(prm->sg);
 		}
 	}
@@ -2700,18 +2690,7 @@
 	for (cnt = 0;
 	    (cnt < QLA_TGT_DATASEGS_PER_CMD_24XX) && prm->seg_cnt;
 	    cnt++, prm->seg_cnt--) {
-<<<<<<< HEAD
-		*dword_ptr++ =
-		    cpu_to_le32(lower_32_bits(sg_dma_address(prm->sg)));
-
-		*dword_ptr++ = cpu_to_le32(upper_32_bits(
-			sg_dma_address(prm->sg)));
-
-		*dword_ptr++ = cpu_to_le32(sg_dma_len(prm->sg));
-
-=======
 		append_dsd64(&cur_dsd, prm->sg);
->>>>>>> 0ecfebd2
 		prm->sg = sg_next(prm->sg);
 	}
 
@@ -3260,10 +3239,6 @@
 	if (!qpair->fw_started || (cmd->reset_count != qpair->chip_reset) ||
 	    (cmd->sess && cmd->sess->deleted)) {
 		cmd->state = QLA_TGT_STATE_PROCESSED;
-<<<<<<< HEAD
-		qlt_abort_cmd_on_host_reset(cmd->vha, cmd);
-=======
->>>>>>> 0ecfebd2
 		return 0;
 	}
 

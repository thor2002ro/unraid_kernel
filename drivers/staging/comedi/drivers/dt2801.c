/*
 * comedi/drivers/dt2801.c
 * Device Driver for DataTranslation DT2801
 *
 */
/*
Driver: dt2801
Description: Data Translation DT2801 series and DT01-EZ
Author: ds
Status: works
Devices: [Data Translation] DT2801 (dt2801), DT2801-A, DT2801/5716A,
  DT2805, DT2805/5716A, DT2808, DT2818, DT2809, DT01-EZ

This driver can autoprobe the type of board.

Configuration options:
  [0] - I/O port base address
  [1] - unused
  [2] - A/D reference 0=differential, 1=single-ended
  [3] - A/D range
	  0 = [-10, 10]
	  1 = [0,10]
  [4] - D/A 0 range
	  0 = [-10, 10]
	  1 = [-5,5]
	  2 = [-2.5,2.5]
	  3 = [0,10]
	  4 = [0,5]
  [5] - D/A 1 range (same choices)
*/

#include <linux/module.h>
#include "../comedidev.h"
#include <linux/delay.h>

#define DT2801_TIMEOUT 1000

/* Hardware Configuration */
/* ====================== */

#define DT2801_MAX_DMA_SIZE (64 * 1024)

/* Ports */
#define DT2801_IOSIZE 2

/* define's */
/* ====================== */

/* Commands */
#define DT_C_RESET       0x0
#define DT_C_CLEAR_ERR   0x1
#define DT_C_READ_ERRREG 0x2
#define DT_C_SET_CLOCK   0x3

#define DT_C_TEST        0xb
#define DT_C_STOP        0xf

#define DT_C_SET_DIGIN   0x4
#define DT_C_SET_DIGOUT  0x5
#define DT_C_READ_DIG    0x6
#define DT_C_WRITE_DIG   0x7

#define DT_C_WRITE_DAIM  0x8
#define DT_C_SET_DA      0x9
#define DT_C_WRITE_DA    0xa

#define DT_C_READ_ADIM   0xc
#define DT_C_SET_AD      0xd
#define DT_C_READ_AD     0xe

/* Command modifiers (only used with read/write), EXTTRIG can be
   used with some other commands.
*/
#define DT_MOD_DMA     (1<<4)
#define DT_MOD_CONT    (1<<5)
#define DT_MOD_EXTCLK  (1<<6)
#define DT_MOD_EXTTRIG (1<<7)

/* Bits in status register */
#define DT_S_DATA_OUT_READY   (1<<0)
#define DT_S_DATA_IN_FULL     (1<<1)
#define DT_S_READY            (1<<2)
#define DT_S_COMMAND          (1<<3)
#define DT_S_COMPOSITE_ERROR  (1<<7)

/* registers */
#define DT2801_DATA		0
#define DT2801_STATUS		1
#define DT2801_CMD		1

#if 0
/* ignore 'defined but not used' warning */
static const struct comedi_lrange range_dt2801_ai_pgh_bipolar = { 4, {
								      RANGE(-10,
									    10),
								      RANGE(-5,
									    5),
								      RANGE
								      (-2.5,
								       2.5),
								      RANGE
								      (-1.25,
								       1.25),
								      }
};
#endif
static const struct comedi_lrange range_dt2801_ai_pgl_bipolar = { 4, {
								      RANGE(-10,
									    10),
								      RANGE(-1,
									    1),
								      RANGE
								      (-0.1,
								       0.1),
								      RANGE
								      (-0.02,
								       0.02),
								      }
};

#if 0
/* ignore 'defined but not used' warning */
static const struct comedi_lrange range_dt2801_ai_pgh_unipolar = { 4, {
								       RANGE(0,
									     10),
								       RANGE(0,
									     5),
								       RANGE(0,
									     2.5),
								       RANGE(0,
									     1.25),
								       }
};
#endif
static const struct comedi_lrange range_dt2801_ai_pgl_unipolar = { 4, {
								       RANGE(0,
									     10),
								       RANGE(0,
									     1),
								       RANGE(0,
									     0.1),
								       RANGE(0,
									     0.02),
								       }
};

struct dt2801_board {

	const char *name;
	int boardcode;
	int ad_diff;
	int ad_chan;
	int adbits;
	int adrangetype;
	int dabits;
};

/* Typeid's for the different boards of the DT2801-series
   (taken from the test-software, that comes with the board)
   */
static const struct dt2801_board boardtypes[] = {
	{
	 .name = "dt2801",
	 .boardcode = 0x09,
	 .ad_diff = 2,
	 .ad_chan = 16,
	 .adbits = 12,
	 .adrangetype = 0,
	 .dabits = 12},
	{
	 .name = "dt2801-a",
	 .boardcode = 0x52,
	 .ad_diff = 2,
	 .ad_chan = 16,
	 .adbits = 12,
	 .adrangetype = 0,
	 .dabits = 12},
	{
	 .name = "dt2801/5716a",
	 .boardcode = 0x82,
	 .ad_diff = 1,
	 .ad_chan = 16,
	 .adbits = 16,
	 .adrangetype = 1,
	 .dabits = 12},
	{
	 .name = "dt2805",
	 .boardcode = 0x12,
	 .ad_diff = 1,
	 .ad_chan = 16,
	 .adbits = 12,
	 .adrangetype = 0,
	 .dabits = 12},
	{
	 .name = "dt2805/5716a",
	 .boardcode = 0x92,
	 .ad_diff = 1,
	 .ad_chan = 16,
	 .adbits = 16,
	 .adrangetype = 1,
	 .dabits = 12},
	{
	 .name = "dt2808",
	 .boardcode = 0x20,
	 .ad_diff = 0,
	 .ad_chan = 16,
	 .adbits = 12,
	 .adrangetype = 2,
	 .dabits = 8},
	{
	 .name = "dt2818",
	 .boardcode = 0xa2,
	 .ad_diff = 0,
	 .ad_chan = 4,
	 .adbits = 12,
	 .adrangetype = 0,
	 .dabits = 12},
	{
	 .name = "dt2809",
	 .boardcode = 0xb0,
	 .ad_diff = 0,
	 .ad_chan = 8,
	 .adbits = 12,
	 .adrangetype = 1,
	 .dabits = 12},
};

struct dt2801_private {

	const struct comedi_lrange *dac_range_types[2];
	unsigned int ao_readback[2];
};

/* These are the low-level routines:
   writecommand: write a command to the board
   writedata: write data byte
   readdata: read data byte
 */

/* Only checks DataOutReady-flag, not the Ready-flag as it is done
   in the examples of the manual. I don't see why this should be
   necessary. */
static int dt2801_readdata(struct comedi_device *dev, int *data)
{
	int stat = 0;
	int timeout = DT2801_TIMEOUT;

	do {
		stat = inb_p(dev->iobase + DT2801_STATUS);
		if (stat & (DT_S_COMPOSITE_ERROR | DT_S_READY))
			return stat;
		if (stat & DT_S_DATA_OUT_READY) {
			*data = inb_p(dev->iobase + DT2801_DATA);
			return 0;
		}
	} while (--timeout > 0);

	return -ETIME;
}

static int dt2801_readdata2(struct comedi_device *dev, int *data)
{
	int lb = 0;
	int hb = 0;
	int ret;

	ret = dt2801_readdata(dev, &lb);
	if (ret)
		return ret;
	ret = dt2801_readdata(dev, &hb);
	if (ret)
		return ret;

	*data = (hb << 8) + lb;
	return 0;
}

static int dt2801_writedata(struct comedi_device *dev, unsigned int data)
{
	int stat = 0;
	int timeout = DT2801_TIMEOUT;

	do {
		stat = inb_p(dev->iobase + DT2801_STATUS);

		if (stat & DT_S_COMPOSITE_ERROR)
			return stat;
		if (!(stat & DT_S_DATA_IN_FULL)) {
			outb_p(data & 0xff, dev->iobase + DT2801_DATA);
			return 0;
		}
#if 0
		if (stat & DT_S_READY) {
			printk
			    ("dt2801: ready flag set (bad!) in dt2801_writedata()\n");
			return -EIO;
		}
#endif
	} while (--timeout > 0);

	return -ETIME;
}

static int dt2801_writedata2(struct comedi_device *dev, unsigned int data)
{
	int ret;

	ret = dt2801_writedata(dev, data & 0xff);
	if (ret < 0)
		return ret;
	ret = dt2801_writedata(dev, (data >> 8));
	if (ret < 0)
		return ret;

	return 0;
}

static int dt2801_wait_for_ready(struct comedi_device *dev)
{
	int timeout = DT2801_TIMEOUT;
	int stat;

	stat = inb_p(dev->iobase + DT2801_STATUS);
	if (stat & DT_S_READY)
		return 0;
	do {
		stat = inb_p(dev->iobase + DT2801_STATUS);

		if (stat & DT_S_COMPOSITE_ERROR)
			return stat;
		if (stat & DT_S_READY)
			return 0;
	} while (--timeout > 0);

	return -ETIME;
}

static int dt2801_writecmd(struct comedi_device *dev, int command)
{
	int stat;

	dt2801_wait_for_ready(dev);

	stat = inb_p(dev->iobase + DT2801_STATUS);
	if (stat & DT_S_COMPOSITE_ERROR) {
		printk
		    ("dt2801: composite-error in dt2801_writecmd(), ignoring\n");
	}
	if (!(stat & DT_S_READY))
		printk("dt2801: !ready in dt2801_writecmd(), ignoring\n");
	outb_p(command, dev->iobase + DT2801_CMD);

	return 0;
}

static int dt2801_reset(struct comedi_device *dev)
{
	int board_code = 0;
	unsigned int stat;
	int timeout;

	DPRINTK("dt2801: resetting board...\n");
	DPRINTK("fingerprint: 0x%02x 0x%02x\n", inb_p(dev->iobase),
		inb_p(dev->iobase + 1));

	/* pull random data from data port */
	inb_p(dev->iobase + DT2801_DATA);
	inb_p(dev->iobase + DT2801_DATA);
	inb_p(dev->iobase + DT2801_DATA);
	inb_p(dev->iobase + DT2801_DATA);

	DPRINTK("dt2801: stop\n");
	/* dt2801_writecmd(dev,DT_C_STOP); */
	outb_p(DT_C_STOP, dev->iobase + DT2801_CMD);

	/* dt2801_wait_for_ready(dev); */
	udelay(100);
	timeout = 10000;
	do {
		stat = inb_p(dev->iobase + DT2801_STATUS);
		if (stat & DT_S_READY)
			break;
	} while (timeout--);
	if (!timeout)
		printk("dt2801: timeout 1 status=0x%02x\n", stat);

	/* printk("dt2801: reading dummy\n"); */
	/* dt2801_readdata(dev,&board_code); */

	DPRINTK("dt2801: reset\n");
	outb_p(DT_C_RESET, dev->iobase + DT2801_CMD);
	/* dt2801_writecmd(dev,DT_C_RESET); */

	udelay(100);
	timeout = 10000;
	do {
		stat = inb_p(dev->iobase + DT2801_STATUS);
		if (stat & DT_S_READY)
			break;
	} while (timeout--);
	if (!timeout)
		printk("dt2801: timeout 2 status=0x%02x\n", stat);

	DPRINTK("dt2801: reading code\n");
	dt2801_readdata(dev, &board_code);

	DPRINTK("dt2801: ok.  code=0x%02x\n", board_code);

	return board_code;
}

static int probe_number_of_ai_chans(struct comedi_device *dev)
{
	int n_chans;
	int stat;
	int data;

	for (n_chans = 0; n_chans < 16; n_chans++) {
		stat = dt2801_writecmd(dev, DT_C_READ_ADIM);
		dt2801_writedata(dev, 0);
		dt2801_writedata(dev, n_chans);
		stat = dt2801_readdata2(dev, &data);

		if (stat)
			break;
	}

	dt2801_reset(dev);
	dt2801_reset(dev);

	return n_chans;
}

static const struct comedi_lrange *dac_range_table[] = {
	&range_bipolar10,
	&range_bipolar5,
	&range_bipolar2_5,
	&range_unipolar10,
	&range_unipolar5
};

static const struct comedi_lrange *dac_range_lkup(int opt)
{
	if (opt < 0 || opt >= 5)
		return &range_unknown;
	return dac_range_table[opt];
}

static const struct comedi_lrange *ai_range_lkup(int type, int opt)
{
	switch (type) {
	case 0:
		return (opt) ?
		    &range_dt2801_ai_pgl_unipolar :
		    &range_dt2801_ai_pgl_bipolar;
	case 1:
		return (opt) ? &range_unipolar10 : &range_bipolar10;
	case 2:
		return &range_unipolar5;
	}
	return &range_unknown;
}

static int dt2801_error(struct comedi_device *dev, int stat)
{
	if (stat < 0) {
		if (stat == -ETIME)
			printk("dt2801: timeout\n");
		else
			printk("dt2801: error %d\n", stat);
		return stat;
	}
	printk("dt2801: error status 0x%02x, resetting...\n", stat);

	dt2801_reset(dev);
	dt2801_reset(dev);

	return -EIO;
}

static int dt2801_ai_insn_read(struct comedi_device *dev,
			       struct comedi_subdevice *s,
			       struct comedi_insn *insn, unsigned int *data)
{
	int d;
	int stat;
	int i;

	for (i = 0; i < insn->n; i++) {
		stat = dt2801_writecmd(dev, DT_C_READ_ADIM);
		dt2801_writedata(dev, CR_RANGE(insn->chanspec));
		dt2801_writedata(dev, CR_CHAN(insn->chanspec));
		stat = dt2801_readdata2(dev, &d);

		if (stat != 0)
			return dt2801_error(dev, stat);

		data[i] = d;
	}

	return i;
}

static int dt2801_ao_insn_read(struct comedi_device *dev,
			       struct comedi_subdevice *s,
			       struct comedi_insn *insn, unsigned int *data)
{
	struct dt2801_private *devpriv = dev->private;

	data[0] = devpriv->ao_readback[CR_CHAN(insn->chanspec)];

	return 1;
}

static int dt2801_ao_insn_write(struct comedi_device *dev,
				struct comedi_subdevice *s,
				struct comedi_insn *insn, unsigned int *data)
{
	struct dt2801_private *devpriv = dev->private;

	dt2801_writecmd(dev, DT_C_WRITE_DAIM);
	dt2801_writedata(dev, CR_CHAN(insn->chanspec));
	dt2801_writedata2(dev, data[0]);

	devpriv->ao_readback[CR_CHAN(insn->chanspec)] = data[0];

	return 1;
}

static int dt2801_dio_insn_bits(struct comedi_device *dev,
				struct comedi_subdevice *s,
				struct comedi_insn *insn,
				unsigned int *data)
{
	int which = (s == &dev->subdevices[3]) ? 1 : 0;
	unsigned int val = 0;

	if (comedi_dio_update_state(s, data)) {
		dt2801_writecmd(dev, DT_C_WRITE_DIG);
		dt2801_writedata(dev, which);
		dt2801_writedata(dev, s->state);
	}

	dt2801_writecmd(dev, DT_C_READ_DIG);
	dt2801_writedata(dev, which);
	dt2801_readdata(dev, &val);

	data[1] = val;

	return insn->n;
}

static int dt2801_dio_insn_config(struct comedi_device *dev,
				  struct comedi_subdevice *s,
				  struct comedi_insn *insn,
				  unsigned int *data)
{
	int ret;
<<<<<<< HEAD

	ret = comedi_dio_insn_config(dev, s, insn, data, 0xff);
	if (ret)
		return ret;

	dt2801_writecmd(dev, s->io_bits ? DT_C_SET_DIGOUT : DT_C_SET_DIGIN);
	dt2801_writedata(dev, (s == &dev->subdevices[3]) ? 1 : 0);

=======

	ret = comedi_dio_insn_config(dev, s, insn, data, 0xff);
	if (ret)
		return ret;

	dt2801_writecmd(dev, s->io_bits ? DT_C_SET_DIGOUT : DT_C_SET_DIGIN);
	dt2801_writedata(dev, (s == &dev->subdevices[3]) ? 1 : 0);

>>>>>>> d8ec26d7
	return insn->n;
}

/*
   options:
	[0] - i/o base
	[1] - unused
	[2] - a/d 0=differential, 1=single-ended
	[3] - a/d range 0=[-10,10], 1=[0,10]
	[4] - dac0 range 0=[-10,10], 1=[-5,5], 2=[-2.5,2.5] 3=[0,10], 4=[0,5]
	[5] - dac1 range 0=[-10,10], 1=[-5,5], 2=[-2.5,2.5] 3=[0,10], 4=[0,5]
*/
static int dt2801_attach(struct comedi_device *dev, struct comedi_devconfig *it)
{
	const struct dt2801_board *board = comedi_board(dev);
	struct dt2801_private *devpriv;
	struct comedi_subdevice *s;
	int board_code, type;
	int ret = 0;
	int n_ai_chans;

	ret = comedi_request_region(dev, it->options[0], DT2801_IOSIZE);
	if (ret)
		return ret;

	/* do some checking */

	board_code = dt2801_reset(dev);

	/* heh.  if it didn't work, try it again. */
	if (!board_code)
		board_code = dt2801_reset(dev);

	for (type = 0; type < ARRAY_SIZE(boardtypes); type++) {
		if (boardtypes[type].boardcode == board_code)
			goto havetype;
	}
	printk("dt2801: unrecognized board code=0x%02x, contact author\n",
	       board_code);
	type = 0;

havetype:
	dev->board_ptr = boardtypes + type;
	board = comedi_board(dev);

	n_ai_chans = probe_number_of_ai_chans(dev);

	ret = comedi_alloc_subdevices(dev, 4);
	if (ret)
		goto out;

	devpriv = comedi_alloc_devpriv(dev, sizeof(*devpriv));
	if (!devpriv)
		return -ENOMEM;

	dev->board_name = board->name;

	s = &dev->subdevices[0];
	/* ai subdevice */
	s->type = COMEDI_SUBD_AI;
	s->subdev_flags = SDF_READABLE | SDF_GROUND;
#if 1
	s->n_chan = n_ai_chans;
#else
	if (it->options[2])
		s->n_chan = board->ad_chan;
	else
		s->n_chan = board->ad_chan / 2;
#endif
	s->maxdata = (1 << board->adbits) - 1;
	s->range_table = ai_range_lkup(board->adrangetype, it->options[3]);
	s->insn_read = dt2801_ai_insn_read;

	s = &dev->subdevices[1];
	/* ao subdevice */
	s->type = COMEDI_SUBD_AO;
	s->subdev_flags = SDF_WRITABLE;
	s->n_chan = 2;
	s->maxdata = (1 << board->dabits) - 1;
	s->range_table_list = devpriv->dac_range_types;
	devpriv->dac_range_types[0] = dac_range_lkup(it->options[4]);
	devpriv->dac_range_types[1] = dac_range_lkup(it->options[5]);
	s->insn_read = dt2801_ao_insn_read;
	s->insn_write = dt2801_ao_insn_write;

	s = &dev->subdevices[2];
	/* 1st digital subdevice */
	s->type = COMEDI_SUBD_DIO;
	s->subdev_flags = SDF_READABLE | SDF_WRITABLE;
	s->n_chan = 8;
	s->maxdata = 1;
	s->range_table = &range_digital;
	s->insn_bits = dt2801_dio_insn_bits;
	s->insn_config = dt2801_dio_insn_config;

	s = &dev->subdevices[3];
	/* 2nd digital subdevice */
	s->type = COMEDI_SUBD_DIO;
	s->subdev_flags = SDF_READABLE | SDF_WRITABLE;
	s->n_chan = 8;
	s->maxdata = 1;
	s->range_table = &range_digital;
	s->insn_bits = dt2801_dio_insn_bits;
	s->insn_config = dt2801_dio_insn_config;

	ret = 0;
out:
	return ret;
}

static struct comedi_driver dt2801_driver = {
	.driver_name	= "dt2801",
	.module		= THIS_MODULE,
	.attach		= dt2801_attach,
	.detach		= comedi_legacy_detach,
};
module_comedi_driver(dt2801_driver);

MODULE_AUTHOR("Comedi http://www.comedi.org");
MODULE_DESCRIPTION("Comedi low-level driver");
MODULE_LICENSE("GPL");<|MERGE_RESOLUTION|>--- conflicted
+++ resolved
@@ -556,7 +556,6 @@
 				  unsigned int *data)
 {
 	int ret;
-<<<<<<< HEAD
 
 	ret = comedi_dio_insn_config(dev, s, insn, data, 0xff);
 	if (ret)
@@ -565,16 +564,6 @@
 	dt2801_writecmd(dev, s->io_bits ? DT_C_SET_DIGOUT : DT_C_SET_DIGIN);
 	dt2801_writedata(dev, (s == &dev->subdevices[3]) ? 1 : 0);
 
-=======
-
-	ret = comedi_dio_insn_config(dev, s, insn, data, 0xff);
-	if (ret)
-		return ret;
-
-	dt2801_writecmd(dev, s->io_bits ? DT_C_SET_DIGOUT : DT_C_SET_DIGIN);
-	dt2801_writedata(dev, (s == &dev->subdevices[3]) ? 1 : 0);
-
->>>>>>> d8ec26d7
 	return insn->n;
 }
 

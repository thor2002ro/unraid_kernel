--- conflicted
+++ resolved
@@ -182,31 +182,6 @@
 	} u;
 };
 
-<<<<<<< HEAD
-struct ieee_param_ex {
-	u32 cmd;
-	u8 sta_addr[ETH_ALEN];
-	u8 data[];
-};
-
-struct sta_data {
-	u16 aid;
-	u16 capability;
-	int flags;
-	u32 sta_set;
-	u8 tx_supp_rates[16];
-	u32 tx_supp_rates_len;
-	struct ieee80211_ht_cap ht_cap;
-	u64	rx_pkts;
-	u64	rx_bytes;
-	u64	rx_drops;
-	u64	tx_pkts;
-	u64	tx_bytes;
-	u64	tx_drops;
-};
-
-=======
->>>>>>> e9685834
 #define IEEE80211_DATA_LEN		2304
 /* Maximum size for the MA-UNITDATA primitive, 802.11 standard section
    6.2.1.1.2.
@@ -581,20 +556,6 @@
 #define MFIE_TYPE_RATES_EX	50
 #define MFIE_TYPE_GENERIC	221
 
-<<<<<<< HEAD
-struct ieee80211_info_element_hdr {
-	u8 id;
-	u8 len;
-} __packed;
-
-struct ieee80211_info_element {
-	u8 id;
-	u8 len;
-	u8 data[];
-} __packed;
-
-=======
->>>>>>> e9685834
 /*
  * These are the data types that can make up management packets
  *
@@ -615,52 +576,6 @@
 #define IEEE80211_DEFAULT_TX_ESSID "Penguin"
 #define IEEE80211_DEFAULT_BASIC_RATE 10
 
-<<<<<<< HEAD
-struct ieee80211_authentication {
-	struct ieee80211_header_data header;
-	u16 algorithm;
-	u16 transaction;
-	u16 status;
-	/* struct ieee80211_info_element_hdr info_element; */
-} __packed;
-
-struct ieee80211_probe_response {
-	struct ieee80211_header_data header;
-	u32 time_stamp[2];
-	u16 beacon_interval;
-	u16 capability;
-	struct ieee80211_info_element info_element;
-} __packed;
-
-struct ieee80211_probe_request {
-	struct ieee80211_header_data header;
-} __packed;
-
-struct ieee80211_assoc_request_frame {
-	struct rtw_ieee80211_hdr_3addr header;
-	u16 capability;
-	u16 listen_interval;
-	struct ieee80211_info_element_hdr info_element;
-} __packed;
-
-struct ieee80211_assoc_response_frame {
-	struct rtw_ieee80211_hdr_3addr header;
-	u16 capability;
-	u16 status;
-	u16 aid;
-} __packed;
-
-struct ieee80211_txb {
-	u8 nr_frags;
-	u8 encrypted;
-	u16 reserved;
-	u16 frag_size;
-	u16 payload_size;
-	struct sk_buff *fragments[];
-};
-
-=======
->>>>>>> e9685834
 /* SWEEP TABLE ENTRIES NUMBER*/
 #define MAX_SWEEP_TAB_ENTRIES		  42
 #define MAX_SWEEP_TAB_ENTRIES_PER_PACKET  7

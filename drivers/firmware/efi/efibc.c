--- conflicted
+++ resolved
@@ -48,12 +48,9 @@
 		return NOTIFY_DONE;
 
 	wdata = kmalloc(MAX_DATA_LEN * sizeof(efi_char16_t), GFP_KERNEL);
-<<<<<<< HEAD
-=======
 	if (!wdata)
 		return NOTIFY_DONE;
 
->>>>>>> 7365df19
 	for (l = 0; l < MAX_DATA_LEN - 1 && str[l] != '\0'; l++)
 		wdata[l] = str[l];
 	wdata[l] = L'\0';

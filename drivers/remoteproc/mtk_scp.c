// SPDX-License-Identifier: GPL-2.0
//
// Copyright (c) 2019 MediaTek Inc.

#include <asm/barrier.h>
#include <linux/clk.h>
#include <linux/dma-mapping.h>
#include <linux/err.h>
#include <linux/interrupt.h>
#include <linux/kernel.h>
#include <linux/module.h>
#include <linux/of_address.h>
#include <linux/of_platform.h>
#include <linux/of_reserved_mem.h>
#include <linux/platform_device.h>
#include <linux/remoteproc.h>
#include <linux/remoteproc/mtk_scp.h>
#include <linux/rpmsg/mtk_rpmsg.h>

#include "mtk_common.h"
#include "remoteproc_internal.h"

#define MAX_CODE_SIZE 0x500000
#define SECTION_NAME_IPI_BUFFER ".ipi_buffer"

/**
 * scp_get() - get a reference to SCP.
 *
 * @pdev:	the platform device of the module requesting SCP platform
 *		device for using SCP API.
 *
 * Return: Return NULL if failed.  otherwise reference to SCP.
 **/
struct mtk_scp *scp_get(struct platform_device *pdev)
{
	struct device *dev = &pdev->dev;
	struct device_node *scp_node;
	struct platform_device *scp_pdev;

	scp_node = of_parse_phandle(dev->of_node, "mediatek,scp", 0);
	if (!scp_node) {
		dev_err(dev, "can't get SCP node\n");
		return NULL;
	}

	scp_pdev = of_find_device_by_node(scp_node);
	of_node_put(scp_node);

	if (WARN_ON(!scp_pdev)) {
		dev_err(dev, "SCP pdev failed\n");
		return NULL;
	}

	return platform_get_drvdata(scp_pdev);
}
EXPORT_SYMBOL_GPL(scp_get);

/**
 * scp_put() - "free" the SCP
 *
 * @scp:	mtk_scp structure from scp_get().
 **/
void scp_put(struct mtk_scp *scp)
{
	put_device(scp->dev);
}
EXPORT_SYMBOL_GPL(scp_put);

static void scp_wdt_handler(struct mtk_scp *scp, u32 scp_to_host)
{
	dev_err(scp->dev, "SCP watchdog timeout! 0x%x", scp_to_host);
	rproc_report_crash(scp->rproc, RPROC_WATCHDOG);
}

static void scp_init_ipi_handler(void *data, unsigned int len, void *priv)
{
	struct mtk_scp *scp = (struct mtk_scp *)priv;
	struct scp_run *run = (struct scp_run *)data;

	scp->run.signaled = run->signaled;
	strscpy(scp->run.fw_ver, run->fw_ver, SCP_FW_VER_LEN);
	scp->run.dec_capability = run->dec_capability;
	scp->run.enc_capability = run->enc_capability;
	wake_up_interruptible(&scp->run.wq);
}

static void scp_ipi_handler(struct mtk_scp *scp)
{
	struct mtk_share_obj __iomem *rcv_obj = scp->recv_buf;
	struct scp_ipi_desc *ipi_desc = scp->ipi_desc;
	u8 tmp_data[SCP_SHARE_BUFFER_SIZE];
	scp_ipi_handler_t handler;
	u32 id = readl(&rcv_obj->id);
	u32 len = readl(&rcv_obj->len);

	if (len > SCP_SHARE_BUFFER_SIZE) {
		dev_err(scp->dev, "ipi message too long (len %d, max %d)", len,
			SCP_SHARE_BUFFER_SIZE);
		return;
	}
	if (id >= SCP_IPI_MAX) {
		dev_err(scp->dev, "No such ipi id = %d\n", id);
		return;
	}

	scp_ipi_lock(scp, id);
	handler = ipi_desc[id].handler;
	if (!handler) {
		dev_err(scp->dev, "No such ipi id = %d\n", id);
		scp_ipi_unlock(scp, id);
		return;
	}

	memcpy_fromio(tmp_data, &rcv_obj->share_buf, len);
	handler(tmp_data, len, ipi_desc[id].priv);
	scp_ipi_unlock(scp, id);

	scp->ipi_id_ack[id] = true;
	wake_up(&scp->ack_wq);
}

static int scp_elf_read_ipi_buf_addr(struct mtk_scp *scp,
				     const struct firmware *fw,
				     size_t *offset);

static int scp_ipi_init(struct mtk_scp *scp, const struct firmware *fw)
{
	int ret;
	size_t offset;

	/* read the ipi buf addr from FW itself first */
	ret = scp_elf_read_ipi_buf_addr(scp, fw, &offset);
	if (ret) {
		/* use default ipi buf addr if the FW doesn't have it */
		offset = scp->data->ipi_buf_offset;
		if (!offset)
			return ret;
	}
	dev_info(scp->dev, "IPI buf addr %#010zx\n", offset);

	scp->recv_buf = (struct mtk_share_obj __iomem *)
			(scp->sram_base + offset);
	scp->send_buf = (struct mtk_share_obj __iomem *)
			(scp->sram_base + offset + sizeof(*scp->recv_buf));
	memset_io(scp->recv_buf, 0, sizeof(*scp->recv_buf));
	memset_io(scp->send_buf, 0, sizeof(*scp->send_buf));

	return 0;
}

static void mt8183_scp_reset_assert(struct mtk_scp *scp)
{
	u32 val;

	val = readl(scp->reg_base + MT8183_SW_RSTN);
	val &= ~MT8183_SW_RSTN_BIT;
	writel(val, scp->reg_base + MT8183_SW_RSTN);
}

static void mt8183_scp_reset_deassert(struct mtk_scp *scp)
{
	u32 val;

	val = readl(scp->reg_base + MT8183_SW_RSTN);
	val |= MT8183_SW_RSTN_BIT;
	writel(val, scp->reg_base + MT8183_SW_RSTN);
}

static void mt8192_scp_reset_assert(struct mtk_scp *scp)
{
	writel(1, scp->reg_base + MT8192_CORE0_SW_RSTN_SET);
}

static void mt8192_scp_reset_deassert(struct mtk_scp *scp)
{
	writel(1, scp->reg_base + MT8192_CORE0_SW_RSTN_CLR);
}

static void mt8183_scp_irq_handler(struct mtk_scp *scp)
{
	u32 scp_to_host;

	scp_to_host = readl(scp->reg_base + MT8183_SCP_TO_HOST);
	if (scp_to_host & MT8183_SCP_IPC_INT_BIT)
		scp_ipi_handler(scp);
	else
		scp_wdt_handler(scp, scp_to_host);

	/* SCP won't send another interrupt until we set SCP_TO_HOST to 0. */
	writel(MT8183_SCP_IPC_INT_BIT | MT8183_SCP_WDT_INT_BIT,
	       scp->reg_base + MT8183_SCP_TO_HOST);
}

static void mt8192_scp_irq_handler(struct mtk_scp *scp)
{
	u32 scp_to_host;

	scp_to_host = readl(scp->reg_base + MT8192_SCP2APMCU_IPC_SET);

	if (scp_to_host & MT8192_SCP_IPC_INT_BIT) {
		scp_ipi_handler(scp);

		/*
		 * SCP won't send another interrupt until we clear
		 * MT8192_SCP2APMCU_IPC.
		 */
		writel(MT8192_SCP_IPC_INT_BIT,
		       scp->reg_base + MT8192_SCP2APMCU_IPC_CLR);
	} else {
		scp_wdt_handler(scp, scp_to_host);
		writel(1, scp->reg_base + MT8192_CORE0_WDT_IRQ);
	}
}

static irqreturn_t scp_irq_handler(int irq, void *priv)
{
	struct mtk_scp *scp = priv;
	int ret;

	ret = clk_prepare_enable(scp->clk);
	if (ret) {
		dev_err(scp->dev, "failed to enable clocks\n");
		return IRQ_NONE;
	}

	scp->data->scp_irq_handler(scp);

	clk_disable_unprepare(scp->clk);

	return IRQ_HANDLED;
}

static int scp_elf_load_segments(struct rproc *rproc, const struct firmware *fw)
{
	struct device *dev = &rproc->dev;
	struct elf32_hdr *ehdr;
	struct elf32_phdr *phdr;
	int i, ret = 0;
	const u8 *elf_data = fw->data;

	ehdr = (struct elf32_hdr *)elf_data;
	phdr = (struct elf32_phdr *)(elf_data + ehdr->e_phoff);

	/* go through the available ELF segments */
	for (i = 0; i < ehdr->e_phnum; i++, phdr++) {
		u32 da = phdr->p_paddr;
		u32 memsz = phdr->p_memsz;
		u32 filesz = phdr->p_filesz;
		u32 offset = phdr->p_offset;
		void __iomem *ptr;

		dev_dbg(dev, "phdr: type %d da 0x%x memsz 0x%x filesz 0x%x\n",
			phdr->p_type, da, memsz, filesz);

		if (phdr->p_type != PT_LOAD)
			continue;
		if (!filesz)
			continue;

		if (filesz > memsz) {
			dev_err(dev, "bad phdr filesz 0x%x memsz 0x%x\n",
				filesz, memsz);
			ret = -EINVAL;
			break;
		}

		if (offset + filesz > fw->size) {
			dev_err(dev, "truncated fw: need 0x%x avail 0x%zx\n",
				offset + filesz, fw->size);
			ret = -EINVAL;
			break;
		}

		/* grab the kernel address for this device address */
		ptr = (void __iomem *)rproc_da_to_va(rproc, da, memsz, NULL);
		if (!ptr) {
			dev_err(dev, "bad phdr da 0x%x mem 0x%x\n", da, memsz);
			ret = -EINVAL;
			break;
		}

		/* put the segment where the remote processor expects it */
		scp_memcpy_aligned(ptr, elf_data + phdr->p_offset, filesz);
	}

	return ret;
}

static int scp_elf_read_ipi_buf_addr(struct mtk_scp *scp,
				     const struct firmware *fw,
				     size_t *offset)
{
	struct elf32_hdr *ehdr;
	struct elf32_shdr *shdr, *shdr_strtab;
	int i;
	const u8 *elf_data = fw->data;
	const char *strtab;

	ehdr = (struct elf32_hdr *)elf_data;
	shdr = (struct elf32_shdr *)(elf_data + ehdr->e_shoff);
	shdr_strtab = shdr + ehdr->e_shstrndx;
	strtab = (const char *)(elf_data + shdr_strtab->sh_offset);

	for (i = 0; i < ehdr->e_shnum; i++, shdr++) {
		if (strcmp(strtab + shdr->sh_name,
			   SECTION_NAME_IPI_BUFFER) == 0) {
			*offset = shdr->sh_addr;
			return 0;
		}
	}

	return -ENOENT;
}

static int mt8183_scp_clk_get(struct mtk_scp *scp)
{
	struct device *dev = scp->dev;
	int ret = 0;

	scp->clk = devm_clk_get(dev, "main");
	if (IS_ERR(scp->clk)) {
		dev_err(dev, "Failed to get clock\n");
		ret = PTR_ERR(scp->clk);
	}

	return ret;
}

static int mt8192_scp_clk_get(struct mtk_scp *scp)
{
	return mt8183_scp_clk_get(scp);
}

static int mt8195_scp_clk_get(struct mtk_scp *scp)
{
	scp->clk = NULL;

	return 0;
}

static int mt8183_scp_before_load(struct mtk_scp *scp)
{
	/* Clear SCP to host interrupt */
	writel(MT8183_SCP_IPC_INT_BIT, scp->reg_base + MT8183_SCP_TO_HOST);

	/* Reset clocks before loading FW */
	writel(0x0, scp->reg_base + MT8183_SCP_CLK_SW_SEL);
	writel(0x0, scp->reg_base + MT8183_SCP_CLK_DIV_SEL);

	/* Initialize TCM before loading FW. */
	writel(0x0, scp->reg_base + MT8183_SCP_L1_SRAM_PD);
	writel(0x0, scp->reg_base + MT8183_SCP_TCM_TAIL_SRAM_PD);

	/* Turn on the power of SCP's SRAM before using it. */
	writel(0x0, scp->reg_base + MT8183_SCP_SRAM_PDN);

	/*
	 * Set I-cache and D-cache size before loading SCP FW.
	 * SCP SRAM logical address may change when cache size setting differs.
	 */
	writel(MT8183_SCP_CACHE_CON_WAYEN | MT8183_SCP_CACHESIZE_8KB,
	       scp->reg_base + MT8183_SCP_CACHE_CON);
	writel(MT8183_SCP_CACHESIZE_8KB, scp->reg_base + MT8183_SCP_DCACHE_CON);

	return 0;
}

static void scp_sram_power_on(void __iomem *addr, u32 reserved_mask)
{
	int i;

	for (i = 31; i >= 0; i--)
		writel(GENMASK(i, 0) & ~reserved_mask, addr);
	writel(0, addr);
}

static void scp_sram_power_off(void __iomem *addr, u32 reserved_mask)
{
	int i;

	writel(0, addr);
	for (i = 0; i < 32; i++)
		writel(GENMASK(i, 0) & ~reserved_mask, addr);
}

static int mt8186_scp_before_load(struct mtk_scp *scp)
{
	/* Clear SCP to host interrupt */
	writel(MT8183_SCP_IPC_INT_BIT, scp->reg_base + MT8183_SCP_TO_HOST);

	/* Reset clocks before loading FW */
	writel(0x0, scp->reg_base + MT8183_SCP_CLK_SW_SEL);
	writel(0x0, scp->reg_base + MT8183_SCP_CLK_DIV_SEL);

	/* Turn on the power of SCP's SRAM before using it. Enable 1 block per time*/
	scp_sram_power_on(scp->reg_base + MT8183_SCP_SRAM_PDN, 0);

	/* Initialize TCM before loading FW. */
	writel(0x0, scp->reg_base + MT8183_SCP_L1_SRAM_PD);
	writel(0x0, scp->reg_base + MT8183_SCP_TCM_TAIL_SRAM_PD);
	writel(0x0, scp->reg_base + MT8186_SCP_L1_SRAM_PD_P1);
	writel(0x0, scp->reg_base + MT8186_SCP_L1_SRAM_PD_p2);

	return 0;
}

static int mt8186_scp_before_load(struct mtk_scp *scp)
{
	/* Clear SCP to host interrupt */
	writel(MT8183_SCP_IPC_INT_BIT, scp->reg_base + MT8183_SCP_TO_HOST);

	/* Reset clocks before loading FW */
	writel(0x0, scp->reg_base + MT8183_SCP_CLK_SW_SEL);
	writel(0x0, scp->reg_base + MT8183_SCP_CLK_DIV_SEL);

	/* Turn on the power of SCP's SRAM before using it. Enable 1 block per time*/
	mt8192_power_on_sram(scp->reg_base + MT8183_SCP_SRAM_PDN);

	/* Initialize TCM before loading FW. */
	writel(0x0, scp->reg_base + MT8183_SCP_L1_SRAM_PD);
	writel(0x0, scp->reg_base + MT8183_SCP_TCM_TAIL_SRAM_PD);
	writel(0x0, scp->reg_base + MT8186_SCP_L1_SRAM_PD_P1);
	writel(0x0, scp->reg_base + MT8186_SCP_L1_SRAM_PD_p2);

	return 0;
}

static int mt8192_scp_before_load(struct mtk_scp *scp)
{
	/* clear SPM interrupt, SCP2SPM_IPC_CLR */
	writel(0xff, scp->reg_base + MT8192_SCP2SPM_IPC_CLR);

	writel(1, scp->reg_base + MT8192_CORE0_SW_RSTN_SET);

	/* enable SRAM clock */
	scp_sram_power_on(scp->reg_base + MT8192_L2TCM_SRAM_PD_0, 0);
	scp_sram_power_on(scp->reg_base + MT8192_L2TCM_SRAM_PD_1, 0);
	scp_sram_power_on(scp->reg_base + MT8192_L2TCM_SRAM_PD_2, 0);
	scp_sram_power_on(scp->reg_base + MT8192_L1TCM_SRAM_PDN, 0);
	scp_sram_power_on(scp->reg_base + MT8192_CPU0_SRAM_PD, 0);

	/* enable MPU for all memory regions */
	writel(0xff, scp->reg_base + MT8192_CORE0_MEM_ATT_PREDEF);

	return 0;
}

static int mt8195_scp_before_load(struct mtk_scp *scp)
{
	/* clear SPM interrupt, SCP2SPM_IPC_CLR */
	writel(0xff, scp->reg_base + MT8192_SCP2SPM_IPC_CLR);

	writel(1, scp->reg_base + MT8192_CORE0_SW_RSTN_SET);

	/* enable SRAM clock */
	scp_sram_power_on(scp->reg_base + MT8192_L2TCM_SRAM_PD_0, 0);
	scp_sram_power_on(scp->reg_base + MT8192_L2TCM_SRAM_PD_1, 0);
	scp_sram_power_on(scp->reg_base + MT8192_L2TCM_SRAM_PD_2, 0);
	scp_sram_power_on(scp->reg_base + MT8192_L1TCM_SRAM_PDN,
			  MT8195_L1TCM_SRAM_PDN_RESERVED_RSI_BITS);
	scp_sram_power_on(scp->reg_base + MT8192_CPU0_SRAM_PD, 0);

	/* enable MPU for all memory regions */
	writel(0xff, scp->reg_base + MT8192_CORE0_MEM_ATT_PREDEF);

	return 0;
}

static int scp_load(struct rproc *rproc, const struct firmware *fw)
{
	struct mtk_scp *scp = rproc->priv;
	struct device *dev = scp->dev;
	int ret;

	ret = clk_prepare_enable(scp->clk);
	if (ret) {
		dev_err(dev, "failed to enable clocks\n");
		return ret;
	}

	/* Hold SCP in reset while loading FW. */
	scp->data->scp_reset_assert(scp);

	ret = scp->data->scp_before_load(scp);
	if (ret < 0)
		goto leave;

	ret = scp_elf_load_segments(rproc, fw);
leave:
	clk_disable_unprepare(scp->clk);

	return ret;
}

static int scp_parse_fw(struct rproc *rproc, const struct firmware *fw)
{
	struct mtk_scp *scp = rproc->priv;
	struct device *dev = scp->dev;
	int ret;

	ret = clk_prepare_enable(scp->clk);
	if (ret) {
		dev_err(dev, "failed to enable clocks\n");
		return ret;
	}

	ret = scp_ipi_init(scp, fw);
	clk_disable_unprepare(scp->clk);
	return ret;
}

static int scp_start(struct rproc *rproc)
{
	struct mtk_scp *scp = (struct mtk_scp *)rproc->priv;
	struct device *dev = scp->dev;
	struct scp_run *run = &scp->run;
	int ret;

	ret = clk_prepare_enable(scp->clk);
	if (ret) {
		dev_err(dev, "failed to enable clocks\n");
		return ret;
	}

	run->signaled = false;

	scp->data->scp_reset_deassert(scp);

	ret = wait_event_interruptible_timeout(
					run->wq,
					run->signaled,
					msecs_to_jiffies(2000));

	if (ret == 0) {
		dev_err(dev, "wait SCP initialization timeout!\n");
		ret = -ETIME;
		goto stop;
	}
	if (ret == -ERESTARTSYS) {
		dev_err(dev, "wait SCP interrupted by a signal!\n");
		goto stop;
	}

	clk_disable_unprepare(scp->clk);
	dev_info(dev, "SCP is ready. FW version %s\n", run->fw_ver);

	return 0;

stop:
	scp->data->scp_reset_assert(scp);
	clk_disable_unprepare(scp->clk);
	return ret;
}

static void *mt8183_scp_da_to_va(struct mtk_scp *scp, u64 da, size_t len)
{
	int offset;

	if (da < scp->sram_size) {
		offset = da;
		if (offset >= 0 && (offset + len) <= scp->sram_size)
			return (void __force *)scp->sram_base + offset;
	} else if (scp->dram_size) {
		offset = da - scp->dma_addr;
		if (offset >= 0 && (offset + len) <= scp->dram_size)
			return scp->cpu_addr + offset;
	}

	return NULL;
}

static void *mt8192_scp_da_to_va(struct mtk_scp *scp, u64 da, size_t len)
{
	int offset;

	if (da >= scp->sram_phys &&
	    (da + len) <= scp->sram_phys + scp->sram_size) {
		offset = da - scp->sram_phys;
		return (void __force *)scp->sram_base + offset;
	}

	/* optional memory region */
	if (scp->l1tcm_size &&
	    da >= scp->l1tcm_phys &&
	    (da + len) <= scp->l1tcm_phys + scp->l1tcm_size) {
		offset = da - scp->l1tcm_phys;
		return (void __force *)scp->l1tcm_base + offset;
	}

	/* optional memory region */
	if (scp->dram_size &&
	    da >= scp->dma_addr &&
	    (da + len) <= scp->dma_addr + scp->dram_size) {
		offset = da - scp->dma_addr;
		return scp->cpu_addr + offset;
	}

	return NULL;
}

static void *scp_da_to_va(struct rproc *rproc, u64 da, size_t len, bool *is_iomem)
{
	struct mtk_scp *scp = (struct mtk_scp *)rproc->priv;

	return scp->data->scp_da_to_va(scp, da, len);
}

static void mt8183_scp_stop(struct mtk_scp *scp)
{
	/* Disable SCP watchdog */
	writel(0, scp->reg_base + MT8183_WDT_CFG);
}

static void mt8192_scp_stop(struct mtk_scp *scp)
{
	/* Disable SRAM clock */
	scp_sram_power_off(scp->reg_base + MT8192_L2TCM_SRAM_PD_0, 0);
	scp_sram_power_off(scp->reg_base + MT8192_L2TCM_SRAM_PD_1, 0);
	scp_sram_power_off(scp->reg_base + MT8192_L2TCM_SRAM_PD_2, 0);
	scp_sram_power_off(scp->reg_base + MT8192_L1TCM_SRAM_PDN, 0);
	scp_sram_power_off(scp->reg_base + MT8192_CPU0_SRAM_PD, 0);

	/* Disable SCP watchdog */
	writel(0, scp->reg_base + MT8192_CORE0_WDT_CFG);
}

static void mt8195_scp_stop(struct mtk_scp *scp)
{
	/* Disable SRAM clock */
	scp_sram_power_off(scp->reg_base + MT8192_L2TCM_SRAM_PD_0, 0);
	scp_sram_power_off(scp->reg_base + MT8192_L2TCM_SRAM_PD_1, 0);
	scp_sram_power_off(scp->reg_base + MT8192_L2TCM_SRAM_PD_2, 0);
	scp_sram_power_off(scp->reg_base + MT8192_L1TCM_SRAM_PDN,
			   MT8195_L1TCM_SRAM_PDN_RESERVED_RSI_BITS);
	scp_sram_power_off(scp->reg_base + MT8192_CPU0_SRAM_PD, 0);

	/* Disable SCP watchdog */
	writel(0, scp->reg_base + MT8192_CORE0_WDT_CFG);
}

static int scp_stop(struct rproc *rproc)
{
	struct mtk_scp *scp = (struct mtk_scp *)rproc->priv;
	int ret;

	ret = clk_prepare_enable(scp->clk);
	if (ret) {
		dev_err(scp->dev, "failed to enable clocks\n");
		return ret;
	}

	scp->data->scp_reset_assert(scp);
	scp->data->scp_stop(scp);
	clk_disable_unprepare(scp->clk);

	return 0;
}

static const struct rproc_ops scp_ops = {
	.start		= scp_start,
	.stop		= scp_stop,
	.load		= scp_load,
	.da_to_va	= scp_da_to_va,
	.parse_fw	= scp_parse_fw,
};

/**
 * scp_get_device() - get device struct of SCP
 *
 * @scp:	mtk_scp structure
 **/
struct device *scp_get_device(struct mtk_scp *scp)
{
	return scp->dev;
}
EXPORT_SYMBOL_GPL(scp_get_device);

/**
 * scp_get_rproc() - get rproc struct of SCP
 *
 * @scp:	mtk_scp structure
 **/
struct rproc *scp_get_rproc(struct mtk_scp *scp)
{
	return scp->rproc;
}
EXPORT_SYMBOL_GPL(scp_get_rproc);

/**
 * scp_get_vdec_hw_capa() - get video decoder hardware capability
 *
 * @scp:	mtk_scp structure
 *
 * Return: video decoder hardware capability
 **/
unsigned int scp_get_vdec_hw_capa(struct mtk_scp *scp)
{
	return scp->run.dec_capability;
}
EXPORT_SYMBOL_GPL(scp_get_vdec_hw_capa);

/**
 * scp_get_venc_hw_capa() - get video encoder hardware capability
 *
 * @scp:	mtk_scp structure
 *
 * Return: video encoder hardware capability
 **/
unsigned int scp_get_venc_hw_capa(struct mtk_scp *scp)
{
	return scp->run.enc_capability;
}
EXPORT_SYMBOL_GPL(scp_get_venc_hw_capa);

/**
 * scp_mapping_dm_addr() - Mapping SRAM/DRAM to kernel virtual address
 *
 * @scp:	mtk_scp structure
 * @mem_addr:	SCP views memory address
 *
 * Mapping the SCP's SRAM address /
 * DMEM (Data Extended Memory) memory address /
 * Working buffer memory address to
 * kernel virtual address.
 *
 * Return: Return ERR_PTR(-EINVAL) if mapping failed,
 * otherwise the mapped kernel virtual address
 **/
void *scp_mapping_dm_addr(struct mtk_scp *scp, u32 mem_addr)
{
	void *ptr;

	ptr = scp_da_to_va(scp->rproc, mem_addr, 0, NULL);
	if (!ptr)
		return ERR_PTR(-EINVAL);

	return ptr;
}
EXPORT_SYMBOL_GPL(scp_mapping_dm_addr);

static int scp_map_memory_region(struct mtk_scp *scp)
{
	int ret;

	ret = of_reserved_mem_device_init(scp->dev);

	/* reserved memory is optional. */
	if (ret == -ENODEV) {
		dev_info(scp->dev, "skipping reserved memory initialization.");
		return 0;
	}

	if (ret) {
		dev_err(scp->dev, "failed to assign memory-region: %d\n", ret);
		return -ENOMEM;
	}

	/* Reserved SCP code size */
	scp->dram_size = MAX_CODE_SIZE;
	scp->cpu_addr = dma_alloc_coherent(scp->dev, scp->dram_size,
					   &scp->dma_addr, GFP_KERNEL);
	if (!scp->cpu_addr)
		return -ENOMEM;

	return 0;
}

static void scp_unmap_memory_region(struct mtk_scp *scp)
{
	if (scp->dram_size == 0)
		return;

	dma_free_coherent(scp->dev, scp->dram_size, scp->cpu_addr,
			  scp->dma_addr);
	of_reserved_mem_device_release(scp->dev);
}

static int scp_register_ipi(struct platform_device *pdev, u32 id,
			    ipi_handler_t handler, void *priv)
{
	struct mtk_scp *scp = platform_get_drvdata(pdev);

	return scp_ipi_register(scp, id, handler, priv);
}

static void scp_unregister_ipi(struct platform_device *pdev, u32 id)
{
	struct mtk_scp *scp = platform_get_drvdata(pdev);

	scp_ipi_unregister(scp, id);
}

static int scp_send_ipi(struct platform_device *pdev, u32 id, void *buf,
			unsigned int len, unsigned int wait)
{
	struct mtk_scp *scp = platform_get_drvdata(pdev);

	return scp_ipi_send(scp, id, buf, len, wait);
}

static struct mtk_rpmsg_info mtk_scp_rpmsg_info = {
	.send_ipi = scp_send_ipi,
	.register_ipi = scp_register_ipi,
	.unregister_ipi = scp_unregister_ipi,
	.ns_ipi_id = SCP_IPI_NS_SERVICE,
};

static void scp_add_rpmsg_subdev(struct mtk_scp *scp)
{
	scp->rpmsg_subdev =
		mtk_rpmsg_create_rproc_subdev(to_platform_device(scp->dev),
					      &mtk_scp_rpmsg_info);
	if (scp->rpmsg_subdev)
		rproc_add_subdev(scp->rproc, scp->rpmsg_subdev);
}

static void scp_remove_rpmsg_subdev(struct mtk_scp *scp)
{
	if (scp->rpmsg_subdev) {
		rproc_remove_subdev(scp->rproc, scp->rpmsg_subdev);
		mtk_rpmsg_destroy_rproc_subdev(scp->rpmsg_subdev);
		scp->rpmsg_subdev = NULL;
	}
}

static int scp_probe(struct platform_device *pdev)
{
	struct device *dev = &pdev->dev;
	struct device_node *np = dev->of_node;
	struct mtk_scp *scp;
	struct rproc *rproc;
	struct resource *res;
	const char *fw_name = "scp.img";
	int ret, i;

<<<<<<< HEAD
=======
	ret = rproc_of_parse_firmware(dev, 0, &fw_name);
	if (ret < 0 && ret != -EINVAL)
		return ret;

>>>>>>> 88084a3d
	rproc = devm_rproc_alloc(dev, np->name, &scp_ops, fw_name, sizeof(*scp));
	if (!rproc)
		return dev_err_probe(dev, -ENOMEM, "unable to allocate remoteproc\n");

	scp = (struct mtk_scp *)rproc->priv;
	scp->rproc = rproc;
	scp->dev = dev;
	scp->data = of_device_get_match_data(dev);
	platform_set_drvdata(pdev, scp);

	res = platform_get_resource_byname(pdev, IORESOURCE_MEM, "sram");
	scp->sram_base = devm_ioremap_resource(dev, res);
	if (IS_ERR(scp->sram_base))
		return dev_err_probe(dev, PTR_ERR(scp->sram_base),
				     "Failed to parse and map sram memory\n");

	scp->sram_size = resource_size(res);
	scp->sram_phys = res->start;

	/* l1tcm is an optional memory region */
	res = platform_get_resource_byname(pdev, IORESOURCE_MEM, "l1tcm");
	scp->l1tcm_base = devm_ioremap_resource(dev, res);
	if (IS_ERR(scp->l1tcm_base)) {
		ret = PTR_ERR(scp->l1tcm_base);
		if (ret != -EINVAL) {
			return dev_err_probe(dev, ret, "Failed to map l1tcm memory\n");
		}
	} else {
		scp->l1tcm_size = resource_size(res);
		scp->l1tcm_phys = res->start;
	}

	scp->reg_base = devm_platform_ioremap_resource_byname(pdev, "cfg");
	if (IS_ERR(scp->reg_base))
		return dev_err_probe(dev, PTR_ERR(scp->reg_base),
				     "Failed to parse and map cfg memory\n");

	ret = scp->data->scp_clk_get(scp);
	if (ret)
		return ret;

	ret = scp_map_memory_region(scp);
	if (ret)
		return ret;

	mutex_init(&scp->send_lock);
	for (i = 0; i < SCP_IPI_MAX; i++)
		mutex_init(&scp->ipi_desc[i].lock);

	/* register SCP initialization IPI */
	ret = scp_ipi_register(scp, SCP_IPI_INIT, scp_init_ipi_handler, scp);
	if (ret) {
		dev_err(dev, "Failed to register IPI_SCP_INIT\n");
		goto release_dev_mem;
	}

	init_waitqueue_head(&scp->run.wq);
	init_waitqueue_head(&scp->ack_wq);

	scp_add_rpmsg_subdev(scp);

	ret = devm_request_threaded_irq(dev, platform_get_irq(pdev, 0), NULL,
					scp_irq_handler, IRQF_ONESHOT,
					pdev->name, scp);

	if (ret) {
		dev_err(dev, "failed to request irq\n");
		goto remove_subdev;
	}

	ret = rproc_add(rproc);
	if (ret)
		goto remove_subdev;

	return 0;

remove_subdev:
	scp_remove_rpmsg_subdev(scp);
	scp_ipi_unregister(scp, SCP_IPI_INIT);
release_dev_mem:
	scp_unmap_memory_region(scp);
	for (i = 0; i < SCP_IPI_MAX; i++)
		mutex_destroy(&scp->ipi_desc[i].lock);
	mutex_destroy(&scp->send_lock);

	return ret;
}

static int scp_remove(struct platform_device *pdev)
{
	struct mtk_scp *scp = platform_get_drvdata(pdev);
	int i;

	rproc_del(scp->rproc);
	scp_remove_rpmsg_subdev(scp);
	scp_ipi_unregister(scp, SCP_IPI_INIT);
	scp_unmap_memory_region(scp);
	for (i = 0; i < SCP_IPI_MAX; i++)
		mutex_destroy(&scp->ipi_desc[i].lock);
	mutex_destroy(&scp->send_lock);

	return 0;
}

static const struct mtk_scp_of_data mt8183_of_data = {
	.scp_clk_get = mt8183_scp_clk_get,
	.scp_before_load = mt8183_scp_before_load,
	.scp_irq_handler = mt8183_scp_irq_handler,
	.scp_reset_assert = mt8183_scp_reset_assert,
	.scp_reset_deassert = mt8183_scp_reset_deassert,
	.scp_stop = mt8183_scp_stop,
	.scp_da_to_va = mt8183_scp_da_to_va,
	.host_to_scp_reg = MT8183_HOST_TO_SCP,
	.host_to_scp_int_bit = MT8183_HOST_IPC_INT_BIT,
	.ipi_buf_offset = 0x7bdb0,
};

static const struct mtk_scp_of_data mt8186_of_data = {
	.scp_clk_get = mt8195_scp_clk_get,
	.scp_before_load = mt8186_scp_before_load,
	.scp_irq_handler = mt8183_scp_irq_handler,
	.scp_reset_assert = mt8183_scp_reset_assert,
	.scp_reset_deassert = mt8183_scp_reset_deassert,
	.scp_stop = mt8183_scp_stop,
	.scp_da_to_va = mt8183_scp_da_to_va,
	.host_to_scp_reg = MT8183_HOST_TO_SCP,
	.host_to_scp_int_bit = MT8183_HOST_IPC_INT_BIT,
	.ipi_buf_offset = 0x7bdb0,
};

static const struct mtk_scp_of_data mt8192_of_data = {
	.scp_clk_get = mt8192_scp_clk_get,
	.scp_before_load = mt8192_scp_before_load,
	.scp_irq_handler = mt8192_scp_irq_handler,
	.scp_reset_assert = mt8192_scp_reset_assert,
	.scp_reset_deassert = mt8192_scp_reset_deassert,
	.scp_stop = mt8192_scp_stop,
	.scp_da_to_va = mt8192_scp_da_to_va,
	.host_to_scp_reg = MT8192_GIPC_IN_SET,
	.host_to_scp_int_bit = MT8192_HOST_IPC_INT_BIT,
};

static const struct mtk_scp_of_data mt8195_of_data = {
	.scp_clk_get = mt8195_scp_clk_get,
	.scp_before_load = mt8195_scp_before_load,
	.scp_irq_handler = mt8192_scp_irq_handler,
	.scp_reset_assert = mt8192_scp_reset_assert,
	.scp_reset_deassert = mt8192_scp_reset_deassert,
	.scp_stop = mt8195_scp_stop,
	.scp_da_to_va = mt8192_scp_da_to_va,
	.host_to_scp_reg = MT8192_GIPC_IN_SET,
	.host_to_scp_int_bit = MT8192_HOST_IPC_INT_BIT,
};

static const struct of_device_id mtk_scp_of_match[] = {
	{ .compatible = "mediatek,mt8183-scp", .data = &mt8183_of_data },
	{ .compatible = "mediatek,mt8186-scp", .data = &mt8186_of_data },
	{ .compatible = "mediatek,mt8192-scp", .data = &mt8192_of_data },
	{ .compatible = "mediatek,mt8195-scp", .data = &mt8195_of_data },
	{},
};
MODULE_DEVICE_TABLE(of, mtk_scp_of_match);

static struct platform_driver mtk_scp_driver = {
	.probe = scp_probe,
	.remove = scp_remove,
	.driver = {
		.name = "mtk-scp",
		.of_match_table = mtk_scp_of_match,
	},
};

module_platform_driver(mtk_scp_driver);

MODULE_LICENSE("GPL v2");
MODULE_DESCRIPTION("MediaTek SCP control driver");<|MERGE_RESOLUTION|>--- conflicted
+++ resolved
@@ -404,27 +404,6 @@
 	return 0;
 }
 
-static int mt8186_scp_before_load(struct mtk_scp *scp)
-{
-	/* Clear SCP to host interrupt */
-	writel(MT8183_SCP_IPC_INT_BIT, scp->reg_base + MT8183_SCP_TO_HOST);
-
-	/* Reset clocks before loading FW */
-	writel(0x0, scp->reg_base + MT8183_SCP_CLK_SW_SEL);
-	writel(0x0, scp->reg_base + MT8183_SCP_CLK_DIV_SEL);
-
-	/* Turn on the power of SCP's SRAM before using it. Enable 1 block per time*/
-	mt8192_power_on_sram(scp->reg_base + MT8183_SCP_SRAM_PDN);
-
-	/* Initialize TCM before loading FW. */
-	writel(0x0, scp->reg_base + MT8183_SCP_L1_SRAM_PD);
-	writel(0x0, scp->reg_base + MT8183_SCP_TCM_TAIL_SRAM_PD);
-	writel(0x0, scp->reg_base + MT8186_SCP_L1_SRAM_PD_P1);
-	writel(0x0, scp->reg_base + MT8186_SCP_L1_SRAM_PD_p2);
-
-	return 0;
-}
-
 static int mt8192_scp_before_load(struct mtk_scp *scp)
 {
 	/* clear SPM interrupt, SCP2SPM_IPC_CLR */
@@ -833,13 +812,10 @@
 	const char *fw_name = "scp.img";
 	int ret, i;
 
-<<<<<<< HEAD
-=======
 	ret = rproc_of_parse_firmware(dev, 0, &fw_name);
 	if (ret < 0 && ret != -EINVAL)
 		return ret;
 
->>>>>>> 88084a3d
 	rproc = devm_rproc_alloc(dev, np->name, &scp_ops, fw_name, sizeof(*scp));
 	if (!rproc)
 		return dev_err_probe(dev, -ENOMEM, "unable to allocate remoteproc\n");

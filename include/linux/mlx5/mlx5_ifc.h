--- conflicted
+++ resolved
@@ -5771,11 +5771,7 @@
 	u8         reserved_at_68[0x10];
 	u8         num_of_actions[0x8];
 
-<<<<<<< HEAD
-	union mlx5_ifc_set_action_in_add_action_in_auto_bits actions[];
-=======
-	union mlx5_ifc_set_add_copy_action_in_auto_bits actions[0];
->>>>>>> 2dc8b524
+	union mlx5_ifc_set_add_copy_action_in_auto_bits actions[];
 };
 
 struct mlx5_ifc_dealloc_modify_header_context_out_bits {

/* SPDX-License-Identifier: GPL-2.0 */
#ifndef _LINUX_DMA_MAPPING_H
#define _LINUX_DMA_MAPPING_H

#include <linux/sizes.h>
#include <linux/string.h>
#include <linux/device.h>
#include <linux/err.h>
#include <linux/dma-direction.h>
#include <linux/scatterlist.h>
#include <linux/bug.h>
#include <linux/mem_encrypt.h>

/**
 * List of possible attributes associated with a DMA mapping. The semantics
 * of each attribute should be defined in Documentation/core-api/dma-attributes.rst.
 */

/*
 * DMA_ATTR_WEAK_ORDERING: Specifies that reads and writes to the mapping
 * may be weakly ordered, that is that reads and writes may pass each other.
 */
#define DMA_ATTR_WEAK_ORDERING		(1UL << 1)
/*
 * DMA_ATTR_WRITE_COMBINE: Specifies that writes to the mapping may be
 * buffered to improve performance.
 */
#define DMA_ATTR_WRITE_COMBINE		(1UL << 2)
/*
 * DMA_ATTR_NO_KERNEL_MAPPING: Lets the platform to avoid creating a kernel
 * virtual mapping for the allocated buffer.
 */
#define DMA_ATTR_NO_KERNEL_MAPPING	(1UL << 4)
/*
 * DMA_ATTR_SKIP_CPU_SYNC: Allows platform code to skip synchronization of
 * the CPU cache for the given buffer assuming that it has been already
 * transferred to 'device' domain.
 */
#define DMA_ATTR_SKIP_CPU_SYNC		(1UL << 5)
/*
 * DMA_ATTR_FORCE_CONTIGUOUS: Forces contiguous allocation of the buffer
 * in physical memory.
 */
#define DMA_ATTR_FORCE_CONTIGUOUS	(1UL << 6)
/*
 * DMA_ATTR_ALLOC_SINGLE_PAGES: This is a hint to the DMA-mapping subsystem
 * that it's probably not worth the time to try to allocate memory to in a way
 * that gives better TLB efficiency.
 */
#define DMA_ATTR_ALLOC_SINGLE_PAGES	(1UL << 7)
/*
 * DMA_ATTR_NO_WARN: This tells the DMA-mapping subsystem to suppress
 * allocation failure reports (similarly to __GFP_NOWARN).
 */
#define DMA_ATTR_NO_WARN	(1UL << 8)

/*
 * DMA_ATTR_PRIVILEGED: used to indicate that the buffer is fully
 * accessible at an elevated privilege level (and ideally inaccessible or
 * at least read-only at lesser-privileged levels).
 */
#define DMA_ATTR_PRIVILEGED		(1UL << 9)

/*
 * A dma_addr_t can hold any valid DMA or bus address for the platform.  It can
 * be given to a device to use as a DMA source or target.  It is specific to a
 * given device and there may be a translation between the CPU physical address
 * space and the bus address space.
 *
 * DMA_MAPPING_ERROR is the magic error code if a mapping failed.  It should not
 * be used directly in drivers, but checked for using dma_mapping_error()
 * instead.
 */
#define DMA_MAPPING_ERROR		(~(dma_addr_t)0)

#define DMA_BIT_MASK(n)	(((n) == 64) ? ~0ULL : ((1ULL<<(n))-1))

#ifdef CONFIG_DMA_API_DEBUG
void debug_dma_mapping_error(struct device *dev, dma_addr_t dma_addr);
void debug_dma_map_single(struct device *dev, const void *addr,
		unsigned long len);
#else
static inline void debug_dma_mapping_error(struct device *dev,
		dma_addr_t dma_addr)
{
}
static inline void debug_dma_map_single(struct device *dev, const void *addr,
		unsigned long len)
{
}
#endif /* CONFIG_DMA_API_DEBUG */

#ifdef CONFIG_HAS_DMA
static inline int dma_mapping_error(struct device *dev, dma_addr_t dma_addr)
{
	debug_dma_mapping_error(dev, dma_addr);

	if (unlikely(dma_addr == DMA_MAPPING_ERROR))
		return -ENOMEM;
	return 0;
}

dma_addr_t dma_map_page_attrs(struct device *dev, struct page *page,
		size_t offset, size_t size, enum dma_data_direction dir,
		unsigned long attrs);
void dma_unmap_page_attrs(struct device *dev, dma_addr_t addr, size_t size,
		enum dma_data_direction dir, unsigned long attrs);
int dma_map_sg_attrs(struct device *dev, struct scatterlist *sg, int nents,
		enum dma_data_direction dir, unsigned long attrs);
void dma_unmap_sg_attrs(struct device *dev, struct scatterlist *sg,
				      int nents, enum dma_data_direction dir,
				      unsigned long attrs);
dma_addr_t dma_map_resource(struct device *dev, phys_addr_t phys_addr,
		size_t size, enum dma_data_direction dir, unsigned long attrs);
void dma_unmap_resource(struct device *dev, dma_addr_t addr, size_t size,
		enum dma_data_direction dir, unsigned long attrs);
void dma_sync_single_for_cpu(struct device *dev, dma_addr_t addr, size_t size,
		enum dma_data_direction dir);
void dma_sync_single_for_device(struct device *dev, dma_addr_t addr,
		size_t size, enum dma_data_direction dir);
void dma_sync_sg_for_cpu(struct device *dev, struct scatterlist *sg,
		    int nelems, enum dma_data_direction dir);
void dma_sync_sg_for_device(struct device *dev, struct scatterlist *sg,
		       int nelems, enum dma_data_direction dir);
void *dma_alloc_attrs(struct device *dev, size_t size, dma_addr_t *dma_handle,
		gfp_t flag, unsigned long attrs);
void dma_free_attrs(struct device *dev, size_t size, void *cpu_addr,
		dma_addr_t dma_handle, unsigned long attrs);
void *dmam_alloc_attrs(struct device *dev, size_t size, dma_addr_t *dma_handle,
		gfp_t gfp, unsigned long attrs);
void dmam_free_coherent(struct device *dev, size_t size, void *vaddr,
		dma_addr_t dma_handle);
int dma_get_sgtable_attrs(struct device *dev, struct sg_table *sgt,
		void *cpu_addr, dma_addr_t dma_addr, size_t size,
		unsigned long attrs);
int dma_mmap_attrs(struct device *dev, struct vm_area_struct *vma,
		void *cpu_addr, dma_addr_t dma_addr, size_t size,
		unsigned long attrs);
bool dma_can_mmap(struct device *dev);
int dma_supported(struct device *dev, u64 mask);
int dma_set_mask(struct device *dev, u64 mask);
int dma_set_coherent_mask(struct device *dev, u64 mask);
u64 dma_get_required_mask(struct device *dev);
size_t dma_max_mapping_size(struct device *dev);
bool dma_need_sync(struct device *dev, dma_addr_t dma_addr);
unsigned long dma_get_merge_boundary(struct device *dev);
struct sg_table *dma_alloc_noncontiguous(struct device *dev, size_t size,
		enum dma_data_direction dir, gfp_t gfp, unsigned long attrs);
void dma_free_noncontiguous(struct device *dev, size_t size,
		struct sg_table *sgt, enum dma_data_direction dir);
void *dma_vmap_noncontiguous(struct device *dev, size_t size,
		struct sg_table *sgt);
void dma_vunmap_noncontiguous(struct device *dev, void *vaddr);
int dma_mmap_noncontiguous(struct device *dev, struct vm_area_struct *vma,
		size_t size, struct sg_table *sgt);
#else /* CONFIG_HAS_DMA */
static inline dma_addr_t dma_map_page_attrs(struct device *dev,
		struct page *page, size_t offset, size_t size,
		enum dma_data_direction dir, unsigned long attrs)
{
	return DMA_MAPPING_ERROR;
}
static inline void dma_unmap_page_attrs(struct device *dev, dma_addr_t addr,
		size_t size, enum dma_data_direction dir, unsigned long attrs)
{
}
static inline int dma_map_sg_attrs(struct device *dev, struct scatterlist *sg,
		int nents, enum dma_data_direction dir, unsigned long attrs)
{
	return 0;
}
static inline void dma_unmap_sg_attrs(struct device *dev,
		struct scatterlist *sg, int nents, enum dma_data_direction dir,
		unsigned long attrs)
{
}
static inline dma_addr_t dma_map_resource(struct device *dev,
		phys_addr_t phys_addr, size_t size, enum dma_data_direction dir,
		unsigned long attrs)
{
	return DMA_MAPPING_ERROR;
}
static inline void dma_unmap_resource(struct device *dev, dma_addr_t addr,
		size_t size, enum dma_data_direction dir, unsigned long attrs)
{
}
static inline void dma_sync_single_for_cpu(struct device *dev, dma_addr_t addr,
		size_t size, enum dma_data_direction dir)
{
}
static inline void dma_sync_single_for_device(struct device *dev,
		dma_addr_t addr, size_t size, enum dma_data_direction dir)
{
}
static inline void dma_sync_sg_for_cpu(struct device *dev,
		struct scatterlist *sg, int nelems, enum dma_data_direction dir)
{
}
static inline void dma_sync_sg_for_device(struct device *dev,
		struct scatterlist *sg, int nelems, enum dma_data_direction dir)
{
}
static inline int dma_mapping_error(struct device *dev, dma_addr_t dma_addr)
{
	return -ENOMEM;
}
static inline void *dma_alloc_attrs(struct device *dev, size_t size,
		dma_addr_t *dma_handle, gfp_t flag, unsigned long attrs)
{
	return NULL;
}
static void dma_free_attrs(struct device *dev, size_t size, void *cpu_addr,
		dma_addr_t dma_handle, unsigned long attrs)
{
}
static inline void *dmam_alloc_attrs(struct device *dev, size_t size,
		dma_addr_t *dma_handle, gfp_t gfp, unsigned long attrs)
{
	return NULL;
}
static inline void dmam_free_coherent(struct device *dev, size_t size,
		void *vaddr, dma_addr_t dma_handle)
{
}
static inline int dma_get_sgtable_attrs(struct device *dev,
		struct sg_table *sgt, void *cpu_addr, dma_addr_t dma_addr,
		size_t size, unsigned long attrs)
{
	return -ENXIO;
}
static inline int dma_mmap_attrs(struct device *dev, struct vm_area_struct *vma,
		void *cpu_addr, dma_addr_t dma_addr, size_t size,
		unsigned long attrs)
{
	return -ENXIO;
}
static inline bool dma_can_mmap(struct device *dev)
{
	return false;
}
static inline int dma_supported(struct device *dev, u64 mask)
{
	return 0;
}
static inline int dma_set_mask(struct device *dev, u64 mask)
{
	return -EIO;
}
static inline int dma_set_coherent_mask(struct device *dev, u64 mask)
{
	return -EIO;
}
static inline u64 dma_get_required_mask(struct device *dev)
{
	return 0;
}
static inline size_t dma_max_mapping_size(struct device *dev)
{
	return 0;
}
static inline bool dma_need_sync(struct device *dev, dma_addr_t dma_addr)
{
	return false;
}
static inline unsigned long dma_get_merge_boundary(struct device *dev)
{
	return 0;
}
static inline struct sg_table *dma_alloc_noncontiguous(struct device *dev,
		size_t size, enum dma_data_direction dir, gfp_t gfp,
		unsigned long attrs)
{
	return NULL;
}
static inline void dma_free_noncontiguous(struct device *dev, size_t size,
		struct sg_table *sgt, enum dma_data_direction dir)
{
}
static inline void *dma_vmap_noncontiguous(struct device *dev, size_t size,
		struct sg_table *sgt)
{
	return NULL;
}
static inline void dma_vunmap_noncontiguous(struct device *dev, void *vaddr)
{
}
static inline int dma_mmap_noncontiguous(struct device *dev,
		struct vm_area_struct *vma, size_t size, struct sg_table *sgt)
{
	return -EINVAL;
}
#endif /* CONFIG_HAS_DMA */

struct page *dma_alloc_pages(struct device *dev, size_t size,
		dma_addr_t *dma_handle, enum dma_data_direction dir, gfp_t gfp);
void dma_free_pages(struct device *dev, size_t size, struct page *page,
		dma_addr_t dma_handle, enum dma_data_direction dir);
<<<<<<< HEAD
=======
int dma_mmap_pages(struct device *dev, struct vm_area_struct *vma,
		size_t size, struct page *page);
>>>>>>> 11e4b63a

static inline void *dma_alloc_noncoherent(struct device *dev, size_t size,
		dma_addr_t *dma_handle, enum dma_data_direction dir, gfp_t gfp)
{
	struct page *page = dma_alloc_pages(dev, size, dma_handle, dir, gfp);
	return page ? page_address(page) : NULL;
}

static inline void dma_free_noncoherent(struct device *dev, size_t size,
		void *vaddr, dma_addr_t dma_handle, enum dma_data_direction dir)
{
	dma_free_pages(dev, size, virt_to_page(vaddr), dma_handle, dir);
}

static inline dma_addr_t dma_map_single_attrs(struct device *dev, void *ptr,
		size_t size, enum dma_data_direction dir, unsigned long attrs)
{
	/* DMA must never operate on areas that might be remapped. */
	if (dev_WARN_ONCE(dev, is_vmalloc_addr(ptr),
			  "rejecting DMA map of vmalloc memory\n"))
		return DMA_MAPPING_ERROR;
	debug_dma_map_single(dev, ptr, size);
	return dma_map_page_attrs(dev, virt_to_page(ptr), offset_in_page(ptr),
			size, dir, attrs);
}

static inline void dma_unmap_single_attrs(struct device *dev, dma_addr_t addr,
		size_t size, enum dma_data_direction dir, unsigned long attrs)
{
	return dma_unmap_page_attrs(dev, addr, size, dir, attrs);
}

static inline void dma_sync_single_range_for_cpu(struct device *dev,
		dma_addr_t addr, unsigned long offset, size_t size,
		enum dma_data_direction dir)
{
	return dma_sync_single_for_cpu(dev, addr + offset, size, dir);
}

static inline void dma_sync_single_range_for_device(struct device *dev,
		dma_addr_t addr, unsigned long offset, size_t size,
		enum dma_data_direction dir)
{
	return dma_sync_single_for_device(dev, addr + offset, size, dir);
}

/**
 * dma_map_sgtable - Map the given buffer for DMA
 * @dev:	The device for which to perform the DMA operation
 * @sgt:	The sg_table object describing the buffer
 * @dir:	DMA direction
 * @attrs:	Optional DMA attributes for the map operation
 *
 * Maps a buffer described by a scatterlist stored in the given sg_table
 * object for the @dir DMA operation by the @dev device. After success the
 * ownership for the buffer is transferred to the DMA domain.  One has to
 * call dma_sync_sgtable_for_cpu() or dma_unmap_sgtable() to move the
 * ownership of the buffer back to the CPU domain before touching the
 * buffer by the CPU.
 *
 * Returns 0 on success or -EINVAL on error during mapping the buffer.
 */
static inline int dma_map_sgtable(struct device *dev, struct sg_table *sgt,
		enum dma_data_direction dir, unsigned long attrs)
{
	int nents;

	nents = dma_map_sg_attrs(dev, sgt->sgl, sgt->orig_nents, dir, attrs);
	if (nents <= 0)
		return -EINVAL;
	sgt->nents = nents;
	return 0;
}

/**
 * dma_unmap_sgtable - Unmap the given buffer for DMA
 * @dev:	The device for which to perform the DMA operation
 * @sgt:	The sg_table object describing the buffer
 * @dir:	DMA direction
 * @attrs:	Optional DMA attributes for the unmap operation
 *
 * Unmaps a buffer described by a scatterlist stored in the given sg_table
 * object for the @dir DMA operation by the @dev device. After this function
 * the ownership of the buffer is transferred back to the CPU domain.
 */
static inline void dma_unmap_sgtable(struct device *dev, struct sg_table *sgt,
		enum dma_data_direction dir, unsigned long attrs)
{
	dma_unmap_sg_attrs(dev, sgt->sgl, sgt->orig_nents, dir, attrs);
}

/**
 * dma_sync_sgtable_for_cpu - Synchronize the given buffer for CPU access
 * @dev:	The device for which to perform the DMA operation
 * @sgt:	The sg_table object describing the buffer
 * @dir:	DMA direction
 *
 * Performs the needed cache synchronization and moves the ownership of the
 * buffer back to the CPU domain, so it is safe to perform any access to it
 * by the CPU. Before doing any further DMA operations, one has to transfer
 * the ownership of the buffer back to the DMA domain by calling the
 * dma_sync_sgtable_for_device().
 */
static inline void dma_sync_sgtable_for_cpu(struct device *dev,
		struct sg_table *sgt, enum dma_data_direction dir)
{
	dma_sync_sg_for_cpu(dev, sgt->sgl, sgt->orig_nents, dir);
}

/**
 * dma_sync_sgtable_for_device - Synchronize the given buffer for DMA
 * @dev:	The device for which to perform the DMA operation
 * @sgt:	The sg_table object describing the buffer
 * @dir:	DMA direction
 *
 * Performs the needed cache synchronization and moves the ownership of the
 * buffer back to the DMA domain, so it is safe to perform the DMA operation.
 * Once finished, one has to call dma_sync_sgtable_for_cpu() or
 * dma_unmap_sgtable().
 */
static inline void dma_sync_sgtable_for_device(struct device *dev,
		struct sg_table *sgt, enum dma_data_direction dir)
{
	dma_sync_sg_for_device(dev, sgt->sgl, sgt->orig_nents, dir);
}

#define dma_map_single(d, a, s, r) dma_map_single_attrs(d, a, s, r, 0)
#define dma_unmap_single(d, a, s, r) dma_unmap_single_attrs(d, a, s, r, 0)
#define dma_map_sg(d, s, n, r) dma_map_sg_attrs(d, s, n, r, 0)
#define dma_unmap_sg(d, s, n, r) dma_unmap_sg_attrs(d, s, n, r, 0)
#define dma_map_page(d, p, o, s, r) dma_map_page_attrs(d, p, o, s, r, 0)
#define dma_unmap_page(d, a, s, r) dma_unmap_page_attrs(d, a, s, r, 0)
#define dma_get_sgtable(d, t, v, h, s) dma_get_sgtable_attrs(d, t, v, h, s, 0)
#define dma_mmap_coherent(d, v, c, h, s) dma_mmap_attrs(d, v, c, h, s, 0)

static inline void *dma_alloc_coherent(struct device *dev, size_t size,
		dma_addr_t *dma_handle, gfp_t gfp)
{
	return dma_alloc_attrs(dev, size, dma_handle, gfp,
			(gfp & __GFP_NOWARN) ? DMA_ATTR_NO_WARN : 0);
}

static inline void dma_free_coherent(struct device *dev, size_t size,
		void *cpu_addr, dma_addr_t dma_handle)
{
	return dma_free_attrs(dev, size, cpu_addr, dma_handle, 0);
}


static inline u64 dma_get_mask(struct device *dev)
{
	if (dev->dma_mask && *dev->dma_mask)
		return *dev->dma_mask;
	return DMA_BIT_MASK(32);
}

/*
 * Set both the DMA mask and the coherent DMA mask to the same thing.
 * Note that we don't check the return value from dma_set_coherent_mask()
 * as the DMA API guarantees that the coherent DMA mask can be set to
 * the same or smaller than the streaming DMA mask.
 */
static inline int dma_set_mask_and_coherent(struct device *dev, u64 mask)
{
	int rc = dma_set_mask(dev, mask);
	if (rc == 0)
		dma_set_coherent_mask(dev, mask);
	return rc;
}

/*
 * Similar to the above, except it deals with the case where the device
 * does not have dev->dma_mask appropriately setup.
 */
static inline int dma_coerce_mask_and_coherent(struct device *dev, u64 mask)
{
	dev->dma_mask = &dev->coherent_dma_mask;
	return dma_set_mask_and_coherent(dev, mask);
}

/**
 * dma_addressing_limited - return if the device is addressing limited
 * @dev:	device to check
 *
 * Return %true if the devices DMA mask is too small to address all memory in
 * the system, else %false.  Lack of addressing bits is the prime reason for
 * bounce buffering, but might not be the only one.
 */
static inline bool dma_addressing_limited(struct device *dev)
{
	return min_not_zero(dma_get_mask(dev), dev->bus_dma_limit) <
			    dma_get_required_mask(dev);
}

static inline unsigned int dma_get_max_seg_size(struct device *dev)
{
	if (dev->dma_parms && dev->dma_parms->max_segment_size)
		return dev->dma_parms->max_segment_size;
	return SZ_64K;
}

static inline int dma_set_max_seg_size(struct device *dev, unsigned int size)
{
	if (dev->dma_parms) {
		dev->dma_parms->max_segment_size = size;
		return 0;
	}
	return -EIO;
}

static inline unsigned long dma_get_seg_boundary(struct device *dev)
{
	if (dev->dma_parms && dev->dma_parms->segment_boundary_mask)
		return dev->dma_parms->segment_boundary_mask;
	return ULONG_MAX;
}

/**
 * dma_get_seg_boundary_nr_pages - return the segment boundary in "page" units
 * @dev: device to guery the boundary for
 * @page_shift: ilog() of the IOMMU page size
 *
 * Return the segment boundary in IOMMU page units (which may be different from
 * the CPU page size) for the passed in device.
 *
 * If @dev is NULL a boundary of U32_MAX is assumed, this case is just for
 * non-DMA API callers.
 */
static inline unsigned long dma_get_seg_boundary_nr_pages(struct device *dev,
		unsigned int page_shift)
{
	if (!dev)
		return (U32_MAX >> page_shift) + 1;
	return (dma_get_seg_boundary(dev) >> page_shift) + 1;
}

static inline int dma_set_seg_boundary(struct device *dev, unsigned long mask)
{
	if (dev->dma_parms) {
		dev->dma_parms->segment_boundary_mask = mask;
		return 0;
	}
	return -EIO;
}

static inline unsigned int dma_get_min_align_mask(struct device *dev)
{
	if (dev->dma_parms)
		return dev->dma_parms->min_align_mask;
	return 0;
}

static inline int dma_set_min_align_mask(struct device *dev,
		unsigned int min_align_mask)
{
	if (WARN_ON_ONCE(!dev->dma_parms))
		return -EIO;
	dev->dma_parms->min_align_mask = min_align_mask;
	return 0;
}

static inline int dma_get_cache_alignment(void)
{
#ifdef ARCH_DMA_MINALIGN
	return ARCH_DMA_MINALIGN;
#endif
	return 1;
}

static inline void *dmam_alloc_coherent(struct device *dev, size_t size,
		dma_addr_t *dma_handle, gfp_t gfp)
{
	return dmam_alloc_attrs(dev, size, dma_handle, gfp,
			(gfp & __GFP_NOWARN) ? DMA_ATTR_NO_WARN : 0);
}

static inline void *dma_alloc_wc(struct device *dev, size_t size,
				 dma_addr_t *dma_addr, gfp_t gfp)
{
	unsigned long attrs = DMA_ATTR_WRITE_COMBINE;

	if (gfp & __GFP_NOWARN)
		attrs |= DMA_ATTR_NO_WARN;

	return dma_alloc_attrs(dev, size, dma_addr, gfp, attrs);
}

static inline void dma_free_wc(struct device *dev, size_t size,
			       void *cpu_addr, dma_addr_t dma_addr)
{
	return dma_free_attrs(dev, size, cpu_addr, dma_addr,
			      DMA_ATTR_WRITE_COMBINE);
}

static inline int dma_mmap_wc(struct device *dev,
			      struct vm_area_struct *vma,
			      void *cpu_addr, dma_addr_t dma_addr,
			      size_t size)
{
	return dma_mmap_attrs(dev, vma, cpu_addr, dma_addr, size,
			      DMA_ATTR_WRITE_COMBINE);
}

#ifdef CONFIG_NEED_DMA_MAP_STATE
#define DEFINE_DMA_UNMAP_ADDR(ADDR_NAME)        dma_addr_t ADDR_NAME
#define DEFINE_DMA_UNMAP_LEN(LEN_NAME)          __u32 LEN_NAME
#define dma_unmap_addr(PTR, ADDR_NAME)           ((PTR)->ADDR_NAME)
#define dma_unmap_addr_set(PTR, ADDR_NAME, VAL)  (((PTR)->ADDR_NAME) = (VAL))
#define dma_unmap_len(PTR, LEN_NAME)             ((PTR)->LEN_NAME)
#define dma_unmap_len_set(PTR, LEN_NAME, VAL)    (((PTR)->LEN_NAME) = (VAL))
#else
#define DEFINE_DMA_UNMAP_ADDR(ADDR_NAME)
#define DEFINE_DMA_UNMAP_LEN(LEN_NAME)
#define dma_unmap_addr(PTR, ADDR_NAME)           (0)
#define dma_unmap_addr_set(PTR, ADDR_NAME, VAL)  do { } while (0)
#define dma_unmap_len(PTR, LEN_NAME)             (0)
#define dma_unmap_len_set(PTR, LEN_NAME, VAL)    do { } while (0)
#endif

#endif /* _LINUX_DMA_MAPPING_H */<|MERGE_RESOLUTION|>--- conflicted
+++ resolved
@@ -295,11 +295,8 @@
 		dma_addr_t *dma_handle, enum dma_data_direction dir, gfp_t gfp);
 void dma_free_pages(struct device *dev, size_t size, struct page *page,
 		dma_addr_t dma_handle, enum dma_data_direction dir);
-<<<<<<< HEAD
-=======
 int dma_mmap_pages(struct device *dev, struct vm_area_struct *vma,
 		size_t size, struct page *page);
->>>>>>> 11e4b63a
 
 static inline void *dma_alloc_noncoherent(struct device *dev, size_t size,
 		dma_addr_t *dma_handle, enum dma_data_direction dir, gfp_t gfp)

/* SPDX-License-Identifier: GPL-2.0 */
#ifndef _LINUX_MM_TYPES_H
#define _LINUX_MM_TYPES_H

#include <linux/mm_types_task.h>

#include <linux/auxvec.h>
#include <linux/list.h>
#include <linux/spinlock.h>
#include <linux/rbtree.h>
#include <linux/rwsem.h>
#include <linux/completion.h>
#include <linux/cpumask.h>
#include <linux/uprobes.h>
#include <linux/rcupdate.h>
#include <linux/page-flags-layout.h>
#include <linux/workqueue.h>
#include <linux/seqlock.h>

#include <asm/mmu.h>

#ifndef AT_VECTOR_SIZE_ARCH
#define AT_VECTOR_SIZE_ARCH 0
#endif
#define AT_VECTOR_SIZE (2*(AT_VECTOR_SIZE_ARCH + AT_VECTOR_SIZE_BASE + 1))

#define INIT_PASID	0

struct address_space;
struct mem_cgroup;

/*
 * Each physical page in the system has a struct page associated with
 * it to keep track of whatever it is we are using the page for at the
 * moment. Note that we have no way to track which tasks are using
 * a page, though if it is a pagecache page, rmap structures can tell us
 * who is mapping it.
 *
 * If you allocate the page using alloc_pages(), you can use some of the
 * space in struct page for your own purposes.  The five words in the main
 * union are available, except for bit 0 of the first word which must be
 * kept clear.  Many users use this word to store a pointer to an object
 * which is guaranteed to be aligned.  If you use the same storage as
 * page->mapping, you must restore it to NULL before freeing the page.
 *
 * If your page will not be mapped to userspace, you can also use the four
 * bytes in the mapcount union, but you must call page_mapcount_reset()
 * before freeing it.
 *
 * If you want to use the refcount field, it must be used in such a way
 * that other CPUs temporarily incrementing and then decrementing the
 * refcount does not cause problems.  On receiving the page from
 * alloc_pages(), the refcount will be positive.
 *
 * If you allocate pages of order > 0, you can use some of the fields
 * in each subpage, but you may need to restore some of their values
 * afterwards.
 *
 * SLUB uses cmpxchg_double() to atomically update its freelist and
 * counters.  That requires that freelist & counters be adjacent and
 * double-word aligned.  We align all struct pages to double-word
 * boundaries, and ensure that 'freelist' is aligned within the
 * struct.
 */
#ifdef CONFIG_HAVE_ALIGNED_STRUCT_PAGE
#define _struct_page_alignment	__aligned(2 * sizeof(unsigned long))
#else
#define _struct_page_alignment
#endif

struct page {
	unsigned long flags;		/* Atomic flags, some possibly
					 * updated asynchronously */
	/*
	 * Five words (20/40 bytes) are available in this union.
	 * WARNING: bit 0 of the first word is used for PageTail(). That
	 * means the other users of this union MUST NOT use the bit to
	 * avoid collision and false-positive PageTail().
	 */
	union {
		struct {	/* Page cache and anonymous pages */
			/**
			 * @lru: Pageout list, eg. active_list protected by
			 * lruvec->lru_lock.  Sometimes used as a generic list
			 * by the page owner.
			 */
			struct list_head lru;
			/* See page-flags.h for PAGE_MAPPING_FLAGS */
			struct address_space *mapping;
			pgoff_t index;		/* Our offset within mapping. */
			/**
			 * @private: Mapping-private opaque data.
			 * Usually used for buffer_heads if PagePrivate.
			 * Used for swp_entry_t if PageSwapCache.
			 * Indicates order in the buddy system if PageBuddy.
			 */
			unsigned long private;
		};
		struct {	/* page_pool used by netstack */
			/**
			 * @pp_magic: magic value to avoid recycling non
			 * page_pool allocated pages.
			 */
			unsigned long pp_magic;
			struct page_pool *pp;
			unsigned long _pp_mapping_pad;
			unsigned long dma_addr;
<<<<<<< HEAD
			atomic_long_t pp_frag_count;
=======
			union {
				/**
				 * dma_addr_upper: might require a 64-bit
				 * value on 32-bit architectures.
				 */
				unsigned long dma_addr_upper;
				/**
				 * For frag page support, not supported in
				 * 32-bit architectures with 64-bit DMA.
				 */
				atomic_long_t pp_frag_count;
			};
>>>>>>> 9461af22
		};
		struct {	/* slab, slob and slub */
			union {
				struct list_head slab_list;
				struct {	/* Partial pages */
					struct page *next;
#ifdef CONFIG_64BIT
					int pages;	/* Nr of pages left */
					int pobjects;	/* Approximate count */
#else
					short int pages;
					short int pobjects;
#endif
				};
			};
			struct kmem_cache *slab_cache; /* not slob */
			/* Double-word boundary */
			void *freelist;		/* first free object */
			union {
				void *s_mem;	/* slab: first object */
				unsigned long counters;		/* SLUB */
				struct {			/* SLUB */
					unsigned inuse:16;
					unsigned objects:15;
					unsigned frozen:1;
				};
			};
		};
		struct {	/* Tail pages of compound page */
			unsigned long compound_head;	/* Bit zero is set */

			/* First tail page only */
			unsigned char compound_dtor;
			unsigned char compound_order;
			atomic_t compound_mapcount;
			unsigned int compound_nr; /* 1 << compound_order */
		};
		struct {	/* Second tail page of compound page */
			unsigned long _compound_pad_1;	/* compound_head */
			atomic_t hpage_pinned_refcount;
			/* For both global and memcg */
			struct list_head deferred_list;
		};
		struct {	/* Page table pages */
			unsigned long _pt_pad_1;	/* compound_head */
			pgtable_t pmd_huge_pte; /* protected by page->ptl */
			unsigned long _pt_pad_2;	/* mapping */
			union {
				struct mm_struct *pt_mm; /* x86 pgds only */
				atomic_t pt_frag_refcount; /* powerpc */
			};
#if ALLOC_SPLIT_PTLOCKS
			spinlock_t *ptl;
#else
			spinlock_t ptl;
#endif
		};
		struct {	/* ZONE_DEVICE pages */
			/** @pgmap: Points to the hosting device page map. */
			struct dev_pagemap *pgmap;
			void *zone_device_data;
			/*
			 * ZONE_DEVICE private pages are counted as being
			 * mapped so the next 3 words hold the mapping, index,
			 * and private fields from the source anonymous or
			 * page cache page while the page is migrated to device
			 * private memory.
			 * ZONE_DEVICE MEMORY_DEVICE_FS_DAX pages also
			 * use the mapping, index, and private fields when
			 * pmem backed DAX files are mapped.
			 */
		};

		/** @rcu_head: You can use this to free a page by RCU. */
		struct rcu_head rcu_head;
	};

	union {		/* This union is 4 bytes in size. */
		/*
		 * If the page can be mapped to userspace, encodes the number
		 * of times this page is referenced by a page table.
		 */
		atomic_t _mapcount;

		/*
		 * If the page is neither PageSlab nor mappable to userspace,
		 * the value stored here may help determine what this page
		 * is used for.  See page-flags.h for a list of page types
		 * which are currently stored here.
		 */
		unsigned int page_type;

		unsigned int active;		/* SLAB */
		int units;			/* SLOB */
	};

	/* Usage count. *DO NOT USE DIRECTLY*. See page_ref.h */
	atomic_t _refcount;

#ifdef CONFIG_MEMCG
	unsigned long memcg_data;
#endif

	/*
	 * On machines where all RAM is mapped into kernel address space,
	 * we can simply calculate the virtual address. On machines with
	 * highmem some memory is mapped into kernel virtual memory
	 * dynamically, so we need a place to store that address.
	 * Note that this field could be 16 bits on x86 ... ;)
	 *
	 * Architectures with slow multiplication can define
	 * WANT_PAGE_VIRTUAL in asm/page.h
	 */
#if defined(WANT_PAGE_VIRTUAL)
	void *virtual;			/* Kernel virtual address (NULL if
					   not kmapped, ie. highmem) */
#endif /* WANT_PAGE_VIRTUAL */

#ifdef LAST_CPUPID_NOT_IN_PAGE_FLAGS
	int _last_cpupid;
#endif
} _struct_page_alignment;

/**
 * struct folio - Represents a contiguous set of bytes.
 * @flags: Identical to the page flags.
 * @lru: Least Recently Used list; tracks how recently this folio was used.
 * @mapping: The file this page belongs to, or refers to the anon_vma for
 *    anonymous memory.
 * @index: Offset within the file, in units of pages.  For anonymous memory,
 *    this is the index from the beginning of the mmap.
 * @private: Filesystem per-folio data (see folio_attach_private()).
 *    Used for swp_entry_t if folio_test_swapcache().
 * @_mapcount: Do not access this member directly.  Use folio_mapcount() to
 *    find out how many times this folio is mapped by userspace.
 * @_refcount: Do not access this member directly.  Use folio_ref_count()
 *    to find how many references there are to this folio.
 * @memcg_data: Memory Control Group data.
 *
 * A folio is a physically, virtually and logically contiguous set
 * of bytes.  It is a power-of-two in size, and it is aligned to that
 * same power-of-two.  It is at least as large as %PAGE_SIZE.  If it is
 * in the page cache, it is at a file offset which is a multiple of that
 * power-of-two.  It may be mapped into userspace at an address which is
 * at an arbitrary page offset, but its kernel virtual address is aligned
 * to its size.
 */
struct folio {
	/* private: don't document the anon union */
	union {
		struct {
	/* public: */
			unsigned long flags;
			struct list_head lru;
			struct address_space *mapping;
			pgoff_t index;
			void *private;
			atomic_t _mapcount;
			atomic_t _refcount;
#ifdef CONFIG_MEMCG
			unsigned long memcg_data;
#endif
	/* private: the union with struct page is transitional */
		};
		struct page page;
	};
};

static_assert(sizeof(struct page) == sizeof(struct folio));
#define FOLIO_MATCH(pg, fl)						\
	static_assert(offsetof(struct page, pg) == offsetof(struct folio, fl))
FOLIO_MATCH(flags, flags);
FOLIO_MATCH(lru, lru);
FOLIO_MATCH(compound_head, lru);
FOLIO_MATCH(index, index);
FOLIO_MATCH(private, private);
FOLIO_MATCH(_mapcount, _mapcount);
FOLIO_MATCH(_refcount, _refcount);
#ifdef CONFIG_MEMCG
FOLIO_MATCH(memcg_data, memcg_data);
#endif
#undef FOLIO_MATCH

static inline atomic_t *folio_mapcount_ptr(struct folio *folio)
{
	struct page *tail = &folio->page + 1;
	return &tail->compound_mapcount;
}

static inline atomic_t *compound_mapcount_ptr(struct page *page)
{
	return &page[1].compound_mapcount;
}

static inline atomic_t *compound_pincount_ptr(struct page *page)
{
	return &page[2].hpage_pinned_refcount;
}

/*
 * Used for sizing the vmemmap region on some architectures
 */
#define STRUCT_PAGE_MAX_SHIFT	(order_base_2(sizeof(struct page)))

#define PAGE_FRAG_CACHE_MAX_SIZE	__ALIGN_MASK(32768, ~PAGE_MASK)
#define PAGE_FRAG_CACHE_MAX_ORDER	get_order(PAGE_FRAG_CACHE_MAX_SIZE)

/*
 * page_private can be used on tail pages.  However, PagePrivate is only
 * checked by the VM on the head page.  So page_private on the tail pages
 * should be used for data that's ancillary to the head page (eg attaching
 * buffer heads to tail pages after attaching buffer heads to the head page)
 */
#define page_private(page)		((page)->private)

static inline void set_page_private(struct page *page, unsigned long private)
{
	page->private = private;
}

static inline void *folio_get_private(struct folio *folio)
{
	return folio->private;
}

struct page_frag_cache {
	void * va;
#if (PAGE_SIZE < PAGE_FRAG_CACHE_MAX_SIZE)
	__u16 offset;
	__u16 size;
#else
	__u32 offset;
#endif
	/* we maintain a pagecount bias, so that we dont dirty cache line
	 * containing page->_refcount every time we allocate a fragment.
	 */
	unsigned int		pagecnt_bias;
	bool pfmemalloc;
};

typedef unsigned long vm_flags_t;

/*
 * A region containing a mapping of a non-memory backed file under NOMMU
 * conditions.  These are held in a global tree and are pinned by the VMAs that
 * map parts of them.
 */
struct vm_region {
	struct rb_node	vm_rb;		/* link in global region tree */
	vm_flags_t	vm_flags;	/* VMA vm_flags */
	unsigned long	vm_start;	/* start address of region */
	unsigned long	vm_end;		/* region initialised to here */
	unsigned long	vm_top;		/* region allocated to here */
	unsigned long	vm_pgoff;	/* the offset in vm_file corresponding to vm_start */
	struct file	*vm_file;	/* the backing file or NULL */

	int		vm_usage;	/* region usage count (access under nommu_region_sem) */
	bool		vm_icache_flushed : 1; /* true if the icache has been flushed for
						* this region */
};

#ifdef CONFIG_USERFAULTFD
#define NULL_VM_UFFD_CTX ((struct vm_userfaultfd_ctx) { NULL, })
struct vm_userfaultfd_ctx {
	struct userfaultfd_ctx *ctx;
};
#else /* CONFIG_USERFAULTFD */
#define NULL_VM_UFFD_CTX ((struct vm_userfaultfd_ctx) {})
struct vm_userfaultfd_ctx {};
#endif /* CONFIG_USERFAULTFD */

/*
 * This struct describes a virtual memory area. There is one of these
 * per VM-area/task. A VM area is any part of the process virtual memory
 * space that has a special rule for the page-fault handlers (ie a shared
 * library, the executable area etc).
 */
struct vm_area_struct {
	/* The first cache line has the info for VMA tree walking. */

	unsigned long vm_start;		/* Our start address within vm_mm. */
	unsigned long vm_end;		/* The first byte after our end address
					   within vm_mm. */

	/* linked list of VM areas per task, sorted by address */
	struct vm_area_struct *vm_next, *vm_prev;

	struct rb_node vm_rb;

	/*
	 * Largest free memory gap in bytes to the left of this VMA.
	 * Either between this VMA and vma->vm_prev, or between one of the
	 * VMAs below us in the VMA rbtree and its ->vm_prev. This helps
	 * get_unmapped_area find a free area of the right size.
	 */
	unsigned long rb_subtree_gap;

	/* Second cache line starts here. */

	struct mm_struct *vm_mm;	/* The address space we belong to. */

	/*
	 * Access permissions of this VMA.
	 * See vmf_insert_mixed_prot() for discussion.
	 */
	pgprot_t vm_page_prot;
	unsigned long vm_flags;		/* Flags, see mm.h. */

	/*
	 * For areas with an address space and backing store,
	 * linkage into the address_space->i_mmap interval tree.
	 */
	struct {
		struct rb_node rb;
		unsigned long rb_subtree_last;
	} shared;

	/*
	 * A file's MAP_PRIVATE vma can be in both i_mmap tree and anon_vma
	 * list, after a COW of one of the file pages.	A MAP_SHARED vma
	 * can only be in the i_mmap tree.  An anonymous MAP_PRIVATE, stack
	 * or brk vma (with NULL file) can only be in an anon_vma list.
	 */
	struct list_head anon_vma_chain; /* Serialized by mmap_lock &
					  * page_table_lock */
	struct anon_vma *anon_vma;	/* Serialized by page_table_lock */

	/* Function pointers to deal with this struct. */
	const struct vm_operations_struct *vm_ops;

	/* Information about our backing store: */
	unsigned long vm_pgoff;		/* Offset (within vm_file) in PAGE_SIZE
					   units */
	struct file * vm_file;		/* File we map to (can be NULL). */
	void * vm_private_data;		/* was vm_pte (shared mem) */

#ifdef CONFIG_SWAP
	atomic_long_t swap_readahead_info;
#endif
#ifndef CONFIG_MMU
	struct vm_region *vm_region;	/* NOMMU mapping region */
#endif
#ifdef CONFIG_NUMA
	struct mempolicy *vm_policy;	/* NUMA policy for the VMA */
#endif
	struct vm_userfaultfd_ctx vm_userfaultfd_ctx;
} __randomize_layout;

struct kioctx_table;
struct mm_struct {
	struct {
		struct vm_area_struct *mmap;		/* list of VMAs */
		struct rb_root mm_rb;
		u64 vmacache_seqnum;                   /* per-thread vmacache */
#ifdef CONFIG_MMU
		unsigned long (*get_unmapped_area) (struct file *filp,
				unsigned long addr, unsigned long len,
				unsigned long pgoff, unsigned long flags);
#endif
		unsigned long mmap_base;	/* base of mmap area */
		unsigned long mmap_legacy_base;	/* base of mmap area in bottom-up allocations */
#ifdef CONFIG_HAVE_ARCH_COMPAT_MMAP_BASES
		/* Base addresses for compatible mmap() */
		unsigned long mmap_compat_base;
		unsigned long mmap_compat_legacy_base;
#endif
		unsigned long task_size;	/* size of task vm space */
		unsigned long highest_vm_end;	/* highest vma end address */
		pgd_t * pgd;

#ifdef CONFIG_MEMBARRIER
		/**
		 * @membarrier_state: Flags controlling membarrier behavior.
		 *
		 * This field is close to @pgd to hopefully fit in the same
		 * cache-line, which needs to be touched by switch_mm().
		 */
		atomic_t membarrier_state;
#endif

		/**
		 * @mm_users: The number of users including userspace.
		 *
		 * Use mmget()/mmget_not_zero()/mmput() to modify. When this
		 * drops to 0 (i.e. when the task exits and there are no other
		 * temporary reference holders), we also release a reference on
		 * @mm_count (which may then free the &struct mm_struct if
		 * @mm_count also drops to 0).
		 */
		atomic_t mm_users;

		/**
		 * @mm_count: The number of references to &struct mm_struct
		 * (@mm_users count as 1).
		 *
		 * Use mmgrab()/mmdrop() to modify. When this drops to 0, the
		 * &struct mm_struct is freed.
		 */
		atomic_t mm_count;

#ifdef CONFIG_MMU
		atomic_long_t pgtables_bytes;	/* PTE page table pages */
#endif
		int map_count;			/* number of VMAs */

		spinlock_t page_table_lock; /* Protects page tables and some
					     * counters
					     */
		/*
		 * With some kernel config, the current mmap_lock's offset
		 * inside 'mm_struct' is at 0x120, which is very optimal, as
		 * its two hot fields 'count' and 'owner' sit in 2 different
		 * cachelines,  and when mmap_lock is highly contended, both
		 * of the 2 fields will be accessed frequently, current layout
		 * will help to reduce cache bouncing.
		 *
		 * So please be careful with adding new fields before
		 * mmap_lock, which can easily push the 2 fields into one
		 * cacheline.
		 */
		struct rw_semaphore mmap_lock;

		struct list_head mmlist; /* List of maybe swapped mm's.	These
					  * are globally strung together off
					  * init_mm.mmlist, and are protected
					  * by mmlist_lock
					  */


		unsigned long hiwater_rss; /* High-watermark of RSS usage */
		unsigned long hiwater_vm;  /* High-water virtual memory usage */

		unsigned long total_vm;	   /* Total pages mapped */
		unsigned long locked_vm;   /* Pages that have PG_mlocked set */
		atomic64_t    pinned_vm;   /* Refcount permanently increased */
		unsigned long data_vm;	   /* VM_WRITE & ~VM_SHARED & ~VM_STACK */
		unsigned long exec_vm;	   /* VM_EXEC & ~VM_WRITE & ~VM_STACK */
		unsigned long stack_vm;	   /* VM_STACK */
		unsigned long def_flags;

		/**
		 * @write_protect_seq: Locked when any thread is write
		 * protecting pages mapped by this mm to enforce a later COW,
		 * for instance during page table copying for fork().
		 */
		seqcount_t write_protect_seq;

		spinlock_t arg_lock; /* protect the below fields */

		unsigned long start_code, end_code, start_data, end_data;
		unsigned long start_brk, brk, start_stack;
		unsigned long arg_start, arg_end, env_start, env_end;

		unsigned long saved_auxv[AT_VECTOR_SIZE]; /* for /proc/PID/auxv */

		/*
		 * Special counters, in some configurations protected by the
		 * page_table_lock, in other configurations by being atomic.
		 */
		struct mm_rss_stat rss_stat;

		struct linux_binfmt *binfmt;

		/* Architecture-specific MM context */
		mm_context_t context;

		unsigned long flags; /* Must use atomic bitops to access */

#ifdef CONFIG_AIO
		spinlock_t			ioctx_lock;
		struct kioctx_table __rcu	*ioctx_table;
#endif
#ifdef CONFIG_MEMCG
		/*
		 * "owner" points to a task that is regarded as the canonical
		 * user/owner of this mm. All of the following must be true in
		 * order for it to be changed:
		 *
		 * current == mm->owner
		 * current->mm != mm
		 * new_owner->mm == mm
		 * new_owner->alloc_lock is held
		 */
		struct task_struct __rcu *owner;
#endif
		struct user_namespace *user_ns;

		/* store ref to file /proc/<pid>/exe symlink points to */
		struct file __rcu *exe_file;
#ifdef CONFIG_MMU_NOTIFIER
		struct mmu_notifier_subscriptions *notifier_subscriptions;
#endif
#if defined(CONFIG_TRANSPARENT_HUGEPAGE) && !USE_SPLIT_PMD_PTLOCKS
		pgtable_t pmd_huge_pte; /* protected by page_table_lock */
#endif
#ifdef CONFIG_NUMA_BALANCING
		/*
		 * numa_next_scan is the next time that the PTEs will be marked
		 * pte_numa. NUMA hinting faults will gather statistics and
		 * migrate pages to new nodes if necessary.
		 */
		unsigned long numa_next_scan;

		/* Restart point for scanning and setting pte_numa */
		unsigned long numa_scan_offset;

		/* numa_scan_seq prevents two threads setting pte_numa */
		int numa_scan_seq;
#endif
		/*
		 * An operation with batched TLB flushing is going on. Anything
		 * that can move process memory needs to flush the TLB when
		 * moving a PROT_NONE or PROT_NUMA mapped page.
		 */
		atomic_t tlb_flush_pending;
#ifdef CONFIG_ARCH_WANT_BATCHED_UNMAP_TLB_FLUSH
		/* See flush_tlb_batched_pending() */
		bool tlb_flush_batched;
#endif
		struct uprobes_state uprobes_state;
#ifdef CONFIG_PREEMPT_RT
		struct rcu_head delayed_drop;
#endif
#ifdef CONFIG_HUGETLB_PAGE
		atomic_long_t hugetlb_usage;
#endif
		struct work_struct async_put_work;

#ifdef CONFIG_IOMMU_SUPPORT
		u32 pasid;
#endif
	} __randomize_layout;

	/*
	 * The mm_cpumask needs to be at the end of mm_struct, because it
	 * is dynamically sized based on nr_cpu_ids.
	 */
	unsigned long cpu_bitmap[];
};

extern struct mm_struct init_mm;

/* Pointer magic because the dynamic array size confuses some compilers. */
static inline void mm_init_cpumask(struct mm_struct *mm)
{
	unsigned long cpu_bitmap = (unsigned long)mm;

	cpu_bitmap += offsetof(struct mm_struct, cpu_bitmap);
	cpumask_clear((struct cpumask *)cpu_bitmap);
}

/* Future-safe accessor for struct mm_struct's cpu_vm_mask. */
static inline cpumask_t *mm_cpumask(struct mm_struct *mm)
{
	return (struct cpumask *)&mm->cpu_bitmap;
}

struct mmu_gather;
extern void tlb_gather_mmu(struct mmu_gather *tlb, struct mm_struct *mm);
extern void tlb_gather_mmu_fullmm(struct mmu_gather *tlb, struct mm_struct *mm);
extern void tlb_finish_mmu(struct mmu_gather *tlb);

static inline void init_tlb_flush_pending(struct mm_struct *mm)
{
	atomic_set(&mm->tlb_flush_pending, 0);
}

static inline void inc_tlb_flush_pending(struct mm_struct *mm)
{
	atomic_inc(&mm->tlb_flush_pending);
	/*
	 * The only time this value is relevant is when there are indeed pages
	 * to flush. And we'll only flush pages after changing them, which
	 * requires the PTL.
	 *
	 * So the ordering here is:
	 *
	 *	atomic_inc(&mm->tlb_flush_pending);
	 *	spin_lock(&ptl);
	 *	...
	 *	set_pte_at();
	 *	spin_unlock(&ptl);
	 *
	 *				spin_lock(&ptl)
	 *				mm_tlb_flush_pending();
	 *				....
	 *				spin_unlock(&ptl);
	 *
	 *	flush_tlb_range();
	 *	atomic_dec(&mm->tlb_flush_pending);
	 *
	 * Where the increment if constrained by the PTL unlock, it thus
	 * ensures that the increment is visible if the PTE modification is
	 * visible. After all, if there is no PTE modification, nobody cares
	 * about TLB flushes either.
	 *
	 * This very much relies on users (mm_tlb_flush_pending() and
	 * mm_tlb_flush_nested()) only caring about _specific_ PTEs (and
	 * therefore specific PTLs), because with SPLIT_PTE_PTLOCKS and RCpc
	 * locks (PPC) the unlock of one doesn't order against the lock of
	 * another PTL.
	 *
	 * The decrement is ordered by the flush_tlb_range(), such that
	 * mm_tlb_flush_pending() will not return false unless all flushes have
	 * completed.
	 */
}

static inline void dec_tlb_flush_pending(struct mm_struct *mm)
{
	/*
	 * See inc_tlb_flush_pending().
	 *
	 * This cannot be smp_mb__before_atomic() because smp_mb() simply does
	 * not order against TLB invalidate completion, which is what we need.
	 *
	 * Therefore we must rely on tlb_flush_*() to guarantee order.
	 */
	atomic_dec(&mm->tlb_flush_pending);
}

static inline bool mm_tlb_flush_pending(struct mm_struct *mm)
{
	/*
	 * Must be called after having acquired the PTL; orders against that
	 * PTLs release and therefore ensures that if we observe the modified
	 * PTE we must also observe the increment from inc_tlb_flush_pending().
	 *
	 * That is, it only guarantees to return true if there is a flush
	 * pending for _this_ PTL.
	 */
	return atomic_read(&mm->tlb_flush_pending);
}

static inline bool mm_tlb_flush_nested(struct mm_struct *mm)
{
	/*
	 * Similar to mm_tlb_flush_pending(), we must have acquired the PTL
	 * for which there is a TLB flush pending in order to guarantee
	 * we've seen both that PTE modification and the increment.
	 *
	 * (no requirement on actually still holding the PTL, that is irrelevant)
	 */
	return atomic_read(&mm->tlb_flush_pending) > 1;
}

struct vm_fault;

/**
 * typedef vm_fault_t - Return type for page fault handlers.
 *
 * Page fault handlers return a bitmask of %VM_FAULT values.
 */
typedef __bitwise unsigned int vm_fault_t;

/**
 * enum vm_fault_reason - Page fault handlers return a bitmask of
 * these values to tell the core VM what happened when handling the
 * fault. Used to decide whether a process gets delivered SIGBUS or
 * just gets major/minor fault counters bumped up.
 *
 * @VM_FAULT_OOM:		Out Of Memory
 * @VM_FAULT_SIGBUS:		Bad access
 * @VM_FAULT_MAJOR:		Page read from storage
 * @VM_FAULT_WRITE:		Special case for get_user_pages
 * @VM_FAULT_HWPOISON:		Hit poisoned small page
 * @VM_FAULT_HWPOISON_LARGE:	Hit poisoned large page. Index encoded
 *				in upper bits
 * @VM_FAULT_SIGSEGV:		segmentation fault
 * @VM_FAULT_NOPAGE:		->fault installed the pte, not return page
 * @VM_FAULT_LOCKED:		->fault locked the returned page
 * @VM_FAULT_RETRY:		->fault blocked, must retry
 * @VM_FAULT_FALLBACK:		huge page fault failed, fall back to small
 * @VM_FAULT_DONE_COW:		->fault has fully handled COW
 * @VM_FAULT_NEEDDSYNC:		->fault did not modify page tables and needs
 *				fsync() to complete (for synchronous page faults
 *				in DAX)
 * @VM_FAULT_HINDEX_MASK:	mask HINDEX value
 *
 */
enum vm_fault_reason {
	VM_FAULT_OOM            = (__force vm_fault_t)0x000001,
	VM_FAULT_SIGBUS         = (__force vm_fault_t)0x000002,
	VM_FAULT_MAJOR          = (__force vm_fault_t)0x000004,
	VM_FAULT_WRITE          = (__force vm_fault_t)0x000008,
	VM_FAULT_HWPOISON       = (__force vm_fault_t)0x000010,
	VM_FAULT_HWPOISON_LARGE = (__force vm_fault_t)0x000020,
	VM_FAULT_SIGSEGV        = (__force vm_fault_t)0x000040,
	VM_FAULT_NOPAGE         = (__force vm_fault_t)0x000100,
	VM_FAULT_LOCKED         = (__force vm_fault_t)0x000200,
	VM_FAULT_RETRY          = (__force vm_fault_t)0x000400,
	VM_FAULT_FALLBACK       = (__force vm_fault_t)0x000800,
	VM_FAULT_DONE_COW       = (__force vm_fault_t)0x001000,
	VM_FAULT_NEEDDSYNC      = (__force vm_fault_t)0x002000,
	VM_FAULT_HINDEX_MASK    = (__force vm_fault_t)0x0f0000,
};

/* Encode hstate index for a hwpoisoned large page */
#define VM_FAULT_SET_HINDEX(x) ((__force vm_fault_t)((x) << 16))
#define VM_FAULT_GET_HINDEX(x) (((__force unsigned int)(x) >> 16) & 0xf)

#define VM_FAULT_ERROR (VM_FAULT_OOM | VM_FAULT_SIGBUS |	\
			VM_FAULT_SIGSEGV | VM_FAULT_HWPOISON |	\
			VM_FAULT_HWPOISON_LARGE | VM_FAULT_FALLBACK)

#define VM_FAULT_RESULT_TRACE \
	{ VM_FAULT_OOM,                 "OOM" },	\
	{ VM_FAULT_SIGBUS,              "SIGBUS" },	\
	{ VM_FAULT_MAJOR,               "MAJOR" },	\
	{ VM_FAULT_WRITE,               "WRITE" },	\
	{ VM_FAULT_HWPOISON,            "HWPOISON" },	\
	{ VM_FAULT_HWPOISON_LARGE,      "HWPOISON_LARGE" },	\
	{ VM_FAULT_SIGSEGV,             "SIGSEGV" },	\
	{ VM_FAULT_NOPAGE,              "NOPAGE" },	\
	{ VM_FAULT_LOCKED,              "LOCKED" },	\
	{ VM_FAULT_RETRY,               "RETRY" },	\
	{ VM_FAULT_FALLBACK,            "FALLBACK" },	\
	{ VM_FAULT_DONE_COW,            "DONE_COW" },	\
	{ VM_FAULT_NEEDDSYNC,           "NEEDDSYNC" }

struct vm_special_mapping {
	const char *name;	/* The name, e.g. "[vdso]". */

	/*
	 * If .fault is not provided, this points to a
	 * NULL-terminated array of pages that back the special mapping.
	 *
	 * This must not be NULL unless .fault is provided.
	 */
	struct page **pages;

	/*
	 * If non-NULL, then this is called to resolve page faults
	 * on the special mapping.  If used, .pages is not checked.
	 */
	vm_fault_t (*fault)(const struct vm_special_mapping *sm,
				struct vm_area_struct *vma,
				struct vm_fault *vmf);

	int (*mremap)(const struct vm_special_mapping *sm,
		     struct vm_area_struct *new_vma);
};

enum tlb_flush_reason {
	TLB_FLUSH_ON_TASK_SWITCH,
	TLB_REMOTE_SHOOTDOWN,
	TLB_LOCAL_SHOOTDOWN,
	TLB_LOCAL_MM_SHOOTDOWN,
	TLB_REMOTE_SEND_IPI,
	NR_TLB_FLUSH_REASONS,
};

 /*
  * A swap entry has to fit into a "unsigned long", as the entry is hidden
  * in the "index" field of the swapper address space.
  */
typedef struct {
	unsigned long val;
} swp_entry_t;

#endif /* _LINUX_MM_TYPES_H */<|MERGE_RESOLUTION|>--- conflicted
+++ resolved
@@ -105,22 +105,7 @@
 			struct page_pool *pp;
 			unsigned long _pp_mapping_pad;
 			unsigned long dma_addr;
-<<<<<<< HEAD
 			atomic_long_t pp_frag_count;
-=======
-			union {
-				/**
-				 * dma_addr_upper: might require a 64-bit
-				 * value on 32-bit architectures.
-				 */
-				unsigned long dma_addr_upper;
-				/**
-				 * For frag page support, not supported in
-				 * 32-bit architectures with 64-bit DMA.
-				 */
-				atomic_long_t pp_frag_count;
-			};
->>>>>>> 9461af22
 		};
 		struct {	/* slab, slob and slub */
 			union {

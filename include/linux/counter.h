/* SPDX-License-Identifier: GPL-2.0 */
/*
 * Counter interface
 * Copyright (C) 2018 William Breathitt Gray
 */
#ifndef _COUNTER_H_
#define _COUNTER_H_

#include <linux/cdev.h>
#include <linux/device.h>
#include <linux/kernel.h>
#include <linux/kfifo.h>
#include <linux/mutex.h>
#include <linux/spinlock_types.h>
#include <linux/types.h>
#include <linux/wait.h>
#include <uapi/linux/counter.h>

struct counter_device;
struct counter_count;
struct counter_synapse;
struct counter_signal;

enum counter_comp_type {
	COUNTER_COMP_U8,
	COUNTER_COMP_U64,
	COUNTER_COMP_BOOL,
	COUNTER_COMP_SIGNAL_LEVEL,
	COUNTER_COMP_FUNCTION,
	COUNTER_COMP_SYNAPSE_ACTION,
	COUNTER_COMP_ENUM,
	COUNTER_COMP_COUNT_DIRECTION,
	COUNTER_COMP_COUNT_MODE,
	COUNTER_COMP_SIGNAL_POLARITY,
	COUNTER_COMP_ARRAY,
};

/**
 * struct counter_comp - Counter component node
 * @type:		Counter component data type
 * @name:		device-specific component name
 * @priv:		component-relevant data
 * @action_read:	Synapse action mode read callback. The read value of the
 *			respective Synapse action mode should be passed back via
 *			the action parameter.
 * @device_u8_read:	Device u8 component read callback. The read value of the
 *			respective Device u8 component should be passed back via
 *			the val parameter.
 * @count_u8_read:	Count u8 component read callback. The read value of the
 *			respective Count u8 component should be passed back via
 *			the val parameter.
 * @signal_u8_read:	Signal u8 component read callback. The read value of the
 *			respective Signal u8 component should be passed back via
 *			the val parameter.
 * @device_u32_read:	Device u32 component read callback. The read value of
 *			the respective Device u32 component should be passed
 *			back via the val parameter.
 * @count_u32_read:	Count u32 component read callback. The read value of the
 *			respective Count u32 component should be passed back via
 *			the val parameter.
 * @signal_u32_read:	Signal u32 component read callback. The read value of
 *			the respective Signal u32 component should be passed
 *			back via the val parameter.
 * @device_u64_read:	Device u64 component read callback. The read value of
 *			the respective Device u64 component should be passed
 *			back via the val parameter.
 * @count_u64_read:	Count u64 component read callback. The read value of the
 *			respective Count u64 component should be passed back via
 *			the val parameter.
 * @signal_u64_read:	Signal u64 component read callback. The read value of
 *			the respective Signal u64 component should be passed
 *			back via the val parameter.
<<<<<<< HEAD
=======
 * @signal_array_u32_read:	Signal u32 array component read callback. The
 *				index of the respective Count u32 array
 *				component element is passed via the idx
 *				parameter. The read value of the respective
 *				Count u32 array component element should be
 *				passed back via the val parameter.
 * @device_array_u64_read:	Device u64 array component read callback. The
 *				index of the respective Device u64 array
 *				component element is passed via the idx
 *				parameter. The read value of the respective
 *				Device u64 array component element should be
 *				passed back via the val parameter.
 * @count_array_u64_read:	Count u64 array component read callback. The
 *				index of the respective Count u64 array
 *				component element is passed via the idx
 *				parameter. The read value of the respective
 *				Count u64 array component element should be
 *				passed back via the val parameter.
 * @signal_array_u64_read:	Signal u64 array component read callback. The
 *				index of the respective Count u64 array
 *				component element is passed via the idx
 *				parameter. The read value of the respective
 *				Count u64 array component element should be
 *				passed back via the val parameter.
>>>>>>> bb980cb6
 * @action_write:	Synapse action mode write callback. The write value of
 *			the respective Synapse action mode is passed via the
 *			action parameter.
 * @device_u8_write:	Device u8 component write callback. The write value of
 *			the respective Device u8 component is passed via the val
 *			parameter.
 * @count_u8_write:	Count u8 component write callback. The write value of
 *			the respective Count u8 component is passed via the val
 *			parameter.
 * @signal_u8_write:	Signal u8 component write callback. The write value of
 *			the respective Signal u8 component is passed via the val
 *			parameter.
 * @device_u32_write:	Device u32 component write callback. The write value of
 *			the respective Device u32 component is passed via the
 *			val parameter.
 * @count_u32_write:	Count u32 component write callback. The write value of
 *			the respective Count u32 component is passed via the val
 *			parameter.
 * @signal_u32_write:	Signal u32 component write callback. The write value of
 *			the respective Signal u32 component is passed via the
 *			val parameter.
 * @device_u64_write:	Device u64 component write callback. The write value of
 *			the respective Device u64 component is passed via the
 *			val parameter.
 * @count_u64_write:	Count u64 component write callback. The write value of
 *			the respective Count u64 component is passed via the val
 *			parameter.
 * @signal_u64_write:	Signal u64 component write callback. The write value of
 *			the respective Signal u64 component is passed via the
 *			val parameter.
 * @signal_array_u32_write:	Signal u32 array component write callback. The
 *				index of the respective Signal u32 array
 *				component element is passed via the idx
 *				parameter. The write value of the respective
 *				Signal u32 array component element is passed via
 *				the val parameter.
 * @device_array_u64_write:	Device u64 array component write callback. The
 *				index of the respective Device u64 array
 *				component element is passed via the idx
 *				parameter. The write value of the respective
 *				Device u64 array component element is passed via
 *				the val parameter.
 * @count_array_u64_write:	Count u64 array component write callback. The
 *				index of the respective Count u64 array
 *				component element is passed via the idx
 *				parameter. The write value of the respective
 *				Count u64 array component element is passed via
 *				the val parameter.
 * @signal_array_u64_write:	Signal u64 array component write callback. The
 *				index of the respective Signal u64 array
 *				component element is passed via the idx
 *				parameter. The write value of the respective
 *				Signal u64 array component element is passed via
 *				the val parameter.
 */
struct counter_comp {
	enum counter_comp_type type;
	const char *name;
	void *priv;
	union {
		int (*action_read)(struct counter_device *counter,
				   struct counter_count *count,
				   struct counter_synapse *synapse,
				   enum counter_synapse_action *action);
		int (*device_u8_read)(struct counter_device *counter, u8 *val);
		int (*count_u8_read)(struct counter_device *counter,
				     struct counter_count *count, u8 *val);
		int (*signal_u8_read)(struct counter_device *counter,
				      struct counter_signal *signal, u8 *val);
		int (*device_u32_read)(struct counter_device *counter,
				       u32 *val);
		int (*count_u32_read)(struct counter_device *counter,
				      struct counter_count *count, u32 *val);
		int (*signal_u32_read)(struct counter_device *counter,
				       struct counter_signal *signal, u32 *val);
		int (*device_u64_read)(struct counter_device *counter,
				       u64 *val);
		int (*count_u64_read)(struct counter_device *counter,
				      struct counter_count *count, u64 *val);
		int (*signal_u64_read)(struct counter_device *counter,
				       struct counter_signal *signal, u64 *val);
		int (*signal_array_u32_read)(struct counter_device *counter,
					     struct counter_signal *signal,
					     size_t idx, u32 *val);
		int (*device_array_u64_read)(struct counter_device *counter,
					     size_t idx, u64 *val);
		int (*count_array_u64_read)(struct counter_device *counter,
					    struct counter_count *count,
					    size_t idx, u64 *val);
		int (*signal_array_u64_read)(struct counter_device *counter,
					     struct counter_signal *signal,
					     size_t idx, u64 *val);
	};
	union {
		int (*action_write)(struct counter_device *counter,
				    struct counter_count *count,
				    struct counter_synapse *synapse,
				    enum counter_synapse_action action);
		int (*device_u8_write)(struct counter_device *counter, u8 val);
		int (*count_u8_write)(struct counter_device *counter,
				      struct counter_count *count, u8 val);
		int (*signal_u8_write)(struct counter_device *counter,
				       struct counter_signal *signal, u8 val);
		int (*device_u32_write)(struct counter_device *counter,
					u32 val);
		int (*count_u32_write)(struct counter_device *counter,
				       struct counter_count *count, u32 val);
		int (*signal_u32_write)(struct counter_device *counter,
					struct counter_signal *signal, u32 val);
		int (*device_u64_write)(struct counter_device *counter,
					u64 val);
		int (*count_u64_write)(struct counter_device *counter,
				       struct counter_count *count, u64 val);
		int (*signal_u64_write)(struct counter_device *counter,
					struct counter_signal *signal, u64 val);
		int (*signal_array_u32_write)(struct counter_device *counter,
					      struct counter_signal *signal,
					      size_t idx, u32 val);
		int (*device_array_u64_write)(struct counter_device *counter,
					      size_t idx, u64 val);
		int (*count_array_u64_write)(struct counter_device *counter,
					     struct counter_count *count,
					     size_t idx, u64 val);
		int (*signal_array_u64_write)(struct counter_device *counter,
					      struct counter_signal *signal,
					      size_t idx, u64 val);
	};
};

/**
 * struct counter_signal - Counter Signal node
 * @id:		unique ID used to identify the Signal
 * @name:	device-specific Signal name
 * @ext:	optional array of Signal extensions
 * @num_ext:	number of Signal extensions specified in @ext
 */
struct counter_signal {
	int id;
	const char *name;

	struct counter_comp *ext;
	size_t num_ext;
};

/**
 * struct counter_synapse - Counter Synapse node
 * @actions_list:	array of available action modes
 * @num_actions:	number of action modes specified in @actions_list
 * @signal:		pointer to the associated Signal
 */
struct counter_synapse {
	const enum counter_synapse_action *actions_list;
	size_t num_actions;

	struct counter_signal *signal;
};

/**
 * struct counter_count - Counter Count node
 * @id:			unique ID used to identify the Count
 * @name:		device-specific Count name
 * @functions_list:	array of available function modes
 * @num_functions:	number of function modes specified in @functions_list
 * @synapses:		array of Synapses for initialization
 * @num_synapses:	number of Synapses specified in @synapses
 * @ext:		optional array of Count extensions
 * @num_ext:		number of Count extensions specified in @ext
 */
struct counter_count {
	int id;
	const char *name;

	const enum counter_function *functions_list;
	size_t num_functions;

	struct counter_synapse *synapses;
	size_t num_synapses;

	struct counter_comp *ext;
	size_t num_ext;
};

/**
 * struct counter_event_node - Counter Event node
 * @l:		list of current watching Counter events
 * @event:	event that triggers
 * @channel:	event channel
 * @comp_list:	list of components to watch when event triggers
 */
struct counter_event_node {
	struct list_head l;
	u8 event;
	u8 channel;
	struct list_head comp_list;
};

/**
 * struct counter_ops - Callbacks from driver
 * @signal_read:	optional read callback for Signals. The read level of
 *			the respective Signal should be passed back via the
 *			level parameter.
 * @count_read:		read callback for Counts. The read value of the
 *			respective Count should be passed back via the value
 *			parameter.
 * @count_write:	optional write callback for Counts. The write value for
 *			the respective Count is passed in via the value
 *			parameter.
 * @function_read:	read callback the Count function modes. The read
 *			function mode of the respective Count should be passed
 *			back via the function parameter.
 * @function_write:	optional write callback for Count function modes. The
 *			function mode to write for the respective Count is
 *			passed in via the function parameter.
 * @action_read:	optional read callback the Synapse action modes. The
 *			read action mode of the respective Synapse should be
 *			passed back via the action parameter.
 * @action_write:	optional write callback for Synapse action modes. The
 *			action mode to write for the respective Synapse is
 *			passed in via the action parameter.
 * @events_configure:	optional write callback to configure events. The list of
 *			struct counter_event_node may be accessed via the
 *			events_list member of the counter parameter.
 * @watch_validate:	optional callback to validate a watch. The Counter
 *			component watch configuration is passed in via the watch
 *			parameter. A return value of 0 indicates a valid Counter
 *			component watch configuration.
 */
struct counter_ops {
	int (*signal_read)(struct counter_device *counter,
			   struct counter_signal *signal,
			   enum counter_signal_level *level);
	int (*count_read)(struct counter_device *counter,
			  struct counter_count *count, u64 *value);
	int (*count_write)(struct counter_device *counter,
			   struct counter_count *count, u64 value);
	int (*function_read)(struct counter_device *counter,
			     struct counter_count *count,
			     enum counter_function *function);
	int (*function_write)(struct counter_device *counter,
			      struct counter_count *count,
			      enum counter_function function);
	int (*action_read)(struct counter_device *counter,
			   struct counter_count *count,
			   struct counter_synapse *synapse,
			   enum counter_synapse_action *action);
	int (*action_write)(struct counter_device *counter,
			    struct counter_count *count,
			    struct counter_synapse *synapse,
			    enum counter_synapse_action action);
	int (*events_configure)(struct counter_device *counter);
	int (*watch_validate)(struct counter_device *counter,
			      const struct counter_watch *watch);
};

/**
 * struct counter_device - Counter data structure
 * @name:		name of the device
 * @parent:		optional parent device providing the counters
 * @ops:		callbacks from driver
 * @signals:		array of Signals
 * @num_signals:	number of Signals specified in @signals
 * @counts:		array of Counts
 * @num_counts:		number of Counts specified in @counts
 * @ext:		optional array of Counter device extensions
 * @num_ext:		number of Counter device extensions specified in @ext
 * @priv:		optional private data supplied by driver
 * @dev:		internal device structure
 * @chrdev:		internal character device structure
 * @events_list:	list of current watching Counter events
 * @events_list_lock:	lock to protect Counter events list operations
 * @next_events_list:	list of next watching Counter events
 * @n_events_list_lock:	lock to protect Counter next events list operations
 * @events:		queue of detected Counter events
 * @events_wait:	wait queue to allow blocking reads of Counter events
 * @events_in_lock:	lock to protect Counter events queue in operations
 * @events_out_lock:	lock to protect Counter events queue out operations
 * @ops_exist_lock:	lock to prevent use during removal
 */
struct counter_device {
	const char *name;
	struct device *parent;

	const struct counter_ops *ops;

	struct counter_signal *signals;
	size_t num_signals;
	struct counter_count *counts;
	size_t num_counts;

	struct counter_comp *ext;
	size_t num_ext;

	struct device dev;
	struct cdev chrdev;
	struct list_head events_list;
	spinlock_t events_list_lock;
	struct list_head next_events_list;
	struct mutex n_events_list_lock;
	DECLARE_KFIFO_PTR(events, struct counter_event);
	wait_queue_head_t events_wait;
	spinlock_t events_in_lock;
	struct mutex events_out_lock;
	struct mutex ops_exist_lock;
};

void *counter_priv(const struct counter_device *const counter);

struct counter_device *counter_alloc(size_t sizeof_priv);
void counter_put(struct counter_device *const counter);
int counter_add(struct counter_device *const counter);

void counter_unregister(struct counter_device *const counter);
struct counter_device *devm_counter_alloc(struct device *dev,
					  size_t sizeof_priv);
int devm_counter_add(struct device *dev,
		     struct counter_device *const counter);
void counter_push_event(struct counter_device *const counter, const u8 event,
			const u8 channel);

#define COUNTER_COMP_DEVICE_U8(_name, _read, _write) \
{ \
	.type = COUNTER_COMP_U8, \
	.name = (_name), \
	.device_u8_read = (_read), \
	.device_u8_write = (_write), \
}
#define COUNTER_COMP_COUNT_U8(_name, _read, _write) \
{ \
	.type = COUNTER_COMP_U8, \
	.name = (_name), \
	.count_u8_read = (_read), \
	.count_u8_write = (_write), \
}
#define COUNTER_COMP_SIGNAL_U8(_name, _read, _write) \
{ \
	.type = COUNTER_COMP_U8, \
	.name = (_name), \
	.signal_u8_read = (_read), \
	.signal_u8_write = (_write), \
}

#define COUNTER_COMP_DEVICE_U64(_name, _read, _write) \
{ \
	.type = COUNTER_COMP_U64, \
	.name = (_name), \
	.device_u64_read = (_read), \
	.device_u64_write = (_write), \
}
#define COUNTER_COMP_COUNT_U64(_name, _read, _write) \
{ \
	.type = COUNTER_COMP_U64, \
	.name = (_name), \
	.count_u64_read = (_read), \
	.count_u64_write = (_write), \
}
#define COUNTER_COMP_SIGNAL_U64(_name, _read, _write) \
{ \
	.type = COUNTER_COMP_U64, \
	.name = (_name), \
	.signal_u64_read = (_read), \
	.signal_u64_write = (_write), \
}

#define COUNTER_COMP_DEVICE_BOOL(_name, _read, _write) \
{ \
	.type = COUNTER_COMP_BOOL, \
	.name = (_name), \
	.device_u8_read = (_read), \
	.device_u8_write = (_write), \
}
#define COUNTER_COMP_COUNT_BOOL(_name, _read, _write) \
{ \
	.type = COUNTER_COMP_BOOL, \
	.name = (_name), \
	.count_u8_read = (_read), \
	.count_u8_write = (_write), \
}
#define COUNTER_COMP_SIGNAL_BOOL(_name, _read, _write) \
{ \
	.type = COUNTER_COMP_BOOL, \
	.name = (_name), \
	.signal_u8_read = (_read), \
	.signal_u8_write = (_write), \
}

struct counter_available {
	union {
		const u32 *enums;
		const char *const *strs;
	};
	size_t num_items;
};

#define DEFINE_COUNTER_AVAILABLE(_name, _enums) \
	struct counter_available _name = { \
		.enums = (_enums), \
		.num_items = ARRAY_SIZE(_enums), \
	}

#define DEFINE_COUNTER_ENUM(_name, _strs) \
	struct counter_available _name = { \
		.strs = (_strs), \
		.num_items = ARRAY_SIZE(_strs), \
	}

#define COUNTER_COMP_DEVICE_ENUM(_name, _get, _set, _available) \
{ \
	.type = COUNTER_COMP_ENUM, \
	.name = (_name), \
	.device_u32_read = (_get), \
	.device_u32_write = (_set), \
	.priv = &(_available), \
}
#define COUNTER_COMP_COUNT_ENUM(_name, _get, _set, _available) \
{ \
	.type = COUNTER_COMP_ENUM, \
	.name = (_name), \
	.count_u32_read = (_get), \
	.count_u32_write = (_set), \
	.priv = &(_available), \
}
#define COUNTER_COMP_SIGNAL_ENUM(_name, _get, _set, _available) \
{ \
	.type = COUNTER_COMP_ENUM, \
	.name = (_name), \
	.signal_u32_read = (_get), \
	.signal_u32_write = (_set), \
	.priv = &(_available), \
}

struct counter_array {
	enum counter_comp_type type;
	const struct counter_available *avail;
	union {
		size_t length;
		size_t idx;
	};
};

#define DEFINE_COUNTER_ARRAY_U64(_name, _length) \
	struct counter_array _name = { \
		.type = COUNTER_COMP_U64, \
		.length = (_length), \
	}

#define DEFINE_COUNTER_ARRAY_CAPTURE(_name, _length) \
	DEFINE_COUNTER_ARRAY_U64(_name, _length)

#define DEFINE_COUNTER_ARRAY_POLARITY(_name, _enums, _length) \
	DEFINE_COUNTER_AVAILABLE(_name##_available, _enums); \
	struct counter_array _name = { \
		.type = COUNTER_COMP_SIGNAL_POLARITY, \
		.avail = &(_name##_available), \
		.length = (_length), \
	}

#define COUNTER_COMP_DEVICE_ARRAY_U64(_name, _read, _write, _array) \
{ \
	.type = COUNTER_COMP_ARRAY, \
	.name = (_name), \
	.device_array_u64_read = (_read), \
	.device_array_u64_write = (_write), \
	.priv = &(_array), \
}
#define COUNTER_COMP_COUNT_ARRAY_U64(_name, _read, _write, _array) \
{ \
	.type = COUNTER_COMP_ARRAY, \
	.name = (_name), \
	.count_array_u64_read = (_read), \
	.count_array_u64_write = (_write), \
	.priv = &(_array), \
}
#define COUNTER_COMP_SIGNAL_ARRAY_U64(_name, _read, _write, _array) \
{ \
	.type = COUNTER_COMP_ARRAY, \
	.name = (_name), \
	.signal_array_u64_read = (_read), \
	.signal_array_u64_write = (_write), \
	.priv = &(_array), \
}

#define COUNTER_COMP_CAPTURE(_read, _write) \
	COUNTER_COMP_COUNT_U64("capture", _read, _write)

#define COUNTER_COMP_CEILING(_read, _write) \
	COUNTER_COMP_COUNT_U64("ceiling", _read, _write)

#define COUNTER_COMP_COUNT_MODE(_read, _write, _available) \
{ \
	.type = COUNTER_COMP_COUNT_MODE, \
	.name = "count_mode", \
	.count_u32_read = (_read), \
	.count_u32_write = (_write), \
	.priv = &(_available), \
}

#define COUNTER_COMP_DIRECTION(_read) \
{ \
	.type = COUNTER_COMP_COUNT_DIRECTION, \
	.name = "direction", \
	.count_u32_read = (_read), \
}

#define COUNTER_COMP_ENABLE(_read, _write) \
	COUNTER_COMP_COUNT_BOOL("enable", _read, _write)

#define COUNTER_COMP_FLOOR(_read, _write) \
	COUNTER_COMP_COUNT_U64("floor", _read, _write)

#define COUNTER_COMP_POLARITY(_read, _write, _available) \
{ \
	.type = COUNTER_COMP_SIGNAL_POLARITY, \
	.name = "polarity", \
	.signal_u32_read = (_read), \
	.signal_u32_write = (_write), \
	.priv = &(_available), \
}

#define COUNTER_COMP_PRESET(_read, _write) \
	COUNTER_COMP_COUNT_U64("preset", _read, _write)

#define COUNTER_COMP_PRESET_ENABLE(_read, _write) \
	COUNTER_COMP_COUNT_BOOL("preset_enable", _read, _write)

#define COUNTER_COMP_ARRAY_CAPTURE(_read, _write, _array) \
	COUNTER_COMP_COUNT_ARRAY_U64("capture", _read, _write, _array)

#define COUNTER_COMP_ARRAY_POLARITY(_read, _write, _array) \
{ \
	.type = COUNTER_COMP_ARRAY, \
	.name = "polarity", \
	.signal_array_u32_read = (_read), \
	.signal_array_u32_write = (_write), \
	.priv = &(_array), \
}

#endif /* _COUNTER_H_ */<|MERGE_RESOLUTION|>--- conflicted
+++ resolved
@@ -70,8 +70,6 @@
  * @signal_u64_read:	Signal u64 component read callback. The read value of
  *			the respective Signal u64 component should be passed
  *			back via the val parameter.
-<<<<<<< HEAD
-=======
  * @signal_array_u32_read:	Signal u32 array component read callback. The
  *				index of the respective Count u32 array
  *				component element is passed via the idx
@@ -96,7 +94,6 @@
  *				parameter. The read value of the respective
  *				Count u64 array component element should be
  *				passed back via the val parameter.
->>>>>>> bb980cb6
  * @action_write:	Synapse action mode write callback. The write value of
  *			the respective Synapse action mode is passed via the
  *			action parameter.

--- conflicted
+++ resolved
@@ -305,13 +305,10 @@
 	IORING_REGISTER_FILES_UPDATE2		= 14,
 	IORING_REGISTER_BUFFERS2		= 15,
 	IORING_REGISTER_BUFFERS_UPDATE		= 16,
-<<<<<<< HEAD
-=======
 
 	/* set/clear io-wq thread affinities */
 	IORING_REGISTER_IOWQ_AFF		= 17,
 	IORING_UNREGISTER_IOWQ_AFF		= 18,
->>>>>>> 6a08fd93
 
 	/* this goes last */
 	IORING_REGISTER_LAST

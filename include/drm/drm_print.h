--- conflicted
+++ resolved
@@ -34,12 +34,8 @@
 
 #include <drm/drm.h>
 
-<<<<<<< HEAD
-extern unsigned int drm_debug;
-=======
 /* Do *not* use outside of drm_print.[ch]! */
 extern unsigned int __drm_debug;
->>>>>>> d4e6a62d
 
 /**
  * DOC: print
@@ -240,7 +236,6 @@
 /**
  * drm_err_printer - construct a &drm_printer that outputs to pr_err()
  * @prefix: debug output prefix
-<<<<<<< HEAD
  *
  * RETURNS:
  * The &drm_printer object
@@ -254,32 +249,6 @@
 	return p;
 }
 
-/*
- * The following categories are defined:
- *
- * CORE: Used in the generic drm code: drm_ioctl.c, drm_mm.c, drm_memory.c, ...
- *	 This is the category used by the DRM_DEBUG() macro.
- *
- * DRIVER: Used in the vendor specific part of the driver: i915, radeon, ...
- *	   This is the category used by the DRM_DEBUG_DRIVER() macro.
- *
- * KMS: used in the modesetting code.
- *	This is the category used by the DRM_DEBUG_KMS() macro.
-=======
->>>>>>> d4e6a62d
- *
- * RETURNS:
- * The &drm_printer object
- */
-static inline struct drm_printer drm_err_printer(const char *prefix)
-{
-	struct drm_printer p = {
-		.printfn = __drm_printfn_err,
-		.prefix = prefix
-	};
-	return p;
-}
-
 /**
  * enum drm_debug_category - The DRM debug categories
  *
@@ -354,11 +323,6 @@
 /*
  * struct device based logging
  */
-
-static inline bool drm_debug_enabled(unsigned int category)
-{
-	return unlikely(drm_debug & category);
-}
 
 __printf(3, 4)
 void drm_dev_printk(const struct device *dev, const char *level,

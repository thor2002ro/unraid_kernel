/*
 * Copyright (c) 2016-2017, Mellanox Technologies. All rights reserved.
 * Copyright (c) 2016-2017, Dave Watson <davejwatson@fb.com>. All rights reserved.
 *
 * This software is available to you under a choice of one of two
 * licenses.  You may choose to be licensed under the terms of the GNU
 * General Public License (GPL) Version 2, available from the file
 * COPYING in the main directory of this source tree, or the
 * OpenIB.org BSD license below:
 *
 *     Redistribution and use in source and binary forms, with or
 *     without modification, are permitted provided that the following
 *     conditions are met:
 *
 *      - Redistributions of source code must retain the above
 *        copyright notice, this list of conditions and the following
 *        disclaimer.
 *
 *      - Redistributions in binary form must reproduce the above
 *        copyright notice, this list of conditions and the following
 *        disclaimer in the documentation and/or other materials
 *        provided with the distribution.
 *
 * THE SOFTWARE IS PROVIDED "AS IS", WITHOUT WARRANTY OF ANY KIND,
 * EXPRESS OR IMPLIED, INCLUDING BUT NOT LIMITED TO THE WARRANTIES OF
 * MERCHANTABILITY, FITNESS FOR A PARTICULAR PURPOSE AND
 * NONINFRINGEMENT. IN NO EVENT SHALL THE AUTHORS OR COPYRIGHT HOLDERS
 * BE LIABLE FOR ANY CLAIM, DAMAGES OR OTHER LIABILITY, WHETHER IN AN
 * ACTION OF CONTRACT, TORT OR OTHERWISE, ARISING FROM, OUT OF OR IN
 * CONNECTION WITH THE SOFTWARE OR THE USE OR OTHER DEALINGS IN THE
 * SOFTWARE.
 */

#ifndef _TLS_OFFLOAD_H
#define _TLS_OFFLOAD_H

#include <linux/types.h>
#include <asm/byteorder.h>
#include <linux/crypto.h>
#include <linux/socket.h>
#include <linux/tcp.h>
#include <linux/mutex.h>
#include <linux/netdevice.h>
#include <linux/rcupdate.h>

#include <net/net_namespace.h>
#include <net/tcp.h>
#include <net/strparser.h>
#include <crypto/aead.h>
#include <uapi/linux/tls.h>

struct tls_rec;
<<<<<<< HEAD
=======

struct tls_cipher_size_desc {
	unsigned int iv;
	unsigned int key;
	unsigned int salt;
	unsigned int tag;
	unsigned int rec_seq;
};

extern const struct tls_cipher_size_desc tls_cipher_size_desc[];
>>>>>>> 66283a8f

/* Maximum data size carried in a TLS record */
#define TLS_MAX_PAYLOAD_SIZE		((size_t)1 << 14)

#define TLS_HEADER_SIZE			5
#define TLS_NONCE_OFFSET		TLS_HEADER_SIZE

#define TLS_CRYPTO_INFO_READY(info)	((info)->cipher_type)

#define TLS_RECORD_TYPE_DATA		0x17

#define TLS_AAD_SPACE_SIZE		13

#define MAX_IV_SIZE			16
#define TLS_TAG_SIZE			16
#define TLS_MAX_REC_SEQ_SIZE		8
#define TLS_MAX_AAD_SIZE		TLS_AAD_SPACE_SIZE

/* For CCM mode, the full 16-bytes of IV is made of '4' fields of given sizes.
 *
 * IV[16] = b0[1] || implicit nonce[4] || explicit nonce[8] || length[3]
 *
 * The field 'length' is encoded in field 'b0' as '(length width - 1)'.
 * Hence b0 contains (3 - 1) = 2.
 */
#define TLS_AES_CCM_IV_B0_BYTE		2
#define TLS_SM4_CCM_IV_B0_BYTE		2

enum {
	TLS_BASE,
	TLS_SW,
	TLS_HW,
	TLS_HW_RECORD,
	TLS_NUM_CONFIG,
};

struct tx_work {
	struct delayed_work work;
	struct sock *sk;
};

struct tls_sw_context_tx {
	struct crypto_aead *aead_send;
	struct crypto_wait async_wait;
	struct tx_work tx_work;
	struct tls_rec *open_rec;
	struct list_head tx_list;
	atomic_t encrypt_pending;
	/* protect crypto_wait with encrypt_pending */
	spinlock_t encrypt_compl_lock;
	int async_notify;
	u8 async_capable:1;

#define BIT_TX_SCHEDULED	0
#define BIT_TX_CLOSING		1
	unsigned long tx_bitmask;
};

struct tls_strparser {
	struct sock *sk;

	u32 mark : 8;
	u32 stopped : 1;
	u32 copy_mode : 1;
	u32 msg_ready : 1;

	struct strp_msg stm;

	struct sk_buff *anchor;
	struct work_struct work;
};

struct tls_sw_context_rx {
	struct crypto_aead *aead_recv;
	struct crypto_wait async_wait;
	struct sk_buff_head rx_list;	/* list of decrypted 'data' records */
	void (*saved_data_ready)(struct sock *sk);

	u8 reader_present;
	u8 async_capable:1;
	u8 zc_capable:1;
	u8 reader_contended:1;

	struct tls_strparser strp;

	atomic_t decrypt_pending;
	/* protect crypto_wait with decrypt_pending*/
	spinlock_t decrypt_compl_lock;
	struct sk_buff_head async_hold;
	struct wait_queue_head wq;
};

struct tls_record_info {
	struct list_head list;
	u32 end_seq;
	int len;
	int num_frags;
	skb_frag_t frags[MAX_SKB_FRAGS];
};

struct tls_offload_context_tx {
	struct crypto_aead *aead_send;
	spinlock_t lock;	/* protects records list */
	struct list_head records_list;
	struct tls_record_info *open_record;
	struct tls_record_info *retransmit_hint;
	u64 hint_record_sn;
	u64 unacked_record_sn;

	struct scatterlist sg_tx_data[MAX_SKB_FRAGS];
	void (*sk_destruct)(struct sock *sk);
	struct work_struct destruct_work;
	struct tls_context *ctx;
	u8 driver_state[] __aligned(8);
	/* The TLS layer reserves room for driver specific state
	 * Currently the belief is that there is not enough
	 * driver specific state to justify another layer of indirection
	 */
#define TLS_DRIVER_STATE_SIZE_TX	16
};

#define TLS_OFFLOAD_CONTEXT_SIZE_TX                                            \
	(sizeof(struct tls_offload_context_tx) + TLS_DRIVER_STATE_SIZE_TX)

enum tls_context_flags {
	/* tls_device_down was called after the netdev went down, device state
	 * was released, and kTLS works in software, even though rx_conf is
	 * still TLS_HW (needed for transition).
	 */
	TLS_RX_DEV_DEGRADED = 0,
	/* Unlike RX where resync is driven entirely by the core in TX only
	 * the driver knows when things went out of sync, so we need the flag
	 * to be atomic.
	 */
	TLS_TX_SYNC_SCHED = 1,
	/* tls_dev_del was called for the RX side, device state was released,
	 * but tls_ctx->netdev might still be kept, because TX-side driver
	 * resources might not be released yet. Used to prevent the second
	 * tls_dev_del call in tls_device_down if it happens simultaneously.
	 */
	TLS_RX_DEV_CLOSED = 2,
};

struct cipher_context {
	char *iv;
	char *rec_seq;
};

union tls_crypto_context {
	struct tls_crypto_info info;
	union {
		struct tls12_crypto_info_aes_gcm_128 aes_gcm_128;
		struct tls12_crypto_info_aes_gcm_256 aes_gcm_256;
		struct tls12_crypto_info_chacha20_poly1305 chacha20_poly1305;
		struct tls12_crypto_info_sm4_gcm sm4_gcm;
		struct tls12_crypto_info_sm4_ccm sm4_ccm;
	};
};

struct tls_prot_info {
	u16 version;
	u16 cipher_type;
	u16 prepend_size;
	u16 tag_size;
	u16 overhead_size;
	u16 iv_size;
	u16 salt_size;
	u16 rec_seq_size;
	u16 aad_size;
	u16 tail_size;
};

struct tls_context {
	/* read-only cache line */
	struct tls_prot_info prot_info;

	u8 tx_conf:3;
	u8 rx_conf:3;
	u8 zerocopy_sendfile:1;
	u8 rx_no_pad:1;

	int (*push_pending_record)(struct sock *sk, int flags);
	void (*sk_write_space)(struct sock *sk);

	void *priv_ctx_tx;
	void *priv_ctx_rx;

	struct net_device __rcu *netdev;

	/* rw cache line */
	struct cipher_context tx;
	struct cipher_context rx;

	struct scatterlist *partially_sent_record;
	u16 partially_sent_offset;

	bool in_tcp_sendpages;
	bool pending_open_record_frags;

	struct mutex tx_lock; /* protects partially_sent_* fields and
			       * per-type TX fields
			       */
	unsigned long flags;

	/* cache cold stuff */
	struct proto *sk_proto;
	struct sock *sk;

	void (*sk_destruct)(struct sock *sk);

	union tls_crypto_context crypto_send;
	union tls_crypto_context crypto_recv;

	struct list_head list;
	refcount_t refcount;
	struct rcu_head rcu;
};

enum tls_offload_ctx_dir {
	TLS_OFFLOAD_CTX_DIR_RX,
	TLS_OFFLOAD_CTX_DIR_TX,
};

struct tlsdev_ops {
	int (*tls_dev_add)(struct net_device *netdev, struct sock *sk,
			   enum tls_offload_ctx_dir direction,
			   struct tls_crypto_info *crypto_info,
			   u32 start_offload_tcp_sn);
	void (*tls_dev_del)(struct net_device *netdev,
			    struct tls_context *ctx,
			    enum tls_offload_ctx_dir direction);
	int (*tls_dev_resync)(struct net_device *netdev,
			      struct sock *sk, u32 seq, u8 *rcd_sn,
			      enum tls_offload_ctx_dir direction);
};

enum tls_offload_sync_type {
	TLS_OFFLOAD_SYNC_TYPE_DRIVER_REQ = 0,
	TLS_OFFLOAD_SYNC_TYPE_CORE_NEXT_HINT = 1,
	TLS_OFFLOAD_SYNC_TYPE_DRIVER_REQ_ASYNC = 2,
};

#define TLS_DEVICE_RESYNC_NH_START_IVAL		2
#define TLS_DEVICE_RESYNC_NH_MAX_IVAL		128

#define TLS_DEVICE_RESYNC_ASYNC_LOGMAX		13
struct tls_offload_resync_async {
	atomic64_t req;
	u16 loglen;
	u16 rcd_delta;
	u32 log[TLS_DEVICE_RESYNC_ASYNC_LOGMAX];
};

struct tls_offload_context_rx {
	/* sw must be the first member of tls_offload_context_rx */
	struct tls_sw_context_rx sw;
	enum tls_offload_sync_type resync_type;
	/* this member is set regardless of resync_type, to avoid branches */
	u8 resync_nh_reset:1;
	/* CORE_NEXT_HINT-only member, but use the hole here */
	u8 resync_nh_do_now:1;
	union {
		/* TLS_OFFLOAD_SYNC_TYPE_DRIVER_REQ */
		struct {
			atomic64_t resync_req;
		};
		/* TLS_OFFLOAD_SYNC_TYPE_CORE_NEXT_HINT */
		struct {
			u32 decrypted_failed;
			u32 decrypted_tgt;
		} resync_nh;
		/* TLS_OFFLOAD_SYNC_TYPE_DRIVER_REQ_ASYNC */
		struct {
			struct tls_offload_resync_async *resync_async;
		};
	};
	u8 driver_state[] __aligned(8);
	/* The TLS layer reserves room for driver specific state
	 * Currently the belief is that there is not enough
	 * driver specific state to justify another layer of indirection
	 */
#define TLS_DRIVER_STATE_SIZE_RX	8
};

#define TLS_OFFLOAD_CONTEXT_SIZE_RX					\
	(sizeof(struct tls_offload_context_rx) + TLS_DRIVER_STATE_SIZE_RX)

struct tls_record_info *tls_get_record(struct tls_offload_context_tx *context,
				       u32 seq, u64 *p_record_sn);

static inline bool tls_record_is_start_marker(struct tls_record_info *rec)
{
	return rec->len == 0;
}

static inline u32 tls_record_start_seq(struct tls_record_info *rec)
{
	return rec->end_seq - rec->len;
}

struct sk_buff *
tls_validate_xmit_skb(struct sock *sk, struct net_device *dev,
		      struct sk_buff *skb);
struct sk_buff *
tls_validate_xmit_skb_sw(struct sock *sk, struct net_device *dev,
			 struct sk_buff *skb);

static inline bool tls_is_sk_tx_device_offloaded(struct sock *sk)
{
#ifdef CONFIG_SOCK_VALIDATE_XMIT
	return sk_fullsock(sk) &&
	       (smp_load_acquire(&sk->sk_validate_xmit_skb) ==
	       &tls_validate_xmit_skb);
#else
	return false;
#endif
}

static inline struct tls_context *tls_get_ctx(const struct sock *sk)
{
	struct inet_connection_sock *icsk = inet_csk(sk);

	/* Use RCU on icsk_ulp_data only for sock diag code,
	 * TLS data path doesn't need rcu_dereference().
	 */
	return (__force void *)icsk->icsk_ulp_data;
}

static inline struct tls_sw_context_rx *tls_sw_ctx_rx(
		const struct tls_context *tls_ctx)
{
	return (struct tls_sw_context_rx *)tls_ctx->priv_ctx_rx;
}

static inline struct tls_sw_context_tx *tls_sw_ctx_tx(
		const struct tls_context *tls_ctx)
{
	return (struct tls_sw_context_tx *)tls_ctx->priv_ctx_tx;
}

static inline struct tls_offload_context_tx *
tls_offload_ctx_tx(const struct tls_context *tls_ctx)
{
	return (struct tls_offload_context_tx *)tls_ctx->priv_ctx_tx;
}

static inline bool tls_sw_has_ctx_tx(const struct sock *sk)
{
	struct tls_context *ctx = tls_get_ctx(sk);

	if (!ctx)
		return false;
	return !!tls_sw_ctx_tx(ctx);
}

static inline bool tls_sw_has_ctx_rx(const struct sock *sk)
{
	struct tls_context *ctx = tls_get_ctx(sk);

	if (!ctx)
		return false;
	return !!tls_sw_ctx_rx(ctx);
}

static inline struct tls_offload_context_rx *
tls_offload_ctx_rx(const struct tls_context *tls_ctx)
{
	return (struct tls_offload_context_rx *)tls_ctx->priv_ctx_rx;
}

static inline void *__tls_driver_ctx(struct tls_context *tls_ctx,
				     enum tls_offload_ctx_dir direction)
{
	if (direction == TLS_OFFLOAD_CTX_DIR_TX)
		return tls_offload_ctx_tx(tls_ctx)->driver_state;
	else
		return tls_offload_ctx_rx(tls_ctx)->driver_state;
}

static inline void *
tls_driver_ctx(const struct sock *sk, enum tls_offload_ctx_dir direction)
{
	return __tls_driver_ctx(tls_get_ctx(sk), direction);
}

#define RESYNC_REQ BIT(0)
#define RESYNC_REQ_ASYNC BIT(1)
/* The TLS context is valid until sk_destruct is called */
static inline void tls_offload_rx_resync_request(struct sock *sk, __be32 seq)
{
	struct tls_context *tls_ctx = tls_get_ctx(sk);
	struct tls_offload_context_rx *rx_ctx = tls_offload_ctx_rx(tls_ctx);

	atomic64_set(&rx_ctx->resync_req, ((u64)ntohl(seq) << 32) | RESYNC_REQ);
}

/* Log all TLS record header TCP sequences in [seq, seq+len] */
static inline void
tls_offload_rx_resync_async_request_start(struct sock *sk, __be32 seq, u16 len)
{
	struct tls_context *tls_ctx = tls_get_ctx(sk);
	struct tls_offload_context_rx *rx_ctx = tls_offload_ctx_rx(tls_ctx);

	atomic64_set(&rx_ctx->resync_async->req, ((u64)ntohl(seq) << 32) |
		     ((u64)len << 16) | RESYNC_REQ | RESYNC_REQ_ASYNC);
	rx_ctx->resync_async->loglen = 0;
	rx_ctx->resync_async->rcd_delta = 0;
}

static inline void
tls_offload_rx_resync_async_request_end(struct sock *sk, __be32 seq)
{
	struct tls_context *tls_ctx = tls_get_ctx(sk);
	struct tls_offload_context_rx *rx_ctx = tls_offload_ctx_rx(tls_ctx);

	atomic64_set(&rx_ctx->resync_async->req,
		     ((u64)ntohl(seq) << 32) | RESYNC_REQ);
}

static inline void
tls_offload_rx_resync_set_type(struct sock *sk, enum tls_offload_sync_type type)
{
	struct tls_context *tls_ctx = tls_get_ctx(sk);

	tls_offload_ctx_rx(tls_ctx)->resync_type = type;
}

/* Driver's seq tracking has to be disabled until resync succeeded */
static inline bool tls_offload_tx_resync_pending(struct sock *sk)
{
	struct tls_context *tls_ctx = tls_get_ctx(sk);
	bool ret;

	ret = test_bit(TLS_TX_SYNC_SCHED, &tls_ctx->flags);
	smp_mb__after_atomic();
	return ret;
}

struct sk_buff *tls_encrypt_skb(struct sk_buff *skb);

#ifdef CONFIG_TLS_DEVICE
void tls_device_sk_destruct(struct sock *sk);
void tls_offload_tx_resync_request(struct sock *sk, u32 got_seq, u32 exp_seq);

static inline bool tls_is_sk_rx_device_offloaded(struct sock *sk)
{
	if (!sk_fullsock(sk) ||
	    smp_load_acquire(&sk->sk_destruct) != tls_device_sk_destruct)
		return false;
	return tls_get_ctx(sk)->rx_conf == TLS_HW;
}
#endif
#endif /* _TLS_OFFLOAD_H */<|MERGE_RESOLUTION|>--- conflicted
+++ resolved
@@ -50,8 +50,6 @@
 #include <uapi/linux/tls.h>
 
 struct tls_rec;
-<<<<<<< HEAD
-=======
 
 struct tls_cipher_size_desc {
 	unsigned int iv;
@@ -62,7 +60,6 @@
 };
 
 extern const struct tls_cipher_size_desc tls_cipher_size_desc[];
->>>>>>> 66283a8f
 
 /* Maximum data size carried in a TLS record */
 #define TLS_MAX_PAYLOAD_SIZE		((size_t)1 << 14)

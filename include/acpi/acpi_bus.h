/* SPDX-License-Identifier: GPL-2.0-or-later */
/*
 *  acpi_bus.h - ACPI Bus Driver ($Revision: 22 $)
 *
 *  Copyright (C) 2001, 2002 Andy Grover <andrew.grover@intel.com>
 *  Copyright (C) 2001, 2002 Paul Diefenbaugh <paul.s.diefenbaugh@intel.com>
 */

#ifndef __ACPI_BUS_H__
#define __ACPI_BUS_H__

#include <linux/device.h>
#include <linux/property.h>

/* TBD: Make dynamic */
#define ACPI_MAX_HANDLES	10
struct acpi_handle_list {
	u32 count;
	acpi_handle handles[ACPI_MAX_HANDLES];
};

/* acpi_utils.h */
acpi_status
acpi_extract_package(union acpi_object *package,
		     struct acpi_buffer *format, struct acpi_buffer *buffer);
acpi_status
acpi_evaluate_integer(acpi_handle handle,
		      acpi_string pathname,
		      struct acpi_object_list *arguments, unsigned long long *data);
acpi_status
acpi_evaluate_reference(acpi_handle handle,
			acpi_string pathname,
			struct acpi_object_list *arguments,
			struct acpi_handle_list *list);
acpi_status
acpi_evaluate_ost(acpi_handle handle, u32 source_event, u32 status_code,
		  struct acpi_buffer *status_buf);

acpi_status
acpi_get_physical_device_location(acpi_handle handle, struct acpi_pld_info **pld);

bool acpi_has_method(acpi_handle handle, char *name);
acpi_status acpi_execute_simple_method(acpi_handle handle, char *method,
				       u64 arg);
acpi_status acpi_evaluate_ej0(acpi_handle handle);
acpi_status acpi_evaluate_lck(acpi_handle handle, int lock);
acpi_status acpi_evaluate_reg(acpi_handle handle, u8 space_id, u32 function);
bool acpi_ata_match(acpi_handle handle);
bool acpi_bay_match(acpi_handle handle);
bool acpi_dock_match(acpi_handle handle);

bool acpi_check_dsm(acpi_handle handle, const guid_t *guid, u64 rev, u64 funcs);
union acpi_object *acpi_evaluate_dsm(acpi_handle handle, const guid_t *guid,
			u64 rev, u64 func, union acpi_object *argv4);

static inline union acpi_object *
acpi_evaluate_dsm_typed(acpi_handle handle, const guid_t *guid, u64 rev,
			u64 func, union acpi_object *argv4,
			acpi_object_type type)
{
	union acpi_object *obj;

	obj = acpi_evaluate_dsm(handle, guid, rev, func, argv4);
	if (obj && obj->type != type) {
		ACPI_FREE(obj);
		obj = NULL;
	}

	return obj;
}

#define	ACPI_INIT_DSM_ARGV4(cnt, eles)			\
	{						\
	  .package.type = ACPI_TYPE_PACKAGE,		\
	  .package.count = (cnt),			\
	  .package.elements = (eles)			\
	}

bool acpi_dev_found(const char *hid);
bool acpi_dev_present(const char *hid, const char *uid, s64 hrv);
bool acpi_reduced_hardware(void);

#ifdef CONFIG_ACPI

struct proc_dir_entry;

#define ACPI_BUS_FILE_ROOT	"acpi"
extern struct proc_dir_entry *acpi_root_dir;

enum acpi_bus_device_type {
	ACPI_BUS_TYPE_DEVICE = 0,
	ACPI_BUS_TYPE_POWER,
	ACPI_BUS_TYPE_PROCESSOR,
	ACPI_BUS_TYPE_THERMAL,
	ACPI_BUS_TYPE_POWER_BUTTON,
	ACPI_BUS_TYPE_SLEEP_BUTTON,
	ACPI_BUS_TYPE_ECDT_EC,
	ACPI_BUS_DEVICE_TYPE_COUNT
};

struct acpi_driver;
struct acpi_device;

/*
 * ACPI Scan Handler
 * -----------------
 */

struct acpi_hotplug_profile {
	struct kobject kobj;
	int (*scan_dependent)(struct acpi_device *adev);
	void (*notify_online)(struct acpi_device *adev);
	bool enabled:1;
	bool demand_offline:1;
};

static inline struct acpi_hotplug_profile *to_acpi_hotplug_profile(
						struct kobject *kobj)
{
	return container_of(kobj, struct acpi_hotplug_profile, kobj);
}

struct acpi_scan_handler {
	const struct acpi_device_id *ids;
	struct list_head list_node;
	bool (*match)(const char *idstr, const struct acpi_device_id **matchid);
	int (*attach)(struct acpi_device *dev, const struct acpi_device_id *id);
	void (*detach)(struct acpi_device *dev);
	void (*bind)(struct device *phys_dev);
	void (*unbind)(struct device *phys_dev);
	struct acpi_hotplug_profile hotplug;
};

/*
 * ACPI Hotplug Context
 * --------------------
 */

struct acpi_hotplug_context {
	struct acpi_device *self;
	int (*notify)(struct acpi_device *, u32);
	void (*uevent)(struct acpi_device *, u32);
	void (*fixup)(struct acpi_device *);
};

/*
 * ACPI Driver
 * -----------
 */

typedef int (*acpi_op_add) (struct acpi_device * device);
typedef int (*acpi_op_remove) (struct acpi_device * device);
typedef void (*acpi_op_notify) (struct acpi_device * device, u32 event);

struct acpi_device_ops {
	acpi_op_add add;
	acpi_op_remove remove;
	acpi_op_notify notify;
};

#define ACPI_DRIVER_ALL_NOTIFY_EVENTS	0x1	/* system AND device events */

struct acpi_driver {
	char name[80];
	char class[80];
	const struct acpi_device_id *ids; /* Supported Hardware IDs */
	unsigned int flags;
	struct acpi_device_ops ops;
	struct device_driver drv;
	struct module *owner;
};

/*
 * ACPI Device
 * -----------
 */

/* Status (_STA) */

struct acpi_device_status {
	u32 present:1;
	u32 enabled:1;
	u32 show_in_ui:1;
	u32 functional:1;
	u32 battery_present:1;
	u32 reserved:27;
};

/* Flags */

struct acpi_device_flags {
	u32 dynamic_status:1;
	u32 removable:1;
	u32 ejectable:1;
	u32 power_manageable:1;
	u32 match_driver:1;
	u32 initialized:1;
	u32 visited:1;
	u32 hotplug_notify:1;
	u32 is_dock_station:1;
	u32 of_compatible_ok:1;
	u32 coherent_dma:1;
	u32 cca_seen:1;
	u32 enumeration_by_parent:1;
	u32 honor_deps:1;
	u32 reserved:18;
};

/* File System */

struct acpi_device_dir {
	struct proc_dir_entry *entry;
};

#define acpi_device_dir(d)	((d)->dir.entry)

/* Plug and Play */

typedef char acpi_bus_id[8];
typedef u64 acpi_bus_address;
typedef char acpi_device_name[40];
typedef char acpi_device_class[20];

struct acpi_hardware_id {
	struct list_head list;
	const char *id;
};

struct acpi_pnp_type {
	u32 hardware_id:1;
	u32 bus_address:1;
	u32 platform_id:1;
	u32 reserved:29;
};

struct acpi_device_pnp {
	acpi_bus_id bus_id;		/* Object name */
	int instance_no;		/* Instance number of this object */
	struct acpi_pnp_type type;	/* ID type */
	acpi_bus_address bus_address;	/* _ADR */
	char *unique_id;		/* _UID */
	struct list_head ids;		/* _HID and _CIDs */
	acpi_device_name device_name;	/* Driver-determined */
	acpi_device_class device_class;	/*        "          */
	union acpi_object *str_obj;	/* unicode string for _STR method */
};

#define acpi_device_bid(d)	((d)->pnp.bus_id)
#define acpi_device_adr(d)	((d)->pnp.bus_address)
const char *acpi_device_hid(struct acpi_device *device);
#define acpi_device_uid(d)	((d)->pnp.unique_id)
#define acpi_device_name(d)	((d)->pnp.device_name)
#define acpi_device_class(d)	((d)->pnp.device_class)

/* Power Management */

struct acpi_device_power_flags {
	u32 explicit_get:1;	/* _PSC present? */
	u32 power_resources:1;	/* Power resources */
	u32 inrush_current:1;	/* Serialize Dx->D0 */
	u32 power_removed:1;	/* Optimize Dx->D0 */
	u32 ignore_parent:1;	/* Power is independent of parent power state */
	u32 dsw_present:1;	/* _DSW present? */
	u32 reserved:26;
};

struct acpi_device_power_state {
	struct {
		u8 valid:1;
		u8 explicit_set:1;	/* _PSx present? */
		u8 reserved:6;
	} flags;
	int power;		/* % Power (compared to D0) */
	int latency;		/* Dx->D0 time (microseconds) */
	struct list_head resources;	/* Power resources referenced */
};

struct acpi_device_power {
	int state;		/* Current state */
	struct acpi_device_power_flags flags;
	struct acpi_device_power_state states[ACPI_D_STATE_COUNT];	/* Power states (D0-D3Cold) */
	u8 state_for_enumeration; /* Deepest power state for enumeration */
};

struct acpi_dep_data {
	struct list_head node;
	acpi_handle supplier;
	acpi_handle consumer;
	bool honor_dep;
};

/* Performance Management */

struct acpi_device_perf_flags {
	u8 reserved:8;
};

struct acpi_device_perf_state {
	struct {
		u8 valid:1;
		u8 reserved:7;
	} flags;
	u8 power;		/* % Power (compared to P0) */
	u8 performance;		/* % Performance (    "   ) */
	int latency;		/* Px->P0 time (microseconds) */
};

struct acpi_device_perf {
	int state;
	struct acpi_device_perf_flags flags;
	int state_count;
	struct acpi_device_perf_state *states;
};

/* Wakeup Management */
struct acpi_device_wakeup_flags {
	u8 valid:1;		/* Can successfully enable wakeup? */
	u8 notifier_present:1;  /* Wake-up notify handler has been installed */
};

struct acpi_device_wakeup_context {
	void (*func)(struct acpi_device_wakeup_context *context);
	struct device *dev;
};

struct acpi_device_wakeup {
	acpi_handle gpe_device;
	u64 gpe_number;
	u64 sleep_state;
	struct list_head resources;
	struct acpi_device_wakeup_flags flags;
	struct acpi_device_wakeup_context context;
	struct wakeup_source *ws;
	int prepare_count;
	int enable_count;
};

struct acpi_device_physical_node {
	unsigned int node_id;
	struct list_head node;
	struct device *dev;
	bool put_online:1;
};

struct acpi_device_properties {
	const guid_t *guid;
	union acpi_object *properties;
	struct list_head list;
	void **bufs;
};

/* ACPI Device Specific Data (_DSD) */
struct acpi_device_data {
	const union acpi_object *pointer;
	struct list_head properties;
	const union acpi_object *of_compatible;
	struct list_head subnodes;
};

struct acpi_gpio_mapping;

/* Device */
struct acpi_device {
	u32 pld_crc;
	int device_type;
	acpi_handle handle;		/* no handle for fixed hardware */
	struct fwnode_handle fwnode;
<<<<<<< HEAD
	struct acpi_device *parent;
=======
>>>>>>> 66283a8f
	struct list_head wakeup_list;
	struct list_head del_list;
	struct acpi_device_status status;
	struct acpi_device_flags flags;
	struct acpi_device_pnp pnp;
	struct acpi_device_power power;
	struct acpi_device_wakeup wakeup;
	struct acpi_device_perf performance;
	struct acpi_device_dir dir;
	struct acpi_device_data data;
	struct acpi_scan_handler *handler;
	struct acpi_hotplug_context *hp;
	const struct acpi_gpio_mapping *driver_gpios;
	void *driver_data;
	struct device dev;
	unsigned int physical_node_count;
	unsigned int dep_unmet;
	struct list_head physical_node_list;
	struct mutex physical_node_lock;
	void (*remove)(struct acpi_device *);
};

/* Non-device subnode */
struct acpi_data_node {
	const char *name;
	acpi_handle handle;
	struct fwnode_handle fwnode;
	struct fwnode_handle *parent;
	struct acpi_device_data data;
	struct list_head sibling;
	struct kobject kobj;
	struct completion kobj_done;
};

extern const struct fwnode_operations acpi_device_fwnode_ops;
extern const struct fwnode_operations acpi_data_fwnode_ops;
extern const struct fwnode_operations acpi_static_fwnode_ops;

bool is_acpi_device_node(const struct fwnode_handle *fwnode);
bool is_acpi_data_node(const struct fwnode_handle *fwnode);

static inline bool is_acpi_node(const struct fwnode_handle *fwnode)
{
	return (is_acpi_device_node(fwnode) || is_acpi_data_node(fwnode));
}

#define to_acpi_device_node(__fwnode)					\
	({								\
		typeof(__fwnode) __to_acpi_device_node_fwnode = __fwnode; \
									\
		is_acpi_device_node(__to_acpi_device_node_fwnode) ?	\
			container_of(__to_acpi_device_node_fwnode,	\
				     struct acpi_device, fwnode) :	\
			NULL;						\
	})

#define to_acpi_data_node(__fwnode)					\
	({								\
		typeof(__fwnode) __to_acpi_data_node_fwnode = __fwnode;	\
									\
		is_acpi_data_node(__to_acpi_data_node_fwnode) ?		\
			container_of(__to_acpi_data_node_fwnode,	\
				     struct acpi_data_node, fwnode) :	\
			NULL;						\
	})

static inline bool is_acpi_static_node(const struct fwnode_handle *fwnode)
{
	return !IS_ERR_OR_NULL(fwnode) &&
		fwnode->ops == &acpi_static_fwnode_ops;
}

static inline bool acpi_data_node_match(const struct fwnode_handle *fwnode,
					const char *name)
{
	return is_acpi_data_node(fwnode) ?
		(!strcmp(to_acpi_data_node(fwnode)->name, name)) : false;
}

static inline struct fwnode_handle *acpi_fwnode_handle(struct acpi_device *adev)
{
	return &adev->fwnode;
}

static inline void *acpi_driver_data(struct acpi_device *d)
{
	return d->driver_data;
}

#define to_acpi_device(d)	container_of(d, struct acpi_device, dev)
#define to_acpi_driver(d)	container_of(d, struct acpi_driver, drv)

static inline struct acpi_device *acpi_dev_parent(struct acpi_device *adev)
{
	if (adev->dev.parent)
		return to_acpi_device(adev->dev.parent);

	return NULL;
}

static inline void acpi_set_device_status(struct acpi_device *adev, u32 sta)
{
	*((u32 *)&adev->status) = sta;
}

static inline void acpi_set_hp_context(struct acpi_device *adev,
				       struct acpi_hotplug_context *hp)
{
	hp->self = adev;
	adev->hp = hp;
}

void acpi_initialize_hp_context(struct acpi_device *adev,
				struct acpi_hotplug_context *hp,
				int (*notify)(struct acpi_device *, u32),
				void (*uevent)(struct acpi_device *, u32));

/* acpi_device.dev.bus == &acpi_bus_type */
extern struct bus_type acpi_bus_type;

int acpi_bus_for_each_dev(int (*fn)(struct device *, void *), void *data);
int acpi_dev_for_each_child(struct acpi_device *adev,
			    int (*fn)(struct acpi_device *, void *), void *data);
int acpi_dev_for_each_child_reverse(struct acpi_device *adev,
				    int (*fn)(struct acpi_device *, void *),
				    void *data);

/*
 * Events
 * ------
 */

struct acpi_bus_event {
	struct list_head node;
	acpi_device_class device_class;
	acpi_bus_id bus_id;
	u32 type;
	u32 data;
};

extern struct kobject *acpi_kobj;
extern int acpi_bus_generate_netlink_event(const char*, const char*, u8, int);
void acpi_bus_private_data_handler(acpi_handle, void *);
int acpi_bus_get_private_data(acpi_handle, void **);
int acpi_bus_attach_private_data(acpi_handle, void *);
void acpi_bus_detach_private_data(acpi_handle);
extern int acpi_notifier_call_chain(struct acpi_device *, u32, u32);
extern int register_acpi_notifier(struct notifier_block *);
extern int unregister_acpi_notifier(struct notifier_block *);

/*
 * External Functions
 */

acpi_status acpi_bus_get_status_handle(acpi_handle handle,
				       unsigned long long *sta);
int acpi_bus_get_status(struct acpi_device *device);

int acpi_bus_set_power(acpi_handle handle, int state);
const char *acpi_power_state_string(int state);
int acpi_device_set_power(struct acpi_device *device, int state);
int acpi_bus_init_power(struct acpi_device *device);
int acpi_device_fix_up_power(struct acpi_device *device);
void acpi_device_fix_up_power_extended(struct acpi_device *adev);
int acpi_bus_update_power(acpi_handle handle, int *state_p);
int acpi_device_update_power(struct acpi_device *device, int *state_p);
bool acpi_bus_power_manageable(acpi_handle handle);
void acpi_dev_power_up_children_with_adr(struct acpi_device *adev);
int acpi_device_power_add_dependent(struct acpi_device *adev,
				    struct device *dev);
void acpi_device_power_remove_dependent(struct acpi_device *adev,
					struct device *dev);

#ifdef CONFIG_PM
bool acpi_bus_can_wakeup(acpi_handle handle);
#else
static inline bool acpi_bus_can_wakeup(acpi_handle handle) { return false; }
#endif

void acpi_scan_lock_acquire(void);
void acpi_scan_lock_release(void);
void acpi_lock_hp_context(void);
void acpi_unlock_hp_context(void);
int acpi_scan_add_handler(struct acpi_scan_handler *handler);
int acpi_bus_register_driver(struct acpi_driver *driver);
void acpi_bus_unregister_driver(struct acpi_driver *driver);
int acpi_bus_scan(acpi_handle handle);
void acpi_bus_trim(struct acpi_device *start);
acpi_status acpi_bus_get_ejd(acpi_handle handle, acpi_handle * ejd);
int acpi_match_device_ids(struct acpi_device *device,
			  const struct acpi_device_id *ids);
void acpi_set_modalias(struct acpi_device *adev, const char *default_id,
		       char *modalias, size_t len);
int acpi_create_dir(struct acpi_device *);
void acpi_remove_dir(struct acpi_device *);

static inline bool acpi_device_enumerated(struct acpi_device *adev)
{
	return adev && adev->flags.initialized && adev->flags.visited;
}

/**
 * module_acpi_driver(acpi_driver) - Helper macro for registering an ACPI driver
 * @__acpi_driver: acpi_driver struct
 *
 * Helper macro for ACPI drivers which do not do anything special in module
 * init/exit. This eliminates a lot of boilerplate. Each module may only
 * use this macro once, and calling it replaces module_init() and module_exit()
 */
#define module_acpi_driver(__acpi_driver) \
	module_driver(__acpi_driver, acpi_bus_register_driver, \
		      acpi_bus_unregister_driver)

/*
 * Bind physical devices with ACPI devices
 */
struct acpi_bus_type {
	struct list_head list;
	const char *name;
	bool (*match)(struct device *dev);
	struct acpi_device * (*find_companion)(struct device *);
	void (*setup)(struct device *);
};
int register_acpi_bus_type(struct acpi_bus_type *);
int unregister_acpi_bus_type(struct acpi_bus_type *);
int acpi_bind_one(struct device *dev, struct acpi_device *adev);
int acpi_unbind_one(struct device *dev);

enum acpi_bridge_type {
	ACPI_BRIDGE_TYPE_PCIE = 1,
	ACPI_BRIDGE_TYPE_CXL,
};

struct acpi_pci_root {
	struct acpi_device * device;
	struct pci_bus *bus;
	u16 segment;
	int bridge_type;
	struct resource secondary;	/* downstream bus range */

	u32 osc_support_set;		/* _OSC state of support bits */
	u32 osc_control_set;		/* _OSC state of control bits */
	u32 osc_ext_support_set;	/* _OSC state of extended support bits */
	u32 osc_ext_control_set;	/* _OSC state of extended control bits */
	phys_addr_t mcfg_addr;
};

/* helper */

bool acpi_dma_supported(const struct acpi_device *adev);
enum dev_dma_attr acpi_get_dma_attr(struct acpi_device *adev);
int acpi_iommu_fwspec_init(struct device *dev, u32 id,
			   struct fwnode_handle *fwnode,
			   const struct iommu_ops *ops);
int acpi_dma_get_range(struct device *dev, const struct bus_dma_region **map);
int acpi_dma_configure_id(struct device *dev, enum dev_dma_attr attr,
			   const u32 *input_id);
static inline int acpi_dma_configure(struct device *dev,
				     enum dev_dma_attr attr)
{
	return acpi_dma_configure_id(dev, attr, NULL);
}
struct acpi_device *acpi_find_child_device(struct acpi_device *parent,
					   u64 address, bool check_children);
struct acpi_device *acpi_find_child_by_adr(struct acpi_device *adev,
					   acpi_bus_address adr);
int acpi_is_root_bridge(acpi_handle);
struct acpi_pci_root *acpi_pci_find_root(acpi_handle handle);

int acpi_enable_wakeup_device_power(struct acpi_device *dev, int state);
int acpi_disable_wakeup_device_power(struct acpi_device *dev);

#ifdef CONFIG_X86
bool acpi_device_override_status(struct acpi_device *adev, unsigned long long *status);
bool acpi_quirk_skip_acpi_ac_and_battery(void);
#else
static inline bool acpi_device_override_status(struct acpi_device *adev,
					       unsigned long long *status)
{
	return false;
}
static inline bool acpi_quirk_skip_acpi_ac_and_battery(void)
{
	return false;
}
#endif

#if IS_ENABLED(CONFIG_X86_ANDROID_TABLETS)
bool acpi_quirk_skip_i2c_client_enumeration(struct acpi_device *adev);
int acpi_quirk_skip_serdev_enumeration(struct device *controller_parent, bool *skip);
#else
static inline bool acpi_quirk_skip_i2c_client_enumeration(struct acpi_device *adev)
{
	return false;
}
static inline int
acpi_quirk_skip_serdev_enumeration(struct device *controller_parent, bool *skip)
{
	*skip = false;
	return 0;
}
#endif

#ifdef CONFIG_PM
void acpi_pm_wakeup_event(struct device *dev);
acpi_status acpi_add_pm_notifier(struct acpi_device *adev, struct device *dev,
			void (*func)(struct acpi_device_wakeup_context *context));
acpi_status acpi_remove_pm_notifier(struct acpi_device *adev);
bool acpi_pm_device_can_wakeup(struct device *dev);
int acpi_pm_device_sleep_state(struct device *, int *, int);
int acpi_pm_set_device_wakeup(struct device *dev, bool enable);
#else
static inline void acpi_pm_wakeup_event(struct device *dev)
{
}
static inline acpi_status acpi_add_pm_notifier(struct acpi_device *adev,
					       struct device *dev,
					       void (*func)(struct acpi_device_wakeup_context *context))
{
	return AE_SUPPORT;
}
static inline acpi_status acpi_remove_pm_notifier(struct acpi_device *adev)
{
	return AE_SUPPORT;
}
static inline bool acpi_pm_device_can_wakeup(struct device *dev)
{
	return false;
}
static inline int acpi_pm_device_sleep_state(struct device *d, int *p, int m)
{
	if (p)
		*p = ACPI_STATE_D0;

	return (m >= ACPI_STATE_D0 && m <= ACPI_STATE_D3_COLD) ?
		m : ACPI_STATE_D0;
}
static inline int acpi_pm_set_device_wakeup(struct device *dev, bool enable)
{
	return -ENODEV;
}
#endif

#ifdef CONFIG_ACPI_SYSTEM_POWER_STATES_SUPPORT
bool acpi_sleep_state_supported(u8 sleep_state);
#else
static inline bool acpi_sleep_state_supported(u8 sleep_state) { return false; }
#endif

#ifdef CONFIG_ACPI_SLEEP
u32 acpi_target_system_state(void);
#else
static inline u32 acpi_target_system_state(void) { return ACPI_STATE_S0; }
#endif

static inline bool acpi_device_power_manageable(struct acpi_device *adev)
{
	return adev->flags.power_manageable;
}

static inline bool acpi_device_can_wakeup(struct acpi_device *adev)
{
	return adev->wakeup.flags.valid;
}

static inline bool acpi_device_can_poweroff(struct acpi_device *adev)
{
	return adev->power.states[ACPI_STATE_D3_COLD].flags.valid ||
		((acpi_gbl_FADT.header.revision < 6) &&
		adev->power.states[ACPI_STATE_D3_HOT].flags.explicit_set);
}

bool acpi_dev_hid_uid_match(struct acpi_device *adev, const char *hid2, const char *uid2);
int acpi_dev_uid_to_integer(struct acpi_device *adev, u64 *integer);

void acpi_dev_clear_dependencies(struct acpi_device *supplier);
bool acpi_dev_ready_for_enumeration(const struct acpi_device *device);
struct acpi_device *acpi_dev_get_next_consumer_dev(struct acpi_device *supplier,
						   struct acpi_device *start);

/**
 * for_each_acpi_consumer_dev - iterate over the consumer ACPI devices for a
 *				given supplier
 * @supplier: Pointer to the supplier's ACPI device
 * @consumer: Pointer to &struct acpi_device to hold the consumer, initially NULL
 */
#define for_each_acpi_consumer_dev(supplier, consumer)			\
	for (consumer = acpi_dev_get_next_consumer_dev(supplier, NULL);	\
	     consumer;							\
	     consumer = acpi_dev_get_next_consumer_dev(supplier, consumer))

struct acpi_device *
acpi_dev_get_next_match_dev(struct acpi_device *adev, const char *hid, const char *uid, s64 hrv);
struct acpi_device *
acpi_dev_get_first_match_dev(const char *hid, const char *uid, s64 hrv);

/**
 * for_each_acpi_dev_match - iterate over ACPI devices that matching the criteria
 * @adev: pointer to the matching ACPI device, NULL at the end of the loop
 * @hid: Hardware ID of the device.
 * @uid: Unique ID of the device, pass NULL to not check _UID
 * @hrv: Hardware Revision of the device, pass -1 to not check _HRV
 *
 * The caller is responsible for invoking acpi_dev_put() on the returned device.
 */
#define for_each_acpi_dev_match(adev, hid, uid, hrv)			\
	for (adev = acpi_dev_get_first_match_dev(hid, uid, hrv);	\
	     adev;							\
	     adev = acpi_dev_get_next_match_dev(adev, hid, uid, hrv))

static inline struct acpi_device *acpi_dev_get(struct acpi_device *adev)
{
	return adev ? to_acpi_device(get_device(&adev->dev)) : NULL;
}

static inline void acpi_dev_put(struct acpi_device *adev)
{
	if (adev)
		put_device(&adev->dev);
}

struct acpi_device *acpi_fetch_acpi_dev(acpi_handle handle);
struct acpi_device *acpi_get_acpi_dev(acpi_handle handle);

static inline void acpi_put_acpi_dev(struct acpi_device *adev)
{
	acpi_dev_put(adev);
}
#else	/* CONFIG_ACPI */

static inline int register_acpi_bus_type(void *bus) { return 0; }
static inline int unregister_acpi_bus_type(void *bus) { return 0; }

#endif				/* CONFIG_ACPI */

#endif /*__ACPI_BUS_H__*/<|MERGE_RESOLUTION|>--- conflicted
+++ resolved
@@ -365,10 +365,6 @@
 	int device_type;
 	acpi_handle handle;		/* no handle for fixed hardware */
 	struct fwnode_handle fwnode;
-<<<<<<< HEAD
-	struct acpi_device *parent;
-=======
->>>>>>> 66283a8f
 	struct list_head wakeup_list;
 	struct list_head del_list;
 	struct acpi_device_status status;

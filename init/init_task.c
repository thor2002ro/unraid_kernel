--- conflicted
+++ resolved
@@ -174,10 +174,7 @@
 		.atomic_nest_count	= 0,
 		.in_flat_atomic		= false,
 		.access_mask		= 0,
-<<<<<<< HEAD
-=======
 		.scoped_accesses	= {LIST_POISON1, NULL},
->>>>>>> 75080313
 	},
 #endif
 #ifdef CONFIG_TRACE_IRQFLAGS

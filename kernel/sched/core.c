// SPDX-License-Identifier: GPL-2.0-only
/*
 *  kernel/sched/core.c
 *
 *  Core kernel scheduler code and related syscalls
 *
 *  Copyright (C) 1991-2002  Linus Torvalds
 */
#define CREATE_TRACE_POINTS
#include <trace/events/sched.h>
#undef CREATE_TRACE_POINTS

#include "sched.h"

#include <linux/nospec.h>

#include <linux/kcov.h>
#include <linux/scs.h>

#include <asm/switch_to.h>
#include <asm/tlb.h>

#include "../workqueue_internal.h"
#include "../../fs/io-wq.h"
#include "../smpboot.h"

#include "pelt.h"
#include "smp.h"

/*
 * Export tracepoints that act as a bare tracehook (ie: have no trace event
 * associated with them) to allow external modules to probe them.
 */
EXPORT_TRACEPOINT_SYMBOL_GPL(pelt_cfs_tp);
EXPORT_TRACEPOINT_SYMBOL_GPL(pelt_rt_tp);
EXPORT_TRACEPOINT_SYMBOL_GPL(pelt_dl_tp);
EXPORT_TRACEPOINT_SYMBOL_GPL(pelt_irq_tp);
EXPORT_TRACEPOINT_SYMBOL_GPL(pelt_se_tp);
EXPORT_TRACEPOINT_SYMBOL_GPL(sched_cpu_capacity_tp);
EXPORT_TRACEPOINT_SYMBOL_GPL(sched_overutilized_tp);
EXPORT_TRACEPOINT_SYMBOL_GPL(sched_util_est_cfs_tp);
EXPORT_TRACEPOINT_SYMBOL_GPL(sched_util_est_se_tp);
EXPORT_TRACEPOINT_SYMBOL_GPL(sched_update_nr_running_tp);

DEFINE_PER_CPU_SHARED_ALIGNED(struct rq, runqueues);

#ifdef CONFIG_SCHED_DEBUG
/*
 * Debugging: various feature bits
 *
 * If SCHED_DEBUG is disabled, each compilation unit has its own copy of
 * sysctl_sched_features, defined in sched.h, to allow constants propagation
 * at compile time and compiler optimization based on features default.
 */
#define SCHED_FEAT(name, enabled)	\
	(1UL << __SCHED_FEAT_##name) * enabled |
const_debug unsigned int sysctl_sched_features =
#include "features.h"
	0;
#undef SCHED_FEAT

/*
 * Print a warning if need_resched is set for the given duration (if
 * LATENCY_WARN is enabled).
 *
 * If sysctl_resched_latency_warn_once is set, only one warning will be shown
 * per boot.
 */
__read_mostly int sysctl_resched_latency_warn_ms = 100;
__read_mostly int sysctl_resched_latency_warn_once = 1;
#endif /* CONFIG_SCHED_DEBUG */

/*
 * Number of tasks to iterate in a single balance run.
 * Limited because this is done with IRQs disabled.
 */
const_debug unsigned int sysctl_sched_nr_migrate = 32;

/*
 * period over which we measure -rt task CPU usage in us.
 * default: 1s
 */
unsigned int sysctl_sched_rt_period = 1000000;

__read_mostly int scheduler_running;

#ifdef CONFIG_SCHED_CORE

DEFINE_STATIC_KEY_FALSE(__sched_core_enabled);

/* kernel prio, less is more */
static inline int __task_prio(struct task_struct *p)
{
	if (p->sched_class == &stop_sched_class) /* trumps deadline */
		return -2;

	if (rt_prio(p->prio)) /* includes deadline */
		return p->prio; /* [-1, 99] */

	if (p->sched_class == &idle_sched_class)
		return MAX_RT_PRIO + NICE_WIDTH; /* 140 */

	return MAX_RT_PRIO + MAX_NICE; /* 120, squash fair */
}

/*
 * l(a,b)
 * le(a,b) := !l(b,a)
 * g(a,b)  := l(b,a)
 * ge(a,b) := !l(a,b)
 */

/* real prio, less is less */
static inline bool prio_less(struct task_struct *a, struct task_struct *b, bool in_fi)
{

	int pa = __task_prio(a), pb = __task_prio(b);

	if (-pa < -pb)
		return true;

	if (-pb < -pa)
		return false;

	if (pa == -1) /* dl_prio() doesn't work because of stop_class above */
		return !dl_time_before(a->dl.deadline, b->dl.deadline);

	if (pa == MAX_RT_PRIO + MAX_NICE)	/* fair */
		return cfs_prio_less(a, b, in_fi);

	return false;
}

static inline bool __sched_core_less(struct task_struct *a, struct task_struct *b)
{
	if (a->core_cookie < b->core_cookie)
		return true;

	if (a->core_cookie > b->core_cookie)
		return false;

	/* flip prio, so high prio is leftmost */
	if (prio_less(b, a, task_rq(a)->core->core_forceidle))
		return true;

	return false;
}

#define __node_2_sc(node) rb_entry((node), struct task_struct, core_node)

static inline bool rb_sched_core_less(struct rb_node *a, const struct rb_node *b)
{
	return __sched_core_less(__node_2_sc(a), __node_2_sc(b));
}

static inline int rb_sched_core_cmp(const void *key, const struct rb_node *node)
{
	const struct task_struct *p = __node_2_sc(node);
	unsigned long cookie = (unsigned long)key;

	if (cookie < p->core_cookie)
		return -1;

	if (cookie > p->core_cookie)
		return 1;

	return 0;
}

void sched_core_enqueue(struct rq *rq, struct task_struct *p)
{
	rq->core->core_task_seq++;

	if (!p->core_cookie)
		return;

	rb_add(&p->core_node, &rq->core_tree, rb_sched_core_less);
}

void sched_core_dequeue(struct rq *rq, struct task_struct *p)
{
	rq->core->core_task_seq++;

	if (!sched_core_enqueued(p))
		return;

	rb_erase(&p->core_node, &rq->core_tree);
	RB_CLEAR_NODE(&p->core_node);
}

/*
 * Find left-most (aka, highest priority) task matching @cookie.
 */
static struct task_struct *sched_core_find(struct rq *rq, unsigned long cookie)
{
	struct rb_node *node;

	node = rb_find_first((void *)cookie, &rq->core_tree, rb_sched_core_cmp);
	/*
	 * The idle task always matches any cookie!
	 */
	if (!node)
		return idle_sched_class.pick_task(rq);

	return __node_2_sc(node);
}

static struct task_struct *sched_core_next(struct task_struct *p, unsigned long cookie)
{
	struct rb_node *node = &p->core_node;

	node = rb_next(node);
	if (!node)
		return NULL;

	p = container_of(node, struct task_struct, core_node);
	if (p->core_cookie != cookie)
		return NULL;

	return p;
}

/*
 * Magic required such that:
 *
 *	raw_spin_rq_lock(rq);
 *	...
 *	raw_spin_rq_unlock(rq);
 *
 * ends up locking and unlocking the _same_ lock, and all CPUs
 * always agree on what rq has what lock.
 *
 * XXX entirely possible to selectively enable cores, don't bother for now.
 */

static DEFINE_MUTEX(sched_core_mutex);
static atomic_t sched_core_count;
static struct cpumask sched_core_mask;

static void sched_core_lock(int cpu, unsigned long *flags)
{
	const struct cpumask *smt_mask = cpu_smt_mask(cpu);
	int t, i = 0;

	local_irq_save(*flags);
	for_each_cpu(t, smt_mask)
		raw_spin_lock_nested(&cpu_rq(t)->__lock, i++);
}

static void sched_core_unlock(int cpu, unsigned long *flags)
{
	const struct cpumask *smt_mask = cpu_smt_mask(cpu);
	int t;

	for_each_cpu(t, smt_mask)
		raw_spin_unlock(&cpu_rq(t)->__lock);
	local_irq_restore(*flags);
}

static void __sched_core_flip(bool enabled)
{
	unsigned long flags;
	int cpu, t;

	cpus_read_lock();

	/*
	 * Toggle the online cores, one by one.
	 */
	cpumask_copy(&sched_core_mask, cpu_online_mask);
	for_each_cpu(cpu, &sched_core_mask) {
		const struct cpumask *smt_mask = cpu_smt_mask(cpu);

		sched_core_lock(cpu, &flags);

		for_each_cpu(t, smt_mask)
			cpu_rq(t)->core_enabled = enabled;

		sched_core_unlock(cpu, &flags);

		cpumask_andnot(&sched_core_mask, &sched_core_mask, smt_mask);
	}

	/*
	 * Toggle the offline CPUs.
	 */
	cpumask_copy(&sched_core_mask, cpu_possible_mask);
	cpumask_andnot(&sched_core_mask, &sched_core_mask, cpu_online_mask);

	for_each_cpu(cpu, &sched_core_mask)
		cpu_rq(cpu)->core_enabled = enabled;

	cpus_read_unlock();
}

static void sched_core_assert_empty(void)
{
	int cpu;

	for_each_possible_cpu(cpu)
		WARN_ON_ONCE(!RB_EMPTY_ROOT(&cpu_rq(cpu)->core_tree));
}

static void __sched_core_enable(void)
{
	static_branch_enable(&__sched_core_enabled);
	/*
	 * Ensure all previous instances of raw_spin_rq_*lock() have finished
	 * and future ones will observe !sched_core_disabled().
	 */
	synchronize_rcu();
	__sched_core_flip(true);
	sched_core_assert_empty();
}

static void __sched_core_disable(void)
{
	sched_core_assert_empty();
	__sched_core_flip(false);
	static_branch_disable(&__sched_core_enabled);
}

void sched_core_get(void)
{
	if (atomic_inc_not_zero(&sched_core_count))
		return;

	mutex_lock(&sched_core_mutex);
	if (!atomic_read(&sched_core_count))
		__sched_core_enable();

	smp_mb__before_atomic();
	atomic_inc(&sched_core_count);
	mutex_unlock(&sched_core_mutex);
}

static void __sched_core_put(struct work_struct *work)
{
	if (atomic_dec_and_mutex_lock(&sched_core_count, &sched_core_mutex)) {
		__sched_core_disable();
		mutex_unlock(&sched_core_mutex);
	}
}

void sched_core_put(void)
{
	static DECLARE_WORK(_work, __sched_core_put);

	/*
	 * "There can be only one"
	 *
	 * Either this is the last one, or we don't actually need to do any
	 * 'work'. If it is the last *again*, we rely on
	 * WORK_STRUCT_PENDING_BIT.
	 */
	if (!atomic_add_unless(&sched_core_count, -1, 1))
		schedule_work(&_work);
}

#else /* !CONFIG_SCHED_CORE */

static inline void sched_core_enqueue(struct rq *rq, struct task_struct *p) { }
static inline void sched_core_dequeue(struct rq *rq, struct task_struct *p) { }

#endif /* CONFIG_SCHED_CORE */

/*
 * part of the period that we allow rt tasks to run in us.
 * default: 0.95s
 */
int sysctl_sched_rt_runtime = 950000;


/*
 * Serialization rules:
 *
 * Lock order:
 *
 *   p->pi_lock
 *     rq->lock
 *       hrtimer_cpu_base->lock (hrtimer_start() for bandwidth controls)
 *
 *  rq1->lock
 *    rq2->lock  where: rq1 < rq2
 *
 * Regular state:
 *
 * Normal scheduling state is serialized by rq->lock. __schedule() takes the
 * local CPU's rq->lock, it optionally removes the task from the runqueue and
 * always looks at the local rq data structures to find the most eligible task
 * to run next.
 *
 * Task enqueue is also under rq->lock, possibly taken from another CPU.
 * Wakeups from another LLC domain might use an IPI to transfer the enqueue to
 * the local CPU to avoid bouncing the runqueue state around [ see
 * ttwu_queue_wakelist() ]
 *
 * Task wakeup, specifically wakeups that involve migration, are horribly
 * complicated to avoid having to take two rq->locks.
 *
 * Special state:
 *
 * System-calls and anything external will use task_rq_lock() which acquires
 * both p->pi_lock and rq->lock. As a consequence the state they change is
 * stable while holding either lock:
 *
 *  - sched_setaffinity()/
 *    set_cpus_allowed_ptr():	p->cpus_ptr, p->nr_cpus_allowed
 *  - set_user_nice():		p->se.load, p->*prio
 *  - __sched_setscheduler():	p->sched_class, p->policy, p->*prio,
 *				p->se.load, p->rt_priority,
 *				p->dl.dl_{runtime, deadline, period, flags, bw, density}
 *  - sched_setnuma():		p->numa_preferred_nid
 *  - sched_move_task()/
 *    cpu_cgroup_fork():	p->sched_task_group
 *  - uclamp_update_active()	p->uclamp*
 *
 * p->state <- TASK_*:
 *
 *   is changed locklessly using set_current_state(), __set_current_state() or
 *   set_special_state(), see their respective comments, or by
 *   try_to_wake_up(). This latter uses p->pi_lock to serialize against
 *   concurrent self.
 *
 * p->on_rq <- { 0, 1 = TASK_ON_RQ_QUEUED, 2 = TASK_ON_RQ_MIGRATING }:
 *
 *   is set by activate_task() and cleared by deactivate_task(), under
 *   rq->lock. Non-zero indicates the task is runnable, the special
 *   ON_RQ_MIGRATING state is used for migration without holding both
 *   rq->locks. It indicates task_cpu() is not stable, see task_rq_lock().
 *
 * p->on_cpu <- { 0, 1 }:
 *
 *   is set by prepare_task() and cleared by finish_task() such that it will be
 *   set before p is scheduled-in and cleared after p is scheduled-out, both
 *   under rq->lock. Non-zero indicates the task is running on its CPU.
 *
 *   [ The astute reader will observe that it is possible for two tasks on one
 *     CPU to have ->on_cpu = 1 at the same time. ]
 *
 * task_cpu(p): is changed by set_task_cpu(), the rules are:
 *
 *  - Don't call set_task_cpu() on a blocked task:
 *
 *    We don't care what CPU we're not running on, this simplifies hotplug,
 *    the CPU assignment of blocked tasks isn't required to be valid.
 *
 *  - for try_to_wake_up(), called under p->pi_lock:
 *
 *    This allows try_to_wake_up() to only take one rq->lock, see its comment.
 *
 *  - for migration called under rq->lock:
 *    [ see task_on_rq_migrating() in task_rq_lock() ]
 *
 *    o move_queued_task()
 *    o detach_task()
 *
 *  - for migration called under double_rq_lock():
 *
 *    o __migrate_swap_task()
 *    o push_rt_task() / pull_rt_task()
 *    o push_dl_task() / pull_dl_task()
 *    o dl_task_offline_migration()
 *
 */

void raw_spin_rq_lock_nested(struct rq *rq, int subclass)
{
	raw_spinlock_t *lock;

	/* Matches synchronize_rcu() in __sched_core_enable() */
	preempt_disable();
	if (sched_core_disabled()) {
		raw_spin_lock_nested(&rq->__lock, subclass);
		/* preempt_count *MUST* be > 1 */
		preempt_enable_no_resched();
		return;
	}

	for (;;) {
		lock = __rq_lockp(rq);
		raw_spin_lock_nested(lock, subclass);
		if (likely(lock == __rq_lockp(rq))) {
			/* preempt_count *MUST* be > 1 */
			preempt_enable_no_resched();
			return;
		}
		raw_spin_unlock(lock);
	}
}

bool raw_spin_rq_trylock(struct rq *rq)
{
	raw_spinlock_t *lock;
	bool ret;

	/* Matches synchronize_rcu() in __sched_core_enable() */
	preempt_disable();
	if (sched_core_disabled()) {
		ret = raw_spin_trylock(&rq->__lock);
		preempt_enable();
		return ret;
	}

	for (;;) {
		lock = __rq_lockp(rq);
		ret = raw_spin_trylock(lock);
		if (!ret || (likely(lock == __rq_lockp(rq)))) {
			preempt_enable();
			return ret;
		}
		raw_spin_unlock(lock);
	}
}

void raw_spin_rq_unlock(struct rq *rq)
{
	raw_spin_unlock(rq_lockp(rq));
}

#ifdef CONFIG_SMP
/*
 * double_rq_lock - safely lock two runqueues
 */
void double_rq_lock(struct rq *rq1, struct rq *rq2)
{
	lockdep_assert_irqs_disabled();

	if (rq_order_less(rq2, rq1))
		swap(rq1, rq2);

	raw_spin_rq_lock(rq1);
	if (__rq_lockp(rq1) == __rq_lockp(rq2))
		return;

	raw_spin_rq_lock_nested(rq2, SINGLE_DEPTH_NESTING);
}
#endif

/*
 * __task_rq_lock - lock the rq @p resides on.
 */
struct rq *__task_rq_lock(struct task_struct *p, struct rq_flags *rf)
	__acquires(rq->lock)
{
	struct rq *rq;

	lockdep_assert_held(&p->pi_lock);

	for (;;) {
		rq = task_rq(p);
		raw_spin_rq_lock(rq);
		if (likely(rq == task_rq(p) && !task_on_rq_migrating(p))) {
			rq_pin_lock(rq, rf);
			return rq;
		}
		raw_spin_rq_unlock(rq);

		while (unlikely(task_on_rq_migrating(p)))
			cpu_relax();
	}
}

/*
 * task_rq_lock - lock p->pi_lock and lock the rq @p resides on.
 */
struct rq *task_rq_lock(struct task_struct *p, struct rq_flags *rf)
	__acquires(p->pi_lock)
	__acquires(rq->lock)
{
	struct rq *rq;

	for (;;) {
		raw_spin_lock_irqsave(&p->pi_lock, rf->flags);
		rq = task_rq(p);
		raw_spin_rq_lock(rq);
		/*
		 *	move_queued_task()		task_rq_lock()
		 *
		 *	ACQUIRE (rq->lock)
		 *	[S] ->on_rq = MIGRATING		[L] rq = task_rq()
		 *	WMB (__set_task_cpu())		ACQUIRE (rq->lock);
		 *	[S] ->cpu = new_cpu		[L] task_rq()
		 *					[L] ->on_rq
		 *	RELEASE (rq->lock)
		 *
		 * If we observe the old CPU in task_rq_lock(), the acquire of
		 * the old rq->lock will fully serialize against the stores.
		 *
		 * If we observe the new CPU in task_rq_lock(), the address
		 * dependency headed by '[L] rq = task_rq()' and the acquire
		 * will pair with the WMB to ensure we then also see migrating.
		 */
		if (likely(rq == task_rq(p) && !task_on_rq_migrating(p))) {
			rq_pin_lock(rq, rf);
			return rq;
		}
		raw_spin_rq_unlock(rq);
		raw_spin_unlock_irqrestore(&p->pi_lock, rf->flags);

		while (unlikely(task_on_rq_migrating(p)))
			cpu_relax();
	}
}

/*
 * RQ-clock updating methods:
 */

static void update_rq_clock_task(struct rq *rq, s64 delta)
{
/*
 * In theory, the compile should just see 0 here, and optimize out the call
 * to sched_rt_avg_update. But I don't trust it...
 */
	s64 __maybe_unused steal = 0, irq_delta = 0;

#ifdef CONFIG_IRQ_TIME_ACCOUNTING
	irq_delta = irq_time_read(cpu_of(rq)) - rq->prev_irq_time;

	/*
	 * Since irq_time is only updated on {soft,}irq_exit, we might run into
	 * this case when a previous update_rq_clock() happened inside a
	 * {soft,}irq region.
	 *
	 * When this happens, we stop ->clock_task and only update the
	 * prev_irq_time stamp to account for the part that fit, so that a next
	 * update will consume the rest. This ensures ->clock_task is
	 * monotonic.
	 *
	 * It does however cause some slight miss-attribution of {soft,}irq
	 * time, a more accurate solution would be to update the irq_time using
	 * the current rq->clock timestamp, except that would require using
	 * atomic ops.
	 */
	if (irq_delta > delta)
		irq_delta = delta;

	rq->prev_irq_time += irq_delta;
	delta -= irq_delta;
#endif
#ifdef CONFIG_PARAVIRT_TIME_ACCOUNTING
	if (static_key_false((&paravirt_steal_rq_enabled))) {
		steal = paravirt_steal_clock(cpu_of(rq));
		steal -= rq->prev_steal_time_rq;

		if (unlikely(steal > delta))
			steal = delta;

		rq->prev_steal_time_rq += steal;
		delta -= steal;
	}
#endif

	rq->clock_task += delta;

#ifdef CONFIG_HAVE_SCHED_AVG_IRQ
	if ((irq_delta + steal) && sched_feat(NONTASK_CAPACITY))
		update_irq_load_avg(rq, irq_delta + steal);
#endif
	update_rq_clock_pelt(rq, delta);
}

void update_rq_clock(struct rq *rq)
{
	s64 delta;

	lockdep_assert_rq_held(rq);

	if (rq->clock_update_flags & RQCF_ACT_SKIP)
		return;

#ifdef CONFIG_SCHED_DEBUG
	if (sched_feat(WARN_DOUBLE_CLOCK))
		SCHED_WARN_ON(rq->clock_update_flags & RQCF_UPDATED);
	rq->clock_update_flags |= RQCF_UPDATED;
#endif

	delta = sched_clock_cpu(cpu_of(rq)) - rq->clock;
	if (delta < 0)
		return;
	rq->clock += delta;
	update_rq_clock_task(rq, delta);
}

#ifdef CONFIG_SCHED_HRTICK
/*
 * Use HR-timers to deliver accurate preemption points.
 */

static void hrtick_clear(struct rq *rq)
{
	if (hrtimer_active(&rq->hrtick_timer))
		hrtimer_cancel(&rq->hrtick_timer);
}

/*
 * High-resolution timer tick.
 * Runs from hardirq context with interrupts disabled.
 */
static enum hrtimer_restart hrtick(struct hrtimer *timer)
{
	struct rq *rq = container_of(timer, struct rq, hrtick_timer);
	struct rq_flags rf;

	WARN_ON_ONCE(cpu_of(rq) != smp_processor_id());

	rq_lock(rq, &rf);
	update_rq_clock(rq);
	rq->curr->sched_class->task_tick(rq, rq->curr, 1);
	rq_unlock(rq, &rf);

	return HRTIMER_NORESTART;
}

#ifdef CONFIG_SMP

static void __hrtick_restart(struct rq *rq)
{
	struct hrtimer *timer = &rq->hrtick_timer;
	ktime_t time = rq->hrtick_time;

	hrtimer_start(timer, time, HRTIMER_MODE_ABS_PINNED_HARD);
}

/*
 * called from hardirq (IPI) context
 */
static void __hrtick_start(void *arg)
{
	struct rq *rq = arg;
	struct rq_flags rf;

	rq_lock(rq, &rf);
	__hrtick_restart(rq);
	rq_unlock(rq, &rf);
}

/*
 * Called to set the hrtick timer state.
 *
 * called with rq->lock held and irqs disabled
 */
void hrtick_start(struct rq *rq, u64 delay)
{
	struct hrtimer *timer = &rq->hrtick_timer;
	s64 delta;

	/*
	 * Don't schedule slices shorter than 10000ns, that just
	 * doesn't make sense and can cause timer DoS.
	 */
	delta = max_t(s64, delay, 10000LL);
	rq->hrtick_time = ktime_add_ns(timer->base->get_time(), delta);

	if (rq == this_rq())
		__hrtick_restart(rq);
	else
		smp_call_function_single_async(cpu_of(rq), &rq->hrtick_csd);
}

#else
/*
 * Called to set the hrtick timer state.
 *
 * called with rq->lock held and irqs disabled
 */
void hrtick_start(struct rq *rq, u64 delay)
{
	/*
	 * Don't schedule slices shorter than 10000ns, that just
	 * doesn't make sense. Rely on vruntime for fairness.
	 */
	delay = max_t(u64, delay, 10000LL);
	hrtimer_start(&rq->hrtick_timer, ns_to_ktime(delay),
		      HRTIMER_MODE_REL_PINNED_HARD);
}

#endif /* CONFIG_SMP */

static void hrtick_rq_init(struct rq *rq)
{
#ifdef CONFIG_SMP
	INIT_CSD(&rq->hrtick_csd, __hrtick_start, rq);
#endif
	hrtimer_init(&rq->hrtick_timer, CLOCK_MONOTONIC, HRTIMER_MODE_REL_HARD);
	rq->hrtick_timer.function = hrtick;
}
#else	/* CONFIG_SCHED_HRTICK */
static inline void hrtick_clear(struct rq *rq)
{
}

static inline void hrtick_rq_init(struct rq *rq)
{
}
#endif	/* CONFIG_SCHED_HRTICK */

/*
 * cmpxchg based fetch_or, macro so it works for different integer types
 */
#define fetch_or(ptr, mask)						\
	({								\
		typeof(ptr) _ptr = (ptr);				\
		typeof(mask) _mask = (mask);				\
		typeof(*_ptr) _old, _val = *_ptr;			\
									\
		for (;;) {						\
			_old = cmpxchg(_ptr, _val, _val | _mask);	\
			if (_old == _val)				\
				break;					\
			_val = _old;					\
		}							\
	_old;								\
})

#if defined(CONFIG_SMP) && defined(TIF_POLLING_NRFLAG)
/*
 * Atomically set TIF_NEED_RESCHED and test for TIF_POLLING_NRFLAG,
 * this avoids any races wrt polling state changes and thereby avoids
 * spurious IPIs.
 */
static bool set_nr_and_not_polling(struct task_struct *p)
{
	struct thread_info *ti = task_thread_info(p);
	return !(fetch_or(&ti->flags, _TIF_NEED_RESCHED) & _TIF_POLLING_NRFLAG);
}

/*
 * Atomically set TIF_NEED_RESCHED if TIF_POLLING_NRFLAG is set.
 *
 * If this returns true, then the idle task promises to call
 * sched_ttwu_pending() and reschedule soon.
 */
static bool set_nr_if_polling(struct task_struct *p)
{
	struct thread_info *ti = task_thread_info(p);
	typeof(ti->flags) old, val = READ_ONCE(ti->flags);

	for (;;) {
		if (!(val & _TIF_POLLING_NRFLAG))
			return false;
		if (val & _TIF_NEED_RESCHED)
			return true;
		old = cmpxchg(&ti->flags, val, val | _TIF_NEED_RESCHED);
		if (old == val)
			break;
		val = old;
	}
	return true;
}

#else
static bool set_nr_and_not_polling(struct task_struct *p)
{
	set_tsk_need_resched(p);
	return true;
}

#ifdef CONFIG_SMP
static bool set_nr_if_polling(struct task_struct *p)
{
	return false;
}
#endif
#endif

static bool __wake_q_add(struct wake_q_head *head, struct task_struct *task)
{
	struct wake_q_node *node = &task->wake_q;

	/*
	 * Atomically grab the task, if ->wake_q is !nil already it means
	 * it's already queued (either by us or someone else) and will get the
	 * wakeup due to that.
	 *
	 * In order to ensure that a pending wakeup will observe our pending
	 * state, even in the failed case, an explicit smp_mb() must be used.
	 */
	smp_mb__before_atomic();
	if (unlikely(cmpxchg_relaxed(&node->next, NULL, WAKE_Q_TAIL)))
		return false;

	/*
	 * The head is context local, there can be no concurrency.
	 */
	*head->lastp = node;
	head->lastp = &node->next;
	return true;
}

/**
 * wake_q_add() - queue a wakeup for 'later' waking.
 * @head: the wake_q_head to add @task to
 * @task: the task to queue for 'later' wakeup
 *
 * Queue a task for later wakeup, most likely by the wake_up_q() call in the
 * same context, _HOWEVER_ this is not guaranteed, the wakeup can come
 * instantly.
 *
 * This function must be used as-if it were wake_up_process(); IOW the task
 * must be ready to be woken at this location.
 */
void wake_q_add(struct wake_q_head *head, struct task_struct *task)
{
	if (__wake_q_add(head, task))
		get_task_struct(task);
}

/**
 * wake_q_add_safe() - safely queue a wakeup for 'later' waking.
 * @head: the wake_q_head to add @task to
 * @task: the task to queue for 'later' wakeup
 *
 * Queue a task for later wakeup, most likely by the wake_up_q() call in the
 * same context, _HOWEVER_ this is not guaranteed, the wakeup can come
 * instantly.
 *
 * This function must be used as-if it were wake_up_process(); IOW the task
 * must be ready to be woken at this location.
 *
 * This function is essentially a task-safe equivalent to wake_q_add(). Callers
 * that already hold reference to @task can call the 'safe' version and trust
 * wake_q to do the right thing depending whether or not the @task is already
 * queued for wakeup.
 */
void wake_q_add_safe(struct wake_q_head *head, struct task_struct *task)
{
	if (!__wake_q_add(head, task))
		put_task_struct(task);
}

void wake_up_q(struct wake_q_head *head)
{
	struct wake_q_node *node = head->first;

	while (node != WAKE_Q_TAIL) {
		struct task_struct *task;

		task = container_of(node, struct task_struct, wake_q);
		/* Task can safely be re-inserted now: */
		node = node->next;
		task->wake_q.next = NULL;

		/*
		 * wake_up_process() executes a full barrier, which pairs with
		 * the queueing in wake_q_add() so as not to miss wakeups.
		 */
		wake_up_process(task);
		put_task_struct(task);
	}
}

/*
 * resched_curr - mark rq's current task 'to be rescheduled now'.
 *
 * On UP this means the setting of the need_resched flag, on SMP it
 * might also involve a cross-CPU call to trigger the scheduler on
 * the target CPU.
 */
void resched_curr(struct rq *rq)
{
	struct task_struct *curr = rq->curr;
	int cpu;

	lockdep_assert_rq_held(rq);

	if (test_tsk_need_resched(curr))
		return;

	cpu = cpu_of(rq);

	if (cpu == smp_processor_id()) {
		set_tsk_need_resched(curr);
		set_preempt_need_resched();
		return;
	}

	if (set_nr_and_not_polling(curr))
		smp_send_reschedule(cpu);
	else
		trace_sched_wake_idle_without_ipi(cpu);
}

void resched_cpu(int cpu)
{
	struct rq *rq = cpu_rq(cpu);
	unsigned long flags;

	raw_spin_rq_lock_irqsave(rq, flags);
	if (cpu_online(cpu) || cpu == smp_processor_id())
		resched_curr(rq);
	raw_spin_rq_unlock_irqrestore(rq, flags);
}

#ifdef CONFIG_SMP
#ifdef CONFIG_NO_HZ_COMMON
/*
 * In the semi idle case, use the nearest busy CPU for migrating timers
 * from an idle CPU.  This is good for power-savings.
 *
 * We don't do similar optimization for completely idle system, as
 * selecting an idle CPU will add more delays to the timers than intended
 * (as that CPU's timer base may not be uptodate wrt jiffies etc).
 */
int get_nohz_timer_target(void)
{
	int i, cpu = smp_processor_id(), default_cpu = -1;
	struct sched_domain *sd;
	const struct cpumask *hk_mask;

	if (housekeeping_cpu(cpu, HK_FLAG_TIMER)) {
		if (!idle_cpu(cpu))
			return cpu;
		default_cpu = cpu;
	}

	hk_mask = housekeeping_cpumask(HK_FLAG_TIMER);

	rcu_read_lock();
	for_each_domain(cpu, sd) {
		for_each_cpu_and(i, sched_domain_span(sd), hk_mask) {
			if (cpu == i)
				continue;

			if (!idle_cpu(i)) {
				cpu = i;
				goto unlock;
			}
		}
	}

	if (default_cpu == -1)
		default_cpu = housekeeping_any_cpu(HK_FLAG_TIMER);
	cpu = default_cpu;
unlock:
	rcu_read_unlock();
	return cpu;
}

/*
 * When add_timer_on() enqueues a timer into the timer wheel of an
 * idle CPU then this timer might expire before the next timer event
 * which is scheduled to wake up that CPU. In case of a completely
 * idle system the next event might even be infinite time into the
 * future. wake_up_idle_cpu() ensures that the CPU is woken up and
 * leaves the inner idle loop so the newly added timer is taken into
 * account when the CPU goes back to idle and evaluates the timer
 * wheel for the next timer event.
 */
static void wake_up_idle_cpu(int cpu)
{
	struct rq *rq = cpu_rq(cpu);

	if (cpu == smp_processor_id())
		return;

	if (set_nr_and_not_polling(rq->idle))
		smp_send_reschedule(cpu);
	else
		trace_sched_wake_idle_without_ipi(cpu);
}

static bool wake_up_full_nohz_cpu(int cpu)
{
	/*
	 * We just need the target to call irq_exit() and re-evaluate
	 * the next tick. The nohz full kick at least implies that.
	 * If needed we can still optimize that later with an
	 * empty IRQ.
	 */
	if (cpu_is_offline(cpu))
		return true;  /* Don't try to wake offline CPUs. */
	if (tick_nohz_full_cpu(cpu)) {
		if (cpu != smp_processor_id() ||
		    tick_nohz_tick_stopped())
			tick_nohz_full_kick_cpu(cpu);
		return true;
	}

	return false;
}

/*
 * Wake up the specified CPU.  If the CPU is going offline, it is the
 * caller's responsibility to deal with the lost wakeup, for example,
 * by hooking into the CPU_DEAD notifier like timers and hrtimers do.
 */
void wake_up_nohz_cpu(int cpu)
{
	if (!wake_up_full_nohz_cpu(cpu))
		wake_up_idle_cpu(cpu);
}

static void nohz_csd_func(void *info)
{
	struct rq *rq = info;
	int cpu = cpu_of(rq);
	unsigned int flags;

	/*
	 * Release the rq::nohz_csd.
	 */
	flags = atomic_fetch_andnot(NOHZ_KICK_MASK | NOHZ_NEWILB_KICK, nohz_flags(cpu));
	WARN_ON(!(flags & NOHZ_KICK_MASK));

	rq->idle_balance = idle_cpu(cpu);
	if (rq->idle_balance && !need_resched()) {
		rq->nohz_idle_balance = flags;
		raise_softirq_irqoff(SCHED_SOFTIRQ);
	}
}

#endif /* CONFIG_NO_HZ_COMMON */

#ifdef CONFIG_NO_HZ_FULL
bool sched_can_stop_tick(struct rq *rq)
{
	int fifo_nr_running;

	/* Deadline tasks, even if single, need the tick */
	if (rq->dl.dl_nr_running)
		return false;

	/*
	 * If there are more than one RR tasks, we need the tick to affect the
	 * actual RR behaviour.
	 */
	if (rq->rt.rr_nr_running) {
		if (rq->rt.rr_nr_running == 1)
			return true;
		else
			return false;
	}

	/*
	 * If there's no RR tasks, but FIFO tasks, we can skip the tick, no
	 * forced preemption between FIFO tasks.
	 */
	fifo_nr_running = rq->rt.rt_nr_running - rq->rt.rr_nr_running;
	if (fifo_nr_running)
		return true;

	/*
	 * If there are no DL,RR/FIFO tasks, there must only be CFS tasks left;
	 * if there's more than one we need the tick for involuntary
	 * preemption.
	 */
	if (rq->nr_running > 1)
		return false;

	return true;
}
#endif /* CONFIG_NO_HZ_FULL */
#endif /* CONFIG_SMP */

#if defined(CONFIG_RT_GROUP_SCHED) || (defined(CONFIG_FAIR_GROUP_SCHED) && \
			(defined(CONFIG_SMP) || defined(CONFIG_CFS_BANDWIDTH)))
/*
 * Iterate task_group tree rooted at *from, calling @down when first entering a
 * node and @up when leaving it for the final time.
 *
 * Caller must hold rcu_lock or sufficient equivalent.
 */
int walk_tg_tree_from(struct task_group *from,
			     tg_visitor down, tg_visitor up, void *data)
{
	struct task_group *parent, *child;
	int ret;

	parent = from;

down:
	ret = (*down)(parent, data);
	if (ret)
		goto out;
	list_for_each_entry_rcu(child, &parent->children, siblings) {
		parent = child;
		goto down;

up:
		continue;
	}
	ret = (*up)(parent, data);
	if (ret || parent == from)
		goto out;

	child = parent;
	parent = parent->parent;
	if (parent)
		goto up;
out:
	return ret;
}

int tg_nop(struct task_group *tg, void *data)
{
	return 0;
}
#endif

static void set_load_weight(struct task_struct *p, bool update_load)
{
	int prio = p->static_prio - MAX_RT_PRIO;
	struct load_weight *load = &p->se.load;

	/*
	 * SCHED_IDLE tasks get minimal weight:
	 */
	if (task_has_idle_policy(p)) {
		load->weight = scale_load(WEIGHT_IDLEPRIO);
		load->inv_weight = WMULT_IDLEPRIO;
		return;
	}

	/*
	 * SCHED_OTHER tasks have to update their load when changing their
	 * weight
	 */
	if (update_load && p->sched_class == &fair_sched_class) {
		reweight_task(p, prio);
	} else {
		load->weight = scale_load(sched_prio_to_weight[prio]);
		load->inv_weight = sched_prio_to_wmult[prio];
	}
}

#ifdef CONFIG_UCLAMP_TASK
/*
 * Serializes updates of utilization clamp values
 *
 * The (slow-path) user-space triggers utilization clamp value updates which
 * can require updates on (fast-path) scheduler's data structures used to
 * support enqueue/dequeue operations.
 * While the per-CPU rq lock protects fast-path update operations, user-space
 * requests are serialized using a mutex to reduce the risk of conflicting
 * updates or API abuses.
 */
static DEFINE_MUTEX(uclamp_mutex);

/* Max allowed minimum utilization */
unsigned int sysctl_sched_uclamp_util_min = SCHED_CAPACITY_SCALE;

/* Max allowed maximum utilization */
unsigned int sysctl_sched_uclamp_util_max = SCHED_CAPACITY_SCALE;

/*
 * By default RT tasks run at the maximum performance point/capacity of the
 * system. Uclamp enforces this by always setting UCLAMP_MIN of RT tasks to
 * SCHED_CAPACITY_SCALE.
 *
 * This knob allows admins to change the default behavior when uclamp is being
 * used. In battery powered devices, particularly, running at the maximum
 * capacity and frequency will increase energy consumption and shorten the
 * battery life.
 *
 * This knob only affects RT tasks that their uclamp_se->user_defined == false.
 *
 * This knob will not override the system default sched_util_clamp_min defined
 * above.
 */
unsigned int sysctl_sched_uclamp_util_min_rt_default = SCHED_CAPACITY_SCALE;

/* All clamps are required to be less or equal than these values */
static struct uclamp_se uclamp_default[UCLAMP_CNT];

/*
 * This static key is used to reduce the uclamp overhead in the fast path. It
 * primarily disables the call to uclamp_rq_{inc, dec}() in
 * enqueue/dequeue_task().
 *
 * This allows users to continue to enable uclamp in their kernel config with
 * minimum uclamp overhead in the fast path.
 *
 * As soon as userspace modifies any of the uclamp knobs, the static key is
 * enabled, since we have an actual users that make use of uclamp
 * functionality.
 *
 * The knobs that would enable this static key are:
 *
 *   * A task modifying its uclamp value with sched_setattr().
 *   * An admin modifying the sysctl_sched_uclamp_{min, max} via procfs.
 *   * An admin modifying the cgroup cpu.uclamp.{min, max}
 */
DEFINE_STATIC_KEY_FALSE(sched_uclamp_used);

/* Integer rounded range for each bucket */
#define UCLAMP_BUCKET_DELTA DIV_ROUND_CLOSEST(SCHED_CAPACITY_SCALE, UCLAMP_BUCKETS)

#define for_each_clamp_id(clamp_id) \
	for ((clamp_id) = 0; (clamp_id) < UCLAMP_CNT; (clamp_id)++)

static inline unsigned int uclamp_bucket_id(unsigned int clamp_value)
{
	return min_t(unsigned int, clamp_value / UCLAMP_BUCKET_DELTA, UCLAMP_BUCKETS - 1);
}

static inline unsigned int uclamp_none(enum uclamp_id clamp_id)
{
	if (clamp_id == UCLAMP_MIN)
		return 0;
	return SCHED_CAPACITY_SCALE;
}

static inline void uclamp_se_set(struct uclamp_se *uc_se,
				 unsigned int value, bool user_defined)
{
	uc_se->value = value;
	uc_se->bucket_id = uclamp_bucket_id(value);
	uc_se->user_defined = user_defined;
}

static inline unsigned int
uclamp_idle_value(struct rq *rq, enum uclamp_id clamp_id,
		  unsigned int clamp_value)
{
	/*
	 * Avoid blocked utilization pushing up the frequency when we go
	 * idle (which drops the max-clamp) by retaining the last known
	 * max-clamp.
	 */
	if (clamp_id == UCLAMP_MAX) {
		rq->uclamp_flags |= UCLAMP_FLAG_IDLE;
		return clamp_value;
	}

	return uclamp_none(UCLAMP_MIN);
}

static inline void uclamp_idle_reset(struct rq *rq, enum uclamp_id clamp_id,
				     unsigned int clamp_value)
{
	/* Reset max-clamp retention only on idle exit */
	if (!(rq->uclamp_flags & UCLAMP_FLAG_IDLE))
		return;

	WRITE_ONCE(rq->uclamp[clamp_id].value, clamp_value);
}

static inline
unsigned int uclamp_rq_max_value(struct rq *rq, enum uclamp_id clamp_id,
				   unsigned int clamp_value)
{
	struct uclamp_bucket *bucket = rq->uclamp[clamp_id].bucket;
	int bucket_id = UCLAMP_BUCKETS - 1;

	/*
	 * Since both min and max clamps are max aggregated, find the
	 * top most bucket with tasks in.
	 */
	for ( ; bucket_id >= 0; bucket_id--) {
		if (!bucket[bucket_id].tasks)
			continue;
		return bucket[bucket_id].value;
	}

	/* No tasks -- default clamp values */
	return uclamp_idle_value(rq, clamp_id, clamp_value);
}

static void __uclamp_update_util_min_rt_default(struct task_struct *p)
{
	unsigned int default_util_min;
	struct uclamp_se *uc_se;

	lockdep_assert_held(&p->pi_lock);

	uc_se = &p->uclamp_req[UCLAMP_MIN];

	/* Only sync if user didn't override the default */
	if (uc_se->user_defined)
		return;

	default_util_min = sysctl_sched_uclamp_util_min_rt_default;
	uclamp_se_set(uc_se, default_util_min, false);
}

static void uclamp_update_util_min_rt_default(struct task_struct *p)
{
	struct rq_flags rf;
	struct rq *rq;

	if (!rt_task(p))
		return;

	/* Protect updates to p->uclamp_* */
	rq = task_rq_lock(p, &rf);
	__uclamp_update_util_min_rt_default(p);
	task_rq_unlock(rq, p, &rf);
}

static void uclamp_sync_util_min_rt_default(void)
{
	struct task_struct *g, *p;

	/*
	 * copy_process()			sysctl_uclamp
	 *					  uclamp_min_rt = X;
	 *   write_lock(&tasklist_lock)		  read_lock(&tasklist_lock)
	 *   // link thread			  smp_mb__after_spinlock()
	 *   write_unlock(&tasklist_lock)	  read_unlock(&tasklist_lock);
	 *   sched_post_fork()			  for_each_process_thread()
	 *     __uclamp_sync_rt()		    __uclamp_sync_rt()
	 *
	 * Ensures that either sched_post_fork() will observe the new
	 * uclamp_min_rt or for_each_process_thread() will observe the new
	 * task.
	 */
	read_lock(&tasklist_lock);
	smp_mb__after_spinlock();
	read_unlock(&tasklist_lock);

	rcu_read_lock();
	for_each_process_thread(g, p)
		uclamp_update_util_min_rt_default(p);
	rcu_read_unlock();
}

static inline struct uclamp_se
uclamp_tg_restrict(struct task_struct *p, enum uclamp_id clamp_id)
{
	/* Copy by value as we could modify it */
	struct uclamp_se uc_req = p->uclamp_req[clamp_id];
#ifdef CONFIG_UCLAMP_TASK_GROUP
	unsigned int tg_min, tg_max, value;

	/*
	 * Tasks in autogroups or root task group will be
	 * restricted by system defaults.
	 */
	if (task_group_is_autogroup(task_group(p)))
		return uc_req;
	if (task_group(p) == &root_task_group)
		return uc_req;

	tg_min = task_group(p)->uclamp[UCLAMP_MIN].value;
	tg_max = task_group(p)->uclamp[UCLAMP_MAX].value;
	value = uc_req.value;
	value = clamp(value, tg_min, tg_max);
	uclamp_se_set(&uc_req, value, false);
#endif

	return uc_req;
}

/*
 * The effective clamp bucket index of a task depends on, by increasing
 * priority:
 * - the task specific clamp value, when explicitly requested from userspace
 * - the task group effective clamp value, for tasks not either in the root
 *   group or in an autogroup
 * - the system default clamp value, defined by the sysadmin
 */
static inline struct uclamp_se
uclamp_eff_get(struct task_struct *p, enum uclamp_id clamp_id)
{
	struct uclamp_se uc_req = uclamp_tg_restrict(p, clamp_id);
	struct uclamp_se uc_max = uclamp_default[clamp_id];

	/* System default restrictions always apply */
	if (unlikely(uc_req.value > uc_max.value))
		return uc_max;

	return uc_req;
}

unsigned long uclamp_eff_value(struct task_struct *p, enum uclamp_id clamp_id)
{
	struct uclamp_se uc_eff;

	/* Task currently refcounted: use back-annotated (effective) value */
	if (p->uclamp[clamp_id].active)
		return (unsigned long)p->uclamp[clamp_id].value;

	uc_eff = uclamp_eff_get(p, clamp_id);

	return (unsigned long)uc_eff.value;
}

/*
 * When a task is enqueued on a rq, the clamp bucket currently defined by the
 * task's uclamp::bucket_id is refcounted on that rq. This also immediately
 * updates the rq's clamp value if required.
 *
 * Tasks can have a task-specific value requested from user-space, track
 * within each bucket the maximum value for tasks refcounted in it.
 * This "local max aggregation" allows to track the exact "requested" value
 * for each bucket when all its RUNNABLE tasks require the same clamp.
 */
static inline void uclamp_rq_inc_id(struct rq *rq, struct task_struct *p,
				    enum uclamp_id clamp_id)
{
	struct uclamp_rq *uc_rq = &rq->uclamp[clamp_id];
	struct uclamp_se *uc_se = &p->uclamp[clamp_id];
	struct uclamp_bucket *bucket;

	lockdep_assert_rq_held(rq);

	/* Update task effective clamp */
	p->uclamp[clamp_id] = uclamp_eff_get(p, clamp_id);

	bucket = &uc_rq->bucket[uc_se->bucket_id];
	bucket->tasks++;
	uc_se->active = true;

	uclamp_idle_reset(rq, clamp_id, uc_se->value);

	/*
	 * Local max aggregation: rq buckets always track the max
	 * "requested" clamp value of its RUNNABLE tasks.
	 */
	if (bucket->tasks == 1 || uc_se->value > bucket->value)
		bucket->value = uc_se->value;

	if (uc_se->value > READ_ONCE(uc_rq->value))
		WRITE_ONCE(uc_rq->value, uc_se->value);
}

/*
 * When a task is dequeued from a rq, the clamp bucket refcounted by the task
 * is released. If this is the last task reference counting the rq's max
 * active clamp value, then the rq's clamp value is updated.
 *
 * Both refcounted tasks and rq's cached clamp values are expected to be
 * always valid. If it's detected they are not, as defensive programming,
 * enforce the expected state and warn.
 */
static inline void uclamp_rq_dec_id(struct rq *rq, struct task_struct *p,
				    enum uclamp_id clamp_id)
{
	struct uclamp_rq *uc_rq = &rq->uclamp[clamp_id];
	struct uclamp_se *uc_se = &p->uclamp[clamp_id];
	struct uclamp_bucket *bucket;
	unsigned int bkt_clamp;
	unsigned int rq_clamp;

	lockdep_assert_rq_held(rq);

	/*
	 * If sched_uclamp_used was enabled after task @p was enqueued,
	 * we could end up with unbalanced call to uclamp_rq_dec_id().
	 *
	 * In this case the uc_se->active flag should be false since no uclamp
	 * accounting was performed at enqueue time and we can just return
	 * here.
	 *
	 * Need to be careful of the following enqueue/dequeue ordering
	 * problem too
	 *
	 *	enqueue(taskA)
	 *	// sched_uclamp_used gets enabled
	 *	enqueue(taskB)
	 *	dequeue(taskA)
	 *	// Must not decrement bucket->tasks here
	 *	dequeue(taskB)
	 *
	 * where we could end up with stale data in uc_se and
	 * bucket[uc_se->bucket_id].
	 *
	 * The following check here eliminates the possibility of such race.
	 */
	if (unlikely(!uc_se->active))
		return;

	bucket = &uc_rq->bucket[uc_se->bucket_id];

	SCHED_WARN_ON(!bucket->tasks);
	if (likely(bucket->tasks))
		bucket->tasks--;

	uc_se->active = false;

	/*
	 * Keep "local max aggregation" simple and accept to (possibly)
	 * overboost some RUNNABLE tasks in the same bucket.
	 * The rq clamp bucket value is reset to its base value whenever
	 * there are no more RUNNABLE tasks refcounting it.
	 */
	if (likely(bucket->tasks))
		return;

	rq_clamp = READ_ONCE(uc_rq->value);
	/*
	 * Defensive programming: this should never happen. If it happens,
	 * e.g. due to future modification, warn and fixup the expected value.
	 */
	SCHED_WARN_ON(bucket->value > rq_clamp);
	if (bucket->value >= rq_clamp) {
		bkt_clamp = uclamp_rq_max_value(rq, clamp_id, uc_se->value);
		WRITE_ONCE(uc_rq->value, bkt_clamp);
	}
}

static inline void uclamp_rq_inc(struct rq *rq, struct task_struct *p)
{
	enum uclamp_id clamp_id;

	/*
	 * Avoid any overhead until uclamp is actually used by the userspace.
	 *
	 * The condition is constructed such that a NOP is generated when
	 * sched_uclamp_used is disabled.
	 */
	if (!static_branch_unlikely(&sched_uclamp_used))
		return;

	if (unlikely(!p->sched_class->uclamp_enabled))
		return;

	for_each_clamp_id(clamp_id)
		uclamp_rq_inc_id(rq, p, clamp_id);

	/* Reset clamp idle holding when there is one RUNNABLE task */
	if (rq->uclamp_flags & UCLAMP_FLAG_IDLE)
		rq->uclamp_flags &= ~UCLAMP_FLAG_IDLE;
}

static inline void uclamp_rq_dec(struct rq *rq, struct task_struct *p)
{
	enum uclamp_id clamp_id;

	/*
	 * Avoid any overhead until uclamp is actually used by the userspace.
	 *
	 * The condition is constructed such that a NOP is generated when
	 * sched_uclamp_used is disabled.
	 */
	if (!static_branch_unlikely(&sched_uclamp_used))
		return;

	if (unlikely(!p->sched_class->uclamp_enabled))
		return;

	for_each_clamp_id(clamp_id)
		uclamp_rq_dec_id(rq, p, clamp_id);
}

static inline void uclamp_rq_reinc_id(struct rq *rq, struct task_struct *p,
				      enum uclamp_id clamp_id)
{
	if (!p->uclamp[clamp_id].active)
		return;

	uclamp_rq_dec_id(rq, p, clamp_id);
	uclamp_rq_inc_id(rq, p, clamp_id);

	/*
	 * Make sure to clear the idle flag if we've transiently reached 0
	 * active tasks on rq.
	 */
	if (clamp_id == UCLAMP_MAX && (rq->uclamp_flags & UCLAMP_FLAG_IDLE))
		rq->uclamp_flags &= ~UCLAMP_FLAG_IDLE;
}

static inline void
uclamp_update_active(struct task_struct *p)
{
	enum uclamp_id clamp_id;
	struct rq_flags rf;
	struct rq *rq;

	/*
	 * Lock the task and the rq where the task is (or was) queued.
	 *
	 * We might lock the (previous) rq of a !RUNNABLE task, but that's the
	 * price to pay to safely serialize util_{min,max} updates with
	 * enqueues, dequeues and migration operations.
	 * This is the same locking schema used by __set_cpus_allowed_ptr().
	 */
	rq = task_rq_lock(p, &rf);

	/*
	 * Setting the clamp bucket is serialized by task_rq_lock().
	 * If the task is not yet RUNNABLE and its task_struct is not
	 * affecting a valid clamp bucket, the next time it's enqueued,
	 * it will already see the updated clamp bucket value.
	 */
	for_each_clamp_id(clamp_id)
		uclamp_rq_reinc_id(rq, p, clamp_id);

	task_rq_unlock(rq, p, &rf);
}

#ifdef CONFIG_UCLAMP_TASK_GROUP
static inline void
uclamp_update_active_tasks(struct cgroup_subsys_state *css)
{
	struct css_task_iter it;
	struct task_struct *p;

	css_task_iter_start(css, 0, &it);
	while ((p = css_task_iter_next(&it)))
		uclamp_update_active(p);
	css_task_iter_end(&it);
}

static void cpu_util_update_eff(struct cgroup_subsys_state *css);
static void uclamp_update_root_tg(void)
{
	struct task_group *tg = &root_task_group;

	uclamp_se_set(&tg->uclamp_req[UCLAMP_MIN],
		      sysctl_sched_uclamp_util_min, false);
	uclamp_se_set(&tg->uclamp_req[UCLAMP_MAX],
		      sysctl_sched_uclamp_util_max, false);

	rcu_read_lock();
	cpu_util_update_eff(&root_task_group.css);
	rcu_read_unlock();
}
#else
static void uclamp_update_root_tg(void) { }
#endif

int sysctl_sched_uclamp_handler(struct ctl_table *table, int write,
				void *buffer, size_t *lenp, loff_t *ppos)
{
	bool update_root_tg = false;
	int old_min, old_max, old_min_rt;
	int result;

	mutex_lock(&uclamp_mutex);
	old_min = sysctl_sched_uclamp_util_min;
	old_max = sysctl_sched_uclamp_util_max;
	old_min_rt = sysctl_sched_uclamp_util_min_rt_default;

	result = proc_dointvec(table, write, buffer, lenp, ppos);
	if (result)
		goto undo;
	if (!write)
		goto done;

	if (sysctl_sched_uclamp_util_min > sysctl_sched_uclamp_util_max ||
	    sysctl_sched_uclamp_util_max > SCHED_CAPACITY_SCALE	||
	    sysctl_sched_uclamp_util_min_rt_default > SCHED_CAPACITY_SCALE) {

		result = -EINVAL;
		goto undo;
	}

	if (old_min != sysctl_sched_uclamp_util_min) {
		uclamp_se_set(&uclamp_default[UCLAMP_MIN],
			      sysctl_sched_uclamp_util_min, false);
		update_root_tg = true;
	}
	if (old_max != sysctl_sched_uclamp_util_max) {
		uclamp_se_set(&uclamp_default[UCLAMP_MAX],
			      sysctl_sched_uclamp_util_max, false);
		update_root_tg = true;
	}

	if (update_root_tg) {
		static_branch_enable(&sched_uclamp_used);
		uclamp_update_root_tg();
	}

	if (old_min_rt != sysctl_sched_uclamp_util_min_rt_default) {
		static_branch_enable(&sched_uclamp_used);
		uclamp_sync_util_min_rt_default();
	}

	/*
	 * We update all RUNNABLE tasks only when task groups are in use.
	 * Otherwise, keep it simple and do just a lazy update at each next
	 * task enqueue time.
	 */

	goto done;

undo:
	sysctl_sched_uclamp_util_min = old_min;
	sysctl_sched_uclamp_util_max = old_max;
	sysctl_sched_uclamp_util_min_rt_default = old_min_rt;
done:
	mutex_unlock(&uclamp_mutex);

	return result;
}

static int uclamp_validate(struct task_struct *p,
			   const struct sched_attr *attr)
{
	int util_min = p->uclamp_req[UCLAMP_MIN].value;
	int util_max = p->uclamp_req[UCLAMP_MAX].value;

	if (attr->sched_flags & SCHED_FLAG_UTIL_CLAMP_MIN) {
		util_min = attr->sched_util_min;

		if (util_min + 1 > SCHED_CAPACITY_SCALE + 1)
			return -EINVAL;
	}

	if (attr->sched_flags & SCHED_FLAG_UTIL_CLAMP_MAX) {
		util_max = attr->sched_util_max;

		if (util_max + 1 > SCHED_CAPACITY_SCALE + 1)
			return -EINVAL;
	}

	if (util_min != -1 && util_max != -1 && util_min > util_max)
		return -EINVAL;

	/*
	 * We have valid uclamp attributes; make sure uclamp is enabled.
	 *
	 * We need to do that here, because enabling static branches is a
	 * blocking operation which obviously cannot be done while holding
	 * scheduler locks.
	 */
	static_branch_enable(&sched_uclamp_used);

	return 0;
}

static bool uclamp_reset(const struct sched_attr *attr,
			 enum uclamp_id clamp_id,
			 struct uclamp_se *uc_se)
{
	/* Reset on sched class change for a non user-defined clamp value. */
	if (likely(!(attr->sched_flags & SCHED_FLAG_UTIL_CLAMP)) &&
	    !uc_se->user_defined)
		return true;

	/* Reset on sched_util_{min,max} == -1. */
	if (clamp_id == UCLAMP_MIN &&
	    attr->sched_flags & SCHED_FLAG_UTIL_CLAMP_MIN &&
	    attr->sched_util_min == -1) {
		return true;
	}

	if (clamp_id == UCLAMP_MAX &&
	    attr->sched_flags & SCHED_FLAG_UTIL_CLAMP_MAX &&
	    attr->sched_util_max == -1) {
		return true;
	}

	return false;
}

static void __setscheduler_uclamp(struct task_struct *p,
				  const struct sched_attr *attr)
{
	enum uclamp_id clamp_id;

	for_each_clamp_id(clamp_id) {
		struct uclamp_se *uc_se = &p->uclamp_req[clamp_id];
		unsigned int value;

		if (!uclamp_reset(attr, clamp_id, uc_se))
			continue;

		/*
		 * RT by default have a 100% boost value that could be modified
		 * at runtime.
		 */
		if (unlikely(rt_task(p) && clamp_id == UCLAMP_MIN))
			value = sysctl_sched_uclamp_util_min_rt_default;
		else
			value = uclamp_none(clamp_id);

		uclamp_se_set(uc_se, value, false);

	}

	if (likely(!(attr->sched_flags & SCHED_FLAG_UTIL_CLAMP)))
		return;

	if (attr->sched_flags & SCHED_FLAG_UTIL_CLAMP_MIN &&
	    attr->sched_util_min != -1) {
		uclamp_se_set(&p->uclamp_req[UCLAMP_MIN],
			      attr->sched_util_min, true);
	}

	if (attr->sched_flags & SCHED_FLAG_UTIL_CLAMP_MAX &&
	    attr->sched_util_max != -1) {
		uclamp_se_set(&p->uclamp_req[UCLAMP_MAX],
			      attr->sched_util_max, true);
	}
}

static void uclamp_fork(struct task_struct *p)
{
	enum uclamp_id clamp_id;

	/*
	 * We don't need to hold task_rq_lock() when updating p->uclamp_* here
	 * as the task is still at its early fork stages.
	 */
	for_each_clamp_id(clamp_id)
		p->uclamp[clamp_id].active = false;

	if (likely(!p->sched_reset_on_fork))
		return;

	for_each_clamp_id(clamp_id) {
		uclamp_se_set(&p->uclamp_req[clamp_id],
			      uclamp_none(clamp_id), false);
	}
}

static void uclamp_post_fork(struct task_struct *p)
{
	uclamp_update_util_min_rt_default(p);
}

static void __init init_uclamp_rq(struct rq *rq)
{
	enum uclamp_id clamp_id;
	struct uclamp_rq *uc_rq = rq->uclamp;

	for_each_clamp_id(clamp_id) {
		uc_rq[clamp_id] = (struct uclamp_rq) {
			.value = uclamp_none(clamp_id)
		};
	}

	rq->uclamp_flags = 0;
}

static void __init init_uclamp(void)
{
	struct uclamp_se uc_max = {};
	enum uclamp_id clamp_id;
	int cpu;

	for_each_possible_cpu(cpu)
		init_uclamp_rq(cpu_rq(cpu));

	for_each_clamp_id(clamp_id) {
		uclamp_se_set(&init_task.uclamp_req[clamp_id],
			      uclamp_none(clamp_id), false);
	}

	/* System defaults allow max clamp values for both indexes */
	uclamp_se_set(&uc_max, uclamp_none(UCLAMP_MAX), false);
	for_each_clamp_id(clamp_id) {
		uclamp_default[clamp_id] = uc_max;
#ifdef CONFIG_UCLAMP_TASK_GROUP
		root_task_group.uclamp_req[clamp_id] = uc_max;
		root_task_group.uclamp[clamp_id] = uc_max;
#endif
	}
}

#else /* CONFIG_UCLAMP_TASK */
static inline void uclamp_rq_inc(struct rq *rq, struct task_struct *p) { }
static inline void uclamp_rq_dec(struct rq *rq, struct task_struct *p) { }
static inline int uclamp_validate(struct task_struct *p,
				  const struct sched_attr *attr)
{
	return -EOPNOTSUPP;
}
static void __setscheduler_uclamp(struct task_struct *p,
				  const struct sched_attr *attr) { }
static inline void uclamp_fork(struct task_struct *p) { }
static inline void uclamp_post_fork(struct task_struct *p) { }
static inline void init_uclamp(void) { }
#endif /* CONFIG_UCLAMP_TASK */

bool sched_task_on_rq(struct task_struct *p)
{
	return task_on_rq_queued(p);
}

static inline void enqueue_task(struct rq *rq, struct task_struct *p, int flags)
{
	if (!(flags & ENQUEUE_NOCLOCK))
		update_rq_clock(rq);

	if (!(flags & ENQUEUE_RESTORE)) {
		sched_info_enqueue(rq, p);
		psi_enqueue(p, flags & ENQUEUE_WAKEUP);
	}

	uclamp_rq_inc(rq, p);
	p->sched_class->enqueue_task(rq, p, flags);

	if (sched_core_enabled(rq))
		sched_core_enqueue(rq, p);
}

static inline void dequeue_task(struct rq *rq, struct task_struct *p, int flags)
{
	if (sched_core_enabled(rq))
		sched_core_dequeue(rq, p);

	if (!(flags & DEQUEUE_NOCLOCK))
		update_rq_clock(rq);

	if (!(flags & DEQUEUE_SAVE)) {
		sched_info_dequeue(rq, p);
		psi_dequeue(p, flags & DEQUEUE_SLEEP);
	}

	uclamp_rq_dec(rq, p);
	p->sched_class->dequeue_task(rq, p, flags);
}

void activate_task(struct rq *rq, struct task_struct *p, int flags)
{
	enqueue_task(rq, p, flags);

	p->on_rq = TASK_ON_RQ_QUEUED;
}

void deactivate_task(struct rq *rq, struct task_struct *p, int flags)
{
	p->on_rq = (flags & DEQUEUE_SLEEP) ? 0 : TASK_ON_RQ_MIGRATING;

	dequeue_task(rq, p, flags);
}

static inline int __normal_prio(int policy, int rt_prio, int nice)
{
	int prio;

	if (dl_policy(policy))
		prio = MAX_DL_PRIO - 1;
	else if (rt_policy(policy))
		prio = MAX_RT_PRIO - 1 - rt_prio;
	else
		prio = NICE_TO_PRIO(nice);

	return prio;
}

/*
 * Calculate the expected normal priority: i.e. priority
 * without taking RT-inheritance into account. Might be
 * boosted by interactivity modifiers. Changes upon fork,
 * setprio syscalls, and whenever the interactivity
 * estimator recalculates.
 */
static inline int normal_prio(struct task_struct *p)
{
	return __normal_prio(p->policy, p->rt_priority, PRIO_TO_NICE(p->static_prio));
}

/*
 * Calculate the current priority, i.e. the priority
 * taken into account by the scheduler. This value might
 * be boosted by RT tasks, or might be boosted by
 * interactivity modifiers. Will be RT if the task got
 * RT-boosted. If not then it returns p->normal_prio.
 */
static int effective_prio(struct task_struct *p)
{
	p->normal_prio = normal_prio(p);
	/*
	 * If we are RT tasks or we were boosted to RT priority,
	 * keep the priority unchanged. Otherwise, update priority
	 * to the normal priority:
	 */
	if (!rt_prio(p->prio))
		return p->normal_prio;
	return p->prio;
}

/**
 * task_curr - is this task currently executing on a CPU?
 * @p: the task in question.
 *
 * Return: 1 if the task is currently executing. 0 otherwise.
 */
inline int task_curr(const struct task_struct *p)
{
	return cpu_curr(task_cpu(p)) == p;
}

/*
 * switched_from, switched_to and prio_changed must _NOT_ drop rq->lock,
 * use the balance_callback list if you want balancing.
 *
 * this means any call to check_class_changed() must be followed by a call to
 * balance_callback().
 */
static inline void check_class_changed(struct rq *rq, struct task_struct *p,
				       const struct sched_class *prev_class,
				       int oldprio)
{
	if (prev_class != p->sched_class) {
		if (prev_class->switched_from)
			prev_class->switched_from(rq, p);

		p->sched_class->switched_to(rq, p);
	} else if (oldprio != p->prio || dl_task(p))
		p->sched_class->prio_changed(rq, p, oldprio);
}

void check_preempt_curr(struct rq *rq, struct task_struct *p, int flags)
{
	if (p->sched_class == rq->curr->sched_class)
		rq->curr->sched_class->check_preempt_curr(rq, p, flags);
	else if (p->sched_class > rq->curr->sched_class)
		resched_curr(rq);

	/*
	 * A queue event has occurred, and we're going to schedule.  In
	 * this case, we can save a useless back to back clock update.
	 */
	if (task_on_rq_queued(rq->curr) && test_tsk_need_resched(rq->curr))
		rq_clock_skip_update(rq);
}

#ifdef CONFIG_SMP

static void
__do_set_cpus_allowed(struct task_struct *p, const struct cpumask *new_mask, u32 flags);

static int __set_cpus_allowed_ptr(struct task_struct *p,
				  const struct cpumask *new_mask,
				  u32 flags);

static void migrate_disable_switch(struct rq *rq, struct task_struct *p)
{
	if (likely(!p->migration_disabled))
		return;

	if (p->cpus_ptr != &p->cpus_mask)
		return;

	/*
	 * Violates locking rules! see comment in __do_set_cpus_allowed().
	 */
	__do_set_cpus_allowed(p, cpumask_of(rq->cpu), SCA_MIGRATE_DISABLE);
}

void migrate_disable(void)
{
	struct task_struct *p = current;

	if (p->migration_disabled) {
		p->migration_disabled++;
		return;
	}

	preempt_disable();
	this_rq()->nr_pinned++;
	p->migration_disabled = 1;
	preempt_enable();
}
EXPORT_SYMBOL_GPL(migrate_disable);

void migrate_enable(void)
{
	struct task_struct *p = current;

	if (p->migration_disabled > 1) {
		p->migration_disabled--;
		return;
	}

	/*
	 * Ensure stop_task runs either before or after this, and that
	 * __set_cpus_allowed_ptr(SCA_MIGRATE_ENABLE) doesn't schedule().
	 */
	preempt_disable();
	if (p->cpus_ptr != &p->cpus_mask)
		__set_cpus_allowed_ptr(p, &p->cpus_mask, SCA_MIGRATE_ENABLE);
	/*
	 * Mustn't clear migration_disabled() until cpus_ptr points back at the
	 * regular cpus_mask, otherwise things that race (eg.
	 * select_fallback_rq) get confused.
	 */
	barrier();
	p->migration_disabled = 0;
	this_rq()->nr_pinned--;
	preempt_enable();
}
EXPORT_SYMBOL_GPL(migrate_enable);

static inline bool rq_has_pinned_tasks(struct rq *rq)
{
	return rq->nr_pinned;
}

/*
 * Per-CPU kthreads are allowed to run on !active && online CPUs, see
 * __set_cpus_allowed_ptr() and select_fallback_rq().
 */
static inline bool is_cpu_allowed(struct task_struct *p, int cpu)
{
	/* When not in the task's cpumask, no point in looking further. */
	if (!cpumask_test_cpu(cpu, p->cpus_ptr))
		return false;

	/* migrate_disabled() must be allowed to finish. */
	if (is_migration_disabled(p))
		return cpu_online(cpu);

	/* Non kernel threads are not allowed during either online or offline. */
	if (!(p->flags & PF_KTHREAD))
		return cpu_active(cpu) && task_cpu_possible(cpu, p);

	/* KTHREAD_IS_PER_CPU is always allowed. */
	if (kthread_is_per_cpu(p))
		return cpu_online(cpu);

	/* Regular kernel threads don't get to stay during offline. */
	if (cpu_dying(cpu))
		return false;

	/* But are allowed during online. */
	return cpu_online(cpu);
}

/*
 * This is how migration works:
 *
 * 1) we invoke migration_cpu_stop() on the target CPU using
 *    stop_one_cpu().
 * 2) stopper starts to run (implicitly forcing the migrated thread
 *    off the CPU)
 * 3) it checks whether the migrated task is still in the wrong runqueue.
 * 4) if it's in the wrong runqueue then the migration thread removes
 *    it and puts it into the right queue.
 * 5) stopper completes and stop_one_cpu() returns and the migration
 *    is done.
 */

/*
 * move_queued_task - move a queued task to new rq.
 *
 * Returns (locked) new rq. Old rq's lock is released.
 */
static struct rq *move_queued_task(struct rq *rq, struct rq_flags *rf,
				   struct task_struct *p, int new_cpu)
{
	lockdep_assert_rq_held(rq);

	deactivate_task(rq, p, DEQUEUE_NOCLOCK);
	set_task_cpu(p, new_cpu);
	rq_unlock(rq, rf);

	rq = cpu_rq(new_cpu);

	rq_lock(rq, rf);
	BUG_ON(task_cpu(p) != new_cpu);
	activate_task(rq, p, 0);
	check_preempt_curr(rq, p, 0);

	return rq;
}

struct migration_arg {
	struct task_struct		*task;
	int				dest_cpu;
	struct set_affinity_pending	*pending;
};

/*
 * @refs: number of wait_for_completion()
 * @stop_pending: is @stop_work in use
 */
struct set_affinity_pending {
	refcount_t		refs;
	unsigned int		stop_pending;
	struct completion	done;
	struct cpu_stop_work	stop_work;
	struct migration_arg	arg;
};

/*
 * Move (not current) task off this CPU, onto the destination CPU. We're doing
 * this because either it can't run here any more (set_cpus_allowed()
 * away from this CPU, or CPU going down), or because we're
 * attempting to rebalance this task on exec (sched_exec).
 *
 * So we race with normal scheduler movements, but that's OK, as long
 * as the task is no longer on this CPU.
 */
static struct rq *__migrate_task(struct rq *rq, struct rq_flags *rf,
				 struct task_struct *p, int dest_cpu)
{
	/* Affinity changed (again). */
	if (!is_cpu_allowed(p, dest_cpu))
		return rq;

	update_rq_clock(rq);
	rq = move_queued_task(rq, rf, p, dest_cpu);

	return rq;
}

/*
 * migration_cpu_stop - this will be executed by a highprio stopper thread
 * and performs thread migration by bumping thread off CPU then
 * 'pushing' onto another runqueue.
 */
static int migration_cpu_stop(void *data)
{
	struct migration_arg *arg = data;
	struct set_affinity_pending *pending = arg->pending;
	struct task_struct *p = arg->task;
	struct rq *rq = this_rq();
	bool complete = false;
	struct rq_flags rf;

	/*
	 * The original target CPU might have gone down and we might
	 * be on another CPU but it doesn't matter.
	 */
	local_irq_save(rf.flags);
	/*
	 * We need to explicitly wake pending tasks before running
	 * __migrate_task() such that we will not miss enforcing cpus_ptr
	 * during wakeups, see set_cpus_allowed_ptr()'s TASK_WAKING test.
	 */
	flush_smp_call_function_from_idle();

	raw_spin_lock(&p->pi_lock);
	rq_lock(rq, &rf);

	/*
	 * If we were passed a pending, then ->stop_pending was set, thus
	 * p->migration_pending must have remained stable.
	 */
	WARN_ON_ONCE(pending && pending != p->migration_pending);

	/*
	 * If task_rq(p) != rq, it cannot be migrated here, because we're
	 * holding rq->lock, if p->on_rq == 0 it cannot get enqueued because
	 * we're holding p->pi_lock.
	 */
	if (task_rq(p) == rq) {
		if (is_migration_disabled(p))
			goto out;

		if (pending) {
			p->migration_pending = NULL;
			complete = true;

			if (cpumask_test_cpu(task_cpu(p), &p->cpus_mask))
				goto out;
		}

		if (task_on_rq_queued(p))
			rq = __migrate_task(rq, &rf, p, arg->dest_cpu);
		else
			p->wake_cpu = arg->dest_cpu;

		/*
		 * XXX __migrate_task() can fail, at which point we might end
		 * up running on a dodgy CPU, AFAICT this can only happen
		 * during CPU hotplug, at which point we'll get pushed out
		 * anyway, so it's probably not a big deal.
		 */

	} else if (pending) {
		/*
		 * This happens when we get migrated between migrate_enable()'s
		 * preempt_enable() and scheduling the stopper task. At that
		 * point we're a regular task again and not current anymore.
		 *
		 * A !PREEMPT kernel has a giant hole here, which makes it far
		 * more likely.
		 */

		/*
		 * The task moved before the stopper got to run. We're holding
		 * ->pi_lock, so the allowed mask is stable - if it got
		 * somewhere allowed, we're done.
		 */
		if (cpumask_test_cpu(task_cpu(p), p->cpus_ptr)) {
			p->migration_pending = NULL;
			complete = true;
			goto out;
		}

		/*
		 * When migrate_enable() hits a rq mis-match we can't reliably
		 * determine is_migration_disabled() and so have to chase after
		 * it.
		 */
		WARN_ON_ONCE(!pending->stop_pending);
		task_rq_unlock(rq, p, &rf);
		stop_one_cpu_nowait(task_cpu(p), migration_cpu_stop,
				    &pending->arg, &pending->stop_work);
		return 0;
	}
out:
	if (pending)
		pending->stop_pending = false;
	task_rq_unlock(rq, p, &rf);

	if (complete)
		complete_all(&pending->done);

	return 0;
}

int push_cpu_stop(void *arg)
{
	struct rq *lowest_rq = NULL, *rq = this_rq();
	struct task_struct *p = arg;

	raw_spin_lock_irq(&p->pi_lock);
	raw_spin_rq_lock(rq);

	if (task_rq(p) != rq)
		goto out_unlock;

	if (is_migration_disabled(p)) {
		p->migration_flags |= MDF_PUSH;
		goto out_unlock;
	}

	p->migration_flags &= ~MDF_PUSH;

	if (p->sched_class->find_lock_rq)
		lowest_rq = p->sched_class->find_lock_rq(p, rq);

	if (!lowest_rq)
		goto out_unlock;

	// XXX validate p is still the highest prio task
	if (task_rq(p) == rq) {
		deactivate_task(rq, p, 0);
		set_task_cpu(p, lowest_rq->cpu);
		activate_task(lowest_rq, p, 0);
		resched_curr(lowest_rq);
	}

	double_unlock_balance(rq, lowest_rq);

out_unlock:
	rq->push_busy = false;
	raw_spin_rq_unlock(rq);
	raw_spin_unlock_irq(&p->pi_lock);

	put_task_struct(p);
	return 0;
}

/*
 * sched_class::set_cpus_allowed must do the below, but is not required to
 * actually call this function.
 */
void set_cpus_allowed_common(struct task_struct *p, const struct cpumask *new_mask, u32 flags)
{
	if (flags & (SCA_MIGRATE_ENABLE | SCA_MIGRATE_DISABLE)) {
		p->cpus_ptr = new_mask;
		return;
	}

	cpumask_copy(&p->cpus_mask, new_mask);
	p->nr_cpus_allowed = cpumask_weight(new_mask);
}

static void
__do_set_cpus_allowed(struct task_struct *p, const struct cpumask *new_mask, u32 flags)
{
	struct rq *rq = task_rq(p);
	bool queued, running;

	/*
	 * This here violates the locking rules for affinity, since we're only
	 * supposed to change these variables while holding both rq->lock and
	 * p->pi_lock.
	 *
	 * HOWEVER, it magically works, because ttwu() is the only code that
	 * accesses these variables under p->pi_lock and only does so after
	 * smp_cond_load_acquire(&p->on_cpu, !VAL), and we're in __schedule()
	 * before finish_task().
	 *
	 * XXX do further audits, this smells like something putrid.
	 */
	if (flags & SCA_MIGRATE_DISABLE)
		SCHED_WARN_ON(!p->on_cpu);
	else
		lockdep_assert_held(&p->pi_lock);

	queued = task_on_rq_queued(p);
	running = task_current(rq, p);

	if (queued) {
		/*
		 * Because __kthread_bind() calls this on blocked tasks without
		 * holding rq->lock.
		 */
		lockdep_assert_rq_held(rq);
		dequeue_task(rq, p, DEQUEUE_SAVE | DEQUEUE_NOCLOCK);
	}
	if (running)
		put_prev_task(rq, p);

	p->sched_class->set_cpus_allowed(p, new_mask, flags);

	if (queued)
		enqueue_task(rq, p, ENQUEUE_RESTORE | ENQUEUE_NOCLOCK);
	if (running)
		set_next_task(rq, p);
}

void do_set_cpus_allowed(struct task_struct *p, const struct cpumask *new_mask)
{
	__do_set_cpus_allowed(p, new_mask, 0);
}

int dup_user_cpus_ptr(struct task_struct *dst, struct task_struct *src,
		      int node)
{
	if (!src->user_cpus_ptr)
		return 0;

	dst->user_cpus_ptr = kmalloc_node(cpumask_size(), GFP_KERNEL, node);
	if (!dst->user_cpus_ptr)
		return -ENOMEM;

	cpumask_copy(dst->user_cpus_ptr, src->user_cpus_ptr);
	return 0;
}

static inline struct cpumask *clear_user_cpus_ptr(struct task_struct *p)
{
	struct cpumask *user_mask = NULL;

	swap(p->user_cpus_ptr, user_mask);

	return user_mask;
}

void release_user_cpus_ptr(struct task_struct *p)
{
	kfree(clear_user_cpus_ptr(p));
}

/*
 * This function is wildly self concurrent; here be dragons.
 *
 *
 * When given a valid mask, __set_cpus_allowed_ptr() must block until the
 * designated task is enqueued on an allowed CPU. If that task is currently
 * running, we have to kick it out using the CPU stopper.
 *
 * Migrate-Disable comes along and tramples all over our nice sandcastle.
 * Consider:
 *
 *     Initial conditions: P0->cpus_mask = [0, 1]
 *
 *     P0@CPU0                  P1
 *
 *     migrate_disable();
 *     <preempted>
 *                              set_cpus_allowed_ptr(P0, [1]);
 *
 * P1 *cannot* return from this set_cpus_allowed_ptr() call until P0 executes
 * its outermost migrate_enable() (i.e. it exits its Migrate-Disable region).
 * This means we need the following scheme:
 *
 *     P0@CPU0                  P1
 *
 *     migrate_disable();
 *     <preempted>
 *                              set_cpus_allowed_ptr(P0, [1]);
 *                                <blocks>
 *     <resumes>
 *     migrate_enable();
 *       __set_cpus_allowed_ptr();
 *       <wakes local stopper>
 *                         `--> <woken on migration completion>
 *
 * Now the fun stuff: there may be several P1-like tasks, i.e. multiple
 * concurrent set_cpus_allowed_ptr(P0, [*]) calls. CPU affinity changes of any
 * task p are serialized by p->pi_lock, which we can leverage: the one that
 * should come into effect at the end of the Migrate-Disable region is the last
 * one. This means we only need to track a single cpumask (i.e. p->cpus_mask),
 * but we still need to properly signal those waiting tasks at the appropriate
 * moment.
 *
 * This is implemented using struct set_affinity_pending. The first
 * __set_cpus_allowed_ptr() caller within a given Migrate-Disable region will
 * setup an instance of that struct and install it on the targeted task_struct.
 * Any and all further callers will reuse that instance. Those then wait for
 * a completion signaled at the tail of the CPU stopper callback (1), triggered
 * on the end of the Migrate-Disable region (i.e. outermost migrate_enable()).
 *
 *
 * (1) In the cases covered above. There is one more where the completion is
 * signaled within affine_move_task() itself: when a subsequent affinity request
 * occurs after the stopper bailed out due to the targeted task still being
 * Migrate-Disable. Consider:
 *
 *     Initial conditions: P0->cpus_mask = [0, 1]
 *
 *     CPU0		  P1				P2
 *     <P0>
 *       migrate_disable();
 *       <preempted>
 *                        set_cpus_allowed_ptr(P0, [1]);
 *                          <blocks>
 *     <migration/0>
 *       migration_cpu_stop()
 *         is_migration_disabled()
 *           <bails>
 *                                                       set_cpus_allowed_ptr(P0, [0, 1]);
 *                                                         <signal completion>
 *                          <awakes>
 *
 * Note that the above is safe vs a concurrent migrate_enable(), as any
 * pending affinity completion is preceded by an uninstallation of
 * p->migration_pending done with p->pi_lock held.
 */
static int affine_move_task(struct rq *rq, struct task_struct *p, struct rq_flags *rf,
			    int dest_cpu, unsigned int flags)
{
	struct set_affinity_pending my_pending = { }, *pending = NULL;
	bool stop_pending, complete = false;

	/* Can the task run on the task's current CPU? If so, we're done */
	if (cpumask_test_cpu(task_cpu(p), &p->cpus_mask)) {
		struct task_struct *push_task = NULL;

		if ((flags & SCA_MIGRATE_ENABLE) &&
		    (p->migration_flags & MDF_PUSH) && !rq->push_busy) {
			rq->push_busy = true;
			push_task = get_task_struct(p);
		}

		/*
		 * If there are pending waiters, but no pending stop_work,
		 * then complete now.
		 */
		pending = p->migration_pending;
		if (pending && !pending->stop_pending) {
			p->migration_pending = NULL;
			complete = true;
		}

		task_rq_unlock(rq, p, rf);

		if (push_task) {
			stop_one_cpu_nowait(rq->cpu, push_cpu_stop,
					    p, &rq->push_work);
		}

		if (complete)
			complete_all(&pending->done);

		return 0;
	}

	if (!(flags & SCA_MIGRATE_ENABLE)) {
		/* serialized by p->pi_lock */
		if (!p->migration_pending) {
			/* Install the request */
			refcount_set(&my_pending.refs, 1);
			init_completion(&my_pending.done);
			my_pending.arg = (struct migration_arg) {
				.task = p,
				.dest_cpu = dest_cpu,
				.pending = &my_pending,
			};

			p->migration_pending = &my_pending;
		} else {
			pending = p->migration_pending;
			refcount_inc(&pending->refs);
			/*
			 * Affinity has changed, but we've already installed a
			 * pending. migration_cpu_stop() *must* see this, else
			 * we risk a completion of the pending despite having a
			 * task on a disallowed CPU.
			 *
			 * Serialized by p->pi_lock, so this is safe.
			 */
			pending->arg.dest_cpu = dest_cpu;
		}
	}
	pending = p->migration_pending;
	/*
	 * - !MIGRATE_ENABLE:
	 *   we'll have installed a pending if there wasn't one already.
	 *
	 * - MIGRATE_ENABLE:
	 *   we're here because the current CPU isn't matching anymore,
	 *   the only way that can happen is because of a concurrent
	 *   set_cpus_allowed_ptr() call, which should then still be
	 *   pending completion.
	 *
	 * Either way, we really should have a @pending here.
	 */
	if (WARN_ON_ONCE(!pending)) {
		task_rq_unlock(rq, p, rf);
		return -EINVAL;
	}

	if (task_running(rq, p) || READ_ONCE(p->__state) == TASK_WAKING) {
		/*
		 * MIGRATE_ENABLE gets here because 'p == current', but for
		 * anything else we cannot do is_migration_disabled(), punt
		 * and have the stopper function handle it all race-free.
		 */
		stop_pending = pending->stop_pending;
		if (!stop_pending)
			pending->stop_pending = true;

		if (flags & SCA_MIGRATE_ENABLE)
			p->migration_flags &= ~MDF_PUSH;

		task_rq_unlock(rq, p, rf);

		if (!stop_pending) {
			stop_one_cpu_nowait(cpu_of(rq), migration_cpu_stop,
					    &pending->arg, &pending->stop_work);
		}

		if (flags & SCA_MIGRATE_ENABLE)
			return 0;
	} else {

		if (!is_migration_disabled(p)) {
			if (task_on_rq_queued(p))
				rq = move_queued_task(rq, rf, p, dest_cpu);

			if (!pending->stop_pending) {
				p->migration_pending = NULL;
				complete = true;
			}
		}
		task_rq_unlock(rq, p, rf);

		if (complete)
			complete_all(&pending->done);
	}

	wait_for_completion(&pending->done);

	if (refcount_dec_and_test(&pending->refs))
		wake_up_var(&pending->refs); /* No UaF, just an address */

	/*
	 * Block the original owner of &pending until all subsequent callers
	 * have seen the completion and decremented the refcount
	 */
	wait_var_event(&my_pending.refs, !refcount_read(&my_pending.refs));

	/* ARGH */
	WARN_ON_ONCE(my_pending.stop_pending);

	return 0;
}

/*
 * Called with both p->pi_lock and rq->lock held; drops both before returning.
 */
static int __set_cpus_allowed_ptr_locked(struct task_struct *p,
					 const struct cpumask *new_mask,
					 u32 flags,
					 struct rq *rq,
					 struct rq_flags *rf)
	__releases(rq->lock)
	__releases(p->pi_lock)
{
	const struct cpumask *cpu_allowed_mask = task_cpu_possible_mask(p);
	const struct cpumask *cpu_valid_mask = cpu_active_mask;
	bool kthread = p->flags & PF_KTHREAD;
	struct cpumask *user_mask = NULL;
	unsigned int dest_cpu;
	int ret = 0;

	update_rq_clock(rq);

	if (kthread || is_migration_disabled(p)) {
		/*
		 * Kernel threads are allowed on online && !active CPUs,
		 * however, during cpu-hot-unplug, even these might get pushed
		 * away if not KTHREAD_IS_PER_CPU.
		 *
		 * Specifically, migration_disabled() tasks must not fail the
		 * cpumask_any_and_distribute() pick below, esp. so on
		 * SCA_MIGRATE_ENABLE, otherwise we'll not call
		 * set_cpus_allowed_common() and actually reset p->cpus_ptr.
		 */
		cpu_valid_mask = cpu_online_mask;
	}

	if (!kthread && !cpumask_subset(new_mask, cpu_allowed_mask)) {
		ret = -EINVAL;
		goto out;
	}

	/*
	 * Must re-check here, to close a race against __kthread_bind(),
	 * sched_setaffinity() is not guaranteed to observe the flag.
	 */
	if ((flags & SCA_CHECK) && (p->flags & PF_NO_SETAFFINITY)) {
		ret = -EINVAL;
		goto out;
	}

	if (!(flags & SCA_MIGRATE_ENABLE)) {
		if (cpumask_equal(&p->cpus_mask, new_mask))
			goto out;

		if (WARN_ON_ONCE(p == current &&
				 is_migration_disabled(p) &&
				 !cpumask_test_cpu(task_cpu(p), new_mask))) {
			ret = -EBUSY;
			goto out;
		}
	}

	/*
	 * Picking a ~random cpu helps in cases where we are changing affinity
	 * for groups of tasks (ie. cpuset), so that load balancing is not
	 * immediately required to distribute the tasks within their new mask.
	 */
	dest_cpu = cpumask_any_and_distribute(cpu_valid_mask, new_mask);
	if (dest_cpu >= nr_cpu_ids) {
		ret = -EINVAL;
		goto out;
	}

	__do_set_cpus_allowed(p, new_mask, flags);

	if (flags & SCA_USER)
		user_mask = clear_user_cpus_ptr(p);

	ret = affine_move_task(rq, p, rf, dest_cpu, flags);

	kfree(user_mask);

	return ret;

out:
	task_rq_unlock(rq, p, rf);

	return ret;
}

/*
 * Change a given task's CPU affinity. Migrate the thread to a
 * proper CPU and schedule it away if the CPU it's executing on
 * is removed from the allowed bitmask.
 *
 * NOTE: the caller must have a valid reference to the task, the
 * task must not exit() & deallocate itself prematurely. The
 * call is not atomic; no spinlocks may be held.
 */
static int __set_cpus_allowed_ptr(struct task_struct *p,
				  const struct cpumask *new_mask, u32 flags)
{
	struct rq_flags rf;
	struct rq *rq;

	rq = task_rq_lock(p, &rf);
	return __set_cpus_allowed_ptr_locked(p, new_mask, flags, rq, &rf);
}

int set_cpus_allowed_ptr(struct task_struct *p, const struct cpumask *new_mask)
{
	return __set_cpus_allowed_ptr(p, new_mask, 0);
}
EXPORT_SYMBOL_GPL(set_cpus_allowed_ptr);

/*
 * Change a given task's CPU affinity to the intersection of its current
 * affinity mask and @subset_mask, writing the resulting mask to @new_mask
 * and pointing @p->user_cpus_ptr to a copy of the old mask.
 * If the resulting mask is empty, leave the affinity unchanged and return
 * -EINVAL.
 */
static int restrict_cpus_allowed_ptr(struct task_struct *p,
				     struct cpumask *new_mask,
				     const struct cpumask *subset_mask)
{
	struct cpumask *user_mask = NULL;
	struct rq_flags rf;
	struct rq *rq;
	int err;

	if (!p->user_cpus_ptr) {
		user_mask = kmalloc(cpumask_size(), GFP_KERNEL);
		if (!user_mask)
			return -ENOMEM;
	}

	rq = task_rq_lock(p, &rf);

	/*
	 * Forcefully restricting the affinity of a deadline task is
	 * likely to cause problems, so fail and noisily override the
	 * mask entirely.
	 */
	if (task_has_dl_policy(p) && dl_bandwidth_enabled()) {
		err = -EPERM;
		goto err_unlock;
	}

	if (!cpumask_and(new_mask, &p->cpus_mask, subset_mask)) {
		err = -EINVAL;
		goto err_unlock;
	}

	/*
	 * We're about to butcher the task affinity, so keep track of what
	 * the user asked for in case we're able to restore it later on.
	 */
	if (user_mask) {
		cpumask_copy(user_mask, p->cpus_ptr);
		p->user_cpus_ptr = user_mask;
	}

	return __set_cpus_allowed_ptr_locked(p, new_mask, 0, rq, &rf);

err_unlock:
	task_rq_unlock(rq, p, &rf);
	kfree(user_mask);
	return err;
}

/*
 * Restrict the CPU affinity of task @p so that it is a subset of
 * task_cpu_possible_mask() and point @p->user_cpu_ptr to a copy of the
 * old affinity mask. If the resulting mask is empty, we warn and walk
 * up the cpuset hierarchy until we find a suitable mask.
 */
void force_compatible_cpus_allowed_ptr(struct task_struct *p)
{
	cpumask_var_t new_mask;
	const struct cpumask *override_mask = task_cpu_possible_mask(p);

	alloc_cpumask_var(&new_mask, GFP_KERNEL);

	/*
	 * __migrate_task() can fail silently in the face of concurrent
	 * offlining of the chosen destination CPU, so take the hotplug
	 * lock to ensure that the migration succeeds.
	 */
	cpus_read_lock();
	if (!cpumask_available(new_mask))
		goto out_set_mask;

	if (!restrict_cpus_allowed_ptr(p, new_mask, override_mask))
		goto out_free_mask;

	/*
	 * We failed to find a valid subset of the affinity mask for the
	 * task, so override it based on its cpuset hierarchy.
	 */
	cpuset_cpus_allowed(p, new_mask);
	override_mask = new_mask;

out_set_mask:
	if (printk_ratelimit()) {
		printk_deferred("Overriding affinity for process %d (%s) to CPUs %*pbl\n",
				task_pid_nr(p), p->comm,
				cpumask_pr_args(override_mask));
	}

	WARN_ON(set_cpus_allowed_ptr(p, override_mask));
out_free_mask:
	cpus_read_unlock();
	free_cpumask_var(new_mask);
}

static int
__sched_setaffinity(struct task_struct *p, const struct cpumask *mask);

/*
 * Restore the affinity of a task @p which was previously restricted by a
 * call to force_compatible_cpus_allowed_ptr(). This will clear (and free)
 * @p->user_cpus_ptr.
 *
 * It is the caller's responsibility to serialise this with any calls to
 * force_compatible_cpus_allowed_ptr(@p).
 */
void relax_compatible_cpus_allowed_ptr(struct task_struct *p)
{
	struct cpumask *user_mask = p->user_cpus_ptr;
	unsigned long flags;

	/*
	 * Try to restore the old affinity mask. If this fails, then
	 * we free the mask explicitly to avoid it being inherited across
	 * a subsequent fork().
	 */
	if (!user_mask || !__sched_setaffinity(p, user_mask))
		return;

	raw_spin_lock_irqsave(&p->pi_lock, flags);
	user_mask = clear_user_cpus_ptr(p);
	raw_spin_unlock_irqrestore(&p->pi_lock, flags);

	kfree(user_mask);
}

void set_task_cpu(struct task_struct *p, unsigned int new_cpu)
{
#ifdef CONFIG_SCHED_DEBUG
	unsigned int state = READ_ONCE(p->__state);

	/*
	 * We should never call set_task_cpu() on a blocked task,
	 * ttwu() will sort out the placement.
	 */
	WARN_ON_ONCE(state != TASK_RUNNING && state != TASK_WAKING && !p->on_rq);

	/*
	 * Migrating fair class task must have p->on_rq = TASK_ON_RQ_MIGRATING,
	 * because schedstat_wait_{start,end} rebase migrating task's wait_start
	 * time relying on p->on_rq.
	 */
	WARN_ON_ONCE(state == TASK_RUNNING &&
		     p->sched_class == &fair_sched_class &&
		     (p->on_rq && !task_on_rq_migrating(p)));

#ifdef CONFIG_LOCKDEP
	/*
	 * The caller should hold either p->pi_lock or rq->lock, when changing
	 * a task's CPU. ->pi_lock for waking tasks, rq->lock for runnable tasks.
	 *
	 * sched_move_task() holds both and thus holding either pins the cgroup,
	 * see task_group().
	 *
	 * Furthermore, all task_rq users should acquire both locks, see
	 * task_rq_lock().
	 */
	WARN_ON_ONCE(debug_locks && !(lockdep_is_held(&p->pi_lock) ||
				      lockdep_is_held(__rq_lockp(task_rq(p)))));
#endif
	/*
	 * Clearly, migrating tasks to offline CPUs is a fairly daft thing.
	 */
	WARN_ON_ONCE(!cpu_online(new_cpu));

	WARN_ON_ONCE(is_migration_disabled(p));
#endif

	trace_sched_migrate_task(p, new_cpu);

	if (task_cpu(p) != new_cpu) {
		if (p->sched_class->migrate_task_rq)
			p->sched_class->migrate_task_rq(p, new_cpu);
		p->se.nr_migrations++;
		rseq_migrate(p);
		perf_event_task_migrate(p);
	}

	__set_task_cpu(p, new_cpu);
}

#ifdef CONFIG_NUMA_BALANCING
static void __migrate_swap_task(struct task_struct *p, int cpu)
{
	if (task_on_rq_queued(p)) {
		struct rq *src_rq, *dst_rq;
		struct rq_flags srf, drf;

		src_rq = task_rq(p);
		dst_rq = cpu_rq(cpu);

		rq_pin_lock(src_rq, &srf);
		rq_pin_lock(dst_rq, &drf);

		deactivate_task(src_rq, p, 0);
		set_task_cpu(p, cpu);
		activate_task(dst_rq, p, 0);
		check_preempt_curr(dst_rq, p, 0);

		rq_unpin_lock(dst_rq, &drf);
		rq_unpin_lock(src_rq, &srf);

	} else {
		/*
		 * Task isn't running anymore; make it appear like we migrated
		 * it before it went to sleep. This means on wakeup we make the
		 * previous CPU our target instead of where it really is.
		 */
		p->wake_cpu = cpu;
	}
}

struct migration_swap_arg {
	struct task_struct *src_task, *dst_task;
	int src_cpu, dst_cpu;
};

static int migrate_swap_stop(void *data)
{
	struct migration_swap_arg *arg = data;
	struct rq *src_rq, *dst_rq;
	int ret = -EAGAIN;

	if (!cpu_active(arg->src_cpu) || !cpu_active(arg->dst_cpu))
		return -EAGAIN;

	src_rq = cpu_rq(arg->src_cpu);
	dst_rq = cpu_rq(arg->dst_cpu);

	double_raw_lock(&arg->src_task->pi_lock,
			&arg->dst_task->pi_lock);
	double_rq_lock(src_rq, dst_rq);

	if (task_cpu(arg->dst_task) != arg->dst_cpu)
		goto unlock;

	if (task_cpu(arg->src_task) != arg->src_cpu)
		goto unlock;

	if (!cpumask_test_cpu(arg->dst_cpu, arg->src_task->cpus_ptr))
		goto unlock;

	if (!cpumask_test_cpu(arg->src_cpu, arg->dst_task->cpus_ptr))
		goto unlock;

	__migrate_swap_task(arg->src_task, arg->dst_cpu);
	__migrate_swap_task(arg->dst_task, arg->src_cpu);

	ret = 0;

unlock:
	double_rq_unlock(src_rq, dst_rq);
	raw_spin_unlock(&arg->dst_task->pi_lock);
	raw_spin_unlock(&arg->src_task->pi_lock);

	return ret;
}

/*
 * Cross migrate two tasks
 */
int migrate_swap(struct task_struct *cur, struct task_struct *p,
		int target_cpu, int curr_cpu)
{
	struct migration_swap_arg arg;
	int ret = -EINVAL;

	arg = (struct migration_swap_arg){
		.src_task = cur,
		.src_cpu = curr_cpu,
		.dst_task = p,
		.dst_cpu = target_cpu,
	};

	if (arg.src_cpu == arg.dst_cpu)
		goto out;

	/*
	 * These three tests are all lockless; this is OK since all of them
	 * will be re-checked with proper locks held further down the line.
	 */
	if (!cpu_active(arg.src_cpu) || !cpu_active(arg.dst_cpu))
		goto out;

	if (!cpumask_test_cpu(arg.dst_cpu, arg.src_task->cpus_ptr))
		goto out;

	if (!cpumask_test_cpu(arg.src_cpu, arg.dst_task->cpus_ptr))
		goto out;

	trace_sched_swap_numa(cur, arg.src_cpu, p, arg.dst_cpu);
	ret = stop_two_cpus(arg.dst_cpu, arg.src_cpu, migrate_swap_stop, &arg);

out:
	return ret;
}
#endif /* CONFIG_NUMA_BALANCING */

/*
 * wait_task_inactive - wait for a thread to unschedule.
 *
 * If @match_state is nonzero, it's the @p->state value just checked and
 * not expected to change.  If it changes, i.e. @p might have woken up,
 * then return zero.  When we succeed in waiting for @p to be off its CPU,
 * we return a positive number (its total switch count).  If a second call
 * a short while later returns the same number, the caller can be sure that
 * @p has remained unscheduled the whole time.
 *
 * The caller must ensure that the task *will* unschedule sometime soon,
 * else this function might spin for a *long* time. This function can't
 * be called with interrupts off, or it may introduce deadlock with
 * smp_call_function() if an IPI is sent by the same process we are
 * waiting to become inactive.
 */
unsigned long wait_task_inactive(struct task_struct *p, unsigned int match_state)
{
	int running, queued;
	struct rq_flags rf;
	unsigned long ncsw;
	struct rq *rq;

	for (;;) {
		/*
		 * We do the initial early heuristics without holding
		 * any task-queue locks at all. We'll only try to get
		 * the runqueue lock when things look like they will
		 * work out!
		 */
		rq = task_rq(p);

		/*
		 * If the task is actively running on another CPU
		 * still, just relax and busy-wait without holding
		 * any locks.
		 *
		 * NOTE! Since we don't hold any locks, it's not
		 * even sure that "rq" stays as the right runqueue!
		 * But we don't care, since "task_running()" will
		 * return false if the runqueue has changed and p
		 * is actually now running somewhere else!
		 */
		while (task_running(rq, p)) {
			if (match_state && unlikely(READ_ONCE(p->__state) != match_state))
				return 0;
			cpu_relax();
		}

		/*
		 * Ok, time to look more closely! We need the rq
		 * lock now, to be *sure*. If we're wrong, we'll
		 * just go back and repeat.
		 */
		rq = task_rq_lock(p, &rf);
		trace_sched_wait_task(p);
		running = task_running(rq, p);
		queued = task_on_rq_queued(p);
		ncsw = 0;
		if (!match_state || READ_ONCE(p->__state) == match_state)
			ncsw = p->nvcsw | LONG_MIN; /* sets MSB */
		task_rq_unlock(rq, p, &rf);

		/*
		 * If it changed from the expected state, bail out now.
		 */
		if (unlikely(!ncsw))
			break;

		/*
		 * Was it really running after all now that we
		 * checked with the proper locks actually held?
		 *
		 * Oops. Go back and try again..
		 */
		if (unlikely(running)) {
			cpu_relax();
			continue;
		}

		/*
		 * It's not enough that it's not actively running,
		 * it must be off the runqueue _entirely_, and not
		 * preempted!
		 *
		 * So if it was still runnable (but just not actively
		 * running right now), it's preempted, and we should
		 * yield - it could be a while.
		 */
		if (unlikely(queued)) {
			ktime_t to = NSEC_PER_SEC / HZ;

			set_current_state(TASK_UNINTERRUPTIBLE);
			schedule_hrtimeout(&to, HRTIMER_MODE_REL);
			continue;
		}

		/*
		 * Ahh, all good. It wasn't running, and it wasn't
		 * runnable, which means that it will never become
		 * running in the future either. We're all done!
		 */
		break;
	}

	return ncsw;
}

/***
 * kick_process - kick a running thread to enter/exit the kernel
 * @p: the to-be-kicked thread
 *
 * Cause a process which is running on another CPU to enter
 * kernel-mode, without any delay. (to get signals handled.)
 *
 * NOTE: this function doesn't have to take the runqueue lock,
 * because all it wants to ensure is that the remote task enters
 * the kernel. If the IPI races and the task has been migrated
 * to another CPU then no harm is done and the purpose has been
 * achieved as well.
 */
void kick_process(struct task_struct *p)
{
	int cpu;

	preempt_disable();
	cpu = task_cpu(p);
	if ((cpu != smp_processor_id()) && task_curr(p))
		smp_send_reschedule(cpu);
	preempt_enable();
}
EXPORT_SYMBOL_GPL(kick_process);

/*
 * ->cpus_ptr is protected by both rq->lock and p->pi_lock
 *
 * A few notes on cpu_active vs cpu_online:
 *
 *  - cpu_active must be a subset of cpu_online
 *
 *  - on CPU-up we allow per-CPU kthreads on the online && !active CPU,
 *    see __set_cpus_allowed_ptr(). At this point the newly online
 *    CPU isn't yet part of the sched domains, and balancing will not
 *    see it.
 *
 *  - on CPU-down we clear cpu_active() to mask the sched domains and
 *    avoid the load balancer to place new tasks on the to be removed
 *    CPU. Existing tasks will remain running there and will be taken
 *    off.
 *
 * This means that fallback selection must not select !active CPUs.
 * And can assume that any active CPU must be online. Conversely
 * select_task_rq() below may allow selection of !active CPUs in order
 * to satisfy the above rules.
 */
static int select_fallback_rq(int cpu, struct task_struct *p)
{
	int nid = cpu_to_node(cpu);
	const struct cpumask *nodemask = NULL;
	enum { cpuset, possible, fail } state = cpuset;
	int dest_cpu;

	/*
	 * If the node that the CPU is on has been offlined, cpu_to_node()
	 * will return -1. There is no CPU on the node, and we should
	 * select the CPU on the other node.
	 */
	if (nid != -1) {
		nodemask = cpumask_of_node(nid);

		/* Look for allowed, online CPU in same node. */
		for_each_cpu(dest_cpu, nodemask) {
			if (is_cpu_allowed(p, dest_cpu))
				return dest_cpu;
		}
	}

	for (;;) {
		/* Any allowed, online CPU? */
		for_each_cpu(dest_cpu, p->cpus_ptr) {
			if (!is_cpu_allowed(p, dest_cpu))
				continue;

			goto out;
		}

		/* No more Mr. Nice Guy. */
		switch (state) {
		case cpuset:
			if (cpuset_cpus_allowed_fallback(p)) {
				state = possible;
				break;
			}
			fallthrough;
		case possible:
			/*
			 * XXX When called from select_task_rq() we only
			 * hold p->pi_lock and again violate locking order.
			 *
			 * More yuck to audit.
			 */
			do_set_cpus_allowed(p, task_cpu_possible_mask(p));
			state = fail;
			break;
		case fail:
			BUG();
			break;
		}
	}

out:
	if (state != cpuset) {
		/*
		 * Don't tell them about moving exiting tasks or
		 * kernel threads (both mm NULL), since they never
		 * leave kernel.
		 */
		if (p->mm && printk_ratelimit()) {
			printk_deferred("process %d (%s) no longer affine to cpu%d\n",
					task_pid_nr(p), p->comm, cpu);
		}
	}

	return dest_cpu;
}

/*
 * The caller (fork, wakeup) owns p->pi_lock, ->cpus_ptr is stable.
 */
static inline
int select_task_rq(struct task_struct *p, int cpu, int wake_flags)
{
	lockdep_assert_held(&p->pi_lock);

	if (p->nr_cpus_allowed > 1 && !is_migration_disabled(p))
		cpu = p->sched_class->select_task_rq(p, cpu, wake_flags);
	else
		cpu = cpumask_any(p->cpus_ptr);

	/*
	 * In order not to call set_task_cpu() on a blocking task we need
	 * to rely on ttwu() to place the task on a valid ->cpus_ptr
	 * CPU.
	 *
	 * Since this is common to all placement strategies, this lives here.
	 *
	 * [ this allows ->select_task() to simply return task_cpu(p) and
	 *   not worry about this generic constraint ]
	 */
	if (unlikely(!is_cpu_allowed(p, cpu)))
		cpu = select_fallback_rq(task_cpu(p), p);

	return cpu;
}

void sched_set_stop_task(int cpu, struct task_struct *stop)
{
	static struct lock_class_key stop_pi_lock;
	struct sched_param param = { .sched_priority = MAX_RT_PRIO - 1 };
	struct task_struct *old_stop = cpu_rq(cpu)->stop;

	if (stop) {
		/*
		 * Make it appear like a SCHED_FIFO task, its something
		 * userspace knows about and won't get confused about.
		 *
		 * Also, it will make PI more or less work without too
		 * much confusion -- but then, stop work should not
		 * rely on PI working anyway.
		 */
		sched_setscheduler_nocheck(stop, SCHED_FIFO, &param);

		stop->sched_class = &stop_sched_class;

		/*
		 * The PI code calls rt_mutex_setprio() with ->pi_lock held to
		 * adjust the effective priority of a task. As a result,
		 * rt_mutex_setprio() can trigger (RT) balancing operations,
		 * which can then trigger wakeups of the stop thread to push
		 * around the current task.
		 *
		 * The stop task itself will never be part of the PI-chain, it
		 * never blocks, therefore that ->pi_lock recursion is safe.
		 * Tell lockdep about this by placing the stop->pi_lock in its
		 * own class.
		 */
		lockdep_set_class(&stop->pi_lock, &stop_pi_lock);
	}

	cpu_rq(cpu)->stop = stop;

	if (old_stop) {
		/*
		 * Reset it back to a normal scheduling class so that
		 * it can die in pieces.
		 */
		old_stop->sched_class = &rt_sched_class;
	}
}

#else /* CONFIG_SMP */

static inline int __set_cpus_allowed_ptr(struct task_struct *p,
					 const struct cpumask *new_mask,
					 u32 flags)
{
	return set_cpus_allowed_ptr(p, new_mask);
}

static inline void migrate_disable_switch(struct rq *rq, struct task_struct *p) { }

static inline bool rq_has_pinned_tasks(struct rq *rq)
{
	return false;
}

#endif /* !CONFIG_SMP */

static void
ttwu_stat(struct task_struct *p, int cpu, int wake_flags)
{
	struct rq *rq;

	if (!schedstat_enabled())
		return;

	rq = this_rq();

#ifdef CONFIG_SMP
	if (cpu == rq->cpu) {
		__schedstat_inc(rq->ttwu_local);
		__schedstat_inc(p->se.statistics.nr_wakeups_local);
	} else {
		struct sched_domain *sd;

		__schedstat_inc(p->se.statistics.nr_wakeups_remote);
		rcu_read_lock();
		for_each_domain(rq->cpu, sd) {
			if (cpumask_test_cpu(cpu, sched_domain_span(sd))) {
				__schedstat_inc(sd->ttwu_wake_remote);
				break;
			}
		}
		rcu_read_unlock();
	}

	if (wake_flags & WF_MIGRATED)
		__schedstat_inc(p->se.statistics.nr_wakeups_migrate);
#endif /* CONFIG_SMP */

	__schedstat_inc(rq->ttwu_count);
	__schedstat_inc(p->se.statistics.nr_wakeups);

	if (wake_flags & WF_SYNC)
		__schedstat_inc(p->se.statistics.nr_wakeups_sync);
}

/*
 * Mark the task runnable and perform wakeup-preemption.
 */
static void ttwu_do_wakeup(struct rq *rq, struct task_struct *p, int wake_flags,
			   struct rq_flags *rf)
{
	check_preempt_curr(rq, p, wake_flags);
	WRITE_ONCE(p->__state, TASK_RUNNING);
	trace_sched_wakeup(p);

#ifdef CONFIG_SMP
	if (p->sched_class->task_woken) {
		/*
		 * Our task @p is fully woken up and running; so it's safe to
		 * drop the rq->lock, hereafter rq is only used for statistics.
		 */
		rq_unpin_lock(rq, rf);
		p->sched_class->task_woken(rq, p);
		rq_repin_lock(rq, rf);
	}

	if (rq->idle_stamp) {
		u64 delta = rq_clock(rq) - rq->idle_stamp;
		u64 max = 2*rq->max_idle_balance_cost;

		update_avg(&rq->avg_idle, delta);

		if (rq->avg_idle > max)
			rq->avg_idle = max;

		rq->wake_stamp = jiffies;
		rq->wake_avg_idle = rq->avg_idle / 2;

		rq->idle_stamp = 0;
	}
#endif
}

static void
ttwu_do_activate(struct rq *rq, struct task_struct *p, int wake_flags,
		 struct rq_flags *rf)
{
	int en_flags = ENQUEUE_WAKEUP | ENQUEUE_NOCLOCK;

	lockdep_assert_rq_held(rq);

	if (p->sched_contributes_to_load)
		rq->nr_uninterruptible--;

#ifdef CONFIG_SMP
	if (wake_flags & WF_MIGRATED)
		en_flags |= ENQUEUE_MIGRATED;
	else
#endif
	if (p->in_iowait) {
		delayacct_blkio_end(p);
		atomic_dec(&task_rq(p)->nr_iowait);
	}

	activate_task(rq, p, en_flags);
	ttwu_do_wakeup(rq, p, wake_flags, rf);
}

/*
 * Consider @p being inside a wait loop:
 *
 *   for (;;) {
 *      set_current_state(TASK_UNINTERRUPTIBLE);
 *
 *      if (CONDITION)
 *         break;
 *
 *      schedule();
 *   }
 *   __set_current_state(TASK_RUNNING);
 *
 * between set_current_state() and schedule(). In this case @p is still
 * runnable, so all that needs doing is change p->state back to TASK_RUNNING in
 * an atomic manner.
 *
 * By taking task_rq(p)->lock we serialize against schedule(), if @p->on_rq
 * then schedule() must still happen and p->state can be changed to
 * TASK_RUNNING. Otherwise we lost the race, schedule() has happened, and we
 * need to do a full wakeup with enqueue.
 *
 * Returns: %true when the wakeup is done,
 *          %false otherwise.
 */
static int ttwu_runnable(struct task_struct *p, int wake_flags)
{
	struct rq_flags rf;
	struct rq *rq;
	int ret = 0;

	rq = __task_rq_lock(p, &rf);
	if (task_on_rq_queued(p)) {
		/* check_preempt_curr() may use rq clock */
		update_rq_clock(rq);
		ttwu_do_wakeup(rq, p, wake_flags, &rf);
		ret = 1;
	}
	__task_rq_unlock(rq, &rf);

	return ret;
}

#ifdef CONFIG_SMP
void sched_ttwu_pending(void *arg)
{
	struct llist_node *llist = arg;
	struct rq *rq = this_rq();
	struct task_struct *p, *t;
	struct rq_flags rf;

	if (!llist)
		return;

	/*
	 * rq::ttwu_pending racy indication of out-standing wakeups.
	 * Races such that false-negatives are possible, since they
	 * are shorter lived that false-positives would be.
	 */
	WRITE_ONCE(rq->ttwu_pending, 0);

	rq_lock_irqsave(rq, &rf);
	update_rq_clock(rq);

	llist_for_each_entry_safe(p, t, llist, wake_entry.llist) {
		if (WARN_ON_ONCE(p->on_cpu))
			smp_cond_load_acquire(&p->on_cpu, !VAL);

		if (WARN_ON_ONCE(task_cpu(p) != cpu_of(rq)))
			set_task_cpu(p, cpu_of(rq));

		ttwu_do_activate(rq, p, p->sched_remote_wakeup ? WF_MIGRATED : 0, &rf);
	}

	rq_unlock_irqrestore(rq, &rf);
}

void send_call_function_single_ipi(int cpu)
{
	struct rq *rq = cpu_rq(cpu);

	if (!set_nr_if_polling(rq->idle))
		arch_send_call_function_single_ipi(cpu);
	else
		trace_sched_wake_idle_without_ipi(cpu);
}

/*
 * Queue a task on the target CPUs wake_list and wake the CPU via IPI if
 * necessary. The wakee CPU on receipt of the IPI will queue the task
 * via sched_ttwu_wakeup() for activation so the wakee incurs the cost
 * of the wakeup instead of the waker.
 */
static void __ttwu_queue_wakelist(struct task_struct *p, int cpu, int wake_flags)
{
	struct rq *rq = cpu_rq(cpu);

	p->sched_remote_wakeup = !!(wake_flags & WF_MIGRATED);

	WRITE_ONCE(rq->ttwu_pending, 1);
	__smp_call_single_queue(cpu, &p->wake_entry.llist);
}

void wake_up_if_idle(int cpu)
{
	struct rq *rq = cpu_rq(cpu);
	struct rq_flags rf;

	rcu_read_lock();

	if (!is_idle_task(rcu_dereference(rq->curr)))
		goto out;

	if (set_nr_if_polling(rq->idle)) {
		trace_sched_wake_idle_without_ipi(cpu);
	} else {
		rq_lock_irqsave(rq, &rf);
		if (is_idle_task(rq->curr))
			smp_send_reschedule(cpu);
		/* Else CPU is not idle, do nothing here: */
		rq_unlock_irqrestore(rq, &rf);
	}

out:
	rcu_read_unlock();
}

bool cpus_share_cache(int this_cpu, int that_cpu)
{
	return per_cpu(sd_llc_id, this_cpu) == per_cpu(sd_llc_id, that_cpu);
}

static inline bool ttwu_queue_cond(int cpu, int wake_flags)
{
	/*
	 * Do not complicate things with the async wake_list while the CPU is
	 * in hotplug state.
	 */
	if (!cpu_active(cpu))
		return false;

	/*
	 * If the CPU does not share cache, then queue the task on the
	 * remote rqs wakelist to avoid accessing remote data.
	 */
	if (!cpus_share_cache(smp_processor_id(), cpu))
		return true;

	/*
	 * If the task is descheduling and the only running task on the
	 * CPU then use the wakelist to offload the task activation to
	 * the soon-to-be-idle CPU as the current CPU is likely busy.
	 * nr_running is checked to avoid unnecessary task stacking.
	 */
	if ((wake_flags & WF_ON_CPU) && cpu_rq(cpu)->nr_running <= 1)
		return true;

	return false;
}

static bool ttwu_queue_wakelist(struct task_struct *p, int cpu, int wake_flags)
{
	if (sched_feat(TTWU_QUEUE) && ttwu_queue_cond(cpu, wake_flags)) {
		if (WARN_ON_ONCE(cpu == smp_processor_id()))
			return false;

		sched_clock_cpu(cpu); /* Sync clocks across CPUs */
		__ttwu_queue_wakelist(p, cpu, wake_flags);
		return true;
	}

	return false;
}

#else /* !CONFIG_SMP */

static inline bool ttwu_queue_wakelist(struct task_struct *p, int cpu, int wake_flags)
{
	return false;
}

#endif /* CONFIG_SMP */

static void ttwu_queue(struct task_struct *p, int cpu, int wake_flags)
{
	struct rq *rq = cpu_rq(cpu);
	struct rq_flags rf;

	if (ttwu_queue_wakelist(p, cpu, wake_flags))
		return;

	rq_lock(rq, &rf);
	update_rq_clock(rq);
	ttwu_do_activate(rq, p, wake_flags, &rf);
	rq_unlock(rq, &rf);
}

/*
 * Invoked from try_to_wake_up() to check whether the task can be woken up.
 *
 * The caller holds p::pi_lock if p != current or has preemption
 * disabled when p == current.
 *
 * The rules of PREEMPT_RT saved_state:
 *
 *   The related locking code always holds p::pi_lock when updating
 *   p::saved_state, which means the code is fully serialized in both cases.
 *
 *   The lock wait and lock wakeups happen via TASK_RTLOCK_WAIT. No other
 *   bits set. This allows to distinguish all wakeup scenarios.
 */
static __always_inline
bool ttwu_state_match(struct task_struct *p, unsigned int state, int *success)
{
	if (IS_ENABLED(CONFIG_DEBUG_PREEMPT)) {
		WARN_ON_ONCE((state & TASK_RTLOCK_WAIT) &&
			     state != TASK_RTLOCK_WAIT);
	}

	if (READ_ONCE(p->__state) & state) {
		*success = 1;
		return true;
	}

#ifdef CONFIG_PREEMPT_RT
	/*
	 * Saved state preserves the task state across blocking on
	 * an RT lock.  If the state matches, set p::saved_state to
	 * TASK_RUNNING, but do not wake the task because it waits
	 * for a lock wakeup. Also indicate success because from
	 * the regular waker's point of view this has succeeded.
	 *
	 * After acquiring the lock the task will restore p::__state
	 * from p::saved_state which ensures that the regular
	 * wakeup is not lost. The restore will also set
	 * p::saved_state to TASK_RUNNING so any further tests will
	 * not result in false positives vs. @success
	 */
	if (p->saved_state & state) {
		p->saved_state = TASK_RUNNING;
		*success = 1;
	}
#endif
	return false;
}

/*
 * Notes on Program-Order guarantees on SMP systems.
 *
 *  MIGRATION
 *
 * The basic program-order guarantee on SMP systems is that when a task [t]
 * migrates, all its activity on its old CPU [c0] happens-before any subsequent
 * execution on its new CPU [c1].
 *
 * For migration (of runnable tasks) this is provided by the following means:
 *
 *  A) UNLOCK of the rq(c0)->lock scheduling out task t
 *  B) migration for t is required to synchronize *both* rq(c0)->lock and
 *     rq(c1)->lock (if not at the same time, then in that order).
 *  C) LOCK of the rq(c1)->lock scheduling in task
 *
 * Release/acquire chaining guarantees that B happens after A and C after B.
 * Note: the CPU doing B need not be c0 or c1
 *
 * Example:
 *
 *   CPU0            CPU1            CPU2
 *
 *   LOCK rq(0)->lock
 *   sched-out X
 *   sched-in Y
 *   UNLOCK rq(0)->lock
 *
 *                                   LOCK rq(0)->lock // orders against CPU0
 *                                   dequeue X
 *                                   UNLOCK rq(0)->lock
 *
 *                                   LOCK rq(1)->lock
 *                                   enqueue X
 *                                   UNLOCK rq(1)->lock
 *
 *                   LOCK rq(1)->lock // orders against CPU2
 *                   sched-out Z
 *                   sched-in X
 *                   UNLOCK rq(1)->lock
 *
 *
 *  BLOCKING -- aka. SLEEP + WAKEUP
 *
 * For blocking we (obviously) need to provide the same guarantee as for
 * migration. However the means are completely different as there is no lock
 * chain to provide order. Instead we do:
 *
 *   1) smp_store_release(X->on_cpu, 0)   -- finish_task()
 *   2) smp_cond_load_acquire(!X->on_cpu) -- try_to_wake_up()
 *
 * Example:
 *
 *   CPU0 (schedule)  CPU1 (try_to_wake_up) CPU2 (schedule)
 *
 *   LOCK rq(0)->lock LOCK X->pi_lock
 *   dequeue X
 *   sched-out X
 *   smp_store_release(X->on_cpu, 0);
 *
 *                    smp_cond_load_acquire(&X->on_cpu, !VAL);
 *                    X->state = WAKING
 *                    set_task_cpu(X,2)
 *
 *                    LOCK rq(2)->lock
 *                    enqueue X
 *                    X->state = RUNNING
 *                    UNLOCK rq(2)->lock
 *
 *                                          LOCK rq(2)->lock // orders against CPU1
 *                                          sched-out Z
 *                                          sched-in X
 *                                          UNLOCK rq(2)->lock
 *
 *                    UNLOCK X->pi_lock
 *   UNLOCK rq(0)->lock
 *
 *
 * However, for wakeups there is a second guarantee we must provide, namely we
 * must ensure that CONDITION=1 done by the caller can not be reordered with
 * accesses to the task state; see try_to_wake_up() and set_current_state().
 */

/**
 * try_to_wake_up - wake up a thread
 * @p: the thread to be awakened
 * @state: the mask of task states that can be woken
 * @wake_flags: wake modifier flags (WF_*)
 *
 * Conceptually does:
 *
 *   If (@state & @p->state) @p->state = TASK_RUNNING.
 *
 * If the task was not queued/runnable, also place it back on a runqueue.
 *
 * This function is atomic against schedule() which would dequeue the task.
 *
 * It issues a full memory barrier before accessing @p->state, see the comment
 * with set_current_state().
 *
 * Uses p->pi_lock to serialize against concurrent wake-ups.
 *
 * Relies on p->pi_lock stabilizing:
 *  - p->sched_class
 *  - p->cpus_ptr
 *  - p->sched_task_group
 * in order to do migration, see its use of select_task_rq()/set_task_cpu().
 *
 * Tries really hard to only take one task_rq(p)->lock for performance.
 * Takes rq->lock in:
 *  - ttwu_runnable()    -- old rq, unavoidable, see comment there;
 *  - ttwu_queue()       -- new rq, for enqueue of the task;
 *  - psi_ttwu_dequeue() -- much sadness :-( accounting will kill us.
 *
 * As a consequence we race really badly with just about everything. See the
 * many memory barriers and their comments for details.
 *
 * Return: %true if @p->state changes (an actual wakeup was done),
 *	   %false otherwise.
 */
static int
try_to_wake_up(struct task_struct *p, unsigned int state, int wake_flags)
{
	unsigned long flags;
	int cpu, success = 0;

	preempt_disable();
	if (p == current) {
		/*
		 * We're waking current, this means 'p->on_rq' and 'task_cpu(p)
		 * == smp_processor_id()'. Together this means we can special
		 * case the whole 'p->on_rq && ttwu_runnable()' case below
		 * without taking any locks.
		 *
		 * In particular:
		 *  - we rely on Program-Order guarantees for all the ordering,
		 *  - we're serialized against set_special_state() by virtue of
		 *    it disabling IRQs (this allows not taking ->pi_lock).
		 */
		if (!ttwu_state_match(p, state, &success))
			goto out;

		trace_sched_waking(p);
		WRITE_ONCE(p->__state, TASK_RUNNING);
		trace_sched_wakeup(p);
		goto out;
	}

	/*
	 * If we are going to wake up a thread waiting for CONDITION we
	 * need to ensure that CONDITION=1 done by the caller can not be
	 * reordered with p->state check below. This pairs with smp_store_mb()
	 * in set_current_state() that the waiting thread does.
	 */
	raw_spin_lock_irqsave(&p->pi_lock, flags);
	smp_mb__after_spinlock();
	if (!ttwu_state_match(p, state, &success))
		goto unlock;

	trace_sched_waking(p);

	/*
	 * Ensure we load p->on_rq _after_ p->state, otherwise it would
	 * be possible to, falsely, observe p->on_rq == 0 and get stuck
	 * in smp_cond_load_acquire() below.
	 *
	 * sched_ttwu_pending()			try_to_wake_up()
	 *   STORE p->on_rq = 1			  LOAD p->state
	 *   UNLOCK rq->lock
	 *
	 * __schedule() (switch to task 'p')
	 *   LOCK rq->lock			  smp_rmb();
	 *   smp_mb__after_spinlock();
	 *   UNLOCK rq->lock
	 *
	 * [task p]
	 *   STORE p->state = UNINTERRUPTIBLE	  LOAD p->on_rq
	 *
	 * Pairs with the LOCK+smp_mb__after_spinlock() on rq->lock in
	 * __schedule().  See the comment for smp_mb__after_spinlock().
	 *
	 * A similar smb_rmb() lives in try_invoke_on_locked_down_task().
	 */
	smp_rmb();
	if (READ_ONCE(p->on_rq) && ttwu_runnable(p, wake_flags))
		goto unlock;

#ifdef CONFIG_SMP
	/*
	 * Ensure we load p->on_cpu _after_ p->on_rq, otherwise it would be
	 * possible to, falsely, observe p->on_cpu == 0.
	 *
	 * One must be running (->on_cpu == 1) in order to remove oneself
	 * from the runqueue.
	 *
	 * __schedule() (switch to task 'p')	try_to_wake_up()
	 *   STORE p->on_cpu = 1		  LOAD p->on_rq
	 *   UNLOCK rq->lock
	 *
	 * __schedule() (put 'p' to sleep)
	 *   LOCK rq->lock			  smp_rmb();
	 *   smp_mb__after_spinlock();
	 *   STORE p->on_rq = 0			  LOAD p->on_cpu
	 *
	 * Pairs with the LOCK+smp_mb__after_spinlock() on rq->lock in
	 * __schedule().  See the comment for smp_mb__after_spinlock().
	 *
	 * Form a control-dep-acquire with p->on_rq == 0 above, to ensure
	 * schedule()'s deactivate_task() has 'happened' and p will no longer
	 * care about it's own p->state. See the comment in __schedule().
	 */
	smp_acquire__after_ctrl_dep();

	/*
	 * We're doing the wakeup (@success == 1), they did a dequeue (p->on_rq
	 * == 0), which means we need to do an enqueue, change p->state to
	 * TASK_WAKING such that we can unlock p->pi_lock before doing the
	 * enqueue, such as ttwu_queue_wakelist().
	 */
	WRITE_ONCE(p->__state, TASK_WAKING);

	/*
	 * If the owning (remote) CPU is still in the middle of schedule() with
	 * this task as prev, considering queueing p on the remote CPUs wake_list
	 * which potentially sends an IPI instead of spinning on p->on_cpu to
	 * let the waker make forward progress. This is safe because IRQs are
	 * disabled and the IPI will deliver after on_cpu is cleared.
	 *
	 * Ensure we load task_cpu(p) after p->on_cpu:
	 *
	 * set_task_cpu(p, cpu);
	 *   STORE p->cpu = @cpu
	 * __schedule() (switch to task 'p')
	 *   LOCK rq->lock
	 *   smp_mb__after_spin_lock()		smp_cond_load_acquire(&p->on_cpu)
	 *   STORE p->on_cpu = 1		LOAD p->cpu
	 *
	 * to ensure we observe the correct CPU on which the task is currently
	 * scheduling.
	 */
	if (smp_load_acquire(&p->on_cpu) &&
	    ttwu_queue_wakelist(p, task_cpu(p), wake_flags | WF_ON_CPU))
		goto unlock;

	/*
	 * If the owning (remote) CPU is still in the middle of schedule() with
	 * this task as prev, wait until it's done referencing the task.
	 *
	 * Pairs with the smp_store_release() in finish_task().
	 *
	 * This ensures that tasks getting woken will be fully ordered against
	 * their previous state and preserve Program Order.
	 */
	smp_cond_load_acquire(&p->on_cpu, !VAL);

	cpu = select_task_rq(p, p->wake_cpu, wake_flags | WF_TTWU);
	if (task_cpu(p) != cpu) {
		if (p->in_iowait) {
			delayacct_blkio_end(p);
			atomic_dec(&task_rq(p)->nr_iowait);
		}

		wake_flags |= WF_MIGRATED;
		psi_ttwu_dequeue(p);
		set_task_cpu(p, cpu);
	}
#else
	cpu = task_cpu(p);
#endif /* CONFIG_SMP */

	ttwu_queue(p, cpu, wake_flags);
unlock:
	raw_spin_unlock_irqrestore(&p->pi_lock, flags);
out:
	if (success)
		ttwu_stat(p, task_cpu(p), wake_flags);
	preempt_enable();

	return success;
}

/**
 * try_invoke_on_locked_down_task - Invoke a function on task in fixed state
 * @p: Process for which the function is to be invoked, can be @current.
 * @func: Function to invoke.
 * @arg: Argument to function.
 *
 * If the specified task can be quickly locked into a definite state
 * (either sleeping or on a given runqueue), arrange to keep it in that
 * state while invoking @func(@arg).  This function can use ->on_rq and
 * task_curr() to work out what the state is, if required.  Given that
 * @func can be invoked with a runqueue lock held, it had better be quite
 * lightweight.
 *
 * Returns:
 *	@false if the task slipped out from under the locks.
 *	@true if the task was locked onto a runqueue or is sleeping.
 *		However, @func can override this by returning @false.
 */
bool try_invoke_on_locked_down_task(struct task_struct *p, bool (*func)(struct task_struct *t, void *arg), void *arg)
{
	struct rq_flags rf;
	bool ret = false;
	struct rq *rq;

	raw_spin_lock_irqsave(&p->pi_lock, rf.flags);
	if (p->on_rq) {
		rq = __task_rq_lock(p, &rf);
		if (task_rq(p) == rq)
			ret = func(p, arg);
		rq_unlock(rq, &rf);
	} else {
		switch (READ_ONCE(p->__state)) {
		case TASK_RUNNING:
		case TASK_WAKING:
			break;
		default:
			smp_rmb(); // See smp_rmb() comment in try_to_wake_up().
			if (!p->on_rq)
				ret = func(p, arg);
		}
	}
	raw_spin_unlock_irqrestore(&p->pi_lock, rf.flags);
	return ret;
}

/**
 * wake_up_process - Wake up a specific process
 * @p: The process to be woken up.
 *
 * Attempt to wake up the nominated process and move it to the set of runnable
 * processes.
 *
 * Return: 1 if the process was woken up, 0 if it was already running.
 *
 * This function executes a full memory barrier before accessing the task state.
 */
int wake_up_process(struct task_struct *p)
{
	return try_to_wake_up(p, TASK_NORMAL, 0);
}
EXPORT_SYMBOL(wake_up_process);

int wake_up_state(struct task_struct *p, unsigned int state)
{
	return try_to_wake_up(p, state, 0);
}

/*
 * Perform scheduler related setup for a newly forked process p.
 * p is forked by current.
 *
 * __sched_fork() is basic setup used by init_idle() too:
 */
static void __sched_fork(unsigned long clone_flags, struct task_struct *p)
{
	p->on_rq			= 0;

	p->se.on_rq			= 0;
	p->se.exec_start		= 0;
	p->se.sum_exec_runtime		= 0;
	p->se.prev_sum_exec_runtime	= 0;
	p->se.nr_migrations		= 0;
	p->se.vruntime			= 0;
	INIT_LIST_HEAD(&p->se.group_node);

#ifdef CONFIG_FAIR_GROUP_SCHED
	p->se.cfs_rq			= NULL;
#endif

#ifdef CONFIG_SCHEDSTATS
	/* Even if schedstat is disabled, there should not be garbage */
	memset(&p->se.statistics, 0, sizeof(p->se.statistics));
#endif

	RB_CLEAR_NODE(&p->dl.rb_node);
	init_dl_task_timer(&p->dl);
	init_dl_inactive_task_timer(&p->dl);
	__dl_clear_params(p);

	INIT_LIST_HEAD(&p->rt.run_list);
	p->rt.timeout		= 0;
	p->rt.time_slice	= sched_rr_timeslice;
	p->rt.on_rq		= 0;
	p->rt.on_list		= 0;

#ifdef CONFIG_PREEMPT_NOTIFIERS
	INIT_HLIST_HEAD(&p->preempt_notifiers);
#endif

#ifdef CONFIG_COMPACTION
	p->capture_control = NULL;
#endif
	init_numa_balancing(clone_flags, p);
#ifdef CONFIG_SMP
	p->wake_entry.u_flags = CSD_TYPE_TTWU;
	p->migration_pending = NULL;
#endif
}

DEFINE_STATIC_KEY_FALSE(sched_numa_balancing);

#ifdef CONFIG_NUMA_BALANCING

void set_numabalancing_state(bool enabled)
{
	if (enabled)
		static_branch_enable(&sched_numa_balancing);
	else
		static_branch_disable(&sched_numa_balancing);
}

#ifdef CONFIG_PROC_SYSCTL
int sysctl_numa_balancing(struct ctl_table *table, int write,
			  void *buffer, size_t *lenp, loff_t *ppos)
{
	struct ctl_table t;
	int err;
	int state = static_branch_likely(&sched_numa_balancing);

	if (write && !capable(CAP_SYS_ADMIN))
		return -EPERM;

	t = *table;
	t.data = &state;
	err = proc_dointvec_minmax(&t, write, buffer, lenp, ppos);
	if (err < 0)
		return err;
	if (write)
		set_numabalancing_state(state);
	return err;
}
#endif
#endif

#ifdef CONFIG_SCHEDSTATS

DEFINE_STATIC_KEY_FALSE(sched_schedstats);

static void set_schedstats(bool enabled)
{
	if (enabled)
		static_branch_enable(&sched_schedstats);
	else
		static_branch_disable(&sched_schedstats);
}

void force_schedstat_enabled(void)
{
	if (!schedstat_enabled()) {
		pr_info("kernel profiling enabled schedstats, disable via kernel.sched_schedstats.\n");
		static_branch_enable(&sched_schedstats);
	}
}

static int __init setup_schedstats(char *str)
{
	int ret = 0;
	if (!str)
		goto out;

	if (!strcmp(str, "enable")) {
		set_schedstats(true);
		ret = 1;
	} else if (!strcmp(str, "disable")) {
		set_schedstats(false);
		ret = 1;
	}
out:
	if (!ret)
		pr_warn("Unable to parse schedstats=\n");

	return ret;
}
__setup("schedstats=", setup_schedstats);

#ifdef CONFIG_PROC_SYSCTL
int sysctl_schedstats(struct ctl_table *table, int write, void *buffer,
		size_t *lenp, loff_t *ppos)
{
	struct ctl_table t;
	int err;
	int state = static_branch_likely(&sched_schedstats);

	if (write && !capable(CAP_SYS_ADMIN))
		return -EPERM;

	t = *table;
	t.data = &state;
	err = proc_dointvec_minmax(&t, write, buffer, lenp, ppos);
	if (err < 0)
		return err;
	if (write)
		set_schedstats(state);
	return err;
}
#endif /* CONFIG_PROC_SYSCTL */
#endif /* CONFIG_SCHEDSTATS */

/*
 * fork()/clone()-time setup:
 */
int sched_fork(unsigned long clone_flags, struct task_struct *p)
{
	unsigned long flags;

	__sched_fork(clone_flags, p);
	/*
	 * We mark the process as NEW here. This guarantees that
	 * nobody will actually run it, and a signal or other external
	 * event cannot wake it up and insert it on the runqueue either.
	 */
	p->__state = TASK_NEW;

	/*
	 * Make sure we do not leak PI boosting priority to the child.
	 */
	p->prio = current->normal_prio;

	uclamp_fork(p);

	/*
	 * Revert to default priority/policy on fork if requested.
	 */
	if (unlikely(p->sched_reset_on_fork)) {
		if (task_has_dl_policy(p) || task_has_rt_policy(p)) {
			p->policy = SCHED_NORMAL;
			p->static_prio = NICE_TO_PRIO(0);
			p->rt_priority = 0;
		} else if (PRIO_TO_NICE(p->static_prio) < 0)
			p->static_prio = NICE_TO_PRIO(0);

		p->prio = p->normal_prio = p->static_prio;
		set_load_weight(p, false);

		/*
		 * We don't need the reset flag anymore after the fork. It has
		 * fulfilled its duty:
		 */
		p->sched_reset_on_fork = 0;
	}

	if (dl_prio(p->prio))
		return -EAGAIN;
	else if (rt_prio(p->prio))
		p->sched_class = &rt_sched_class;
	else
		p->sched_class = &fair_sched_class;

	init_entity_runnable_average(&p->se);

	/*
	 * The child is not yet in the pid-hash so no cgroup attach races,
	 * and the cgroup is pinned to this child due to cgroup_fork()
	 * is ran before sched_fork().
	 *
	 * Silence PROVE_RCU.
	 */
	raw_spin_lock_irqsave(&p->pi_lock, flags);
	rseq_migrate(p);
	/*
	 * We're setting the CPU for the first time, we don't migrate,
	 * so use __set_task_cpu().
	 */
	__set_task_cpu(p, smp_processor_id());
	if (p->sched_class->task_fork)
		p->sched_class->task_fork(p);
	raw_spin_unlock_irqrestore(&p->pi_lock, flags);

#ifdef CONFIG_SCHED_INFO
	if (likely(sched_info_on()))
		memset(&p->sched_info, 0, sizeof(p->sched_info));
#endif
#if defined(CONFIG_SMP)
	p->on_cpu = 0;
#endif
	init_task_preempt_count(p);
#ifdef CONFIG_SMP
	plist_node_init(&p->pushable_tasks, MAX_PRIO);
	RB_CLEAR_NODE(&p->pushable_dl_tasks);
#endif
	return 0;
}

void sched_post_fork(struct task_struct *p)
{
	uclamp_post_fork(p);
}

unsigned long to_ratio(u64 period, u64 runtime)
{
	if (runtime == RUNTIME_INF)
		return BW_UNIT;

	/*
	 * Doing this here saves a lot of checks in all
	 * the calling paths, and returning zero seems
	 * safe for them anyway.
	 */
	if (period == 0)
		return 0;

	return div64_u64(runtime << BW_SHIFT, period);
}

/*
 * wake_up_new_task - wake up a newly created task for the first time.
 *
 * This function will do some initial scheduler statistics housekeeping
 * that must be done for every newly created context, then puts the task
 * on the runqueue and wakes it.
 */
void wake_up_new_task(struct task_struct *p)
{
	struct rq_flags rf;
	struct rq *rq;

	raw_spin_lock_irqsave(&p->pi_lock, rf.flags);
	WRITE_ONCE(p->__state, TASK_RUNNING);
#ifdef CONFIG_SMP
	/*
	 * Fork balancing, do it here and not earlier because:
	 *  - cpus_ptr can change in the fork path
	 *  - any previously selected CPU might disappear through hotplug
	 *
	 * Use __set_task_cpu() to avoid calling sched_class::migrate_task_rq,
	 * as we're not fully set-up yet.
	 */
	p->recent_used_cpu = task_cpu(p);
	rseq_migrate(p);
	__set_task_cpu(p, select_task_rq(p, task_cpu(p), WF_FORK));
#endif
	rq = __task_rq_lock(p, &rf);
	update_rq_clock(rq);
	post_init_entity_util_avg(p);

	activate_task(rq, p, ENQUEUE_NOCLOCK);
	trace_sched_wakeup_new(p);
	check_preempt_curr(rq, p, WF_FORK);
#ifdef CONFIG_SMP
	if (p->sched_class->task_woken) {
		/*
		 * Nothing relies on rq->lock after this, so it's fine to
		 * drop it.
		 */
		rq_unpin_lock(rq, &rf);
		p->sched_class->task_woken(rq, p);
		rq_repin_lock(rq, &rf);
	}
#endif
	task_rq_unlock(rq, p, &rf);
}

#ifdef CONFIG_PREEMPT_NOTIFIERS

static DEFINE_STATIC_KEY_FALSE(preempt_notifier_key);

void preempt_notifier_inc(void)
{
	static_branch_inc(&preempt_notifier_key);
}
EXPORT_SYMBOL_GPL(preempt_notifier_inc);

void preempt_notifier_dec(void)
{
	static_branch_dec(&preempt_notifier_key);
}
EXPORT_SYMBOL_GPL(preempt_notifier_dec);

/**
 * preempt_notifier_register - tell me when current is being preempted & rescheduled
 * @notifier: notifier struct to register
 */
void preempt_notifier_register(struct preempt_notifier *notifier)
{
	if (!static_branch_unlikely(&preempt_notifier_key))
		WARN(1, "registering preempt_notifier while notifiers disabled\n");

	hlist_add_head(&notifier->link, &current->preempt_notifiers);
}
EXPORT_SYMBOL_GPL(preempt_notifier_register);

/**
 * preempt_notifier_unregister - no longer interested in preemption notifications
 * @notifier: notifier struct to unregister
 *
 * This is *not* safe to call from within a preemption notifier.
 */
void preempt_notifier_unregister(struct preempt_notifier *notifier)
{
	hlist_del(&notifier->link);
}
EXPORT_SYMBOL_GPL(preempt_notifier_unregister);

static void __fire_sched_in_preempt_notifiers(struct task_struct *curr)
{
	struct preempt_notifier *notifier;

	hlist_for_each_entry(notifier, &curr->preempt_notifiers, link)
		notifier->ops->sched_in(notifier, raw_smp_processor_id());
}

static __always_inline void fire_sched_in_preempt_notifiers(struct task_struct *curr)
{
	if (static_branch_unlikely(&preempt_notifier_key))
		__fire_sched_in_preempt_notifiers(curr);
}

static void
__fire_sched_out_preempt_notifiers(struct task_struct *curr,
				   struct task_struct *next)
{
	struct preempt_notifier *notifier;

	hlist_for_each_entry(notifier, &curr->preempt_notifiers, link)
		notifier->ops->sched_out(notifier, next);
}

static __always_inline void
fire_sched_out_preempt_notifiers(struct task_struct *curr,
				 struct task_struct *next)
{
	if (static_branch_unlikely(&preempt_notifier_key))
		__fire_sched_out_preempt_notifiers(curr, next);
}

#else /* !CONFIG_PREEMPT_NOTIFIERS */

static inline void fire_sched_in_preempt_notifiers(struct task_struct *curr)
{
}

static inline void
fire_sched_out_preempt_notifiers(struct task_struct *curr,
				 struct task_struct *next)
{
}

#endif /* CONFIG_PREEMPT_NOTIFIERS */

static inline void prepare_task(struct task_struct *next)
{
#ifdef CONFIG_SMP
	/*
	 * Claim the task as running, we do this before switching to it
	 * such that any running task will have this set.
	 *
	 * See the ttwu() WF_ON_CPU case and its ordering comment.
	 */
	WRITE_ONCE(next->on_cpu, 1);
#endif
}

static inline void finish_task(struct task_struct *prev)
{
#ifdef CONFIG_SMP
	/*
	 * This must be the very last reference to @prev from this CPU. After
	 * p->on_cpu is cleared, the task can be moved to a different CPU. We
	 * must ensure this doesn't happen until the switch is completely
	 * finished.
	 *
	 * In particular, the load of prev->state in finish_task_switch() must
	 * happen before this.
	 *
	 * Pairs with the smp_cond_load_acquire() in try_to_wake_up().
	 */
	smp_store_release(&prev->on_cpu, 0);
#endif
}

#ifdef CONFIG_SMP

static void do_balance_callbacks(struct rq *rq, struct callback_head *head)
{
	void (*func)(struct rq *rq);
	struct callback_head *next;

	lockdep_assert_rq_held(rq);

	while (head) {
		func = (void (*)(struct rq *))head->func;
		next = head->next;
		head->next = NULL;
		head = next;

		func(rq);
	}
}

static void balance_push(struct rq *rq);

struct callback_head balance_push_callback = {
	.next = NULL,
	.func = (void (*)(struct callback_head *))balance_push,
};

static inline struct callback_head *splice_balance_callbacks(struct rq *rq)
{
	struct callback_head *head = rq->balance_callback;

	lockdep_assert_rq_held(rq);
	if (head)
		rq->balance_callback = NULL;

	return head;
}

static void __balance_callbacks(struct rq *rq)
{
	do_balance_callbacks(rq, splice_balance_callbacks(rq));
}

static inline void balance_callbacks(struct rq *rq, struct callback_head *head)
{
	unsigned long flags;

	if (unlikely(head)) {
		raw_spin_rq_lock_irqsave(rq, flags);
		do_balance_callbacks(rq, head);
		raw_spin_rq_unlock_irqrestore(rq, flags);
	}
}

#else

static inline void __balance_callbacks(struct rq *rq)
{
}

static inline struct callback_head *splice_balance_callbacks(struct rq *rq)
{
	return NULL;
}

static inline void balance_callbacks(struct rq *rq, struct callback_head *head)
{
}

#endif

static inline void
prepare_lock_switch(struct rq *rq, struct task_struct *next, struct rq_flags *rf)
{
	/*
	 * Since the runqueue lock will be released by the next
	 * task (which is an invalid locking op but in the case
	 * of the scheduler it's an obvious special-case), so we
	 * do an early lockdep release here:
	 */
	rq_unpin_lock(rq, rf);
	spin_release(&__rq_lockp(rq)->dep_map, _THIS_IP_);
#ifdef CONFIG_DEBUG_SPINLOCK
	/* this is a valid case when another task releases the spinlock */
	rq_lockp(rq)->owner = next;
#endif
}

static inline void finish_lock_switch(struct rq *rq)
{
	/*
	 * If we are tracking spinlock dependencies then we have to
	 * fix up the runqueue lock - which gets 'carried over' from
	 * prev into current:
	 */
	spin_acquire(&__rq_lockp(rq)->dep_map, 0, 0, _THIS_IP_);
	__balance_callbacks(rq);
	raw_spin_rq_unlock_irq(rq);
}

/*
 * NOP if the arch has not defined these:
 */

#ifndef prepare_arch_switch
# define prepare_arch_switch(next)	do { } while (0)
#endif

#ifndef finish_arch_post_lock_switch
# define finish_arch_post_lock_switch()	do { } while (0)
#endif

static inline void kmap_local_sched_out(void)
{
#ifdef CONFIG_KMAP_LOCAL
	if (unlikely(current->kmap_ctrl.idx))
		__kmap_local_sched_out();
#endif
}

static inline void kmap_local_sched_in(void)
{
#ifdef CONFIG_KMAP_LOCAL
	if (unlikely(current->kmap_ctrl.idx))
		__kmap_local_sched_in();
#endif
}

/**
 * prepare_task_switch - prepare to switch tasks
 * @rq: the runqueue preparing to switch
 * @prev: the current task that is being switched out
 * @next: the task we are going to switch to.
 *
 * This is called with the rq lock held and interrupts off. It must
 * be paired with a subsequent finish_task_switch after the context
 * switch.
 *
 * prepare_task_switch sets up locking and calls architecture specific
 * hooks.
 */
static inline void
prepare_task_switch(struct rq *rq, struct task_struct *prev,
		    struct task_struct *next)
{
	kcov_prepare_switch(prev);
	sched_info_switch(rq, prev, next);
	perf_event_task_sched_out(prev, next);
	rseq_preempt(prev);
	fire_sched_out_preempt_notifiers(prev, next);
	kmap_local_sched_out();
	prepare_task(next);
	prepare_arch_switch(next);
}

/**
 * finish_task_switch - clean up after a task-switch
 * @prev: the thread we just switched away from.
 *
 * finish_task_switch must be called after the context switch, paired
 * with a prepare_task_switch call before the context switch.
 * finish_task_switch will reconcile locking set up by prepare_task_switch,
 * and do any other architecture-specific cleanup actions.
 *
 * Note that we may have delayed dropping an mm in context_switch(). If
 * so, we finish that here outside of the runqueue lock. (Doing it
 * with the lock held can cause deadlocks; see schedule() for
 * details.)
 *
 * The context switch have flipped the stack from under us and restored the
 * local variables which were saved when this task called schedule() in the
 * past. prev == current is still correct but we need to recalculate this_rq
 * because prev may have moved to another CPU.
 */
static struct rq *finish_task_switch(struct task_struct *prev)
	__releases(rq->lock)
{
	struct rq *rq = this_rq();
	struct mm_struct *mm = rq->prev_mm;
	long prev_state;

	/*
	 * The previous task will have left us with a preempt_count of 2
	 * because it left us after:
	 *
	 *	schedule()
	 *	  preempt_disable();			// 1
	 *	  __schedule()
	 *	    raw_spin_lock_irq(&rq->lock)	// 2
	 *
	 * Also, see FORK_PREEMPT_COUNT.
	 */
	if (WARN_ONCE(preempt_count() != 2*PREEMPT_DISABLE_OFFSET,
		      "corrupted preempt_count: %s/%d/0x%x\n",
		      current->comm, current->pid, preempt_count()))
		preempt_count_set(FORK_PREEMPT_COUNT);

	rq->prev_mm = NULL;

	/*
	 * A task struct has one reference for the use as "current".
	 * If a task dies, then it sets TASK_DEAD in tsk->state and calls
	 * schedule one last time. The schedule call will never return, and
	 * the scheduled task must drop that reference.
	 *
	 * We must observe prev->state before clearing prev->on_cpu (in
	 * finish_task), otherwise a concurrent wakeup can get prev
	 * running on another CPU and we could rave with its RUNNING -> DEAD
	 * transition, resulting in a double drop.
	 */
	prev_state = READ_ONCE(prev->__state);
	vtime_task_switch(prev);
	perf_event_task_sched_in(prev, current);
	finish_task(prev);
	tick_nohz_task_switch();
	finish_lock_switch(rq);
	finish_arch_post_lock_switch();
	kcov_finish_switch(current);
	/*
	 * kmap_local_sched_out() is invoked with rq::lock held and
	 * interrupts disabled. There is no requirement for that, but the
	 * sched out code does not have an interrupt enabled section.
	 * Restoring the maps on sched in does not require interrupts being
	 * disabled either.
	 */
	kmap_local_sched_in();

	fire_sched_in_preempt_notifiers(current);
	/*
	 * When switching through a kernel thread, the loop in
	 * membarrier_{private,global}_expedited() may have observed that
	 * kernel thread and not issued an IPI. It is therefore possible to
	 * schedule between user->kernel->user threads without passing though
	 * switch_mm(). Membarrier requires a barrier after storing to
	 * rq->curr, before returning to userspace, so provide them here:
	 *
	 * - a full memory barrier for {PRIVATE,GLOBAL}_EXPEDITED, implicitly
	 *   provided by mmdrop(),
	 * - a sync_core for SYNC_CORE.
	 */
	if (mm) {
		membarrier_mm_sync_core_before_usermode(mm);
		mmdrop(mm);
	}
	if (unlikely(prev_state == TASK_DEAD)) {
		if (prev->sched_class->task_dead)
			prev->sched_class->task_dead(prev);

		/*
		 * Remove function-return probe instances associated with this
		 * task and put them back on the free list.
		 */
		kprobe_flush_task(prev);

		/* Task is done with its stack. */
		put_task_stack(prev);

		put_task_struct_rcu_user(prev);
	}

	return rq;
}

/**
 * schedule_tail - first thing a freshly forked thread must call.
 * @prev: the thread we just switched away from.
 */
asmlinkage __visible void schedule_tail(struct task_struct *prev)
	__releases(rq->lock)
{
	/*
	 * New tasks start with FORK_PREEMPT_COUNT, see there and
	 * finish_task_switch() for details.
	 *
	 * finish_task_switch() will drop rq->lock() and lower preempt_count
	 * and the preempt_enable() will end up enabling preemption (on
	 * PREEMPT_COUNT kernels).
	 */

	finish_task_switch(prev);
	preempt_enable();

	if (current->set_child_tid)
		put_user(task_pid_vnr(current), current->set_child_tid);

	calculate_sigpending();
}

/*
 * context_switch - switch to the new MM and the new thread's register state.
 */
static __always_inline struct rq *
context_switch(struct rq *rq, struct task_struct *prev,
	       struct task_struct *next, struct rq_flags *rf)
{
	prepare_task_switch(rq, prev, next);

	/*
	 * For paravirt, this is coupled with an exit in switch_to to
	 * combine the page table reload and the switch backend into
	 * one hypercall.
	 */
	arch_start_context_switch(prev);

	/*
	 * kernel -> kernel   lazy + transfer active
	 *   user -> kernel   lazy + mmgrab() active
	 *
	 * kernel ->   user   switch + mmdrop() active
	 *   user ->   user   switch
	 */
	if (!next->mm) {                                // to kernel
		enter_lazy_tlb(prev->active_mm, next);

		next->active_mm = prev->active_mm;
		if (prev->mm)                           // from user
			mmgrab(prev->active_mm);
		else
			prev->active_mm = NULL;
	} else {                                        // to user
		membarrier_switch_mm(rq, prev->active_mm, next->mm);
		/*
		 * sys_membarrier() requires an smp_mb() between setting
		 * rq->curr / membarrier_switch_mm() and returning to userspace.
		 *
		 * The below provides this either through switch_mm(), or in
		 * case 'prev->active_mm == next->mm' through
		 * finish_task_switch()'s mmdrop().
		 */
		switch_mm_irqs_off(prev->active_mm, next->mm, next);

		if (!prev->mm) {                        // from kernel
			/* will mmdrop() in finish_task_switch(). */
			rq->prev_mm = prev->active_mm;
			prev->active_mm = NULL;
		}
	}

	rq->clock_update_flags &= ~(RQCF_ACT_SKIP|RQCF_REQ_SKIP);

	prepare_lock_switch(rq, next, rf);

	/* Here we just switch the register state and the stack. */
	switch_to(prev, next, prev);
	barrier();

	return finish_task_switch(prev);
}

/*
 * nr_running and nr_context_switches:
 *
 * externally visible scheduler statistics: current number of runnable
 * threads, total number of context switches performed since bootup.
 */
unsigned int nr_running(void)
{
	unsigned int i, sum = 0;

	for_each_online_cpu(i)
		sum += cpu_rq(i)->nr_running;

	return sum;
}

/*
 * Check if only the current task is running on the CPU.
 *
 * Caution: this function does not check that the caller has disabled
 * preemption, thus the result might have a time-of-check-to-time-of-use
 * race.  The caller is responsible to use it correctly, for example:
 *
 * - from a non-preemptible section (of course)
 *
 * - from a thread that is bound to a single CPU
 *
 * - in a loop with very short iterations (e.g. a polling loop)
 */
bool single_task_running(void)
{
	return raw_rq()->nr_running == 1;
}
EXPORT_SYMBOL(single_task_running);

unsigned long long nr_context_switches(void)
{
	int i;
	unsigned long long sum = 0;

	for_each_possible_cpu(i)
		sum += cpu_rq(i)->nr_switches;

	return sum;
}

/*
 * Consumers of these two interfaces, like for example the cpuidle menu
 * governor, are using nonsensical data. Preferring shallow idle state selection
 * for a CPU that has IO-wait which might not even end up running the task when
 * it does become runnable.
 */

unsigned int nr_iowait_cpu(int cpu)
{
	return atomic_read(&cpu_rq(cpu)->nr_iowait);
}

/*
 * IO-wait accounting, and how it's mostly bollocks (on SMP).
 *
 * The idea behind IO-wait account is to account the idle time that we could
 * have spend running if it were not for IO. That is, if we were to improve the
 * storage performance, we'd have a proportional reduction in IO-wait time.
 *
 * This all works nicely on UP, where, when a task blocks on IO, we account
 * idle time as IO-wait, because if the storage were faster, it could've been
 * running and we'd not be idle.
 *
 * This has been extended to SMP, by doing the same for each CPU. This however
 * is broken.
 *
 * Imagine for instance the case where two tasks block on one CPU, only the one
 * CPU will have IO-wait accounted, while the other has regular idle. Even
 * though, if the storage were faster, both could've ran at the same time,
 * utilising both CPUs.
 *
 * This means, that when looking globally, the current IO-wait accounting on
 * SMP is a lower bound, by reason of under accounting.
 *
 * Worse, since the numbers are provided per CPU, they are sometimes
 * interpreted per CPU, and that is nonsensical. A blocked task isn't strictly
 * associated with any one particular CPU, it can wake to another CPU than it
 * blocked on. This means the per CPU IO-wait number is meaningless.
 *
 * Task CPU affinities can make all that even more 'interesting'.
 */

unsigned int nr_iowait(void)
{
	unsigned int i, sum = 0;

	for_each_possible_cpu(i)
		sum += nr_iowait_cpu(i);

	return sum;
}

#ifdef CONFIG_SMP

/*
 * sched_exec - execve() is a valuable balancing opportunity, because at
 * this point the task has the smallest effective memory and cache footprint.
 */
void sched_exec(void)
{
	struct task_struct *p = current;
	unsigned long flags;
	int dest_cpu;

	raw_spin_lock_irqsave(&p->pi_lock, flags);
	dest_cpu = p->sched_class->select_task_rq(p, task_cpu(p), WF_EXEC);
	if (dest_cpu == smp_processor_id())
		goto unlock;

	if (likely(cpu_active(dest_cpu))) {
		struct migration_arg arg = { p, dest_cpu };

		raw_spin_unlock_irqrestore(&p->pi_lock, flags);
		stop_one_cpu(task_cpu(p), migration_cpu_stop, &arg);
		return;
	}
unlock:
	raw_spin_unlock_irqrestore(&p->pi_lock, flags);
}

#endif

DEFINE_PER_CPU(struct kernel_stat, kstat);
DEFINE_PER_CPU(struct kernel_cpustat, kernel_cpustat);

EXPORT_PER_CPU_SYMBOL(kstat);
EXPORT_PER_CPU_SYMBOL(kernel_cpustat);

/*
 * The function fair_sched_class.update_curr accesses the struct curr
 * and its field curr->exec_start; when called from task_sched_runtime(),
 * we observe a high rate of cache misses in practice.
 * Prefetching this data results in improved performance.
 */
static inline void prefetch_curr_exec_start(struct task_struct *p)
{
#ifdef CONFIG_FAIR_GROUP_SCHED
	struct sched_entity *curr = (&p->se)->cfs_rq->curr;
#else
	struct sched_entity *curr = (&task_rq(p)->cfs)->curr;
#endif
	prefetch(curr);
	prefetch(&curr->exec_start);
}

/*
 * Return accounted runtime for the task.
 * In case the task is currently running, return the runtime plus current's
 * pending runtime that have not been accounted yet.
 */
unsigned long long task_sched_runtime(struct task_struct *p)
{
	struct rq_flags rf;
	struct rq *rq;
	u64 ns;

#if defined(CONFIG_64BIT) && defined(CONFIG_SMP)
	/*
	 * 64-bit doesn't need locks to atomically read a 64-bit value.
	 * So we have a optimization chance when the task's delta_exec is 0.
	 * Reading ->on_cpu is racy, but this is ok.
	 *
	 * If we race with it leaving CPU, we'll take a lock. So we're correct.
	 * If we race with it entering CPU, unaccounted time is 0. This is
	 * indistinguishable from the read occurring a few cycles earlier.
	 * If we see ->on_cpu without ->on_rq, the task is leaving, and has
	 * been accounted, so we're correct here as well.
	 */
	if (!p->on_cpu || !task_on_rq_queued(p))
		return p->se.sum_exec_runtime;
#endif

	rq = task_rq_lock(p, &rf);
	/*
	 * Must be ->curr _and_ ->on_rq.  If dequeued, we would
	 * project cycles that may never be accounted to this
	 * thread, breaking clock_gettime().
	 */
	if (task_current(rq, p) && task_on_rq_queued(p)) {
		prefetch_curr_exec_start(p);
		update_rq_clock(rq);
		p->sched_class->update_curr(rq);
	}
	ns = p->se.sum_exec_runtime;
	task_rq_unlock(rq, p, &rf);

	return ns;
}

#ifdef CONFIG_SCHED_DEBUG
static u64 cpu_resched_latency(struct rq *rq)
{
	int latency_warn_ms = READ_ONCE(sysctl_resched_latency_warn_ms);
	u64 resched_latency, now = rq_clock(rq);
	static bool warned_once;

	if (sysctl_resched_latency_warn_once && warned_once)
		return 0;

	if (!need_resched() || !latency_warn_ms)
		return 0;

	if (system_state == SYSTEM_BOOTING)
		return 0;

	if (!rq->last_seen_need_resched_ns) {
		rq->last_seen_need_resched_ns = now;
		rq->ticks_without_resched = 0;
		return 0;
	}

	rq->ticks_without_resched++;
	resched_latency = now - rq->last_seen_need_resched_ns;
	if (resched_latency <= latency_warn_ms * NSEC_PER_MSEC)
		return 0;

	warned_once = true;

	return resched_latency;
}

static int __init setup_resched_latency_warn_ms(char *str)
{
	long val;

	if ((kstrtol(str, 0, &val))) {
		pr_warn("Unable to set resched_latency_warn_ms\n");
		return 1;
	}

	sysctl_resched_latency_warn_ms = val;
	return 1;
}
__setup("resched_latency_warn_ms=", setup_resched_latency_warn_ms);
#else
static inline u64 cpu_resched_latency(struct rq *rq) { return 0; }
#endif /* CONFIG_SCHED_DEBUG */

/*
 * This function gets called by the timer code, with HZ frequency.
 * We call it with interrupts disabled.
 */
void scheduler_tick(void)
{
	int cpu = smp_processor_id();
	struct rq *rq = cpu_rq(cpu);
	struct task_struct *curr = rq->curr;
	struct rq_flags rf;
	unsigned long thermal_pressure;
	u64 resched_latency;

	arch_scale_freq_tick();
	sched_clock_tick();

	rq_lock(rq, &rf);

	update_rq_clock(rq);
	thermal_pressure = arch_scale_thermal_pressure(cpu_of(rq));
	update_thermal_load_avg(rq_clock_thermal(rq), rq, thermal_pressure);
	curr->sched_class->task_tick(rq, curr, 0);
	if (sched_feat(LATENCY_WARN))
		resched_latency = cpu_resched_latency(rq);
	calc_global_load_tick(rq);

	rq_unlock(rq, &rf);

	if (sched_feat(LATENCY_WARN) && resched_latency)
		resched_latency_warn(cpu, resched_latency);

	perf_event_task_tick();

#ifdef CONFIG_SMP
	rq->idle_balance = idle_cpu(cpu);
	trigger_load_balance(rq);
#endif
}

#ifdef CONFIG_NO_HZ_FULL

struct tick_work {
	int			cpu;
	atomic_t		state;
	struct delayed_work	work;
};
/* Values for ->state, see diagram below. */
#define TICK_SCHED_REMOTE_OFFLINE	0
#define TICK_SCHED_REMOTE_OFFLINING	1
#define TICK_SCHED_REMOTE_RUNNING	2

/*
 * State diagram for ->state:
 *
 *
 *          TICK_SCHED_REMOTE_OFFLINE
 *                    |   ^
 *                    |   |
 *                    |   | sched_tick_remote()
 *                    |   |
 *                    |   |
 *                    +--TICK_SCHED_REMOTE_OFFLINING
 *                    |   ^
 *                    |   |
 * sched_tick_start() |   | sched_tick_stop()
 *                    |   |
 *                    V   |
 *          TICK_SCHED_REMOTE_RUNNING
 *
 *
 * Other transitions get WARN_ON_ONCE(), except that sched_tick_remote()
 * and sched_tick_start() are happy to leave the state in RUNNING.
 */

static struct tick_work __percpu *tick_work_cpu;

static void sched_tick_remote(struct work_struct *work)
{
	struct delayed_work *dwork = to_delayed_work(work);
	struct tick_work *twork = container_of(dwork, struct tick_work, work);
	int cpu = twork->cpu;
	struct rq *rq = cpu_rq(cpu);
	struct task_struct *curr;
	struct rq_flags rf;
	u64 delta;
	int os;

	/*
	 * Handle the tick only if it appears the remote CPU is running in full
	 * dynticks mode. The check is racy by nature, but missing a tick or
	 * having one too much is no big deal because the scheduler tick updates
	 * statistics and checks timeslices in a time-independent way, regardless
	 * of when exactly it is running.
	 */
	if (!tick_nohz_tick_stopped_cpu(cpu))
		goto out_requeue;

	rq_lock_irq(rq, &rf);
	curr = rq->curr;
	if (cpu_is_offline(cpu))
		goto out_unlock;

	update_rq_clock(rq);

	if (!is_idle_task(curr)) {
		/*
		 * Make sure the next tick runs within a reasonable
		 * amount of time.
		 */
		delta = rq_clock_task(rq) - curr->se.exec_start;
		WARN_ON_ONCE(delta > (u64)NSEC_PER_SEC * 3);
	}
	curr->sched_class->task_tick(rq, curr, 0);

	calc_load_nohz_remote(rq);
out_unlock:
	rq_unlock_irq(rq, &rf);
out_requeue:

	/*
	 * Run the remote tick once per second (1Hz). This arbitrary
	 * frequency is large enough to avoid overload but short enough
	 * to keep scheduler internal stats reasonably up to date.  But
	 * first update state to reflect hotplug activity if required.
	 */
	os = atomic_fetch_add_unless(&twork->state, -1, TICK_SCHED_REMOTE_RUNNING);
	WARN_ON_ONCE(os == TICK_SCHED_REMOTE_OFFLINE);
	if (os == TICK_SCHED_REMOTE_RUNNING)
		queue_delayed_work(system_unbound_wq, dwork, HZ);
}

static void sched_tick_start(int cpu)
{
	int os;
	struct tick_work *twork;

	if (housekeeping_cpu(cpu, HK_FLAG_TICK))
		return;

	WARN_ON_ONCE(!tick_work_cpu);

	twork = per_cpu_ptr(tick_work_cpu, cpu);
	os = atomic_xchg(&twork->state, TICK_SCHED_REMOTE_RUNNING);
	WARN_ON_ONCE(os == TICK_SCHED_REMOTE_RUNNING);
	if (os == TICK_SCHED_REMOTE_OFFLINE) {
		twork->cpu = cpu;
		INIT_DELAYED_WORK(&twork->work, sched_tick_remote);
		queue_delayed_work(system_unbound_wq, &twork->work, HZ);
	}
}

#ifdef CONFIG_HOTPLUG_CPU
static void sched_tick_stop(int cpu)
{
	struct tick_work *twork;
	int os;

	if (housekeeping_cpu(cpu, HK_FLAG_TICK))
		return;

	WARN_ON_ONCE(!tick_work_cpu);

	twork = per_cpu_ptr(tick_work_cpu, cpu);
	/* There cannot be competing actions, but don't rely on stop-machine. */
	os = atomic_xchg(&twork->state, TICK_SCHED_REMOTE_OFFLINING);
	WARN_ON_ONCE(os != TICK_SCHED_REMOTE_RUNNING);
	/* Don't cancel, as this would mess up the state machine. */
}
#endif /* CONFIG_HOTPLUG_CPU */

int __init sched_tick_offload_init(void)
{
	tick_work_cpu = alloc_percpu(struct tick_work);
	BUG_ON(!tick_work_cpu);
	return 0;
}

#else /* !CONFIG_NO_HZ_FULL */
static inline void sched_tick_start(int cpu) { }
static inline void sched_tick_stop(int cpu) { }
#endif

#if defined(CONFIG_PREEMPTION) && (defined(CONFIG_DEBUG_PREEMPT) || \
				defined(CONFIG_TRACE_PREEMPT_TOGGLE))
/*
 * If the value passed in is equal to the current preempt count
 * then we just disabled preemption. Start timing the latency.
 */
static inline void preempt_latency_start(int val)
{
	if (preempt_count() == val) {
		unsigned long ip = get_lock_parent_ip();
#ifdef CONFIG_DEBUG_PREEMPT
		current->preempt_disable_ip = ip;
#endif
		trace_preempt_off(CALLER_ADDR0, ip);
	}
}

void preempt_count_add(int val)
{
#ifdef CONFIG_DEBUG_PREEMPT
	/*
	 * Underflow?
	 */
	if (DEBUG_LOCKS_WARN_ON((preempt_count() < 0)))
		return;
#endif
	__preempt_count_add(val);
#ifdef CONFIG_DEBUG_PREEMPT
	/*
	 * Spinlock count overflowing soon?
	 */
	DEBUG_LOCKS_WARN_ON((preempt_count() & PREEMPT_MASK) >=
				PREEMPT_MASK - 10);
#endif
	preempt_latency_start(val);
}
EXPORT_SYMBOL(preempt_count_add);
NOKPROBE_SYMBOL(preempt_count_add);

/*
 * If the value passed in equals to the current preempt count
 * then we just enabled preemption. Stop timing the latency.
 */
static inline void preempt_latency_stop(int val)
{
	if (preempt_count() == val)
		trace_preempt_on(CALLER_ADDR0, get_lock_parent_ip());
}

void preempt_count_sub(int val)
{
#ifdef CONFIG_DEBUG_PREEMPT
	/*
	 * Underflow?
	 */
	if (DEBUG_LOCKS_WARN_ON(val > preempt_count()))
		return;
	/*
	 * Is the spinlock portion underflowing?
	 */
	if (DEBUG_LOCKS_WARN_ON((val < PREEMPT_MASK) &&
			!(preempt_count() & PREEMPT_MASK)))
		return;
#endif

	preempt_latency_stop(val);
	__preempt_count_sub(val);
}
EXPORT_SYMBOL(preempt_count_sub);
NOKPROBE_SYMBOL(preempt_count_sub);

#else
static inline void preempt_latency_start(int val) { }
static inline void preempt_latency_stop(int val) { }
#endif

static inline unsigned long get_preempt_disable_ip(struct task_struct *p)
{
#ifdef CONFIG_DEBUG_PREEMPT
	return p->preempt_disable_ip;
#else
	return 0;
#endif
}

/*
 * Print scheduling while atomic bug:
 */
static noinline void __schedule_bug(struct task_struct *prev)
{
	/* Save this before calling printk(), since that will clobber it */
	unsigned long preempt_disable_ip = get_preempt_disable_ip(current);

	if (oops_in_progress)
		return;

	printk(KERN_ERR "BUG: scheduling while atomic: %s/%d/0x%08x\n",
		prev->comm, prev->pid, preempt_count());

	debug_show_held_locks(prev);
	print_modules();
	if (irqs_disabled())
		print_irqtrace_events(prev);
	if (IS_ENABLED(CONFIG_DEBUG_PREEMPT)
	    && in_atomic_preempt_off()) {
		pr_err("Preemption disabled at:");
		print_ip_sym(KERN_ERR, preempt_disable_ip);
	}
	if (panic_on_warn)
		panic("scheduling while atomic\n");

	dump_stack();
	add_taint(TAINT_WARN, LOCKDEP_STILL_OK);
}

/*
 * Various schedule()-time debugging checks and statistics:
 */
static inline void schedule_debug(struct task_struct *prev, bool preempt)
{
#ifdef CONFIG_SCHED_STACK_END_CHECK
	if (task_stack_end_corrupted(prev))
		panic("corrupted stack end detected inside scheduler\n");

	if (task_scs_end_corrupted(prev))
		panic("corrupted shadow stack detected inside scheduler\n");
#endif

#ifdef CONFIG_DEBUG_ATOMIC_SLEEP
	if (!preempt && READ_ONCE(prev->__state) && prev->non_block_count) {
		printk(KERN_ERR "BUG: scheduling in a non-blocking section: %s/%d/%i\n",
			prev->comm, prev->pid, prev->non_block_count);
		dump_stack();
		add_taint(TAINT_WARN, LOCKDEP_STILL_OK);
	}
#endif

	if (unlikely(in_atomic_preempt_off())) {
		__schedule_bug(prev);
		preempt_count_set(PREEMPT_DISABLED);
	}
	rcu_sleep_check();
	SCHED_WARN_ON(ct_state() == CONTEXT_USER);

	profile_hit(SCHED_PROFILING, __builtin_return_address(0));

	schedstat_inc(this_rq()->sched_count);
}

static void put_prev_task_balance(struct rq *rq, struct task_struct *prev,
				  struct rq_flags *rf)
{
#ifdef CONFIG_SMP
	const struct sched_class *class;
	/*
	 * We must do the balancing pass before put_prev_task(), such
	 * that when we release the rq->lock the task is in the same
	 * state as before we took rq->lock.
	 *
	 * We can terminate the balance pass as soon as we know there is
	 * a runnable task of @class priority or higher.
	 */
	for_class_range(class, prev->sched_class, &idle_sched_class) {
		if (class->balance(rq, prev, rf))
			break;
	}
#endif

	put_prev_task(rq, prev);
}

/*
 * Pick up the highest-prio task:
 */
static inline struct task_struct *
__pick_next_task(struct rq *rq, struct task_struct *prev, struct rq_flags *rf)
{
	const struct sched_class *class;
	struct task_struct *p;

	/*
	 * Optimization: we know that if all tasks are in the fair class we can
	 * call that function directly, but only if the @prev task wasn't of a
	 * higher scheduling class, because otherwise those lose the
	 * opportunity to pull in more work from other CPUs.
	 */
	if (likely(prev->sched_class <= &fair_sched_class &&
		   rq->nr_running == rq->cfs.h_nr_running)) {

		p = pick_next_task_fair(rq, prev, rf);
		if (unlikely(p == RETRY_TASK))
			goto restart;

		/* Assume the next prioritized class is idle_sched_class */
		if (!p) {
			put_prev_task(rq, prev);
			p = pick_next_task_idle(rq);
		}

		return p;
	}

restart:
	put_prev_task_balance(rq, prev, rf);

	for_each_class(class) {
		p = class->pick_next_task(rq);
		if (p)
			return p;
	}

	/* The idle class should always have a runnable task: */
	BUG();
}

#ifdef CONFIG_SCHED_CORE
static inline bool is_task_rq_idle(struct task_struct *t)
{
	return (task_rq(t)->idle == t);
}

static inline bool cookie_equals(struct task_struct *a, unsigned long cookie)
{
	return is_task_rq_idle(a) || (a->core_cookie == cookie);
}

static inline bool cookie_match(struct task_struct *a, struct task_struct *b)
{
	if (is_task_rq_idle(a) || is_task_rq_idle(b))
		return true;

	return a->core_cookie == b->core_cookie;
}

// XXX fairness/fwd progress conditions
/*
 * Returns
 * - NULL if there is no runnable task for this class.
 * - the highest priority task for this runqueue if it matches
 *   rq->core->core_cookie or its priority is greater than max.
 * - Else returns idle_task.
 */
static struct task_struct *
pick_task(struct rq *rq, const struct sched_class *class, struct task_struct *max, bool in_fi)
{
	struct task_struct *class_pick, *cookie_pick;
	unsigned long cookie = rq->core->core_cookie;

	class_pick = class->pick_task(rq);
	if (!class_pick)
		return NULL;

	if (!cookie) {
		/*
		 * If class_pick is tagged, return it only if it has
		 * higher priority than max.
		 */
		if (max && class_pick->core_cookie &&
		    prio_less(class_pick, max, in_fi))
			return idle_sched_class.pick_task(rq);

		return class_pick;
	}

	/*
	 * If class_pick is idle or matches cookie, return early.
	 */
	if (cookie_equals(class_pick, cookie))
		return class_pick;

	cookie_pick = sched_core_find(rq, cookie);

	/*
	 * If class > max && class > cookie, it is the highest priority task on
	 * the core (so far) and it must be selected, otherwise we must go with
	 * the cookie pick in order to satisfy the constraint.
	 */
	if (prio_less(cookie_pick, class_pick, in_fi) &&
	    (!max || prio_less(max, class_pick, in_fi)))
		return class_pick;

	return cookie_pick;
}

extern void task_vruntime_update(struct rq *rq, struct task_struct *p, bool in_fi);

static struct task_struct *
pick_next_task(struct rq *rq, struct task_struct *prev, struct rq_flags *rf)
{
	struct task_struct *next, *max = NULL;
	const struct sched_class *class;
	const struct cpumask *smt_mask;
	bool fi_before = false;
	int i, j, cpu, occ = 0;
	bool need_sync;

	if (!sched_core_enabled(rq))
		return __pick_next_task(rq, prev, rf);

	cpu = cpu_of(rq);

	/* Stopper task is switching into idle, no need core-wide selection. */
	if (cpu_is_offline(cpu)) {
		/*
		 * Reset core_pick so that we don't enter the fastpath when
		 * coming online. core_pick would already be migrated to
		 * another cpu during offline.
		 */
		rq->core_pick = NULL;
		return __pick_next_task(rq, prev, rf);
	}

	/*
	 * If there were no {en,de}queues since we picked (IOW, the task
	 * pointers are all still valid), and we haven't scheduled the last
	 * pick yet, do so now.
	 *
	 * rq->core_pick can be NULL if no selection was made for a CPU because
	 * it was either offline or went offline during a sibling's core-wide
	 * selection. In this case, do a core-wide selection.
	 */
	if (rq->core->core_pick_seq == rq->core->core_task_seq &&
	    rq->core->core_pick_seq != rq->core_sched_seq &&
	    rq->core_pick) {
		WRITE_ONCE(rq->core_sched_seq, rq->core->core_pick_seq);

		next = rq->core_pick;
		if (next != prev) {
			put_prev_task(rq, prev);
			set_next_task(rq, next);
		}

		rq->core_pick = NULL;
		return next;
	}

	put_prev_task_balance(rq, prev, rf);

	smt_mask = cpu_smt_mask(cpu);
	need_sync = !!rq->core->core_cookie;

	/* reset state */
	rq->core->core_cookie = 0UL;
	if (rq->core->core_forceidle) {
		need_sync = true;
		fi_before = true;
		rq->core->core_forceidle = false;
	}

	/*
	 * core->core_task_seq, core->core_pick_seq, rq->core_sched_seq
	 *
	 * @task_seq guards the task state ({en,de}queues)
	 * @pick_seq is the @task_seq we did a selection on
	 * @sched_seq is the @pick_seq we scheduled
	 *
	 * However, preemptions can cause multiple picks on the same task set.
	 * 'Fix' this by also increasing @task_seq for every pick.
	 */
	rq->core->core_task_seq++;

	/*
	 * Optimize for common case where this CPU has no cookies
	 * and there are no cookied tasks running on siblings.
	 */
	if (!need_sync) {
		for_each_class(class) {
			next = class->pick_task(rq);
			if (next)
				break;
		}

		if (!next->core_cookie) {
			rq->core_pick = NULL;
			/*
			 * For robustness, update the min_vruntime_fi for
			 * unconstrained picks as well.
			 */
			WARN_ON_ONCE(fi_before);
			task_vruntime_update(rq, next, false);
			goto done;
		}
	}

	for_each_cpu(i, smt_mask) {
		struct rq *rq_i = cpu_rq(i);

		rq_i->core_pick = NULL;

		if (i != cpu)
			update_rq_clock(rq_i);
	}

	/*
	 * Try and select tasks for each sibling in descending sched_class
	 * order.
	 */
	for_each_class(class) {
again:
		for_each_cpu_wrap(i, smt_mask, cpu) {
			struct rq *rq_i = cpu_rq(i);
			struct task_struct *p;

			if (rq_i->core_pick)
				continue;

			/*
			 * If this sibling doesn't yet have a suitable task to
			 * run; ask for the most eligible task, given the
			 * highest priority task already selected for this
			 * core.
			 */
			p = pick_task(rq_i, class, max, fi_before);
			if (!p)
				continue;

			if (!is_task_rq_idle(p))
				occ++;

			rq_i->core_pick = p;
			if (rq_i->idle == p && rq_i->nr_running) {
				rq->core->core_forceidle = true;
				if (!fi_before)
					rq->core->core_forceidle_seq++;
			}

			/*
			 * If this new candidate is of higher priority than the
			 * previous; and they're incompatible; we need to wipe
			 * the slate and start over. pick_task makes sure that
			 * p's priority is more than max if it doesn't match
			 * max's cookie.
			 *
			 * NOTE: this is a linear max-filter and is thus bounded
			 * in execution time.
			 */
			if (!max || !cookie_match(max, p)) {
				struct task_struct *old_max = max;

				rq->core->core_cookie = p->core_cookie;
				max = p;

				if (old_max) {
					rq->core->core_forceidle = false;
					for_each_cpu(j, smt_mask) {
						if (j == i)
							continue;

						cpu_rq(j)->core_pick = NULL;
					}
					occ = 1;
					goto again;
				}
			}
		}
	}

	rq->core->core_pick_seq = rq->core->core_task_seq;
	next = rq->core_pick;
	rq->core_sched_seq = rq->core->core_pick_seq;

	/* Something should have been selected for current CPU */
	WARN_ON_ONCE(!next);

	/*
	 * Reschedule siblings
	 *
	 * NOTE: L1TF -- at this point we're no longer running the old task and
	 * sending an IPI (below) ensures the sibling will no longer be running
	 * their task. This ensures there is no inter-sibling overlap between
	 * non-matching user state.
	 */
	for_each_cpu(i, smt_mask) {
		struct rq *rq_i = cpu_rq(i);

		/*
		 * An online sibling might have gone offline before a task
		 * could be picked for it, or it might be offline but later
		 * happen to come online, but its too late and nothing was
		 * picked for it.  That's Ok - it will pick tasks for itself,
		 * so ignore it.
		 */
		if (!rq_i->core_pick)
			continue;

		/*
		 * Update for new !FI->FI transitions, or if continuing to be in !FI:
		 * fi_before     fi      update?
		 *  0            0       1
		 *  0            1       1
		 *  1            0       1
		 *  1            1       0
		 */
		if (!(fi_before && rq->core->core_forceidle))
			task_vruntime_update(rq_i, rq_i->core_pick, rq->core->core_forceidle);

		rq_i->core_pick->core_occupation = occ;

		if (i == cpu) {
			rq_i->core_pick = NULL;
			continue;
		}

		/* Did we break L1TF mitigation requirements? */
		WARN_ON_ONCE(!cookie_match(next, rq_i->core_pick));

		if (rq_i->curr == rq_i->core_pick) {
			rq_i->core_pick = NULL;
			continue;
		}

		resched_curr(rq_i);
	}

done:
	set_next_task(rq, next);
	return next;
}

static bool try_steal_cookie(int this, int that)
{
	struct rq *dst = cpu_rq(this), *src = cpu_rq(that);
	struct task_struct *p;
	unsigned long cookie;
	bool success = false;

	local_irq_disable();
	double_rq_lock(dst, src);

	cookie = dst->core->core_cookie;
	if (!cookie)
		goto unlock;

	if (dst->curr != dst->idle)
		goto unlock;

	p = sched_core_find(src, cookie);
	if (p == src->idle)
		goto unlock;

	do {
		if (p == src->core_pick || p == src->curr)
			goto next;

		if (!cpumask_test_cpu(this, &p->cpus_mask))
			goto next;

		if (p->core_occupation > dst->idle->core_occupation)
			goto next;

		deactivate_task(src, p, 0);
		set_task_cpu(p, this);
		activate_task(dst, p, 0);

		resched_curr(dst);

		success = true;
		break;

next:
		p = sched_core_next(p, cookie);
	} while (p);

unlock:
	double_rq_unlock(dst, src);
	local_irq_enable();

	return success;
}

static bool steal_cookie_task(int cpu, struct sched_domain *sd)
{
	int i;

	for_each_cpu_wrap(i, sched_domain_span(sd), cpu) {
		if (i == cpu)
			continue;

		if (need_resched())
			break;

		if (try_steal_cookie(cpu, i))
			return true;
	}

	return false;
}

static void sched_core_balance(struct rq *rq)
{
	struct sched_domain *sd;
	int cpu = cpu_of(rq);

	preempt_disable();
	rcu_read_lock();
	raw_spin_rq_unlock_irq(rq);
	for_each_domain(cpu, sd) {
		if (need_resched())
			break;

		if (steal_cookie_task(cpu, sd))
			break;
	}
	raw_spin_rq_lock_irq(rq);
	rcu_read_unlock();
	preempt_enable();
}

static DEFINE_PER_CPU(struct callback_head, core_balance_head);

void queue_core_balance(struct rq *rq)
{
	if (!sched_core_enabled(rq))
		return;

	if (!rq->core->core_cookie)
		return;

	if (!rq->nr_running) /* not forced idle */
		return;

	queue_balance_callback(rq, &per_cpu(core_balance_head, rq->cpu), sched_core_balance);
}

static void sched_core_cpu_starting(unsigned int cpu)
{
	const struct cpumask *smt_mask = cpu_smt_mask(cpu);
	struct rq *rq = cpu_rq(cpu), *core_rq = NULL;
	unsigned long flags;
	int t;
<<<<<<< HEAD

	sched_core_lock(cpu, &flags);

	WARN_ON_ONCE(rq->core != rq);

	/* if we're the first, we'll be our own leader */
	if (cpumask_weight(smt_mask) == 1)
		goto unlock;

=======

	sched_core_lock(cpu, &flags);

	WARN_ON_ONCE(rq->core != rq);

	/* if we're the first, we'll be our own leader */
	if (cpumask_weight(smt_mask) == 1)
		goto unlock;

>>>>>>> 29fb75d4
	/* find the leader */
	for_each_cpu(t, smt_mask) {
		if (t == cpu)
			continue;
		rq = cpu_rq(t);
		if (rq->core == rq) {
			core_rq = rq;
			break;
		}
	}

	if (WARN_ON_ONCE(!core_rq)) /* whoopsie */
		goto unlock;

	/* install and validate core_rq */
	for_each_cpu(t, smt_mask) {
		rq = cpu_rq(t);

		if (t == cpu)
			rq->core = core_rq;

		WARN_ON_ONCE(rq->core != core_rq);
<<<<<<< HEAD
	}

unlock:
	sched_core_unlock(cpu, &flags);
}

static void sched_core_cpu_deactivate(unsigned int cpu)
{
	const struct cpumask *smt_mask = cpu_smt_mask(cpu);
	struct rq *rq = cpu_rq(cpu), *core_rq = NULL;
	unsigned long flags;
	int t;

	sched_core_lock(cpu, &flags);

	/* if we're the last man standing, nothing to do */
	if (cpumask_weight(smt_mask) == 1) {
		WARN_ON_ONCE(rq->core != rq);
		goto unlock;
	}

	/* if we're not the leader, nothing to do */
	if (rq->core != rq)
		goto unlock;

	/* find a new leader */
	for_each_cpu(t, smt_mask) {
		if (t == cpu)
			continue;
		core_rq = cpu_rq(t);
		break;
	}

	if (WARN_ON_ONCE(!core_rq)) /* impossible */
		goto unlock;

	/* copy the shared state to the new leader */
	core_rq->core_task_seq      = rq->core_task_seq;
	core_rq->core_pick_seq      = rq->core_pick_seq;
	core_rq->core_cookie        = rq->core_cookie;
	core_rq->core_forceidle     = rq->core_forceidle;
	core_rq->core_forceidle_seq = rq->core_forceidle_seq;

	/* install new leader */
	for_each_cpu(t, smt_mask) {
		rq = cpu_rq(t);
		rq->core = core_rq;
	}

unlock:
	sched_core_unlock(cpu, &flags);
}

static inline void sched_core_cpu_dying(unsigned int cpu)
{
	struct rq *rq = cpu_rq(cpu);

	if (rq->core != rq)
		rq->core = rq;
}

=======
	}

unlock:
	sched_core_unlock(cpu, &flags);
}

static void sched_core_cpu_deactivate(unsigned int cpu)
{
	const struct cpumask *smt_mask = cpu_smt_mask(cpu);
	struct rq *rq = cpu_rq(cpu), *core_rq = NULL;
	unsigned long flags;
	int t;

	sched_core_lock(cpu, &flags);

	/* if we're the last man standing, nothing to do */
	if (cpumask_weight(smt_mask) == 1) {
		WARN_ON_ONCE(rq->core != rq);
		goto unlock;
	}

	/* if we're not the leader, nothing to do */
	if (rq->core != rq)
		goto unlock;

	/* find a new leader */
	for_each_cpu(t, smt_mask) {
		if (t == cpu)
			continue;
		core_rq = cpu_rq(t);
		break;
	}

	if (WARN_ON_ONCE(!core_rq)) /* impossible */
		goto unlock;

	/* copy the shared state to the new leader */
	core_rq->core_task_seq      = rq->core_task_seq;
	core_rq->core_pick_seq      = rq->core_pick_seq;
	core_rq->core_cookie        = rq->core_cookie;
	core_rq->core_forceidle     = rq->core_forceidle;
	core_rq->core_forceidle_seq = rq->core_forceidle_seq;

	/* install new leader */
	for_each_cpu(t, smt_mask) {
		rq = cpu_rq(t);
		rq->core = core_rq;
	}

unlock:
	sched_core_unlock(cpu, &flags);
}

static inline void sched_core_cpu_dying(unsigned int cpu)
{
	struct rq *rq = cpu_rq(cpu);

	if (rq->core != rq)
		rq->core = rq;
}

>>>>>>> 29fb75d4
#else /* !CONFIG_SCHED_CORE */

static inline void sched_core_cpu_starting(unsigned int cpu) {}
static inline void sched_core_cpu_deactivate(unsigned int cpu) {}
static inline void sched_core_cpu_dying(unsigned int cpu) {}

static struct task_struct *
pick_next_task(struct rq *rq, struct task_struct *prev, struct rq_flags *rf)
{
	return __pick_next_task(rq, prev, rf);
}

#endif /* CONFIG_SCHED_CORE */

/*
 * Constants for the sched_mode argument of __schedule().
 *
 * The mode argument allows RT enabled kernels to differentiate a
 * preemption from blocking on an 'sleeping' spin/rwlock. Note that
 * SM_MASK_PREEMPT for !RT has all bits set, which allows the compiler to
 * optimize the AND operation out and just check for zero.
 */
#define SM_NONE			0x0
#define SM_PREEMPT		0x1
#define SM_RTLOCK_WAIT		0x2

#ifndef CONFIG_PREEMPT_RT
# define SM_MASK_PREEMPT	(~0U)
#else
# define SM_MASK_PREEMPT	SM_PREEMPT
#endif

/*
 * __schedule() is the main scheduler function.
 *
 * The main means of driving the scheduler and thus entering this function are:
 *
 *   1. Explicit blocking: mutex, semaphore, waitqueue, etc.
 *
 *   2. TIF_NEED_RESCHED flag is checked on interrupt and userspace return
 *      paths. For example, see arch/x86/entry_64.S.
 *
 *      To drive preemption between tasks, the scheduler sets the flag in timer
 *      interrupt handler scheduler_tick().
 *
 *   3. Wakeups don't really cause entry into schedule(). They add a
 *      task to the run-queue and that's it.
 *
 *      Now, if the new task added to the run-queue preempts the current
 *      task, then the wakeup sets TIF_NEED_RESCHED and schedule() gets
 *      called on the nearest possible occasion:
 *
 *       - If the kernel is preemptible (CONFIG_PREEMPTION=y):
 *
 *         - in syscall or exception context, at the next outmost
 *           preempt_enable(). (this might be as soon as the wake_up()'s
 *           spin_unlock()!)
 *
 *         - in IRQ context, return from interrupt-handler to
 *           preemptible context
 *
 *       - If the kernel is not preemptible (CONFIG_PREEMPTION is not set)
 *         then at the next:
 *
 *          - cond_resched() call
 *          - explicit schedule() call
 *          - return from syscall or exception to user-space
 *          - return from interrupt-handler to user-space
 *
 * WARNING: must be called with preemption disabled!
 */
static void __sched notrace __schedule(unsigned int sched_mode)
{
	struct task_struct *prev, *next;
	unsigned long *switch_count;
	unsigned long prev_state;
	struct rq_flags rf;
	struct rq *rq;
	int cpu;

	cpu = smp_processor_id();
	rq = cpu_rq(cpu);
	prev = rq->curr;

	schedule_debug(prev, !!sched_mode);

	if (sched_feat(HRTICK) || sched_feat(HRTICK_DL))
		hrtick_clear(rq);

	local_irq_disable();
	rcu_note_context_switch(!!sched_mode);

	/*
	 * Make sure that signal_pending_state()->signal_pending() below
	 * can't be reordered with __set_current_state(TASK_INTERRUPTIBLE)
	 * done by the caller to avoid the race with signal_wake_up():
	 *
	 * __set_current_state(@state)		signal_wake_up()
	 * schedule()				  set_tsk_thread_flag(p, TIF_SIGPENDING)
	 *					  wake_up_state(p, state)
	 *   LOCK rq->lock			    LOCK p->pi_state
	 *   smp_mb__after_spinlock()		    smp_mb__after_spinlock()
	 *     if (signal_pending_state())	    if (p->state & @state)
	 *
	 * Also, the membarrier system call requires a full memory barrier
	 * after coming from user-space, before storing to rq->curr.
	 */
	rq_lock(rq, &rf);
	smp_mb__after_spinlock();

	/* Promote REQ to ACT */
	rq->clock_update_flags <<= 1;
	update_rq_clock(rq);

	switch_count = &prev->nivcsw;

	/*
	 * We must load prev->state once (task_struct::state is volatile), such
	 * that:
	 *
	 *  - we form a control dependency vs deactivate_task() below.
	 *  - ptrace_{,un}freeze_traced() can change ->state underneath us.
	 */
	prev_state = READ_ONCE(prev->__state);
	if (!(sched_mode & SM_MASK_PREEMPT) && prev_state) {
		if (signal_pending_state(prev_state, prev)) {
			WRITE_ONCE(prev->__state, TASK_RUNNING);
		} else {
			prev->sched_contributes_to_load =
				(prev_state & TASK_UNINTERRUPTIBLE) &&
				!(prev_state & TASK_NOLOAD) &&
				!(prev->flags & PF_FROZEN);

			if (prev->sched_contributes_to_load)
				rq->nr_uninterruptible++;

			/*
			 * __schedule()			ttwu()
			 *   prev_state = prev->state;    if (p->on_rq && ...)
			 *   if (prev_state)		    goto out;
			 *     p->on_rq = 0;		  smp_acquire__after_ctrl_dep();
			 *				  p->state = TASK_WAKING
			 *
			 * Where __schedule() and ttwu() have matching control dependencies.
			 *
			 * After this, schedule() must not care about p->state any more.
			 */
			deactivate_task(rq, prev, DEQUEUE_SLEEP | DEQUEUE_NOCLOCK);

			if (prev->in_iowait) {
				atomic_inc(&rq->nr_iowait);
				delayacct_blkio_start();
			}
		}
		switch_count = &prev->nvcsw;
	}

	next = pick_next_task(rq, prev, &rf);
	clear_tsk_need_resched(prev);
	clear_preempt_need_resched();
#ifdef CONFIG_SCHED_DEBUG
	rq->last_seen_need_resched_ns = 0;
#endif

	if (likely(prev != next)) {
		rq->nr_switches++;
		/*
		 * RCU users of rcu_dereference(rq->curr) may not see
		 * changes to task_struct made by pick_next_task().
		 */
		RCU_INIT_POINTER(rq->curr, next);
		/*
		 * The membarrier system call requires each architecture
		 * to have a full memory barrier after updating
		 * rq->curr, before returning to user-space.
		 *
		 * Here are the schemes providing that barrier on the
		 * various architectures:
		 * - mm ? switch_mm() : mmdrop() for x86, s390, sparc, PowerPC.
		 *   switch_mm() rely on membarrier_arch_switch_mm() on PowerPC.
		 * - finish_lock_switch() for weakly-ordered
		 *   architectures where spin_unlock is a full barrier,
		 * - switch_to() for arm64 (weakly-ordered, spin_unlock
		 *   is a RELEASE barrier),
		 */
		++*switch_count;

		migrate_disable_switch(rq, prev);
		psi_sched_switch(prev, next, !task_on_rq_queued(prev));

		trace_sched_switch(sched_mode & SM_MASK_PREEMPT, prev, next);

		/* Also unlocks the rq: */
		rq = context_switch(rq, prev, next, &rf);
	} else {
		rq->clock_update_flags &= ~(RQCF_ACT_SKIP|RQCF_REQ_SKIP);

		rq_unpin_lock(rq, &rf);
		__balance_callbacks(rq);
		raw_spin_rq_unlock_irq(rq);
	}
}

void __noreturn do_task_dead(void)
{
	/* Causes final put_task_struct in finish_task_switch(): */
	set_special_state(TASK_DEAD);

	/* Tell freezer to ignore us: */
	current->flags |= PF_NOFREEZE;

	__schedule(SM_NONE);
	BUG();

	/* Avoid "noreturn function does return" - but don't continue if BUG() is a NOP: */
	for (;;)
		cpu_relax();
}

static inline void sched_submit_work(struct task_struct *tsk)
{
	unsigned int task_flags;

	if (task_is_running(tsk))
		return;

	task_flags = tsk->flags;
	/*
	 * If a worker went to sleep, notify and ask workqueue whether
	 * it wants to wake up a task to maintain concurrency.
	 * As this function is called inside the schedule() context,
	 * we disable preemption to avoid it calling schedule() again
	 * in the possible wakeup of a kworker and because wq_worker_sleeping()
	 * requires it.
	 */
	if (task_flags & (PF_WQ_WORKER | PF_IO_WORKER)) {
		preempt_disable();
		if (task_flags & PF_WQ_WORKER)
			wq_worker_sleeping(tsk);
		else
			io_wq_worker_sleeping(tsk);
		preempt_enable_no_resched();
	}

	if (tsk_is_pi_blocked(tsk))
		return;

	/*
	 * If we are going to sleep and we have plugged IO queued,
	 * make sure to submit it to avoid deadlocks.
	 */
	if (blk_needs_flush_plug(tsk))
		blk_schedule_flush_plug(tsk);
}

static void sched_update_worker(struct task_struct *tsk)
{
	if (tsk->flags & (PF_WQ_WORKER | PF_IO_WORKER)) {
		if (tsk->flags & PF_WQ_WORKER)
			wq_worker_running(tsk);
		else
			io_wq_worker_running(tsk);
	}
}

asmlinkage __visible void __sched schedule(void)
{
	struct task_struct *tsk = current;

	sched_submit_work(tsk);
	do {
		preempt_disable();
		__schedule(SM_NONE);
		sched_preempt_enable_no_resched();
	} while (need_resched());
	sched_update_worker(tsk);
}
EXPORT_SYMBOL(schedule);

/*
 * synchronize_rcu_tasks() makes sure that no task is stuck in preempted
 * state (have scheduled out non-voluntarily) by making sure that all
 * tasks have either left the run queue or have gone into user space.
 * As idle tasks do not do either, they must not ever be preempted
 * (schedule out non-voluntarily).
 *
 * schedule_idle() is similar to schedule_preempt_disable() except that it
 * never enables preemption because it does not call sched_submit_work().
 */
void __sched schedule_idle(void)
{
	/*
	 * As this skips calling sched_submit_work(), which the idle task does
	 * regardless because that function is a nop when the task is in a
	 * TASK_RUNNING state, make sure this isn't used someplace that the
	 * current task can be in any other state. Note, idle is always in the
	 * TASK_RUNNING state.
	 */
	WARN_ON_ONCE(current->__state);
	do {
		__schedule(SM_NONE);
	} while (need_resched());
}

#if defined(CONFIG_CONTEXT_TRACKING) && !defined(CONFIG_HAVE_CONTEXT_TRACKING_OFFSTACK)
asmlinkage __visible void __sched schedule_user(void)
{
	/*
	 * If we come here after a random call to set_need_resched(),
	 * or we have been woken up remotely but the IPI has not yet arrived,
	 * we haven't yet exited the RCU idle mode. Do it here manually until
	 * we find a better solution.
	 *
	 * NB: There are buggy callers of this function.  Ideally we
	 * should warn if prev_state != CONTEXT_USER, but that will trigger
	 * too frequently to make sense yet.
	 */
	enum ctx_state prev_state = exception_enter();
	schedule();
	exception_exit(prev_state);
}
#endif

/**
 * schedule_preempt_disabled - called with preemption disabled
 *
 * Returns with preemption disabled. Note: preempt_count must be 1
 */
void __sched schedule_preempt_disabled(void)
{
	sched_preempt_enable_no_resched();
	schedule();
	preempt_disable();
}

#ifdef CONFIG_PREEMPT_RT
void __sched notrace schedule_rtlock(void)
{
	do {
		preempt_disable();
		__schedule(SM_RTLOCK_WAIT);
		sched_preempt_enable_no_resched();
	} while (need_resched());
}
NOKPROBE_SYMBOL(schedule_rtlock);
#endif

static void __sched notrace preempt_schedule_common(void)
{
	do {
		/*
		 * Because the function tracer can trace preempt_count_sub()
		 * and it also uses preempt_enable/disable_notrace(), if
		 * NEED_RESCHED is set, the preempt_enable_notrace() called
		 * by the function tracer will call this function again and
		 * cause infinite recursion.
		 *
		 * Preemption must be disabled here before the function
		 * tracer can trace. Break up preempt_disable() into two
		 * calls. One to disable preemption without fear of being
		 * traced. The other to still record the preemption latency,
		 * which can also be traced by the function tracer.
		 */
		preempt_disable_notrace();
		preempt_latency_start(1);
		__schedule(SM_PREEMPT);
		preempt_latency_stop(1);
		preempt_enable_no_resched_notrace();

		/*
		 * Check again in case we missed a preemption opportunity
		 * between schedule and now.
		 */
	} while (need_resched());
}

#ifdef CONFIG_PREEMPTION
/*
 * This is the entry point to schedule() from in-kernel preemption
 * off of preempt_enable.
 */
asmlinkage __visible void __sched notrace preempt_schedule(void)
{
	/*
	 * If there is a non-zero preempt_count or interrupts are disabled,
	 * we do not want to preempt the current task. Just return..
	 */
	if (likely(!preemptible()))
		return;

	preempt_schedule_common();
}
NOKPROBE_SYMBOL(preempt_schedule);
EXPORT_SYMBOL(preempt_schedule);

#ifdef CONFIG_PREEMPT_DYNAMIC
DEFINE_STATIC_CALL(preempt_schedule, __preempt_schedule_func);
EXPORT_STATIC_CALL_TRAMP(preempt_schedule);
#endif


/**
 * preempt_schedule_notrace - preempt_schedule called by tracing
 *
 * The tracing infrastructure uses preempt_enable_notrace to prevent
 * recursion and tracing preempt enabling caused by the tracing
 * infrastructure itself. But as tracing can happen in areas coming
 * from userspace or just about to enter userspace, a preempt enable
 * can occur before user_exit() is called. This will cause the scheduler
 * to be called when the system is still in usermode.
 *
 * To prevent this, the preempt_enable_notrace will use this function
 * instead of preempt_schedule() to exit user context if needed before
 * calling the scheduler.
 */
asmlinkage __visible void __sched notrace preempt_schedule_notrace(void)
{
	enum ctx_state prev_ctx;

	if (likely(!preemptible()))
		return;

	do {
		/*
		 * Because the function tracer can trace preempt_count_sub()
		 * and it also uses preempt_enable/disable_notrace(), if
		 * NEED_RESCHED is set, the preempt_enable_notrace() called
		 * by the function tracer will call this function again and
		 * cause infinite recursion.
		 *
		 * Preemption must be disabled here before the function
		 * tracer can trace. Break up preempt_disable() into two
		 * calls. One to disable preemption without fear of being
		 * traced. The other to still record the preemption latency,
		 * which can also be traced by the function tracer.
		 */
		preempt_disable_notrace();
		preempt_latency_start(1);
		/*
		 * Needs preempt disabled in case user_exit() is traced
		 * and the tracer calls preempt_enable_notrace() causing
		 * an infinite recursion.
		 */
		prev_ctx = exception_enter();
		__schedule(SM_PREEMPT);
		exception_exit(prev_ctx);

		preempt_latency_stop(1);
		preempt_enable_no_resched_notrace();
	} while (need_resched());
}
EXPORT_SYMBOL_GPL(preempt_schedule_notrace);

#ifdef CONFIG_PREEMPT_DYNAMIC
DEFINE_STATIC_CALL(preempt_schedule_notrace, __preempt_schedule_notrace_func);
EXPORT_STATIC_CALL_TRAMP(preempt_schedule_notrace);
#endif

#endif /* CONFIG_PREEMPTION */

#ifdef CONFIG_PREEMPT_DYNAMIC

#include <linux/entry-common.h>

/*
 * SC:cond_resched
 * SC:might_resched
 * SC:preempt_schedule
 * SC:preempt_schedule_notrace
 * SC:irqentry_exit_cond_resched
 *
 *
 * NONE:
 *   cond_resched               <- __cond_resched
 *   might_resched              <- RET0
 *   preempt_schedule           <- NOP
 *   preempt_schedule_notrace   <- NOP
 *   irqentry_exit_cond_resched <- NOP
 *
 * VOLUNTARY:
 *   cond_resched               <- __cond_resched
 *   might_resched              <- __cond_resched
 *   preempt_schedule           <- NOP
 *   preempt_schedule_notrace   <- NOP
 *   irqentry_exit_cond_resched <- NOP
 *
 * FULL:
 *   cond_resched               <- RET0
 *   might_resched              <- RET0
 *   preempt_schedule           <- preempt_schedule
 *   preempt_schedule_notrace   <- preempt_schedule_notrace
 *   irqentry_exit_cond_resched <- irqentry_exit_cond_resched
 */

enum {
	preempt_dynamic_none = 0,
	preempt_dynamic_voluntary,
	preempt_dynamic_full,
};

int preempt_dynamic_mode = preempt_dynamic_full;

int sched_dynamic_mode(const char *str)
{
	if (!strcmp(str, "none"))
		return preempt_dynamic_none;

	if (!strcmp(str, "voluntary"))
		return preempt_dynamic_voluntary;

	if (!strcmp(str, "full"))
		return preempt_dynamic_full;

	return -EINVAL;
}

void sched_dynamic_update(int mode)
{
	/*
	 * Avoid {NONE,VOLUNTARY} -> FULL transitions from ever ending up in
	 * the ZERO state, which is invalid.
	 */
	static_call_update(cond_resched, __cond_resched);
	static_call_update(might_resched, __cond_resched);
	static_call_update(preempt_schedule, __preempt_schedule_func);
	static_call_update(preempt_schedule_notrace, __preempt_schedule_notrace_func);
	static_call_update(irqentry_exit_cond_resched, irqentry_exit_cond_resched);

	switch (mode) {
	case preempt_dynamic_none:
		static_call_update(cond_resched, __cond_resched);
		static_call_update(might_resched, (void *)&__static_call_return0);
		static_call_update(preempt_schedule, NULL);
		static_call_update(preempt_schedule_notrace, NULL);
		static_call_update(irqentry_exit_cond_resched, NULL);
		pr_info("Dynamic Preempt: none\n");
		break;

	case preempt_dynamic_voluntary:
		static_call_update(cond_resched, __cond_resched);
		static_call_update(might_resched, __cond_resched);
		static_call_update(preempt_schedule, NULL);
		static_call_update(preempt_schedule_notrace, NULL);
		static_call_update(irqentry_exit_cond_resched, NULL);
		pr_info("Dynamic Preempt: voluntary\n");
		break;

	case preempt_dynamic_full:
		static_call_update(cond_resched, (void *)&__static_call_return0);
		static_call_update(might_resched, (void *)&__static_call_return0);
		static_call_update(preempt_schedule, __preempt_schedule_func);
		static_call_update(preempt_schedule_notrace, __preempt_schedule_notrace_func);
		static_call_update(irqentry_exit_cond_resched, irqentry_exit_cond_resched);
		pr_info("Dynamic Preempt: full\n");
		break;
	}

	preempt_dynamic_mode = mode;
}

static int __init setup_preempt_mode(char *str)
{
	int mode = sched_dynamic_mode(str);
	if (mode < 0) {
		pr_warn("Dynamic Preempt: unsupported mode: %s\n", str);
		return 1;
	}

	sched_dynamic_update(mode);
	return 0;
}
__setup("preempt=", setup_preempt_mode);

#endif /* CONFIG_PREEMPT_DYNAMIC */

/*
 * This is the entry point to schedule() from kernel preemption
 * off of irq context.
 * Note, that this is called and return with irqs disabled. This will
 * protect us against recursive calling from irq.
 */
asmlinkage __visible void __sched preempt_schedule_irq(void)
{
	enum ctx_state prev_state;

	/* Catch callers which need to be fixed */
	BUG_ON(preempt_count() || !irqs_disabled());

	prev_state = exception_enter();

	do {
		preempt_disable();
		local_irq_enable();
		__schedule(SM_PREEMPT);
		local_irq_disable();
		sched_preempt_enable_no_resched();
	} while (need_resched());

	exception_exit(prev_state);
}

int default_wake_function(wait_queue_entry_t *curr, unsigned mode, int wake_flags,
			  void *key)
{
	WARN_ON_ONCE(IS_ENABLED(CONFIG_SCHED_DEBUG) && wake_flags & ~WF_SYNC);
	return try_to_wake_up(curr->private, mode, wake_flags);
}
EXPORT_SYMBOL(default_wake_function);

static void __setscheduler_prio(struct task_struct *p, int prio)
{
	if (dl_prio(prio))
		p->sched_class = &dl_sched_class;
	else if (rt_prio(prio))
		p->sched_class = &rt_sched_class;
	else
		p->sched_class = &fair_sched_class;

	p->prio = prio;
}

#ifdef CONFIG_RT_MUTEXES

static inline int __rt_effective_prio(struct task_struct *pi_task, int prio)
{
	if (pi_task)
		prio = min(prio, pi_task->prio);

	return prio;
}

static inline int rt_effective_prio(struct task_struct *p, int prio)
{
	struct task_struct *pi_task = rt_mutex_get_top_task(p);

	return __rt_effective_prio(pi_task, prio);
}

/*
 * rt_mutex_setprio - set the current priority of a task
 * @p: task to boost
 * @pi_task: donor task
 *
 * This function changes the 'effective' priority of a task. It does
 * not touch ->normal_prio like __setscheduler().
 *
 * Used by the rt_mutex code to implement priority inheritance
 * logic. Call site only calls if the priority of the task changed.
 */
void rt_mutex_setprio(struct task_struct *p, struct task_struct *pi_task)
{
	int prio, oldprio, queued, running, queue_flag =
		DEQUEUE_SAVE | DEQUEUE_MOVE | DEQUEUE_NOCLOCK;
	const struct sched_class *prev_class;
	struct rq_flags rf;
	struct rq *rq;

	/* XXX used to be waiter->prio, not waiter->task->prio */
	prio = __rt_effective_prio(pi_task, p->normal_prio);

	/*
	 * If nothing changed; bail early.
	 */
	if (p->pi_top_task == pi_task && prio == p->prio && !dl_prio(prio))
		return;

	rq = __task_rq_lock(p, &rf);
	update_rq_clock(rq);
	/*
	 * Set under pi_lock && rq->lock, such that the value can be used under
	 * either lock.
	 *
	 * Note that there is loads of tricky to make this pointer cache work
	 * right. rt_mutex_slowunlock()+rt_mutex_postunlock() work together to
	 * ensure a task is de-boosted (pi_task is set to NULL) before the
	 * task is allowed to run again (and can exit). This ensures the pointer
	 * points to a blocked task -- which guarantees the task is present.
	 */
	p->pi_top_task = pi_task;

	/*
	 * For FIFO/RR we only need to set prio, if that matches we're done.
	 */
	if (prio == p->prio && !dl_prio(prio))
		goto out_unlock;

	/*
	 * Idle task boosting is a nono in general. There is one
	 * exception, when PREEMPT_RT and NOHZ is active:
	 *
	 * The idle task calls get_next_timer_interrupt() and holds
	 * the timer wheel base->lock on the CPU and another CPU wants
	 * to access the timer (probably to cancel it). We can safely
	 * ignore the boosting request, as the idle CPU runs this code
	 * with interrupts disabled and will complete the lock
	 * protected section without being interrupted. So there is no
	 * real need to boost.
	 */
	if (unlikely(p == rq->idle)) {
		WARN_ON(p != rq->curr);
		WARN_ON(p->pi_blocked_on);
		goto out_unlock;
	}

	trace_sched_pi_setprio(p, pi_task);
	oldprio = p->prio;

	if (oldprio == prio)
		queue_flag &= ~DEQUEUE_MOVE;

	prev_class = p->sched_class;
	queued = task_on_rq_queued(p);
	running = task_current(rq, p);
	if (queued)
		dequeue_task(rq, p, queue_flag);
	if (running)
		put_prev_task(rq, p);

	/*
	 * Boosting condition are:
	 * 1. -rt task is running and holds mutex A
	 *      --> -dl task blocks on mutex A
	 *
	 * 2. -dl task is running and holds mutex A
	 *      --> -dl task blocks on mutex A and could preempt the
	 *          running task
	 */
	if (dl_prio(prio)) {
		if (!dl_prio(p->normal_prio) ||
		    (pi_task && dl_prio(pi_task->prio) &&
		     dl_entity_preempt(&pi_task->dl, &p->dl))) {
			p->dl.pi_se = pi_task->dl.pi_se;
			queue_flag |= ENQUEUE_REPLENISH;
		} else {
			p->dl.pi_se = &p->dl;
		}
	} else if (rt_prio(prio)) {
		if (dl_prio(oldprio))
			p->dl.pi_se = &p->dl;
		if (oldprio < prio)
			queue_flag |= ENQUEUE_HEAD;
	} else {
		if (dl_prio(oldprio))
			p->dl.pi_se = &p->dl;
		if (rt_prio(oldprio))
			p->rt.timeout = 0;
	}

	__setscheduler_prio(p, prio);

	if (queued)
		enqueue_task(rq, p, queue_flag);
	if (running)
		set_next_task(rq, p);

	check_class_changed(rq, p, prev_class, oldprio);
out_unlock:
	/* Avoid rq from going away on us: */
	preempt_disable();

	rq_unpin_lock(rq, &rf);
	__balance_callbacks(rq);
	raw_spin_rq_unlock(rq);

	preempt_enable();
}
#else
static inline int rt_effective_prio(struct task_struct *p, int prio)
{
	return prio;
}
#endif

void set_user_nice(struct task_struct *p, long nice)
{
	bool queued, running;
	int old_prio;
	struct rq_flags rf;
	struct rq *rq;

	if (task_nice(p) == nice || nice < MIN_NICE || nice > MAX_NICE)
		return;
	/*
	 * We have to be careful, if called from sys_setpriority(),
	 * the task might be in the middle of scheduling on another CPU.
	 */
	rq = task_rq_lock(p, &rf);
	update_rq_clock(rq);

	/*
	 * The RT priorities are set via sched_setscheduler(), but we still
	 * allow the 'normal' nice value to be set - but as expected
	 * it won't have any effect on scheduling until the task is
	 * SCHED_DEADLINE, SCHED_FIFO or SCHED_RR:
	 */
	if (task_has_dl_policy(p) || task_has_rt_policy(p)) {
		p->static_prio = NICE_TO_PRIO(nice);
		goto out_unlock;
	}
	queued = task_on_rq_queued(p);
	running = task_current(rq, p);
	if (queued)
		dequeue_task(rq, p, DEQUEUE_SAVE | DEQUEUE_NOCLOCK);
	if (running)
		put_prev_task(rq, p);

	p->static_prio = NICE_TO_PRIO(nice);
	set_load_weight(p, true);
	old_prio = p->prio;
	p->prio = effective_prio(p);

	if (queued)
		enqueue_task(rq, p, ENQUEUE_RESTORE | ENQUEUE_NOCLOCK);
	if (running)
		set_next_task(rq, p);

	/*
	 * If the task increased its priority or is running and
	 * lowered its priority, then reschedule its CPU:
	 */
	p->sched_class->prio_changed(rq, p, old_prio);

out_unlock:
	task_rq_unlock(rq, p, &rf);
}
EXPORT_SYMBOL(set_user_nice);

/*
 * can_nice - check if a task can reduce its nice value
 * @p: task
 * @nice: nice value
 */
int can_nice(const struct task_struct *p, const int nice)
{
	/* Convert nice value [19,-20] to rlimit style value [1,40]: */
	int nice_rlim = nice_to_rlimit(nice);

	return (nice_rlim <= task_rlimit(p, RLIMIT_NICE) ||
		capable(CAP_SYS_NICE));
}

#ifdef __ARCH_WANT_SYS_NICE

/*
 * sys_nice - change the priority of the current process.
 * @increment: priority increment
 *
 * sys_setpriority is a more generic, but much slower function that
 * does similar things.
 */
SYSCALL_DEFINE1(nice, int, increment)
{
	long nice, retval;

	/*
	 * Setpriority might change our priority at the same moment.
	 * We don't have to worry. Conceptually one call occurs first
	 * and we have a single winner.
	 */
	increment = clamp(increment, -NICE_WIDTH, NICE_WIDTH);
	nice = task_nice(current) + increment;

	nice = clamp_val(nice, MIN_NICE, MAX_NICE);
	if (increment < 0 && !can_nice(current, nice))
		return -EPERM;

	retval = security_task_setnice(current, nice);
	if (retval)
		return retval;

	set_user_nice(current, nice);
	return 0;
}

#endif

/**
 * task_prio - return the priority value of a given task.
 * @p: the task in question.
 *
 * Return: The priority value as seen by users in /proc.
 *
 * sched policy         return value   kernel prio    user prio/nice
 *
 * normal, batch, idle     [0 ... 39]  [100 ... 139]          0/[-20 ... 19]
 * fifo, rr             [-2 ... -100]     [98 ... 0]  [1 ... 99]
 * deadline                     -101             -1           0
 */
int task_prio(const struct task_struct *p)
{
	return p->prio - MAX_RT_PRIO;
}

/**
 * idle_cpu - is a given CPU idle currently?
 * @cpu: the processor in question.
 *
 * Return: 1 if the CPU is currently idle. 0 otherwise.
 */
int idle_cpu(int cpu)
{
	struct rq *rq = cpu_rq(cpu);

	if (rq->curr != rq->idle)
		return 0;

	if (rq->nr_running)
		return 0;

#ifdef CONFIG_SMP
	if (rq->ttwu_pending)
		return 0;
#endif

	return 1;
}

/**
 * available_idle_cpu - is a given CPU idle for enqueuing work.
 * @cpu: the CPU in question.
 *
 * Return: 1 if the CPU is currently idle. 0 otherwise.
 */
int available_idle_cpu(int cpu)
{
	if (!idle_cpu(cpu))
		return 0;

	if (vcpu_is_preempted(cpu))
		return 0;

	return 1;
}

/**
 * idle_task - return the idle task for a given CPU.
 * @cpu: the processor in question.
 *
 * Return: The idle task for the CPU @cpu.
 */
struct task_struct *idle_task(int cpu)
{
	return cpu_rq(cpu)->idle;
}

#ifdef CONFIG_SMP
/*
 * This function computes an effective utilization for the given CPU, to be
 * used for frequency selection given the linear relation: f = u * f_max.
 *
 * The scheduler tracks the following metrics:
 *
 *   cpu_util_{cfs,rt,dl,irq}()
 *   cpu_bw_dl()
 *
 * Where the cfs,rt and dl util numbers are tracked with the same metric and
 * synchronized windows and are thus directly comparable.
 *
 * The cfs,rt,dl utilization are the running times measured with rq->clock_task
 * which excludes things like IRQ and steal-time. These latter are then accrued
 * in the irq utilization.
 *
 * The DL bandwidth number otoh is not a measured metric but a value computed
 * based on the task model parameters and gives the minimal utilization
 * required to meet deadlines.
 */
unsigned long effective_cpu_util(int cpu, unsigned long util_cfs,
				 unsigned long max, enum cpu_util_type type,
				 struct task_struct *p)
{
	unsigned long dl_util, util, irq;
	struct rq *rq = cpu_rq(cpu);

	if (!uclamp_is_used() &&
	    type == FREQUENCY_UTIL && rt_rq_is_runnable(&rq->rt)) {
		return max;
	}

	/*
	 * Early check to see if IRQ/steal time saturates the CPU, can be
	 * because of inaccuracies in how we track these -- see
	 * update_irq_load_avg().
	 */
	irq = cpu_util_irq(rq);
	if (unlikely(irq >= max))
		return max;

	/*
	 * Because the time spend on RT/DL tasks is visible as 'lost' time to
	 * CFS tasks and we use the same metric to track the effective
	 * utilization (PELT windows are synchronized) we can directly add them
	 * to obtain the CPU's actual utilization.
	 *
	 * CFS and RT utilization can be boosted or capped, depending on
	 * utilization clamp constraints requested by currently RUNNABLE
	 * tasks.
	 * When there are no CFS RUNNABLE tasks, clamps are released and
	 * frequency will be gracefully reduced with the utilization decay.
	 */
	util = util_cfs + cpu_util_rt(rq);
	if (type == FREQUENCY_UTIL)
		util = uclamp_rq_util_with(rq, util, p);

	dl_util = cpu_util_dl(rq);

	/*
	 * For frequency selection we do not make cpu_util_dl() a permanent part
	 * of this sum because we want to use cpu_bw_dl() later on, but we need
	 * to check if the CFS+RT+DL sum is saturated (ie. no idle time) such
	 * that we select f_max when there is no idle time.
	 *
	 * NOTE: numerical errors or stop class might cause us to not quite hit
	 * saturation when we should -- something for later.
	 */
	if (util + dl_util >= max)
		return max;

	/*
	 * OTOH, for energy computation we need the estimated running time, so
	 * include util_dl and ignore dl_bw.
	 */
	if (type == ENERGY_UTIL)
		util += dl_util;

	/*
	 * There is still idle time; further improve the number by using the
	 * irq metric. Because IRQ/steal time is hidden from the task clock we
	 * need to scale the task numbers:
	 *
	 *              max - irq
	 *   U' = irq + --------- * U
	 *                 max
	 */
	util = scale_irq_capacity(util, irq, max);
	util += irq;

	/*
	 * Bandwidth required by DEADLINE must always be granted while, for
	 * FAIR and RT, we use blocked utilization of IDLE CPUs as a mechanism
	 * to gracefully reduce the frequency when no tasks show up for longer
	 * periods of time.
	 *
	 * Ideally we would like to set bw_dl as min/guaranteed freq and util +
	 * bw_dl as requested freq. However, cpufreq is not yet ready for such
	 * an interface. So, we only do the latter for now.
	 */
	if (type == FREQUENCY_UTIL)
		util += cpu_bw_dl(rq);

	return min(max, util);
}

unsigned long sched_cpu_util(int cpu, unsigned long max)
{
	return effective_cpu_util(cpu, cpu_util_cfs(cpu_rq(cpu)), max,
				  ENERGY_UTIL, NULL);
}
#endif /* CONFIG_SMP */

/**
 * find_process_by_pid - find a process with a matching PID value.
 * @pid: the pid in question.
 *
 * The task of @pid, if found. %NULL otherwise.
 */
static struct task_struct *find_process_by_pid(pid_t pid)
{
	return pid ? find_task_by_vpid(pid) : current;
}

/*
 * sched_setparam() passes in -1 for its policy, to let the functions
 * it calls know not to change it.
 */
#define SETPARAM_POLICY	-1

static void __setscheduler_params(struct task_struct *p,
		const struct sched_attr *attr)
{
	int policy = attr->sched_policy;

	if (policy == SETPARAM_POLICY)
		policy = p->policy;

	p->policy = policy;

	if (dl_policy(policy))
		__setparam_dl(p, attr);
	else if (fair_policy(policy))
		p->static_prio = NICE_TO_PRIO(attr->sched_nice);

	/*
	 * __sched_setscheduler() ensures attr->sched_priority == 0 when
	 * !rt_policy. Always setting this ensures that things like
	 * getparam()/getattr() don't report silly values for !rt tasks.
	 */
	p->rt_priority = attr->sched_priority;
	p->normal_prio = normal_prio(p);
	set_load_weight(p, true);
}

/*
 * Check the target process has a UID that matches the current process's:
 */
static bool check_same_owner(struct task_struct *p)
{
	const struct cred *cred = current_cred(), *pcred;
	bool match;

	rcu_read_lock();
	pcred = __task_cred(p);
	match = (uid_eq(cred->euid, pcred->euid) ||
		 uid_eq(cred->euid, pcred->uid));
	rcu_read_unlock();
	return match;
}

static int __sched_setscheduler(struct task_struct *p,
				const struct sched_attr *attr,
				bool user, bool pi)
{
	int oldpolicy = -1, policy = attr->sched_policy;
	int retval, oldprio, newprio, queued, running;
	const struct sched_class *prev_class;
	struct callback_head *head;
	struct rq_flags rf;
	int reset_on_fork;
	int queue_flags = DEQUEUE_SAVE | DEQUEUE_MOVE | DEQUEUE_NOCLOCK;
	struct rq *rq;

	/* The pi code expects interrupts enabled */
	BUG_ON(pi && in_interrupt());
recheck:
	/* Double check policy once rq lock held: */
	if (policy < 0) {
		reset_on_fork = p->sched_reset_on_fork;
		policy = oldpolicy = p->policy;
	} else {
		reset_on_fork = !!(attr->sched_flags & SCHED_FLAG_RESET_ON_FORK);

		if (!valid_policy(policy))
			return -EINVAL;
	}

	if (attr->sched_flags & ~(SCHED_FLAG_ALL | SCHED_FLAG_SUGOV))
		return -EINVAL;

	/*
	 * Valid priorities for SCHED_FIFO and SCHED_RR are
	 * 1..MAX_RT_PRIO-1, valid priority for SCHED_NORMAL,
	 * SCHED_BATCH and SCHED_IDLE is 0.
	 */
	if (attr->sched_priority > MAX_RT_PRIO-1)
		return -EINVAL;
	if ((dl_policy(policy) && !__checkparam_dl(attr)) ||
	    (rt_policy(policy) != (attr->sched_priority != 0)))
		return -EINVAL;

	/*
	 * Allow unprivileged RT tasks to decrease priority:
	 */
	if (user && !capable(CAP_SYS_NICE)) {
		if (fair_policy(policy)) {
			if (attr->sched_nice < task_nice(p) &&
			    !can_nice(p, attr->sched_nice))
				return -EPERM;
		}

		if (rt_policy(policy)) {
			unsigned long rlim_rtprio =
					task_rlimit(p, RLIMIT_RTPRIO);

			/* Can't set/change the rt policy: */
			if (policy != p->policy && !rlim_rtprio)
				return -EPERM;

			/* Can't increase priority: */
			if (attr->sched_priority > p->rt_priority &&
			    attr->sched_priority > rlim_rtprio)
				return -EPERM;
		}

		 /*
		  * Can't set/change SCHED_DEADLINE policy at all for now
		  * (safest behavior); in the future we would like to allow
		  * unprivileged DL tasks to increase their relative deadline
		  * or reduce their runtime (both ways reducing utilization)
		  */
		if (dl_policy(policy))
			return -EPERM;

		/*
		 * Treat SCHED_IDLE as nice 20. Only allow a switch to
		 * SCHED_NORMAL if the RLIMIT_NICE would normally permit it.
		 */
		if (task_has_idle_policy(p) && !idle_policy(policy)) {
			if (!can_nice(p, task_nice(p)))
				return -EPERM;
		}

		/* Can't change other user's priorities: */
		if (!check_same_owner(p))
			return -EPERM;

		/* Normal users shall not reset the sched_reset_on_fork flag: */
		if (p->sched_reset_on_fork && !reset_on_fork)
			return -EPERM;
	}

	if (user) {
		if (attr->sched_flags & SCHED_FLAG_SUGOV)
			return -EINVAL;

		retval = security_task_setscheduler(p);
		if (retval)
			return retval;
	}

	/* Update task specific "requested" clamps */
	if (attr->sched_flags & SCHED_FLAG_UTIL_CLAMP) {
		retval = uclamp_validate(p, attr);
		if (retval)
			return retval;
	}

	if (pi)
		cpuset_read_lock();

	/*
	 * Make sure no PI-waiters arrive (or leave) while we are
	 * changing the priority of the task:
	 *
	 * To be able to change p->policy safely, the appropriate
	 * runqueue lock must be held.
	 */
	rq = task_rq_lock(p, &rf);
	update_rq_clock(rq);

	/*
	 * Changing the policy of the stop threads its a very bad idea:
	 */
	if (p == rq->stop) {
		retval = -EINVAL;
		goto unlock;
	}

	/*
	 * If not changing anything there's no need to proceed further,
	 * but store a possible modification of reset_on_fork.
	 */
	if (unlikely(policy == p->policy)) {
		if (fair_policy(policy) && attr->sched_nice != task_nice(p))
			goto change;
		if (rt_policy(policy) && attr->sched_priority != p->rt_priority)
			goto change;
		if (dl_policy(policy) && dl_param_changed(p, attr))
			goto change;
		if (attr->sched_flags & SCHED_FLAG_UTIL_CLAMP)
			goto change;

		p->sched_reset_on_fork = reset_on_fork;
		retval = 0;
		goto unlock;
	}
change:

	if (user) {
#ifdef CONFIG_RT_GROUP_SCHED
		/*
		 * Do not allow realtime tasks into groups that have no runtime
		 * assigned.
		 */
		if (rt_bandwidth_enabled() && rt_policy(policy) &&
				task_group(p)->rt_bandwidth.rt_runtime == 0 &&
				!task_group_is_autogroup(task_group(p))) {
			retval = -EPERM;
			goto unlock;
		}
#endif
#ifdef CONFIG_SMP
		if (dl_bandwidth_enabled() && dl_policy(policy) &&
				!(attr->sched_flags & SCHED_FLAG_SUGOV)) {
			cpumask_t *span = rq->rd->span;

			/*
			 * Don't allow tasks with an affinity mask smaller than
			 * the entire root_domain to become SCHED_DEADLINE. We
			 * will also fail if there's no bandwidth available.
			 */
			if (!cpumask_subset(span, p->cpus_ptr) ||
			    rq->rd->dl_bw.bw == 0) {
				retval = -EPERM;
				goto unlock;
			}
		}
#endif
	}

	/* Re-check policy now with rq lock held: */
	if (unlikely(oldpolicy != -1 && oldpolicy != p->policy)) {
		policy = oldpolicy = -1;
		task_rq_unlock(rq, p, &rf);
		if (pi)
			cpuset_read_unlock();
		goto recheck;
	}

	/*
	 * If setscheduling to SCHED_DEADLINE (or changing the parameters
	 * of a SCHED_DEADLINE task) we need to check if enough bandwidth
	 * is available.
	 */
	if ((dl_policy(policy) || dl_task(p)) && sched_dl_overflow(p, policy, attr)) {
		retval = -EBUSY;
		goto unlock;
	}

	p->sched_reset_on_fork = reset_on_fork;
	oldprio = p->prio;

	newprio = __normal_prio(policy, attr->sched_priority, attr->sched_nice);
	if (pi) {
		/*
		 * Take priority boosted tasks into account. If the new
		 * effective priority is unchanged, we just store the new
		 * normal parameters and do not touch the scheduler class and
		 * the runqueue. This will be done when the task deboost
		 * itself.
		 */
		newprio = rt_effective_prio(p, newprio);
		if (newprio == oldprio)
			queue_flags &= ~DEQUEUE_MOVE;
	}

	queued = task_on_rq_queued(p);
	running = task_current(rq, p);
	if (queued)
		dequeue_task(rq, p, queue_flags);
	if (running)
		put_prev_task(rq, p);

	prev_class = p->sched_class;

	if (!(attr->sched_flags & SCHED_FLAG_KEEP_PARAMS)) {
		__setscheduler_params(p, attr);
		__setscheduler_prio(p, newprio);
	}
	__setscheduler_uclamp(p, attr);

	if (queued) {
		/*
		 * We enqueue to tail when the priority of a task is
		 * increased (user space view).
		 */
		if (oldprio < p->prio)
			queue_flags |= ENQUEUE_HEAD;

		enqueue_task(rq, p, queue_flags);
	}
	if (running)
		set_next_task(rq, p);

	check_class_changed(rq, p, prev_class, oldprio);

	/* Avoid rq from going away on us: */
	preempt_disable();
	head = splice_balance_callbacks(rq);
	task_rq_unlock(rq, p, &rf);

	if (pi) {
		cpuset_read_unlock();
		rt_mutex_adjust_pi(p);
	}

	/* Run balance callbacks after we've adjusted the PI chain: */
	balance_callbacks(rq, head);
	preempt_enable();

	return 0;

unlock:
	task_rq_unlock(rq, p, &rf);
	if (pi)
		cpuset_read_unlock();
	return retval;
}

static int _sched_setscheduler(struct task_struct *p, int policy,
			       const struct sched_param *param, bool check)
{
	struct sched_attr attr = {
		.sched_policy   = policy,
		.sched_priority = param->sched_priority,
		.sched_nice	= PRIO_TO_NICE(p->static_prio),
	};

	/* Fixup the legacy SCHED_RESET_ON_FORK hack. */
	if ((policy != SETPARAM_POLICY) && (policy & SCHED_RESET_ON_FORK)) {
		attr.sched_flags |= SCHED_FLAG_RESET_ON_FORK;
		policy &= ~SCHED_RESET_ON_FORK;
		attr.sched_policy = policy;
	}

	return __sched_setscheduler(p, &attr, check, true);
}
/**
 * sched_setscheduler - change the scheduling policy and/or RT priority of a thread.
 * @p: the task in question.
 * @policy: new policy.
 * @param: structure containing the new RT priority.
 *
 * Use sched_set_fifo(), read its comment.
 *
 * Return: 0 on success. An error code otherwise.
 *
 * NOTE that the task may be already dead.
 */
int sched_setscheduler(struct task_struct *p, int policy,
		       const struct sched_param *param)
{
	return _sched_setscheduler(p, policy, param, true);
}

int sched_setattr(struct task_struct *p, const struct sched_attr *attr)
{
	return __sched_setscheduler(p, attr, true, true);
}

int sched_setattr_nocheck(struct task_struct *p, const struct sched_attr *attr)
{
	return __sched_setscheduler(p, attr, false, true);
}
EXPORT_SYMBOL_GPL(sched_setattr_nocheck);

/**
 * sched_setscheduler_nocheck - change the scheduling policy and/or RT priority of a thread from kernelspace.
 * @p: the task in question.
 * @policy: new policy.
 * @param: structure containing the new RT priority.
 *
 * Just like sched_setscheduler, only don't bother checking if the
 * current context has permission.  For example, this is needed in
 * stop_machine(): we create temporary high priority worker threads,
 * but our caller might not have that capability.
 *
 * Return: 0 on success. An error code otherwise.
 */
int sched_setscheduler_nocheck(struct task_struct *p, int policy,
			       const struct sched_param *param)
{
	return _sched_setscheduler(p, policy, param, false);
}

/*
 * SCHED_FIFO is a broken scheduler model; that is, it is fundamentally
 * incapable of resource management, which is the one thing an OS really should
 * be doing.
 *
 * This is of course the reason it is limited to privileged users only.
 *
 * Worse still; it is fundamentally impossible to compose static priority
 * workloads. You cannot take two correctly working static prio workloads
 * and smash them together and still expect them to work.
 *
 * For this reason 'all' FIFO tasks the kernel creates are basically at:
 *
 *   MAX_RT_PRIO / 2
 *
 * The administrator _MUST_ configure the system, the kernel simply doesn't
 * know enough information to make a sensible choice.
 */
void sched_set_fifo(struct task_struct *p)
{
	struct sched_param sp = { .sched_priority = MAX_RT_PRIO / 2 };
	WARN_ON_ONCE(sched_setscheduler_nocheck(p, SCHED_FIFO, &sp) != 0);
}
EXPORT_SYMBOL_GPL(sched_set_fifo);

/*
 * For when you don't much care about FIFO, but want to be above SCHED_NORMAL.
 */
void sched_set_fifo_low(struct task_struct *p)
{
	struct sched_param sp = { .sched_priority = 1 };
	WARN_ON_ONCE(sched_setscheduler_nocheck(p, SCHED_FIFO, &sp) != 0);
}
EXPORT_SYMBOL_GPL(sched_set_fifo_low);

void sched_set_normal(struct task_struct *p, int nice)
{
	struct sched_attr attr = {
		.sched_policy = SCHED_NORMAL,
		.sched_nice = nice,
	};
	WARN_ON_ONCE(sched_setattr_nocheck(p, &attr) != 0);
}
EXPORT_SYMBOL_GPL(sched_set_normal);

static int
do_sched_setscheduler(pid_t pid, int policy, struct sched_param __user *param)
{
	struct sched_param lparam;
	struct task_struct *p;
	int retval;

	if (!param || pid < 0)
		return -EINVAL;
	if (copy_from_user(&lparam, param, sizeof(struct sched_param)))
		return -EFAULT;

	rcu_read_lock();
	retval = -ESRCH;
	p = find_process_by_pid(pid);
	if (likely(p))
		get_task_struct(p);
	rcu_read_unlock();

	if (likely(p)) {
		retval = sched_setscheduler(p, policy, &lparam);
		put_task_struct(p);
	}

	return retval;
}

/*
 * Mimics kernel/events/core.c perf_copy_attr().
 */
static int sched_copy_attr(struct sched_attr __user *uattr, struct sched_attr *attr)
{
	u32 size;
	int ret;

	/* Zero the full structure, so that a short copy will be nice: */
	memset(attr, 0, sizeof(*attr));

	ret = get_user(size, &uattr->size);
	if (ret)
		return ret;

	/* ABI compatibility quirk: */
	if (!size)
		size = SCHED_ATTR_SIZE_VER0;
	if (size < SCHED_ATTR_SIZE_VER0 || size > PAGE_SIZE)
		goto err_size;

	ret = copy_struct_from_user(attr, sizeof(*attr), uattr, size);
	if (ret) {
		if (ret == -E2BIG)
			goto err_size;
		return ret;
	}

	if ((attr->sched_flags & SCHED_FLAG_UTIL_CLAMP) &&
	    size < SCHED_ATTR_SIZE_VER1)
		return -EINVAL;

	/*
	 * XXX: Do we want to be lenient like existing syscalls; or do we want
	 * to be strict and return an error on out-of-bounds values?
	 */
	attr->sched_nice = clamp(attr->sched_nice, MIN_NICE, MAX_NICE);

	return 0;

err_size:
	put_user(sizeof(*attr), &uattr->size);
	return -E2BIG;
}

static void get_params(struct task_struct *p, struct sched_attr *attr)
{
	if (task_has_dl_policy(p))
		__getparam_dl(p, attr);
	else if (task_has_rt_policy(p))
		attr->sched_priority = p->rt_priority;
	else
		attr->sched_nice = task_nice(p);
}

/**
 * sys_sched_setscheduler - set/change the scheduler policy and RT priority
 * @pid: the pid in question.
 * @policy: new policy.
 * @param: structure containing the new RT priority.
 *
 * Return: 0 on success. An error code otherwise.
 */
SYSCALL_DEFINE3(sched_setscheduler, pid_t, pid, int, policy, struct sched_param __user *, param)
{
	if (policy < 0)
		return -EINVAL;

	return do_sched_setscheduler(pid, policy, param);
}

/**
 * sys_sched_setparam - set/change the RT priority of a thread
 * @pid: the pid in question.
 * @param: structure containing the new RT priority.
 *
 * Return: 0 on success. An error code otherwise.
 */
SYSCALL_DEFINE2(sched_setparam, pid_t, pid, struct sched_param __user *, param)
{
	return do_sched_setscheduler(pid, SETPARAM_POLICY, param);
}

/**
 * sys_sched_setattr - same as above, but with extended sched_attr
 * @pid: the pid in question.
 * @uattr: structure containing the extended parameters.
 * @flags: for future extension.
 */
SYSCALL_DEFINE3(sched_setattr, pid_t, pid, struct sched_attr __user *, uattr,
			       unsigned int, flags)
{
	struct sched_attr attr;
	struct task_struct *p;
	int retval;

	if (!uattr || pid < 0 || flags)
		return -EINVAL;

	retval = sched_copy_attr(uattr, &attr);
	if (retval)
		return retval;

	if ((int)attr.sched_policy < 0)
		return -EINVAL;
	if (attr.sched_flags & SCHED_FLAG_KEEP_POLICY)
		attr.sched_policy = SETPARAM_POLICY;

	rcu_read_lock();
	retval = -ESRCH;
	p = find_process_by_pid(pid);
	if (likely(p))
		get_task_struct(p);
	rcu_read_unlock();

	if (likely(p)) {
		if (attr.sched_flags & SCHED_FLAG_KEEP_PARAMS)
			get_params(p, &attr);
		retval = sched_setattr(p, &attr);
		put_task_struct(p);
	}

	return retval;
}

/**
 * sys_sched_getscheduler - get the policy (scheduling class) of a thread
 * @pid: the pid in question.
 *
 * Return: On success, the policy of the thread. Otherwise, a negative error
 * code.
 */
SYSCALL_DEFINE1(sched_getscheduler, pid_t, pid)
{
	struct task_struct *p;
	int retval;

	if (pid < 0)
		return -EINVAL;

	retval = -ESRCH;
	rcu_read_lock();
	p = find_process_by_pid(pid);
	if (p) {
		retval = security_task_getscheduler(p);
		if (!retval)
			retval = p->policy
				| (p->sched_reset_on_fork ? SCHED_RESET_ON_FORK : 0);
	}
	rcu_read_unlock();
	return retval;
}

/**
 * sys_sched_getparam - get the RT priority of a thread
 * @pid: the pid in question.
 * @param: structure containing the RT priority.
 *
 * Return: On success, 0 and the RT priority is in @param. Otherwise, an error
 * code.
 */
SYSCALL_DEFINE2(sched_getparam, pid_t, pid, struct sched_param __user *, param)
{
	struct sched_param lp = { .sched_priority = 0 };
	struct task_struct *p;
	int retval;

	if (!param || pid < 0)
		return -EINVAL;

	rcu_read_lock();
	p = find_process_by_pid(pid);
	retval = -ESRCH;
	if (!p)
		goto out_unlock;

	retval = security_task_getscheduler(p);
	if (retval)
		goto out_unlock;

	if (task_has_rt_policy(p))
		lp.sched_priority = p->rt_priority;
	rcu_read_unlock();

	/*
	 * This one might sleep, we cannot do it with a spinlock held ...
	 */
	retval = copy_to_user(param, &lp, sizeof(*param)) ? -EFAULT : 0;

	return retval;

out_unlock:
	rcu_read_unlock();
	return retval;
}

/*
 * Copy the kernel size attribute structure (which might be larger
 * than what user-space knows about) to user-space.
 *
 * Note that all cases are valid: user-space buffer can be larger or
 * smaller than the kernel-space buffer. The usual case is that both
 * have the same size.
 */
static int
sched_attr_copy_to_user(struct sched_attr __user *uattr,
			struct sched_attr *kattr,
			unsigned int usize)
{
	unsigned int ksize = sizeof(*kattr);

	if (!access_ok(uattr, usize))
		return -EFAULT;

	/*
	 * sched_getattr() ABI forwards and backwards compatibility:
	 *
	 * If usize == ksize then we just copy everything to user-space and all is good.
	 *
	 * If usize < ksize then we only copy as much as user-space has space for,
	 * this keeps ABI compatibility as well. We skip the rest.
	 *
	 * If usize > ksize then user-space is using a newer version of the ABI,
	 * which part the kernel doesn't know about. Just ignore it - tooling can
	 * detect the kernel's knowledge of attributes from the attr->size value
	 * which is set to ksize in this case.
	 */
	kattr->size = min(usize, ksize);

	if (copy_to_user(uattr, kattr, kattr->size))
		return -EFAULT;

	return 0;
}

/**
 * sys_sched_getattr - similar to sched_getparam, but with sched_attr
 * @pid: the pid in question.
 * @uattr: structure containing the extended parameters.
 * @usize: sizeof(attr) for fwd/bwd comp.
 * @flags: for future extension.
 */
SYSCALL_DEFINE4(sched_getattr, pid_t, pid, struct sched_attr __user *, uattr,
		unsigned int, usize, unsigned int, flags)
{
	struct sched_attr kattr = { };
	struct task_struct *p;
	int retval;

	if (!uattr || pid < 0 || usize > PAGE_SIZE ||
	    usize < SCHED_ATTR_SIZE_VER0 || flags)
		return -EINVAL;

	rcu_read_lock();
	p = find_process_by_pid(pid);
	retval = -ESRCH;
	if (!p)
		goto out_unlock;

	retval = security_task_getscheduler(p);
	if (retval)
		goto out_unlock;

	kattr.sched_policy = p->policy;
	if (p->sched_reset_on_fork)
		kattr.sched_flags |= SCHED_FLAG_RESET_ON_FORK;
	get_params(p, &kattr);
	kattr.sched_flags &= SCHED_FLAG_ALL;

#ifdef CONFIG_UCLAMP_TASK
	/*
	 * This could race with another potential updater, but this is fine
	 * because it'll correctly read the old or the new value. We don't need
	 * to guarantee who wins the race as long as it doesn't return garbage.
	 */
	kattr.sched_util_min = p->uclamp_req[UCLAMP_MIN].value;
	kattr.sched_util_max = p->uclamp_req[UCLAMP_MAX].value;
#endif

	rcu_read_unlock();

	return sched_attr_copy_to_user(uattr, &kattr, usize);

out_unlock:
	rcu_read_unlock();
	return retval;
}

#ifdef CONFIG_SMP
int dl_task_check_affinity(struct task_struct *p, const struct cpumask *mask)
{
	int ret = 0;

	/*
	 * If the task isn't a deadline task or admission control is
	 * disabled then we don't care about affinity changes.
	 */
	if (!task_has_dl_policy(p) || !dl_bandwidth_enabled())
		return 0;

	/*
	 * Since bandwidth control happens on root_domain basis,
	 * if admission test is enabled, we only admit -deadline
	 * tasks allowed to run on all the CPUs in the task's
	 * root_domain.
	 */
	rcu_read_lock();
	if (!cpumask_subset(task_rq(p)->rd->span, mask))
		ret = -EBUSY;
	rcu_read_unlock();
	return ret;
}
#endif

static int
__sched_setaffinity(struct task_struct *p, const struct cpumask *mask)
{
	int retval;
	cpumask_var_t cpus_allowed, new_mask;

	if (!alloc_cpumask_var(&cpus_allowed, GFP_KERNEL))
		return -ENOMEM;

	if (!alloc_cpumask_var(&new_mask, GFP_KERNEL)) {
		retval = -ENOMEM;
		goto out_free_cpus_allowed;
	}

	cpuset_cpus_allowed(p, cpus_allowed);
	cpumask_and(new_mask, mask, cpus_allowed);

	retval = dl_task_check_affinity(p, new_mask);
	if (retval)
		goto out_free_new_mask;
again:
	retval = __set_cpus_allowed_ptr(p, new_mask, SCA_CHECK | SCA_USER);
	if (retval)
		goto out_free_new_mask;

	cpuset_cpus_allowed(p, cpus_allowed);
	if (!cpumask_subset(new_mask, cpus_allowed)) {
		/*
		 * We must have raced with a concurrent cpuset update.
		 * Just reset the cpumask to the cpuset's cpus_allowed.
		 */
		cpumask_copy(new_mask, cpus_allowed);
		goto again;
	}

out_free_new_mask:
	free_cpumask_var(new_mask);
out_free_cpus_allowed:
	free_cpumask_var(cpus_allowed);
	return retval;
}

long sched_setaffinity(pid_t pid, const struct cpumask *in_mask)
{
	struct task_struct *p;
	int retval;

	rcu_read_lock();

	p = find_process_by_pid(pid);
	if (!p) {
		rcu_read_unlock();
		return -ESRCH;
	}

	/* Prevent p going away */
	get_task_struct(p);
	rcu_read_unlock();

	if (p->flags & PF_NO_SETAFFINITY) {
		retval = -EINVAL;
		goto out_put_task;
	}

	if (!check_same_owner(p)) {
		rcu_read_lock();
		if (!ns_capable(__task_cred(p)->user_ns, CAP_SYS_NICE)) {
			rcu_read_unlock();
			retval = -EPERM;
			goto out_put_task;
		}
		rcu_read_unlock();
	}

	retval = security_task_setscheduler(p);
	if (retval)
		goto out_put_task;

	retval = __sched_setaffinity(p, in_mask);
out_put_task:
	put_task_struct(p);
	return retval;
}

static int get_user_cpu_mask(unsigned long __user *user_mask_ptr, unsigned len,
			     struct cpumask *new_mask)
{
	if (len < cpumask_size())
		cpumask_clear(new_mask);
	else if (len > cpumask_size())
		len = cpumask_size();

	return copy_from_user(new_mask, user_mask_ptr, len) ? -EFAULT : 0;
}

/**
 * sys_sched_setaffinity - set the CPU affinity of a process
 * @pid: pid of the process
 * @len: length in bytes of the bitmask pointed to by user_mask_ptr
 * @user_mask_ptr: user-space pointer to the new CPU mask
 *
 * Return: 0 on success. An error code otherwise.
 */
SYSCALL_DEFINE3(sched_setaffinity, pid_t, pid, unsigned int, len,
		unsigned long __user *, user_mask_ptr)
{
	cpumask_var_t new_mask;
	int retval;

	if (!alloc_cpumask_var(&new_mask, GFP_KERNEL))
		return -ENOMEM;

	retval = get_user_cpu_mask(user_mask_ptr, len, new_mask);
	if (retval == 0)
		retval = sched_setaffinity(pid, new_mask);
	free_cpumask_var(new_mask);
	return retval;
}

long sched_getaffinity(pid_t pid, struct cpumask *mask)
{
	struct task_struct *p;
	unsigned long flags;
	int retval;

	rcu_read_lock();

	retval = -ESRCH;
	p = find_process_by_pid(pid);
	if (!p)
		goto out_unlock;

	retval = security_task_getscheduler(p);
	if (retval)
		goto out_unlock;

	raw_spin_lock_irqsave(&p->pi_lock, flags);
	cpumask_and(mask, &p->cpus_mask, cpu_active_mask);
	raw_spin_unlock_irqrestore(&p->pi_lock, flags);

out_unlock:
	rcu_read_unlock();

	return retval;
}

/**
 * sys_sched_getaffinity - get the CPU affinity of a process
 * @pid: pid of the process
 * @len: length in bytes of the bitmask pointed to by user_mask_ptr
 * @user_mask_ptr: user-space pointer to hold the current CPU mask
 *
 * Return: size of CPU mask copied to user_mask_ptr on success. An
 * error code otherwise.
 */
SYSCALL_DEFINE3(sched_getaffinity, pid_t, pid, unsigned int, len,
		unsigned long __user *, user_mask_ptr)
{
	int ret;
	cpumask_var_t mask;

	if ((len * BITS_PER_BYTE) < nr_cpu_ids)
		return -EINVAL;
	if (len & (sizeof(unsigned long)-1))
		return -EINVAL;

	if (!alloc_cpumask_var(&mask, GFP_KERNEL))
		return -ENOMEM;

	ret = sched_getaffinity(pid, mask);
	if (ret == 0) {
		unsigned int retlen = min(len, cpumask_size());

		if (copy_to_user(user_mask_ptr, mask, retlen))
			ret = -EFAULT;
		else
			ret = retlen;
	}
	free_cpumask_var(mask);

	return ret;
}

static void do_sched_yield(void)
{
	struct rq_flags rf;
	struct rq *rq;

	rq = this_rq_lock_irq(&rf);

	schedstat_inc(rq->yld_count);
	current->sched_class->yield_task(rq);

	preempt_disable();
	rq_unlock_irq(rq, &rf);
	sched_preempt_enable_no_resched();

	schedule();
}

/**
 * sys_sched_yield - yield the current processor to other threads.
 *
 * This function yields the current CPU to other tasks. If there are no
 * other threads running on this CPU then this function will return.
 *
 * Return: 0.
 */
SYSCALL_DEFINE0(sched_yield)
{
	do_sched_yield();
	return 0;
}

#if !defined(CONFIG_PREEMPTION) || defined(CONFIG_PREEMPT_DYNAMIC)
int __sched __cond_resched(void)
{
	if (should_resched(0)) {
		preempt_schedule_common();
		return 1;
	}
#ifndef CONFIG_PREEMPT_RCU
	rcu_all_qs();
#endif
	return 0;
}
EXPORT_SYMBOL(__cond_resched);
#endif

#ifdef CONFIG_PREEMPT_DYNAMIC
DEFINE_STATIC_CALL_RET0(cond_resched, __cond_resched);
EXPORT_STATIC_CALL_TRAMP(cond_resched);

DEFINE_STATIC_CALL_RET0(might_resched, __cond_resched);
EXPORT_STATIC_CALL_TRAMP(might_resched);
#endif

/*
 * __cond_resched_lock() - if a reschedule is pending, drop the given lock,
 * call schedule, and on return reacquire the lock.
 *
 * This works OK both with and without CONFIG_PREEMPTION. We do strange low-level
 * operations here to prevent schedule() from being called twice (once via
 * spin_unlock(), once by hand).
 */
int __cond_resched_lock(spinlock_t *lock)
{
	int resched = should_resched(PREEMPT_LOCK_OFFSET);
	int ret = 0;

	lockdep_assert_held(lock);

	if (spin_needbreak(lock) || resched) {
		spin_unlock(lock);
		if (resched)
			preempt_schedule_common();
		else
			cpu_relax();
		ret = 1;
		spin_lock(lock);
	}
	return ret;
}
EXPORT_SYMBOL(__cond_resched_lock);

int __cond_resched_rwlock_read(rwlock_t *lock)
{
	int resched = should_resched(PREEMPT_LOCK_OFFSET);
	int ret = 0;

	lockdep_assert_held_read(lock);

	if (rwlock_needbreak(lock) || resched) {
		read_unlock(lock);
		if (resched)
			preempt_schedule_common();
		else
			cpu_relax();
		ret = 1;
		read_lock(lock);
	}
	return ret;
}
EXPORT_SYMBOL(__cond_resched_rwlock_read);

int __cond_resched_rwlock_write(rwlock_t *lock)
{
	int resched = should_resched(PREEMPT_LOCK_OFFSET);
	int ret = 0;

	lockdep_assert_held_write(lock);

	if (rwlock_needbreak(lock) || resched) {
		write_unlock(lock);
		if (resched)
			preempt_schedule_common();
		else
			cpu_relax();
		ret = 1;
		write_lock(lock);
	}
	return ret;
}
EXPORT_SYMBOL(__cond_resched_rwlock_write);

/**
 * yield - yield the current processor to other threads.
 *
 * Do not ever use this function, there's a 99% chance you're doing it wrong.
 *
 * The scheduler is at all times free to pick the calling task as the most
 * eligible task to run, if removing the yield() call from your code breaks
 * it, it's already broken.
 *
 * Typical broken usage is:
 *
 * while (!event)
 *	yield();
 *
 * where one assumes that yield() will let 'the other' process run that will
 * make event true. If the current task is a SCHED_FIFO task that will never
 * happen. Never use yield() as a progress guarantee!!
 *
 * If you want to use yield() to wait for something, use wait_event().
 * If you want to use yield() to be 'nice' for others, use cond_resched().
 * If you still want to use yield(), do not!
 */
void __sched yield(void)
{
	set_current_state(TASK_RUNNING);
	do_sched_yield();
}
EXPORT_SYMBOL(yield);

/**
 * yield_to - yield the current processor to another thread in
 * your thread group, or accelerate that thread toward the
 * processor it's on.
 * @p: target task
 * @preempt: whether task preemption is allowed or not
 *
 * It's the caller's job to ensure that the target task struct
 * can't go away on us before we can do any checks.
 *
 * Return:
 *	true (>0) if we indeed boosted the target task.
 *	false (0) if we failed to boost the target.
 *	-ESRCH if there's no task to yield to.
 */
int __sched yield_to(struct task_struct *p, bool preempt)
{
	struct task_struct *curr = current;
	struct rq *rq, *p_rq;
	unsigned long flags;
	int yielded = 0;

	local_irq_save(flags);
	rq = this_rq();

again:
	p_rq = task_rq(p);
	/*
	 * If we're the only runnable task on the rq and target rq also
	 * has only one task, there's absolutely no point in yielding.
	 */
	if (rq->nr_running == 1 && p_rq->nr_running == 1) {
		yielded = -ESRCH;
		goto out_irq;
	}

	double_rq_lock(rq, p_rq);
	if (task_rq(p) != p_rq) {
		double_rq_unlock(rq, p_rq);
		goto again;
	}

	if (!curr->sched_class->yield_to_task)
		goto out_unlock;

	if (curr->sched_class != p->sched_class)
		goto out_unlock;

	if (task_running(p_rq, p) || !task_is_running(p))
		goto out_unlock;

	yielded = curr->sched_class->yield_to_task(rq, p);
	if (yielded) {
		schedstat_inc(rq->yld_count);
		/*
		 * Make p's CPU reschedule; pick_next_entity takes care of
		 * fairness.
		 */
		if (preempt && rq != p_rq)
			resched_curr(p_rq);
	}

out_unlock:
	double_rq_unlock(rq, p_rq);
out_irq:
	local_irq_restore(flags);

	if (yielded > 0)
		schedule();

	return yielded;
}
EXPORT_SYMBOL_GPL(yield_to);

int io_schedule_prepare(void)
{
	int old_iowait = current->in_iowait;

	current->in_iowait = 1;
	blk_schedule_flush_plug(current);

	return old_iowait;
}

void io_schedule_finish(int token)
{
	current->in_iowait = token;
}

/*
 * This task is about to go to sleep on IO. Increment rq->nr_iowait so
 * that process accounting knows that this is a task in IO wait state.
 */
long __sched io_schedule_timeout(long timeout)
{
	int token;
	long ret;

	token = io_schedule_prepare();
	ret = schedule_timeout(timeout);
	io_schedule_finish(token);

	return ret;
}
EXPORT_SYMBOL(io_schedule_timeout);

void __sched io_schedule(void)
{
	int token;

	token = io_schedule_prepare();
	schedule();
	io_schedule_finish(token);
}
EXPORT_SYMBOL(io_schedule);

/**
 * sys_sched_get_priority_max - return maximum RT priority.
 * @policy: scheduling class.
 *
 * Return: On success, this syscall returns the maximum
 * rt_priority that can be used by a given scheduling class.
 * On failure, a negative error code is returned.
 */
SYSCALL_DEFINE1(sched_get_priority_max, int, policy)
{
	int ret = -EINVAL;

	switch (policy) {
	case SCHED_FIFO:
	case SCHED_RR:
		ret = MAX_RT_PRIO-1;
		break;
	case SCHED_DEADLINE:
	case SCHED_NORMAL:
	case SCHED_BATCH:
	case SCHED_IDLE:
		ret = 0;
		break;
	}
	return ret;
}

/**
 * sys_sched_get_priority_min - return minimum RT priority.
 * @policy: scheduling class.
 *
 * Return: On success, this syscall returns the minimum
 * rt_priority that can be used by a given scheduling class.
 * On failure, a negative error code is returned.
 */
SYSCALL_DEFINE1(sched_get_priority_min, int, policy)
{
	int ret = -EINVAL;

	switch (policy) {
	case SCHED_FIFO:
	case SCHED_RR:
		ret = 1;
		break;
	case SCHED_DEADLINE:
	case SCHED_NORMAL:
	case SCHED_BATCH:
	case SCHED_IDLE:
		ret = 0;
	}
	return ret;
}

static int sched_rr_get_interval(pid_t pid, struct timespec64 *t)
{
	struct task_struct *p;
	unsigned int time_slice;
	struct rq_flags rf;
	struct rq *rq;
	int retval;

	if (pid < 0)
		return -EINVAL;

	retval = -ESRCH;
	rcu_read_lock();
	p = find_process_by_pid(pid);
	if (!p)
		goto out_unlock;

	retval = security_task_getscheduler(p);
	if (retval)
		goto out_unlock;

	rq = task_rq_lock(p, &rf);
	time_slice = 0;
	if (p->sched_class->get_rr_interval)
		time_slice = p->sched_class->get_rr_interval(rq, p);
	task_rq_unlock(rq, p, &rf);

	rcu_read_unlock();
	jiffies_to_timespec64(time_slice, t);
	return 0;

out_unlock:
	rcu_read_unlock();
	return retval;
}

/**
 * sys_sched_rr_get_interval - return the default timeslice of a process.
 * @pid: pid of the process.
 * @interval: userspace pointer to the timeslice value.
 *
 * this syscall writes the default timeslice value of a given process
 * into the user-space timespec buffer. A value of '0' means infinity.
 *
 * Return: On success, 0 and the timeslice is in @interval. Otherwise,
 * an error code.
 */
SYSCALL_DEFINE2(sched_rr_get_interval, pid_t, pid,
		struct __kernel_timespec __user *, interval)
{
	struct timespec64 t;
	int retval = sched_rr_get_interval(pid, &t);

	if (retval == 0)
		retval = put_timespec64(&t, interval);

	return retval;
}

#ifdef CONFIG_COMPAT_32BIT_TIME
SYSCALL_DEFINE2(sched_rr_get_interval_time32, pid_t, pid,
		struct old_timespec32 __user *, interval)
{
	struct timespec64 t;
	int retval = sched_rr_get_interval(pid, &t);

	if (retval == 0)
		retval = put_old_timespec32(&t, interval);
	return retval;
}
#endif

void sched_show_task(struct task_struct *p)
{
	unsigned long free = 0;
	int ppid;

	if (!try_get_task_stack(p))
		return;

	pr_info("task:%-15.15s state:%c", p->comm, task_state_to_char(p));

	if (task_is_running(p))
		pr_cont("  running task    ");
#ifdef CONFIG_DEBUG_STACK_USAGE
	free = stack_not_used(p);
#endif
	ppid = 0;
	rcu_read_lock();
	if (pid_alive(p))
		ppid = task_pid_nr(rcu_dereference(p->real_parent));
	rcu_read_unlock();
	pr_cont(" stack:%5lu pid:%5d ppid:%6d flags:0x%08lx\n",
		free, task_pid_nr(p), ppid,
		(unsigned long)task_thread_info(p)->flags);

	print_worker_info(KERN_INFO, p);
	print_stop_info(KERN_INFO, p);
	show_stack(p, NULL, KERN_INFO);
	put_task_stack(p);
}
EXPORT_SYMBOL_GPL(sched_show_task);

static inline bool
state_filter_match(unsigned long state_filter, struct task_struct *p)
{
	unsigned int state = READ_ONCE(p->__state);

	/* no filter, everything matches */
	if (!state_filter)
		return true;

	/* filter, but doesn't match */
	if (!(state & state_filter))
		return false;

	/*
	 * When looking for TASK_UNINTERRUPTIBLE skip TASK_IDLE (allows
	 * TASK_KILLABLE).
	 */
	if (state_filter == TASK_UNINTERRUPTIBLE && state == TASK_IDLE)
		return false;

	return true;
}


void show_state_filter(unsigned int state_filter)
{
	struct task_struct *g, *p;

	rcu_read_lock();
	for_each_process_thread(g, p) {
		/*
		 * reset the NMI-timeout, listing all files on a slow
		 * console might take a lot of time:
		 * Also, reset softlockup watchdogs on all CPUs, because
		 * another CPU might be blocked waiting for us to process
		 * an IPI.
		 */
		touch_nmi_watchdog();
		touch_all_softlockup_watchdogs();
		if (state_filter_match(state_filter, p))
			sched_show_task(p);
	}

#ifdef CONFIG_SCHED_DEBUG
	if (!state_filter)
		sysrq_sched_debug_show();
#endif
	rcu_read_unlock();
	/*
	 * Only show locks if all tasks are dumped:
	 */
	if (!state_filter)
		debug_show_all_locks();
}

/**
 * init_idle - set up an idle thread for a given CPU
 * @idle: task in question
 * @cpu: CPU the idle task belongs to
 *
 * NOTE: this function does not set the idle thread's NEED_RESCHED
 * flag, to make booting more robust.
 */
void __init init_idle(struct task_struct *idle, int cpu)
{
	struct rq *rq = cpu_rq(cpu);
	unsigned long flags;

	__sched_fork(0, idle);

	/*
	 * The idle task doesn't need the kthread struct to function, but it
	 * is dressed up as a per-CPU kthread and thus needs to play the part
	 * if we want to avoid special-casing it in code that deals with per-CPU
	 * kthreads.
	 */
	set_kthread_struct(idle);

	raw_spin_lock_irqsave(&idle->pi_lock, flags);
	raw_spin_rq_lock(rq);

	idle->__state = TASK_RUNNING;
	idle->se.exec_start = sched_clock();
	/*
	 * PF_KTHREAD should already be set at this point; regardless, make it
	 * look like a proper per-CPU kthread.
	 */
	idle->flags |= PF_IDLE | PF_KTHREAD | PF_NO_SETAFFINITY;
	kthread_set_per_cpu(idle, cpu);

	scs_task_reset(idle);
	kasan_unpoison_task_stack(idle);

#ifdef CONFIG_SMP
	/*
	 * It's possible that init_idle() gets called multiple times on a task,
	 * in that case do_set_cpus_allowed() will not do the right thing.
	 *
	 * And since this is boot we can forgo the serialization.
	 */
	set_cpus_allowed_common(idle, cpumask_of(cpu), 0);
#endif
	/*
	 * We're having a chicken and egg problem, even though we are
	 * holding rq->lock, the CPU isn't yet set to this CPU so the
	 * lockdep check in task_group() will fail.
	 *
	 * Similar case to sched_fork(). / Alternatively we could
	 * use task_rq_lock() here and obtain the other rq->lock.
	 *
	 * Silence PROVE_RCU
	 */
	rcu_read_lock();
	__set_task_cpu(idle, cpu);
	rcu_read_unlock();

	rq->idle = idle;
	rcu_assign_pointer(rq->curr, idle);
	idle->on_rq = TASK_ON_RQ_QUEUED;
#ifdef CONFIG_SMP
	idle->on_cpu = 1;
#endif
	raw_spin_rq_unlock(rq);
	raw_spin_unlock_irqrestore(&idle->pi_lock, flags);

	/* Set the preempt count _outside_ the spinlocks! */
	init_idle_preempt_count(idle, cpu);

	/*
	 * The idle tasks have their own, simple scheduling class:
	 */
	idle->sched_class = &idle_sched_class;
	ftrace_graph_init_idle_task(idle, cpu);
	vtime_init_idle(idle, cpu);
#ifdef CONFIG_SMP
	sprintf(idle->comm, "%s/%d", INIT_TASK_COMM, cpu);
#endif
}

#ifdef CONFIG_SMP

int cpuset_cpumask_can_shrink(const struct cpumask *cur,
			      const struct cpumask *trial)
{
	int ret = 1;

	if (!cpumask_weight(cur))
		return ret;

	ret = dl_cpuset_cpumask_can_shrink(cur, trial);

	return ret;
}

int task_can_attach(struct task_struct *p,
		    const struct cpumask *cs_cpus_allowed)
{
	int ret = 0;

	/*
	 * Kthreads which disallow setaffinity shouldn't be moved
	 * to a new cpuset; we don't want to change their CPU
	 * affinity and isolating such threads by their set of
	 * allowed nodes is unnecessary.  Thus, cpusets are not
	 * applicable for such threads.  This prevents checking for
	 * success of set_cpus_allowed_ptr() on all attached tasks
	 * before cpus_mask may be changed.
	 */
	if (p->flags & PF_NO_SETAFFINITY) {
		ret = -EINVAL;
		goto out;
	}

	if (dl_task(p) && !cpumask_intersects(task_rq(p)->rd->span,
					      cs_cpus_allowed))
		ret = dl_task_can_attach(p, cs_cpus_allowed);

out:
	return ret;
}

bool sched_smp_initialized __read_mostly;

#ifdef CONFIG_NUMA_BALANCING
/* Migrate current task p to target_cpu */
int migrate_task_to(struct task_struct *p, int target_cpu)
{
	struct migration_arg arg = { p, target_cpu };
	int curr_cpu = task_cpu(p);

	if (curr_cpu == target_cpu)
		return 0;

	if (!cpumask_test_cpu(target_cpu, p->cpus_ptr))
		return -EINVAL;

	/* TODO: This is not properly updating schedstats */

	trace_sched_move_numa(p, curr_cpu, target_cpu);
	return stop_one_cpu(curr_cpu, migration_cpu_stop, &arg);
}

/*
 * Requeue a task on a given node and accurately track the number of NUMA
 * tasks on the runqueues
 */
void sched_setnuma(struct task_struct *p, int nid)
{
	bool queued, running;
	struct rq_flags rf;
	struct rq *rq;

	rq = task_rq_lock(p, &rf);
	queued = task_on_rq_queued(p);
	running = task_current(rq, p);

	if (queued)
		dequeue_task(rq, p, DEQUEUE_SAVE);
	if (running)
		put_prev_task(rq, p);

	p->numa_preferred_nid = nid;

	if (queued)
		enqueue_task(rq, p, ENQUEUE_RESTORE | ENQUEUE_NOCLOCK);
	if (running)
		set_next_task(rq, p);
	task_rq_unlock(rq, p, &rf);
}
#endif /* CONFIG_NUMA_BALANCING */

#ifdef CONFIG_HOTPLUG_CPU
/*
 * Ensure that the idle task is using init_mm right before its CPU goes
 * offline.
 */
void idle_task_exit(void)
{
	struct mm_struct *mm = current->active_mm;

	BUG_ON(cpu_online(smp_processor_id()));
	BUG_ON(current != this_rq()->idle);

	if (mm != &init_mm) {
		switch_mm(mm, &init_mm, current);
		finish_arch_post_lock_switch();
	}

	/* finish_cpu(), as ran on the BP, will clean up the active_mm state */
}

static int __balance_push_cpu_stop(void *arg)
{
	struct task_struct *p = arg;
	struct rq *rq = this_rq();
	struct rq_flags rf;
	int cpu;

	raw_spin_lock_irq(&p->pi_lock);
	rq_lock(rq, &rf);

	update_rq_clock(rq);

	if (task_rq(p) == rq && task_on_rq_queued(p)) {
		cpu = select_fallback_rq(rq->cpu, p);
		rq = __migrate_task(rq, &rf, p, cpu);
	}

	rq_unlock(rq, &rf);
	raw_spin_unlock_irq(&p->pi_lock);

	put_task_struct(p);

	return 0;
}

static DEFINE_PER_CPU(struct cpu_stop_work, push_work);

/*
 * Ensure we only run per-cpu kthreads once the CPU goes !active.
 *
 * This is enabled below SCHED_AP_ACTIVE; when !cpu_active(), but only
 * effective when the hotplug motion is down.
 */
static void balance_push(struct rq *rq)
{
	struct task_struct *push_task = rq->curr;

	lockdep_assert_rq_held(rq);
	SCHED_WARN_ON(rq->cpu != smp_processor_id());

	/*
	 * Ensure the thing is persistent until balance_push_set(.on = false);
	 */
	rq->balance_callback = &balance_push_callback;

	/*
	 * Only active while going offline.
	 */
	if (!cpu_dying(rq->cpu))
		return;

	/*
	 * Both the cpu-hotplug and stop task are in this case and are
	 * required to complete the hotplug process.
	 */
	if (kthread_is_per_cpu(push_task) ||
	    is_migration_disabled(push_task)) {

		/*
		 * If this is the idle task on the outgoing CPU try to wake
		 * up the hotplug control thread which might wait for the
		 * last task to vanish. The rcuwait_active() check is
		 * accurate here because the waiter is pinned on this CPU
		 * and can't obviously be running in parallel.
		 *
		 * On RT kernels this also has to check whether there are
		 * pinned and scheduled out tasks on the runqueue. They
		 * need to leave the migrate disabled section first.
		 */
		if (!rq->nr_running && !rq_has_pinned_tasks(rq) &&
		    rcuwait_active(&rq->hotplug_wait)) {
			raw_spin_rq_unlock(rq);
			rcuwait_wake_up(&rq->hotplug_wait);
			raw_spin_rq_lock(rq);
		}
		return;
	}

	get_task_struct(push_task);
	/*
	 * Temporarily drop rq->lock such that we can wake-up the stop task.
	 * Both preemption and IRQs are still disabled.
	 */
	raw_spin_rq_unlock(rq);
	stop_one_cpu_nowait(rq->cpu, __balance_push_cpu_stop, push_task,
			    this_cpu_ptr(&push_work));
	/*
	 * At this point need_resched() is true and we'll take the loop in
	 * schedule(). The next pick is obviously going to be the stop task
	 * which kthread_is_per_cpu() and will push this task away.
	 */
	raw_spin_rq_lock(rq);
}

static void balance_push_set(int cpu, bool on)
{
	struct rq *rq = cpu_rq(cpu);
	struct rq_flags rf;

	rq_lock_irqsave(rq, &rf);
	if (on) {
		WARN_ON_ONCE(rq->balance_callback);
		rq->balance_callback = &balance_push_callback;
	} else if (rq->balance_callback == &balance_push_callback) {
		rq->balance_callback = NULL;
	}
	rq_unlock_irqrestore(rq, &rf);
}

/*
 * Invoked from a CPUs hotplug control thread after the CPU has been marked
 * inactive. All tasks which are not per CPU kernel threads are either
 * pushed off this CPU now via balance_push() or placed on a different CPU
 * during wakeup. Wait until the CPU is quiescent.
 */
static void balance_hotplug_wait(void)
{
	struct rq *rq = this_rq();

	rcuwait_wait_event(&rq->hotplug_wait,
			   rq->nr_running == 1 && !rq_has_pinned_tasks(rq),
			   TASK_UNINTERRUPTIBLE);
}

#else

static inline void balance_push(struct rq *rq)
{
}

static inline void balance_push_set(int cpu, bool on)
{
}

static inline void balance_hotplug_wait(void)
{
}

#endif /* CONFIG_HOTPLUG_CPU */

void set_rq_online(struct rq *rq)
{
	if (!rq->online) {
		const struct sched_class *class;

		cpumask_set_cpu(rq->cpu, rq->rd->online);
		rq->online = 1;

		for_each_class(class) {
			if (class->rq_online)
				class->rq_online(rq);
		}
	}
}

void set_rq_offline(struct rq *rq)
{
	if (rq->online) {
		const struct sched_class *class;

		for_each_class(class) {
			if (class->rq_offline)
				class->rq_offline(rq);
		}

		cpumask_clear_cpu(rq->cpu, rq->rd->online);
		rq->online = 0;
	}
}

/*
 * used to mark begin/end of suspend/resume:
 */
static int num_cpus_frozen;

/*
 * Update cpusets according to cpu_active mask.  If cpusets are
 * disabled, cpuset_update_active_cpus() becomes a simple wrapper
 * around partition_sched_domains().
 *
 * If we come here as part of a suspend/resume, don't touch cpusets because we
 * want to restore it back to its original state upon resume anyway.
 */
static void cpuset_cpu_active(void)
{
	if (cpuhp_tasks_frozen) {
		/*
		 * num_cpus_frozen tracks how many CPUs are involved in suspend
		 * resume sequence. As long as this is not the last online
		 * operation in the resume sequence, just build a single sched
		 * domain, ignoring cpusets.
		 */
		partition_sched_domains(1, NULL, NULL);
		if (--num_cpus_frozen)
			return;
		/*
		 * This is the last CPU online operation. So fall through and
		 * restore the original sched domains by considering the
		 * cpuset configurations.
		 */
		cpuset_force_rebuild();
	}
	cpuset_update_active_cpus();
}

static int cpuset_cpu_inactive(unsigned int cpu)
{
	if (!cpuhp_tasks_frozen) {
		if (dl_cpu_busy(cpu))
			return -EBUSY;
		cpuset_update_active_cpus();
	} else {
		num_cpus_frozen++;
		partition_sched_domains(1, NULL, NULL);
	}
	return 0;
}

int sched_cpu_activate(unsigned int cpu)
{
	struct rq *rq = cpu_rq(cpu);
	struct rq_flags rf;

	/*
	 * Clear the balance_push callback and prepare to schedule
	 * regular tasks.
	 */
	balance_push_set(cpu, false);

#ifdef CONFIG_SCHED_SMT
	/*
	 * When going up, increment the number of cores with SMT present.
	 */
	if (cpumask_weight(cpu_smt_mask(cpu)) == 2)
		static_branch_inc_cpuslocked(&sched_smt_present);
#endif
	set_cpu_active(cpu, true);

	if (sched_smp_initialized) {
		sched_domains_numa_masks_set(cpu);
		cpuset_cpu_active();
	}

	/*
	 * Put the rq online, if not already. This happens:
	 *
	 * 1) In the early boot process, because we build the real domains
	 *    after all CPUs have been brought up.
	 *
	 * 2) At runtime, if cpuset_cpu_active() fails to rebuild the
	 *    domains.
	 */
	rq_lock_irqsave(rq, &rf);
	if (rq->rd) {
		BUG_ON(!cpumask_test_cpu(cpu, rq->rd->span));
		set_rq_online(rq);
	}
	rq_unlock_irqrestore(rq, &rf);

	return 0;
}

int sched_cpu_deactivate(unsigned int cpu)
{
	struct rq *rq = cpu_rq(cpu);
	struct rq_flags rf;
	int ret;

	/*
	 * Remove CPU from nohz.idle_cpus_mask to prevent participating in
	 * load balancing when not active
	 */
	nohz_balance_exit_idle(rq);

	set_cpu_active(cpu, false);

	/*
	 * From this point forward, this CPU will refuse to run any task that
	 * is not: migrate_disable() or KTHREAD_IS_PER_CPU, and will actively
	 * push those tasks away until this gets cleared, see
	 * sched_cpu_dying().
	 */
	balance_push_set(cpu, true);

	/*
	 * We've cleared cpu_active_mask / set balance_push, wait for all
	 * preempt-disabled and RCU users of this state to go away such that
	 * all new such users will observe it.
	 *
	 * Specifically, we rely on ttwu to no longer target this CPU, see
	 * ttwu_queue_cond() and is_cpu_allowed().
	 *
	 * Do sync before park smpboot threads to take care the rcu boost case.
	 */
	synchronize_rcu();

	rq_lock_irqsave(rq, &rf);
	if (rq->rd) {
		update_rq_clock(rq);
		BUG_ON(!cpumask_test_cpu(cpu, rq->rd->span));
		set_rq_offline(rq);
	}
	rq_unlock_irqrestore(rq, &rf);

#ifdef CONFIG_SCHED_SMT
	/*
	 * When going down, decrement the number of cores with SMT present.
	 */
	if (cpumask_weight(cpu_smt_mask(cpu)) == 2)
		static_branch_dec_cpuslocked(&sched_smt_present);

	sched_core_cpu_deactivate(cpu);
#endif

	if (!sched_smp_initialized)
		return 0;

	ret = cpuset_cpu_inactive(cpu);
	if (ret) {
		balance_push_set(cpu, false);
		set_cpu_active(cpu, true);
		return ret;
	}
	sched_domains_numa_masks_clear(cpu);
	return 0;
}

static void sched_rq_cpu_starting(unsigned int cpu)
{
	struct rq *rq = cpu_rq(cpu);

	rq->calc_load_update = calc_load_update;
	update_max_interval();
}

int sched_cpu_starting(unsigned int cpu)
{
	sched_core_cpu_starting(cpu);
	sched_rq_cpu_starting(cpu);
	sched_tick_start(cpu);
	return 0;
}

#ifdef CONFIG_HOTPLUG_CPU

/*
 * Invoked immediately before the stopper thread is invoked to bring the
 * CPU down completely. At this point all per CPU kthreads except the
 * hotplug thread (current) and the stopper thread (inactive) have been
 * either parked or have been unbound from the outgoing CPU. Ensure that
 * any of those which might be on the way out are gone.
 *
 * If after this point a bound task is being woken on this CPU then the
 * responsible hotplug callback has failed to do it's job.
 * sched_cpu_dying() will catch it with the appropriate fireworks.
 */
int sched_cpu_wait_empty(unsigned int cpu)
{
	balance_hotplug_wait();
	return 0;
}

/*
 * Since this CPU is going 'away' for a while, fold any nr_active delta we
 * might have. Called from the CPU stopper task after ensuring that the
 * stopper is the last running task on the CPU, so nr_active count is
 * stable. We need to take the teardown thread which is calling this into
 * account, so we hand in adjust = 1 to the load calculation.
 *
 * Also see the comment "Global load-average calculations".
 */
static void calc_load_migrate(struct rq *rq)
{
	long delta = calc_load_fold_active(rq, 1);

	if (delta)
		atomic_long_add(delta, &calc_load_tasks);
}

static void dump_rq_tasks(struct rq *rq, const char *loglvl)
{
	struct task_struct *g, *p;
	int cpu = cpu_of(rq);

	lockdep_assert_rq_held(rq);

	printk("%sCPU%d enqueued tasks (%u total):\n", loglvl, cpu, rq->nr_running);
	for_each_process_thread(g, p) {
		if (task_cpu(p) != cpu)
			continue;

		if (!task_on_rq_queued(p))
			continue;

		printk("%s\tpid: %d, name: %s\n", loglvl, p->pid, p->comm);
	}
}

int sched_cpu_dying(unsigned int cpu)
{
	struct rq *rq = cpu_rq(cpu);
	struct rq_flags rf;

	/* Handle pending wakeups and then migrate everything off */
	sched_tick_stop(cpu);

	rq_lock_irqsave(rq, &rf);
	if (rq->nr_running != 1 || rq_has_pinned_tasks(rq)) {
		WARN(true, "Dying CPU not properly vacated!");
		dump_rq_tasks(rq, KERN_WARNING);
	}
	rq_unlock_irqrestore(rq, &rf);

	calc_load_migrate(rq);
	update_max_interval();
	hrtick_clear(rq);
	sched_core_cpu_dying(cpu);
	return 0;
}
#endif

void __init sched_init_smp(void)
{
	sched_init_numa();

	/*
	 * There's no userspace yet to cause hotplug operations; hence all the
	 * CPU masks are stable and all blatant races in the below code cannot
	 * happen.
	 */
	mutex_lock(&sched_domains_mutex);
	sched_init_domains(cpu_active_mask);
	mutex_unlock(&sched_domains_mutex);

	/* Move init over to a non-isolated CPU */
	if (set_cpus_allowed_ptr(current, housekeeping_cpumask(HK_FLAG_DOMAIN)) < 0)
		BUG();
	current->flags &= ~PF_NO_SETAFFINITY;
	sched_init_granularity();

	init_sched_rt_class();
	init_sched_dl_class();

	sched_smp_initialized = true;
}

static int __init migration_init(void)
{
	sched_cpu_starting(smp_processor_id());
	return 0;
}
early_initcall(migration_init);

#else
void __init sched_init_smp(void)
{
	sched_init_granularity();
}
#endif /* CONFIG_SMP */

int in_sched_functions(unsigned long addr)
{
	return in_lock_functions(addr) ||
		(addr >= (unsigned long)__sched_text_start
		&& addr < (unsigned long)__sched_text_end);
}

#ifdef CONFIG_CGROUP_SCHED
/*
 * Default task group.
 * Every task in system belongs to this group at bootup.
 */
struct task_group root_task_group;
LIST_HEAD(task_groups);

/* Cacheline aligned slab cache for task_group */
static struct kmem_cache *task_group_cache __read_mostly;
#endif

DECLARE_PER_CPU(cpumask_var_t, load_balance_mask);
DECLARE_PER_CPU(cpumask_var_t, select_idle_mask);

void __init sched_init(void)
{
	unsigned long ptr = 0;
	int i;

	/* Make sure the linker didn't screw up */
	BUG_ON(&idle_sched_class + 1 != &fair_sched_class ||
	       &fair_sched_class + 1 != &rt_sched_class ||
	       &rt_sched_class + 1   != &dl_sched_class);
#ifdef CONFIG_SMP
	BUG_ON(&dl_sched_class + 1 != &stop_sched_class);
#endif

	wait_bit_init();

#ifdef CONFIG_FAIR_GROUP_SCHED
	ptr += 2 * nr_cpu_ids * sizeof(void **);
#endif
#ifdef CONFIG_RT_GROUP_SCHED
	ptr += 2 * nr_cpu_ids * sizeof(void **);
#endif
	if (ptr) {
		ptr = (unsigned long)kzalloc(ptr, GFP_NOWAIT);

#ifdef CONFIG_FAIR_GROUP_SCHED
		root_task_group.se = (struct sched_entity **)ptr;
		ptr += nr_cpu_ids * sizeof(void **);

		root_task_group.cfs_rq = (struct cfs_rq **)ptr;
		ptr += nr_cpu_ids * sizeof(void **);

		root_task_group.shares = ROOT_TASK_GROUP_LOAD;
		init_cfs_bandwidth(&root_task_group.cfs_bandwidth);
#endif /* CONFIG_FAIR_GROUP_SCHED */
#ifdef CONFIG_RT_GROUP_SCHED
		root_task_group.rt_se = (struct sched_rt_entity **)ptr;
		ptr += nr_cpu_ids * sizeof(void **);

		root_task_group.rt_rq = (struct rt_rq **)ptr;
		ptr += nr_cpu_ids * sizeof(void **);

#endif /* CONFIG_RT_GROUP_SCHED */
	}
#ifdef CONFIG_CPUMASK_OFFSTACK
	for_each_possible_cpu(i) {
		per_cpu(load_balance_mask, i) = (cpumask_var_t)kzalloc_node(
			cpumask_size(), GFP_KERNEL, cpu_to_node(i));
		per_cpu(select_idle_mask, i) = (cpumask_var_t)kzalloc_node(
			cpumask_size(), GFP_KERNEL, cpu_to_node(i));
	}
#endif /* CONFIG_CPUMASK_OFFSTACK */

	init_rt_bandwidth(&def_rt_bandwidth, global_rt_period(), global_rt_runtime());
	init_dl_bandwidth(&def_dl_bandwidth, global_rt_period(), global_rt_runtime());

#ifdef CONFIG_SMP
	init_defrootdomain();
#endif

#ifdef CONFIG_RT_GROUP_SCHED
	init_rt_bandwidth(&root_task_group.rt_bandwidth,
			global_rt_period(), global_rt_runtime());
#endif /* CONFIG_RT_GROUP_SCHED */

#ifdef CONFIG_CGROUP_SCHED
	task_group_cache = KMEM_CACHE(task_group, 0);

	list_add(&root_task_group.list, &task_groups);
	INIT_LIST_HEAD(&root_task_group.children);
	INIT_LIST_HEAD(&root_task_group.siblings);
	autogroup_init(&init_task);
#endif /* CONFIG_CGROUP_SCHED */

	for_each_possible_cpu(i) {
		struct rq *rq;

		rq = cpu_rq(i);
		raw_spin_lock_init(&rq->__lock);
		rq->nr_running = 0;
		rq->calc_load_active = 0;
		rq->calc_load_update = jiffies + LOAD_FREQ;
		init_cfs_rq(&rq->cfs);
		init_rt_rq(&rq->rt);
		init_dl_rq(&rq->dl);
#ifdef CONFIG_FAIR_GROUP_SCHED
		INIT_LIST_HEAD(&rq->leaf_cfs_rq_list);
		rq->tmp_alone_branch = &rq->leaf_cfs_rq_list;
		/*
		 * How much CPU bandwidth does root_task_group get?
		 *
		 * In case of task-groups formed thr' the cgroup filesystem, it
		 * gets 100% of the CPU resources in the system. This overall
		 * system CPU resource is divided among the tasks of
		 * root_task_group and its child task-groups in a fair manner,
		 * based on each entity's (task or task-group's) weight
		 * (se->load.weight).
		 *
		 * In other words, if root_task_group has 10 tasks of weight
		 * 1024) and two child groups A0 and A1 (of weight 1024 each),
		 * then A0's share of the CPU resource is:
		 *
		 *	A0's bandwidth = 1024 / (10*1024 + 1024 + 1024) = 8.33%
		 *
		 * We achieve this by letting root_task_group's tasks sit
		 * directly in rq->cfs (i.e root_task_group->se[] = NULL).
		 */
		init_tg_cfs_entry(&root_task_group, &rq->cfs, NULL, i, NULL);
#endif /* CONFIG_FAIR_GROUP_SCHED */

		rq->rt.rt_runtime = def_rt_bandwidth.rt_runtime;
#ifdef CONFIG_RT_GROUP_SCHED
		init_tg_rt_entry(&root_task_group, &rq->rt, NULL, i, NULL);
#endif
#ifdef CONFIG_SMP
		rq->sd = NULL;
		rq->rd = NULL;
		rq->cpu_capacity = rq->cpu_capacity_orig = SCHED_CAPACITY_SCALE;
		rq->balance_callback = &balance_push_callback;
		rq->active_balance = 0;
		rq->next_balance = jiffies;
		rq->push_cpu = 0;
		rq->cpu = i;
		rq->online = 0;
		rq->idle_stamp = 0;
		rq->avg_idle = 2*sysctl_sched_migration_cost;
		rq->wake_stamp = jiffies;
		rq->wake_avg_idle = rq->avg_idle;
		rq->max_idle_balance_cost = sysctl_sched_migration_cost;

		INIT_LIST_HEAD(&rq->cfs_tasks);

		rq_attach_root(rq, &def_root_domain);
#ifdef CONFIG_NO_HZ_COMMON
		rq->last_blocked_load_update_tick = jiffies;
		atomic_set(&rq->nohz_flags, 0);

		INIT_CSD(&rq->nohz_csd, nohz_csd_func, rq);
#endif
#ifdef CONFIG_HOTPLUG_CPU
		rcuwait_init(&rq->hotplug_wait);
#endif
#endif /* CONFIG_SMP */
		hrtick_rq_init(rq);
		atomic_set(&rq->nr_iowait, 0);

#ifdef CONFIG_SCHED_CORE
		rq->core = rq;
		rq->core_pick = NULL;
		rq->core_enabled = 0;
		rq->core_tree = RB_ROOT;
		rq->core_forceidle = false;

		rq->core_cookie = 0UL;
#endif
	}

	set_load_weight(&init_task, false);

	/*
	 * The boot idle thread does lazy MMU switching as well:
	 */
	mmgrab(&init_mm);
	enter_lazy_tlb(&init_mm, current);

	/*
	 * Make us the idle thread. Technically, schedule() should not be
	 * called from this thread, however somewhere below it might be,
	 * but because we are the idle thread, we just pick up running again
	 * when this runqueue becomes "idle".
	 */
	init_idle(current, smp_processor_id());

	calc_load_update = jiffies + LOAD_FREQ;

#ifdef CONFIG_SMP
	idle_thread_set_boot_cpu();
	balance_push_set(smp_processor_id(), false);
#endif
	init_sched_fair_class();

	psi_init();

	init_uclamp();

	scheduler_running = 1;
}

#ifdef CONFIG_DEBUG_ATOMIC_SLEEP
static inline int preempt_count_equals(int preempt_offset)
{
	int nested = preempt_count() + rcu_preempt_depth();

	return (nested == preempt_offset);
}

void __might_sleep(const char *file, int line, int preempt_offset)
{
	unsigned int state = get_current_state();
	/*
	 * Blocking primitives will set (and therefore destroy) current->state,
	 * since we will exit with TASK_RUNNING make sure we enter with it,
	 * otherwise we will destroy state.
	 */
	WARN_ONCE(state != TASK_RUNNING && current->task_state_change,
			"do not call blocking ops when !TASK_RUNNING; "
			"state=%x set at [<%p>] %pS\n", state,
			(void *)current->task_state_change,
			(void *)current->task_state_change);

	___might_sleep(file, line, preempt_offset);
}
EXPORT_SYMBOL(__might_sleep);

void ___might_sleep(const char *file, int line, int preempt_offset)
{
	/* Ratelimiting timestamp: */
	static unsigned long prev_jiffy;

	unsigned long preempt_disable_ip;

	/* WARN_ON_ONCE() by default, no rate limit required: */
	rcu_sleep_check();

	if ((preempt_count_equals(preempt_offset) && !irqs_disabled() &&
	     !is_idle_task(current) && !current->non_block_count) ||
	    system_state == SYSTEM_BOOTING || system_state > SYSTEM_RUNNING ||
	    oops_in_progress)
		return;

	if (time_before(jiffies, prev_jiffy + HZ) && prev_jiffy)
		return;
	prev_jiffy = jiffies;

	/* Save this before calling printk(), since that will clobber it: */
	preempt_disable_ip = get_preempt_disable_ip(current);

	printk(KERN_ERR
		"BUG: sleeping function called from invalid context at %s:%d\n",
			file, line);
	printk(KERN_ERR
		"in_atomic(): %d, irqs_disabled(): %d, non_block: %d, pid: %d, name: %s\n",
			in_atomic(), irqs_disabled(), current->non_block_count,
			current->pid, current->comm);

	if (task_stack_end_corrupted(current))
		printk(KERN_EMERG "Thread overran stack, or stack corrupted\n");

	debug_show_held_locks(current);
	if (irqs_disabled())
		print_irqtrace_events(current);
	if (IS_ENABLED(CONFIG_DEBUG_PREEMPT)
	    && !preempt_count_equals(preempt_offset)) {
		pr_err("Preemption disabled at:");
		print_ip_sym(KERN_ERR, preempt_disable_ip);
	}
	dump_stack();
	add_taint(TAINT_WARN, LOCKDEP_STILL_OK);
}
EXPORT_SYMBOL(___might_sleep);

void __cant_sleep(const char *file, int line, int preempt_offset)
{
	static unsigned long prev_jiffy;

	if (irqs_disabled())
		return;

	if (!IS_ENABLED(CONFIG_PREEMPT_COUNT))
		return;

	if (preempt_count() > preempt_offset)
		return;

	if (time_before(jiffies, prev_jiffy + HZ) && prev_jiffy)
		return;
	prev_jiffy = jiffies;

	printk(KERN_ERR "BUG: assuming atomic context at %s:%d\n", file, line);
	printk(KERN_ERR "in_atomic(): %d, irqs_disabled(): %d, pid: %d, name: %s\n",
			in_atomic(), irqs_disabled(),
			current->pid, current->comm);

	debug_show_held_locks(current);
	dump_stack();
	add_taint(TAINT_WARN, LOCKDEP_STILL_OK);
}
EXPORT_SYMBOL_GPL(__cant_sleep);

#ifdef CONFIG_SMP
void __cant_migrate(const char *file, int line)
{
	static unsigned long prev_jiffy;

	if (irqs_disabled())
		return;

	if (is_migration_disabled(current))
		return;

	if (!IS_ENABLED(CONFIG_PREEMPT_COUNT))
		return;

	if (preempt_count() > 0)
		return;

	if (time_before(jiffies, prev_jiffy + HZ) && prev_jiffy)
		return;
	prev_jiffy = jiffies;

	pr_err("BUG: assuming non migratable context at %s:%d\n", file, line);
	pr_err("in_atomic(): %d, irqs_disabled(): %d, migration_disabled() %u pid: %d, name: %s\n",
	       in_atomic(), irqs_disabled(), is_migration_disabled(current),
	       current->pid, current->comm);

	debug_show_held_locks(current);
	dump_stack();
	add_taint(TAINT_WARN, LOCKDEP_STILL_OK);
}
EXPORT_SYMBOL_GPL(__cant_migrate);
#endif
#endif

#ifdef CONFIG_MAGIC_SYSRQ
void normalize_rt_tasks(void)
{
	struct task_struct *g, *p;
	struct sched_attr attr = {
		.sched_policy = SCHED_NORMAL,
	};

	read_lock(&tasklist_lock);
	for_each_process_thread(g, p) {
		/*
		 * Only normalize user tasks:
		 */
		if (p->flags & PF_KTHREAD)
			continue;

		p->se.exec_start = 0;
		schedstat_set(p->se.statistics.wait_start,  0);
		schedstat_set(p->se.statistics.sleep_start, 0);
		schedstat_set(p->se.statistics.block_start, 0);

		if (!dl_task(p) && !rt_task(p)) {
			/*
			 * Renice negative nice level userspace
			 * tasks back to 0:
			 */
			if (task_nice(p) < 0)
				set_user_nice(p, 0);
			continue;
		}

		__sched_setscheduler(p, &attr, false, false);
	}
	read_unlock(&tasklist_lock);
}

#endif /* CONFIG_MAGIC_SYSRQ */

#if defined(CONFIG_IA64) || defined(CONFIG_KGDB_KDB)
/*
 * These functions are only useful for the IA64 MCA handling, or kdb.
 *
 * They can only be called when the whole system has been
 * stopped - every CPU needs to be quiescent, and no scheduling
 * activity can take place. Using them for anything else would
 * be a serious bug, and as a result, they aren't even visible
 * under any other configuration.
 */

/**
 * curr_task - return the current task for a given CPU.
 * @cpu: the processor in question.
 *
 * ONLY VALID WHEN THE WHOLE SYSTEM IS STOPPED!
 *
 * Return: The current task for @cpu.
 */
struct task_struct *curr_task(int cpu)
{
	return cpu_curr(cpu);
}

#endif /* defined(CONFIG_IA64) || defined(CONFIG_KGDB_KDB) */

#ifdef CONFIG_IA64
/**
 * ia64_set_curr_task - set the current task for a given CPU.
 * @cpu: the processor in question.
 * @p: the task pointer to set.
 *
 * Description: This function must only be used when non-maskable interrupts
 * are serviced on a separate stack. It allows the architecture to switch the
 * notion of the current task on a CPU in a non-blocking manner. This function
 * must be called with all CPU's synchronized, and interrupts disabled, the
 * and caller must save the original value of the current task (see
 * curr_task() above) and restore that value before reenabling interrupts and
 * re-starting the system.
 *
 * ONLY VALID WHEN THE WHOLE SYSTEM IS STOPPED!
 */
void ia64_set_curr_task(int cpu, struct task_struct *p)
{
	cpu_curr(cpu) = p;
}

#endif

#ifdef CONFIG_CGROUP_SCHED
/* task_group_lock serializes the addition/removal of task groups */
static DEFINE_SPINLOCK(task_group_lock);

static inline void alloc_uclamp_sched_group(struct task_group *tg,
					    struct task_group *parent)
{
#ifdef CONFIG_UCLAMP_TASK_GROUP
	enum uclamp_id clamp_id;

	for_each_clamp_id(clamp_id) {
		uclamp_se_set(&tg->uclamp_req[clamp_id],
			      uclamp_none(clamp_id), false);
		tg->uclamp[clamp_id] = parent->uclamp[clamp_id];
	}
#endif
}

static void sched_free_group(struct task_group *tg)
{
	free_fair_sched_group(tg);
	free_rt_sched_group(tg);
	autogroup_free(tg);
	kmem_cache_free(task_group_cache, tg);
}

/* allocate runqueue etc for a new task group */
struct task_group *sched_create_group(struct task_group *parent)
{
	struct task_group *tg;

	tg = kmem_cache_alloc(task_group_cache, GFP_KERNEL | __GFP_ZERO);
	if (!tg)
		return ERR_PTR(-ENOMEM);

	if (!alloc_fair_sched_group(tg, parent))
		goto err;

	if (!alloc_rt_sched_group(tg, parent))
		goto err;

	alloc_uclamp_sched_group(tg, parent);

	return tg;

err:
	sched_free_group(tg);
	return ERR_PTR(-ENOMEM);
}

void sched_online_group(struct task_group *tg, struct task_group *parent)
{
	unsigned long flags;

	spin_lock_irqsave(&task_group_lock, flags);
	list_add_rcu(&tg->list, &task_groups);

	/* Root should already exist: */
	WARN_ON(!parent);

	tg->parent = parent;
	INIT_LIST_HEAD(&tg->children);
	list_add_rcu(&tg->siblings, &parent->children);
	spin_unlock_irqrestore(&task_group_lock, flags);

	online_fair_sched_group(tg);
}

/* rcu callback to free various structures associated with a task group */
static void sched_free_group_rcu(struct rcu_head *rhp)
{
	/* Now it should be safe to free those cfs_rqs: */
	sched_free_group(container_of(rhp, struct task_group, rcu));
}

void sched_destroy_group(struct task_group *tg)
{
	/* Wait for possible concurrent references to cfs_rqs complete: */
	call_rcu(&tg->rcu, sched_free_group_rcu);
}

void sched_offline_group(struct task_group *tg)
{
	unsigned long flags;

	/* End participation in shares distribution: */
	unregister_fair_sched_group(tg);

	spin_lock_irqsave(&task_group_lock, flags);
	list_del_rcu(&tg->list);
	list_del_rcu(&tg->siblings);
	spin_unlock_irqrestore(&task_group_lock, flags);
}

static void sched_change_group(struct task_struct *tsk, int type)
{
	struct task_group *tg;

	/*
	 * All callers are synchronized by task_rq_lock(); we do not use RCU
	 * which is pointless here. Thus, we pass "true" to task_css_check()
	 * to prevent lockdep warnings.
	 */
	tg = container_of(task_css_check(tsk, cpu_cgrp_id, true),
			  struct task_group, css);
	tg = autogroup_task_group(tsk, tg);
	tsk->sched_task_group = tg;

#ifdef CONFIG_FAIR_GROUP_SCHED
	if (tsk->sched_class->task_change_group)
		tsk->sched_class->task_change_group(tsk, type);
	else
#endif
		set_task_rq(tsk, task_cpu(tsk));
}

/*
 * Change task's runqueue when it moves between groups.
 *
 * The caller of this function should have put the task in its new group by
 * now. This function just updates tsk->se.cfs_rq and tsk->se.parent to reflect
 * its new group.
 */
void sched_move_task(struct task_struct *tsk)
{
	int queued, running, queue_flags =
		DEQUEUE_SAVE | DEQUEUE_MOVE | DEQUEUE_NOCLOCK;
	struct rq_flags rf;
	struct rq *rq;

	rq = task_rq_lock(tsk, &rf);
	update_rq_clock(rq);

	running = task_current(rq, tsk);
	queued = task_on_rq_queued(tsk);

	if (queued)
		dequeue_task(rq, tsk, queue_flags);
	if (running)
		put_prev_task(rq, tsk);

	sched_change_group(tsk, TASK_MOVE_GROUP);

	if (queued)
		enqueue_task(rq, tsk, queue_flags);
	if (running) {
		set_next_task(rq, tsk);
		/*
		 * After changing group, the running task may have joined a
		 * throttled one but it's still the running task. Trigger a
		 * resched to make sure that task can still run.
		 */
		resched_curr(rq);
	}

	task_rq_unlock(rq, tsk, &rf);
}

static inline struct task_group *css_tg(struct cgroup_subsys_state *css)
{
	return css ? container_of(css, struct task_group, css) : NULL;
}

static struct cgroup_subsys_state *
cpu_cgroup_css_alloc(struct cgroup_subsys_state *parent_css)
{
	struct task_group *parent = css_tg(parent_css);
	struct task_group *tg;

	if (!parent) {
		/* This is early initialization for the top cgroup */
		return &root_task_group.css;
	}

	tg = sched_create_group(parent);
	if (IS_ERR(tg))
		return ERR_PTR(-ENOMEM);

	return &tg->css;
}

/* Expose task group only after completing cgroup initialization */
static int cpu_cgroup_css_online(struct cgroup_subsys_state *css)
{
	struct task_group *tg = css_tg(css);
	struct task_group *parent = css_tg(css->parent);

	if (parent)
		sched_online_group(tg, parent);

#ifdef CONFIG_UCLAMP_TASK_GROUP
	/* Propagate the effective uclamp value for the new group */
	mutex_lock(&uclamp_mutex);
	rcu_read_lock();
	cpu_util_update_eff(css);
	rcu_read_unlock();
	mutex_unlock(&uclamp_mutex);
#endif

	return 0;
}

static void cpu_cgroup_css_released(struct cgroup_subsys_state *css)
{
	struct task_group *tg = css_tg(css);

	sched_offline_group(tg);
}

static void cpu_cgroup_css_free(struct cgroup_subsys_state *css)
{
	struct task_group *tg = css_tg(css);

	/*
	 * Relies on the RCU grace period between css_released() and this.
	 */
	sched_free_group(tg);
}

/*
 * This is called before wake_up_new_task(), therefore we really only
 * have to set its group bits, all the other stuff does not apply.
 */
static void cpu_cgroup_fork(struct task_struct *task)
{
	struct rq_flags rf;
	struct rq *rq;

	rq = task_rq_lock(task, &rf);

	update_rq_clock(rq);
	sched_change_group(task, TASK_SET_GROUP);

	task_rq_unlock(rq, task, &rf);
}

static int cpu_cgroup_can_attach(struct cgroup_taskset *tset)
{
	struct task_struct *task;
	struct cgroup_subsys_state *css;
	int ret = 0;

	cgroup_taskset_for_each(task, css, tset) {
#ifdef CONFIG_RT_GROUP_SCHED
		if (!sched_rt_can_attach(css_tg(css), task))
			return -EINVAL;
#endif
		/*
		 * Serialize against wake_up_new_task() such that if it's
		 * running, we're sure to observe its full state.
		 */
		raw_spin_lock_irq(&task->pi_lock);
		/*
		 * Avoid calling sched_move_task() before wake_up_new_task()
		 * has happened. This would lead to problems with PELT, due to
		 * move wanting to detach+attach while we're not attached yet.
		 */
		if (READ_ONCE(task->__state) == TASK_NEW)
			ret = -EINVAL;
		raw_spin_unlock_irq(&task->pi_lock);

		if (ret)
			break;
	}
	return ret;
}

static void cpu_cgroup_attach(struct cgroup_taskset *tset)
{
	struct task_struct *task;
	struct cgroup_subsys_state *css;

	cgroup_taskset_for_each(task, css, tset)
		sched_move_task(task);
}

#ifdef CONFIG_UCLAMP_TASK_GROUP
static void cpu_util_update_eff(struct cgroup_subsys_state *css)
{
	struct cgroup_subsys_state *top_css = css;
	struct uclamp_se *uc_parent = NULL;
	struct uclamp_se *uc_se = NULL;
	unsigned int eff[UCLAMP_CNT];
	enum uclamp_id clamp_id;
	unsigned int clamps;

	lockdep_assert_held(&uclamp_mutex);
	SCHED_WARN_ON(!rcu_read_lock_held());

	css_for_each_descendant_pre(css, top_css) {
		uc_parent = css_tg(css)->parent
			? css_tg(css)->parent->uclamp : NULL;

		for_each_clamp_id(clamp_id) {
			/* Assume effective clamps matches requested clamps */
			eff[clamp_id] = css_tg(css)->uclamp_req[clamp_id].value;
			/* Cap effective clamps with parent's effective clamps */
			if (uc_parent &&
			    eff[clamp_id] > uc_parent[clamp_id].value) {
				eff[clamp_id] = uc_parent[clamp_id].value;
			}
		}
		/* Ensure protection is always capped by limit */
		eff[UCLAMP_MIN] = min(eff[UCLAMP_MIN], eff[UCLAMP_MAX]);

		/* Propagate most restrictive effective clamps */
		clamps = 0x0;
		uc_se = css_tg(css)->uclamp;
		for_each_clamp_id(clamp_id) {
			if (eff[clamp_id] == uc_se[clamp_id].value)
				continue;
			uc_se[clamp_id].value = eff[clamp_id];
			uc_se[clamp_id].bucket_id = uclamp_bucket_id(eff[clamp_id]);
			clamps |= (0x1 << clamp_id);
		}
		if (!clamps) {
			css = css_rightmost_descendant(css);
			continue;
		}

		/* Immediately update descendants RUNNABLE tasks */
		uclamp_update_active_tasks(css);
	}
}

/*
 * Integer 10^N with a given N exponent by casting to integer the literal "1eN"
 * C expression. Since there is no way to convert a macro argument (N) into a
 * character constant, use two levels of macros.
 */
#define _POW10(exp) ((unsigned int)1e##exp)
#define POW10(exp) _POW10(exp)

struct uclamp_request {
#define UCLAMP_PERCENT_SHIFT	2
#define UCLAMP_PERCENT_SCALE	(100 * POW10(UCLAMP_PERCENT_SHIFT))
	s64 percent;
	u64 util;
	int ret;
};

static inline struct uclamp_request
capacity_from_percent(char *buf)
{
	struct uclamp_request req = {
		.percent = UCLAMP_PERCENT_SCALE,
		.util = SCHED_CAPACITY_SCALE,
		.ret = 0,
	};

	buf = strim(buf);
	if (strcmp(buf, "max")) {
		req.ret = cgroup_parse_float(buf, UCLAMP_PERCENT_SHIFT,
					     &req.percent);
		if (req.ret)
			return req;
		if ((u64)req.percent > UCLAMP_PERCENT_SCALE) {
			req.ret = -ERANGE;
			return req;
		}

		req.util = req.percent << SCHED_CAPACITY_SHIFT;
		req.util = DIV_ROUND_CLOSEST_ULL(req.util, UCLAMP_PERCENT_SCALE);
	}

	return req;
}

static ssize_t cpu_uclamp_write(struct kernfs_open_file *of, char *buf,
				size_t nbytes, loff_t off,
				enum uclamp_id clamp_id)
{
	struct uclamp_request req;
	struct task_group *tg;

	req = capacity_from_percent(buf);
	if (req.ret)
		return req.ret;

	static_branch_enable(&sched_uclamp_used);

	mutex_lock(&uclamp_mutex);
	rcu_read_lock();

	tg = css_tg(of_css(of));
	if (tg->uclamp_req[clamp_id].value != req.util)
		uclamp_se_set(&tg->uclamp_req[clamp_id], req.util, false);

	/*
	 * Because of not recoverable conversion rounding we keep track of the
	 * exact requested value
	 */
	tg->uclamp_pct[clamp_id] = req.percent;

	/* Update effective clamps to track the most restrictive value */
	cpu_util_update_eff(of_css(of));

	rcu_read_unlock();
	mutex_unlock(&uclamp_mutex);

	return nbytes;
}

static ssize_t cpu_uclamp_min_write(struct kernfs_open_file *of,
				    char *buf, size_t nbytes,
				    loff_t off)
{
	return cpu_uclamp_write(of, buf, nbytes, off, UCLAMP_MIN);
}

static ssize_t cpu_uclamp_max_write(struct kernfs_open_file *of,
				    char *buf, size_t nbytes,
				    loff_t off)
{
	return cpu_uclamp_write(of, buf, nbytes, off, UCLAMP_MAX);
}

static inline void cpu_uclamp_print(struct seq_file *sf,
				    enum uclamp_id clamp_id)
{
	struct task_group *tg;
	u64 util_clamp;
	u64 percent;
	u32 rem;

	rcu_read_lock();
	tg = css_tg(seq_css(sf));
	util_clamp = tg->uclamp_req[clamp_id].value;
	rcu_read_unlock();

	if (util_clamp == SCHED_CAPACITY_SCALE) {
		seq_puts(sf, "max\n");
		return;
	}

	percent = tg->uclamp_pct[clamp_id];
	percent = div_u64_rem(percent, POW10(UCLAMP_PERCENT_SHIFT), &rem);
	seq_printf(sf, "%llu.%0*u\n", percent, UCLAMP_PERCENT_SHIFT, rem);
}

static int cpu_uclamp_min_show(struct seq_file *sf, void *v)
{
	cpu_uclamp_print(sf, UCLAMP_MIN);
	return 0;
}

static int cpu_uclamp_max_show(struct seq_file *sf, void *v)
{
	cpu_uclamp_print(sf, UCLAMP_MAX);
	return 0;
}
#endif /* CONFIG_UCLAMP_TASK_GROUP */

#ifdef CONFIG_FAIR_GROUP_SCHED
static int cpu_shares_write_u64(struct cgroup_subsys_state *css,
				struct cftype *cftype, u64 shareval)
{
	if (shareval > scale_load_down(ULONG_MAX))
		shareval = MAX_SHARES;
	return sched_group_set_shares(css_tg(css), scale_load(shareval));
}

static u64 cpu_shares_read_u64(struct cgroup_subsys_state *css,
			       struct cftype *cft)
{
	struct task_group *tg = css_tg(css);

	return (u64) scale_load_down(tg->shares);
}

#ifdef CONFIG_CFS_BANDWIDTH
static DEFINE_MUTEX(cfs_constraints_mutex);

const u64 max_cfs_quota_period = 1 * NSEC_PER_SEC; /* 1s */
static const u64 min_cfs_quota_period = 1 * NSEC_PER_MSEC; /* 1ms */
/* More than 203 days if BW_SHIFT equals 20. */
static const u64 max_cfs_runtime = MAX_BW * NSEC_PER_USEC;

static int __cfs_schedulable(struct task_group *tg, u64 period, u64 runtime);

static int tg_set_cfs_bandwidth(struct task_group *tg, u64 period, u64 quota,
				u64 burst)
{
	int i, ret = 0, runtime_enabled, runtime_was_enabled;
	struct cfs_bandwidth *cfs_b = &tg->cfs_bandwidth;

	if (tg == &root_task_group)
		return -EINVAL;

	/*
	 * Ensure we have at some amount of bandwidth every period.  This is
	 * to prevent reaching a state of large arrears when throttled via
	 * entity_tick() resulting in prolonged exit starvation.
	 */
	if (quota < min_cfs_quota_period || period < min_cfs_quota_period)
		return -EINVAL;

	/*
	 * Likewise, bound things on the other side by preventing insane quota
	 * periods.  This also allows us to normalize in computing quota
	 * feasibility.
	 */
	if (period > max_cfs_quota_period)
		return -EINVAL;

	/*
	 * Bound quota to defend quota against overflow during bandwidth shift.
	 */
	if (quota != RUNTIME_INF && quota > max_cfs_runtime)
		return -EINVAL;

	if (quota != RUNTIME_INF && (burst > quota ||
				     burst + quota > max_cfs_runtime))
		return -EINVAL;

	/*
	 * Prevent race between setting of cfs_rq->runtime_enabled and
	 * unthrottle_offline_cfs_rqs().
	 */
	cpus_read_lock();
	mutex_lock(&cfs_constraints_mutex);
	ret = __cfs_schedulable(tg, period, quota);
	if (ret)
		goto out_unlock;

	runtime_enabled = quota != RUNTIME_INF;
	runtime_was_enabled = cfs_b->quota != RUNTIME_INF;
	/*
	 * If we need to toggle cfs_bandwidth_used, off->on must occur
	 * before making related changes, and on->off must occur afterwards
	 */
	if (runtime_enabled && !runtime_was_enabled)
		cfs_bandwidth_usage_inc();
	raw_spin_lock_irq(&cfs_b->lock);
	cfs_b->period = ns_to_ktime(period);
	cfs_b->quota = quota;
	cfs_b->burst = burst;

	__refill_cfs_bandwidth_runtime(cfs_b);

	/* Restart the period timer (if active) to handle new period expiry: */
	if (runtime_enabled)
		start_cfs_bandwidth(cfs_b);

	raw_spin_unlock_irq(&cfs_b->lock);

	for_each_online_cpu(i) {
		struct cfs_rq *cfs_rq = tg->cfs_rq[i];
		struct rq *rq = cfs_rq->rq;
		struct rq_flags rf;

		rq_lock_irq(rq, &rf);
		cfs_rq->runtime_enabled = runtime_enabled;
		cfs_rq->runtime_remaining = 0;

		if (cfs_rq->throttled)
			unthrottle_cfs_rq(cfs_rq);
		rq_unlock_irq(rq, &rf);
	}
	if (runtime_was_enabled && !runtime_enabled)
		cfs_bandwidth_usage_dec();
out_unlock:
	mutex_unlock(&cfs_constraints_mutex);
	cpus_read_unlock();

	return ret;
}

static int tg_set_cfs_quota(struct task_group *tg, long cfs_quota_us)
{
	u64 quota, period, burst;

	period = ktime_to_ns(tg->cfs_bandwidth.period);
	burst = tg->cfs_bandwidth.burst;
	if (cfs_quota_us < 0)
		quota = RUNTIME_INF;
	else if ((u64)cfs_quota_us <= U64_MAX / NSEC_PER_USEC)
		quota = (u64)cfs_quota_us * NSEC_PER_USEC;
	else
		return -EINVAL;

	return tg_set_cfs_bandwidth(tg, period, quota, burst);
}

static long tg_get_cfs_quota(struct task_group *tg)
{
	u64 quota_us;

	if (tg->cfs_bandwidth.quota == RUNTIME_INF)
		return -1;

	quota_us = tg->cfs_bandwidth.quota;
	do_div(quota_us, NSEC_PER_USEC);

	return quota_us;
}

static int tg_set_cfs_period(struct task_group *tg, long cfs_period_us)
{
	u64 quota, period, burst;

	if ((u64)cfs_period_us > U64_MAX / NSEC_PER_USEC)
		return -EINVAL;

	period = (u64)cfs_period_us * NSEC_PER_USEC;
	quota = tg->cfs_bandwidth.quota;
	burst = tg->cfs_bandwidth.burst;

	return tg_set_cfs_bandwidth(tg, period, quota, burst);
}

static long tg_get_cfs_period(struct task_group *tg)
{
	u64 cfs_period_us;

	cfs_period_us = ktime_to_ns(tg->cfs_bandwidth.period);
	do_div(cfs_period_us, NSEC_PER_USEC);

	return cfs_period_us;
}

static int tg_set_cfs_burst(struct task_group *tg, long cfs_burst_us)
{
	u64 quota, period, burst;

	if ((u64)cfs_burst_us > U64_MAX / NSEC_PER_USEC)
		return -EINVAL;

	burst = (u64)cfs_burst_us * NSEC_PER_USEC;
	period = ktime_to_ns(tg->cfs_bandwidth.period);
	quota = tg->cfs_bandwidth.quota;

	return tg_set_cfs_bandwidth(tg, period, quota, burst);
}

static long tg_get_cfs_burst(struct task_group *tg)
{
	u64 burst_us;

	burst_us = tg->cfs_bandwidth.burst;
	do_div(burst_us, NSEC_PER_USEC);

	return burst_us;
}

static s64 cpu_cfs_quota_read_s64(struct cgroup_subsys_state *css,
				  struct cftype *cft)
{
	return tg_get_cfs_quota(css_tg(css));
}

static int cpu_cfs_quota_write_s64(struct cgroup_subsys_state *css,
				   struct cftype *cftype, s64 cfs_quota_us)
{
	return tg_set_cfs_quota(css_tg(css), cfs_quota_us);
}

static u64 cpu_cfs_period_read_u64(struct cgroup_subsys_state *css,
				   struct cftype *cft)
{
	return tg_get_cfs_period(css_tg(css));
}

static int cpu_cfs_period_write_u64(struct cgroup_subsys_state *css,
				    struct cftype *cftype, u64 cfs_period_us)
{
	return tg_set_cfs_period(css_tg(css), cfs_period_us);
}

static u64 cpu_cfs_burst_read_u64(struct cgroup_subsys_state *css,
				  struct cftype *cft)
{
	return tg_get_cfs_burst(css_tg(css));
}

static int cpu_cfs_burst_write_u64(struct cgroup_subsys_state *css,
				   struct cftype *cftype, u64 cfs_burst_us)
{
	return tg_set_cfs_burst(css_tg(css), cfs_burst_us);
}

struct cfs_schedulable_data {
	struct task_group *tg;
	u64 period, quota;
};

/*
 * normalize group quota/period to be quota/max_period
 * note: units are usecs
 */
static u64 normalize_cfs_quota(struct task_group *tg,
			       struct cfs_schedulable_data *d)
{
	u64 quota, period;

	if (tg == d->tg) {
		period = d->period;
		quota = d->quota;
	} else {
		period = tg_get_cfs_period(tg);
		quota = tg_get_cfs_quota(tg);
	}

	/* note: these should typically be equivalent */
	if (quota == RUNTIME_INF || quota == -1)
		return RUNTIME_INF;

	return to_ratio(period, quota);
}

static int tg_cfs_schedulable_down(struct task_group *tg, void *data)
{
	struct cfs_schedulable_data *d = data;
	struct cfs_bandwidth *cfs_b = &tg->cfs_bandwidth;
	s64 quota = 0, parent_quota = -1;

	if (!tg->parent) {
		quota = RUNTIME_INF;
	} else {
		struct cfs_bandwidth *parent_b = &tg->parent->cfs_bandwidth;

		quota = normalize_cfs_quota(tg, d);
		parent_quota = parent_b->hierarchical_quota;

		/*
		 * Ensure max(child_quota) <= parent_quota.  On cgroup2,
		 * always take the min.  On cgroup1, only inherit when no
		 * limit is set:
		 */
		if (cgroup_subsys_on_dfl(cpu_cgrp_subsys)) {
			quota = min(quota, parent_quota);
		} else {
			if (quota == RUNTIME_INF)
				quota = parent_quota;
			else if (parent_quota != RUNTIME_INF && quota > parent_quota)
				return -EINVAL;
		}
	}
	cfs_b->hierarchical_quota = quota;

	return 0;
}

static int __cfs_schedulable(struct task_group *tg, u64 period, u64 quota)
{
	int ret;
	struct cfs_schedulable_data data = {
		.tg = tg,
		.period = period,
		.quota = quota,
	};

	if (quota != RUNTIME_INF) {
		do_div(data.period, NSEC_PER_USEC);
		do_div(data.quota, NSEC_PER_USEC);
	}

	rcu_read_lock();
	ret = walk_tg_tree(tg_cfs_schedulable_down, tg_nop, &data);
	rcu_read_unlock();

	return ret;
}

static int cpu_cfs_stat_show(struct seq_file *sf, void *v)
{
	struct task_group *tg = css_tg(seq_css(sf));
	struct cfs_bandwidth *cfs_b = &tg->cfs_bandwidth;

	seq_printf(sf, "nr_periods %d\n", cfs_b->nr_periods);
	seq_printf(sf, "nr_throttled %d\n", cfs_b->nr_throttled);
	seq_printf(sf, "throttled_time %llu\n", cfs_b->throttled_time);

	if (schedstat_enabled() && tg != &root_task_group) {
		u64 ws = 0;
		int i;

		for_each_possible_cpu(i)
			ws += schedstat_val(tg->se[i]->statistics.wait_sum);

		seq_printf(sf, "wait_sum %llu\n", ws);
	}

	return 0;
}
#endif /* CONFIG_CFS_BANDWIDTH */
#endif /* CONFIG_FAIR_GROUP_SCHED */

#ifdef CONFIG_RT_GROUP_SCHED
static int cpu_rt_runtime_write(struct cgroup_subsys_state *css,
				struct cftype *cft, s64 val)
{
	return sched_group_set_rt_runtime(css_tg(css), val);
}

static s64 cpu_rt_runtime_read(struct cgroup_subsys_state *css,
			       struct cftype *cft)
{
	return sched_group_rt_runtime(css_tg(css));
}

static int cpu_rt_period_write_uint(struct cgroup_subsys_state *css,
				    struct cftype *cftype, u64 rt_period_us)
{
	return sched_group_set_rt_period(css_tg(css), rt_period_us);
}

static u64 cpu_rt_period_read_uint(struct cgroup_subsys_state *css,
				   struct cftype *cft)
{
	return sched_group_rt_period(css_tg(css));
}
#endif /* CONFIG_RT_GROUP_SCHED */

#ifdef CONFIG_FAIR_GROUP_SCHED
static s64 cpu_idle_read_s64(struct cgroup_subsys_state *css,
			       struct cftype *cft)
{
	return css_tg(css)->idle;
}

static int cpu_idle_write_s64(struct cgroup_subsys_state *css,
				struct cftype *cft, s64 idle)
{
	return sched_group_set_idle(css_tg(css), idle);
}
#endif

static struct cftype cpu_legacy_files[] = {
#ifdef CONFIG_FAIR_GROUP_SCHED
	{
		.name = "shares",
		.read_u64 = cpu_shares_read_u64,
		.write_u64 = cpu_shares_write_u64,
	},
	{
		.name = "idle",
		.read_s64 = cpu_idle_read_s64,
		.write_s64 = cpu_idle_write_s64,
	},
#endif
#ifdef CONFIG_CFS_BANDWIDTH
	{
		.name = "cfs_quota_us",
		.read_s64 = cpu_cfs_quota_read_s64,
		.write_s64 = cpu_cfs_quota_write_s64,
	},
	{
		.name = "cfs_period_us",
		.read_u64 = cpu_cfs_period_read_u64,
		.write_u64 = cpu_cfs_period_write_u64,
	},
	{
		.name = "cfs_burst_us",
		.read_u64 = cpu_cfs_burst_read_u64,
		.write_u64 = cpu_cfs_burst_write_u64,
	},
	{
		.name = "stat",
		.seq_show = cpu_cfs_stat_show,
	},
#endif
#ifdef CONFIG_RT_GROUP_SCHED
	{
		.name = "rt_runtime_us",
		.read_s64 = cpu_rt_runtime_read,
		.write_s64 = cpu_rt_runtime_write,
	},
	{
		.name = "rt_period_us",
		.read_u64 = cpu_rt_period_read_uint,
		.write_u64 = cpu_rt_period_write_uint,
	},
#endif
#ifdef CONFIG_UCLAMP_TASK_GROUP
	{
		.name = "uclamp.min",
		.flags = CFTYPE_NOT_ON_ROOT,
		.seq_show = cpu_uclamp_min_show,
		.write = cpu_uclamp_min_write,
	},
	{
		.name = "uclamp.max",
		.flags = CFTYPE_NOT_ON_ROOT,
		.seq_show = cpu_uclamp_max_show,
		.write = cpu_uclamp_max_write,
	},
#endif
	{ }	/* Terminate */
};

static int cpu_extra_stat_show(struct seq_file *sf,
			       struct cgroup_subsys_state *css)
{
#ifdef CONFIG_CFS_BANDWIDTH
	{
		struct task_group *tg = css_tg(css);
		struct cfs_bandwidth *cfs_b = &tg->cfs_bandwidth;
		u64 throttled_usec;

		throttled_usec = cfs_b->throttled_time;
		do_div(throttled_usec, NSEC_PER_USEC);

		seq_printf(sf, "nr_periods %d\n"
			   "nr_throttled %d\n"
			   "throttled_usec %llu\n",
			   cfs_b->nr_periods, cfs_b->nr_throttled,
			   throttled_usec);
	}
#endif
	return 0;
}

#ifdef CONFIG_FAIR_GROUP_SCHED
static u64 cpu_weight_read_u64(struct cgroup_subsys_state *css,
			       struct cftype *cft)
{
	struct task_group *tg = css_tg(css);
	u64 weight = scale_load_down(tg->shares);

	return DIV_ROUND_CLOSEST_ULL(weight * CGROUP_WEIGHT_DFL, 1024);
}

static int cpu_weight_write_u64(struct cgroup_subsys_state *css,
				struct cftype *cft, u64 weight)
{
	/*
	 * cgroup weight knobs should use the common MIN, DFL and MAX
	 * values which are 1, 100 and 10000 respectively.  While it loses
	 * a bit of range on both ends, it maps pretty well onto the shares
	 * value used by scheduler and the round-trip conversions preserve
	 * the original value over the entire range.
	 */
	if (weight < CGROUP_WEIGHT_MIN || weight > CGROUP_WEIGHT_MAX)
		return -ERANGE;

	weight = DIV_ROUND_CLOSEST_ULL(weight * 1024, CGROUP_WEIGHT_DFL);

	return sched_group_set_shares(css_tg(css), scale_load(weight));
}

static s64 cpu_weight_nice_read_s64(struct cgroup_subsys_state *css,
				    struct cftype *cft)
{
	unsigned long weight = scale_load_down(css_tg(css)->shares);
	int last_delta = INT_MAX;
	int prio, delta;

	/* find the closest nice value to the current weight */
	for (prio = 0; prio < ARRAY_SIZE(sched_prio_to_weight); prio++) {
		delta = abs(sched_prio_to_weight[prio] - weight);
		if (delta >= last_delta)
			break;
		last_delta = delta;
	}

	return PRIO_TO_NICE(prio - 1 + MAX_RT_PRIO);
}

static int cpu_weight_nice_write_s64(struct cgroup_subsys_state *css,
				     struct cftype *cft, s64 nice)
{
	unsigned long weight;
	int idx;

	if (nice < MIN_NICE || nice > MAX_NICE)
		return -ERANGE;

	idx = NICE_TO_PRIO(nice) - MAX_RT_PRIO;
	idx = array_index_nospec(idx, 40);
	weight = sched_prio_to_weight[idx];

	return sched_group_set_shares(css_tg(css), scale_load(weight));
}
#endif

static void __maybe_unused cpu_period_quota_print(struct seq_file *sf,
						  long period, long quota)
{
	if (quota < 0)
		seq_puts(sf, "max");
	else
		seq_printf(sf, "%ld", quota);

	seq_printf(sf, " %ld\n", period);
}

/* caller should put the current value in *@periodp before calling */
static int __maybe_unused cpu_period_quota_parse(char *buf,
						 u64 *periodp, u64 *quotap)
{
	char tok[21];	/* U64_MAX */

	if (sscanf(buf, "%20s %llu", tok, periodp) < 1)
		return -EINVAL;

	*periodp *= NSEC_PER_USEC;

	if (sscanf(tok, "%llu", quotap))
		*quotap *= NSEC_PER_USEC;
	else if (!strcmp(tok, "max"))
		*quotap = RUNTIME_INF;
	else
		return -EINVAL;

	return 0;
}

#ifdef CONFIG_CFS_BANDWIDTH
static int cpu_max_show(struct seq_file *sf, void *v)
{
	struct task_group *tg = css_tg(seq_css(sf));

	cpu_period_quota_print(sf, tg_get_cfs_period(tg), tg_get_cfs_quota(tg));
	return 0;
}

static ssize_t cpu_max_write(struct kernfs_open_file *of,
			     char *buf, size_t nbytes, loff_t off)
{
	struct task_group *tg = css_tg(of_css(of));
	u64 period = tg_get_cfs_period(tg);
	u64 burst = tg_get_cfs_burst(tg);
	u64 quota;
	int ret;

	ret = cpu_period_quota_parse(buf, &period, &quota);
	if (!ret)
		ret = tg_set_cfs_bandwidth(tg, period, quota, burst);
	return ret ?: nbytes;
}
#endif

static struct cftype cpu_files[] = {
#ifdef CONFIG_FAIR_GROUP_SCHED
	{
		.name = "weight",
		.flags = CFTYPE_NOT_ON_ROOT,
		.read_u64 = cpu_weight_read_u64,
		.write_u64 = cpu_weight_write_u64,
	},
	{
		.name = "weight.nice",
		.flags = CFTYPE_NOT_ON_ROOT,
		.read_s64 = cpu_weight_nice_read_s64,
		.write_s64 = cpu_weight_nice_write_s64,
	},
	{
		.name = "idle",
		.flags = CFTYPE_NOT_ON_ROOT,
		.read_s64 = cpu_idle_read_s64,
		.write_s64 = cpu_idle_write_s64,
	},
#endif
#ifdef CONFIG_CFS_BANDWIDTH
	{
		.name = "max",
		.flags = CFTYPE_NOT_ON_ROOT,
		.seq_show = cpu_max_show,
		.write = cpu_max_write,
	},
	{
		.name = "max.burst",
		.flags = CFTYPE_NOT_ON_ROOT,
		.read_u64 = cpu_cfs_burst_read_u64,
		.write_u64 = cpu_cfs_burst_write_u64,
	},
#endif
#ifdef CONFIG_UCLAMP_TASK_GROUP
	{
		.name = "uclamp.min",
		.flags = CFTYPE_NOT_ON_ROOT,
		.seq_show = cpu_uclamp_min_show,
		.write = cpu_uclamp_min_write,
	},
	{
		.name = "uclamp.max",
		.flags = CFTYPE_NOT_ON_ROOT,
		.seq_show = cpu_uclamp_max_show,
		.write = cpu_uclamp_max_write,
	},
#endif
	{ }	/* terminate */
};

struct cgroup_subsys cpu_cgrp_subsys = {
	.css_alloc	= cpu_cgroup_css_alloc,
	.css_online	= cpu_cgroup_css_online,
	.css_released	= cpu_cgroup_css_released,
	.css_free	= cpu_cgroup_css_free,
	.css_extra_stat_show = cpu_extra_stat_show,
	.fork		= cpu_cgroup_fork,
	.can_attach	= cpu_cgroup_can_attach,
	.attach		= cpu_cgroup_attach,
	.legacy_cftypes	= cpu_legacy_files,
	.dfl_cftypes	= cpu_files,
	.early_init	= true,
	.threaded	= true,
};

#endif	/* CONFIG_CGROUP_SCHED */

void dump_cpu_task(int cpu)
{
	pr_info("Task dump for CPU %d:\n", cpu);
	sched_show_task(cpu_curr(cpu));
}

/*
 * Nice levels are multiplicative, with a gentle 10% change for every
 * nice level changed. I.e. when a CPU-bound task goes from nice 0 to
 * nice 1, it will get ~10% less CPU time than another CPU-bound task
 * that remained on nice 0.
 *
 * The "10% effect" is relative and cumulative: from _any_ nice level,
 * if you go up 1 level, it's -10% CPU usage, if you go down 1 level
 * it's +10% CPU usage. (to achieve that we use a multiplier of 1.25.
 * If a task goes up by ~10% and another task goes down by ~10% then
 * the relative distance between them is ~25%.)
 */
const int sched_prio_to_weight[40] = {
 /* -20 */     88761,     71755,     56483,     46273,     36291,
 /* -15 */     29154,     23254,     18705,     14949,     11916,
 /* -10 */      9548,      7620,      6100,      4904,      3906,
 /*  -5 */      3121,      2501,      1991,      1586,      1277,
 /*   0 */      1024,       820,       655,       526,       423,
 /*   5 */       335,       272,       215,       172,       137,
 /*  10 */       110,        87,        70,        56,        45,
 /*  15 */        36,        29,        23,        18,        15,
};

/*
 * Inverse (2^32/x) values of the sched_prio_to_weight[] array, precalculated.
 *
 * In cases where the weight does not change often, we can use the
 * precalculated inverse to speed up arithmetics by turning divisions
 * into multiplications:
 */
const u32 sched_prio_to_wmult[40] = {
 /* -20 */     48388,     59856,     76040,     92818,    118348,
 /* -15 */    147320,    184698,    229616,    287308,    360437,
 /* -10 */    449829,    563644,    704093,    875809,   1099582,
 /*  -5 */   1376151,   1717300,   2157191,   2708050,   3363326,
 /*   0 */   4194304,   5237765,   6557202,   8165337,  10153587,
 /*   5 */  12820798,  15790321,  19976592,  24970740,  31350126,
 /*  10 */  39045157,  49367440,  61356676,  76695844,  95443717,
 /*  15 */ 119304647, 148102320, 186737708, 238609294, 286331153,
};

void call_trace_sched_update_nr_running(struct rq *rq, int count)
{
        trace_sched_update_nr_running_tp(rq, count);
}<|MERGE_RESOLUTION|>--- conflicted
+++ resolved
@@ -5999,7 +5999,6 @@
 	struct rq *rq = cpu_rq(cpu), *core_rq = NULL;
 	unsigned long flags;
 	int t;
-<<<<<<< HEAD
 
 	sched_core_lock(cpu, &flags);
 
@@ -6009,17 +6008,6 @@
 	if (cpumask_weight(smt_mask) == 1)
 		goto unlock;
 
-=======
-
-	sched_core_lock(cpu, &flags);
-
-	WARN_ON_ONCE(rq->core != rq);
-
-	/* if we're the first, we'll be our own leader */
-	if (cpumask_weight(smt_mask) == 1)
-		goto unlock;
-
->>>>>>> 29fb75d4
 	/* find the leader */
 	for_each_cpu(t, smt_mask) {
 		if (t == cpu)
@@ -6042,7 +6030,6 @@
 			rq->core = core_rq;
 
 		WARN_ON_ONCE(rq->core != core_rq);
-<<<<<<< HEAD
 	}
 
 unlock:
@@ -6104,69 +6091,6 @@
 		rq->core = rq;
 }
 
-=======
-	}
-
-unlock:
-	sched_core_unlock(cpu, &flags);
-}
-
-static void sched_core_cpu_deactivate(unsigned int cpu)
-{
-	const struct cpumask *smt_mask = cpu_smt_mask(cpu);
-	struct rq *rq = cpu_rq(cpu), *core_rq = NULL;
-	unsigned long flags;
-	int t;
-
-	sched_core_lock(cpu, &flags);
-
-	/* if we're the last man standing, nothing to do */
-	if (cpumask_weight(smt_mask) == 1) {
-		WARN_ON_ONCE(rq->core != rq);
-		goto unlock;
-	}
-
-	/* if we're not the leader, nothing to do */
-	if (rq->core != rq)
-		goto unlock;
-
-	/* find a new leader */
-	for_each_cpu(t, smt_mask) {
-		if (t == cpu)
-			continue;
-		core_rq = cpu_rq(t);
-		break;
-	}
-
-	if (WARN_ON_ONCE(!core_rq)) /* impossible */
-		goto unlock;
-
-	/* copy the shared state to the new leader */
-	core_rq->core_task_seq      = rq->core_task_seq;
-	core_rq->core_pick_seq      = rq->core_pick_seq;
-	core_rq->core_cookie        = rq->core_cookie;
-	core_rq->core_forceidle     = rq->core_forceidle;
-	core_rq->core_forceidle_seq = rq->core_forceidle_seq;
-
-	/* install new leader */
-	for_each_cpu(t, smt_mask) {
-		rq = cpu_rq(t);
-		rq->core = core_rq;
-	}
-
-unlock:
-	sched_core_unlock(cpu, &flags);
-}
-
-static inline void sched_core_cpu_dying(unsigned int cpu)
-{
-	struct rq *rq = cpu_rq(cpu);
-
-	if (rq->core != rq)
-		rq->core = rq;
-}
-
->>>>>>> 29fb75d4
 #else /* !CONFIG_SCHED_CORE */
 
 static inline void sched_core_cpu_starting(unsigned int cpu) {}

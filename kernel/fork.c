--- conflicted
+++ resolved
@@ -680,11 +680,7 @@
 		 * Copy/update hugetlb private vma information.
 		 */
 		if (is_vm_hugetlb_page(tmp))
-<<<<<<< HEAD
-			reset_vma_resv_huge_pages(tmp);
-=======
 			hugetlb_dup_vma_private(tmp);
->>>>>>> 93d5e826
 
 		/* Link the vma into the MT */
 		mas.index = tmp->vm_start;

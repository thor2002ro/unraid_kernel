// SPDX-License-Identifier: GPL-2.0-only
/*
 *
 * Copyright (c) 2014 Samsung Electronics Co., Ltd.
 * Author: Andrey Ryabinin <a.ryabinin@samsung.com>
 */

#include <linux/bitops.h>
#include <linux/delay.h>
#include <linux/kasan.h>
#include <linux/kernel.h>
#include <linux/mm.h>
#include <linux/mman.h>
#include <linux/module.h>
#include <linux/printk.h>
#include <linux/random.h>
#include <linux/slab.h>
#include <linux/string.h>
#include <linux/uaccess.h>
#include <linux/io.h>
#include <linux/vmalloc.h>

#include <asm/page.h>

#include <kunit/test.h>

#include "../mm/kasan/kasan.h"

#define OOB_TAG_OFF (IS_ENABLED(CONFIG_KASAN_GENERIC) ? 0 : KASAN_GRANULE_SIZE)

/*
 * Some tests use these global variables to store return values from function
 * calls that could otherwise be eliminated by the compiler as dead code.
 */
void *kasan_ptr_result;
int kasan_int_result;

static struct kunit_resource resource;
static struct kunit_kasan_expectation fail_data;
static bool multishot;

/*
 * Temporarily enable multi-shot mode. Otherwise, KASAN would only report the
 * first detected bug and panic the kernel if panic_on_warn is enabled. For
 * hardware tag-based KASAN also allow tag checking to be reenabled for each
 * test, see the comment for KUNIT_EXPECT_KASAN_FAIL().
 */
static int kasan_test_init(struct kunit *test)
{
	if (!kasan_enabled()) {
		kunit_err(test, "can't run KASAN tests with KASAN disabled");
		return -1;
	}

	multishot = kasan_save_enable_multi_shot();
	fail_data.report_found = false;
	kunit_add_named_resource(test, NULL, NULL, &resource,
					"kasan_data", &fail_data);
	return 0;
}

static void kasan_test_exit(struct kunit *test)
{
	kasan_restore_multi_shot(multishot);
	KUNIT_EXPECT_FALSE(test, fail_data.report_found);
}

/**
 * KUNIT_EXPECT_KASAN_FAIL() - check that the executed expression produces a
 * KASAN report; causes a test failure otherwise. This relies on a KUnit
 * resource named "kasan_data". Do not use this name for KUnit resources
 * outside of KASAN tests.
 *
 * For hardware tag-based KASAN in sync mode, when a tag fault happens, tag
 * checking is auto-disabled. When this happens, this test handler reenables
 * tag checking. As tag checking can be only disabled or enabled per CPU,
 * this handler disables migration (preemption).
 *
 * Since the compiler doesn't see that the expression can change the fail_data
 * fields, it can reorder or optimize away the accesses to those fields.
 * Use READ/WRITE_ONCE() for the accesses and compiler barriers around the
 * expression to prevent that.
 *
 * In between KUNIT_EXPECT_KASAN_FAIL checks, fail_data.report_found is kept as
 * false. This allows detecting KASAN reports that happen outside of the checks
 * by asserting !fail_data.report_found at the start of KUNIT_EXPECT_KASAN_FAIL
 * and in kasan_test_exit.
 */
#define KUNIT_EXPECT_KASAN_FAIL(test, expression) do {			\
	if (IS_ENABLED(CONFIG_KASAN_HW_TAGS) &&				\
	    kasan_sync_fault_possible())				\
		migrate_disable();					\
	KUNIT_EXPECT_FALSE(test, READ_ONCE(fail_data.report_found));	\
	barrier();							\
	expression;							\
	barrier();							\
	if (!READ_ONCE(fail_data.report_found)) {			\
		KUNIT_FAIL(test, KUNIT_SUBTEST_INDENT "KASAN failure "	\
				"expected in \"" #expression		\
				 "\", but none occurred");		\
	}								\
	if (IS_ENABLED(CONFIG_KASAN_HW_TAGS)) {				\
		if (READ_ONCE(fail_data.report_found))			\
			kasan_enable_tagging_sync();			\
		migrate_enable();					\
	}								\
	WRITE_ONCE(fail_data.report_found, false);			\
} while (0)

#define KASAN_TEST_NEEDS_CONFIG_ON(test, config) do {			\
	if (!IS_ENABLED(config))					\
		kunit_skip((test), "Test requires " #config "=y");	\
} while (0)

#define KASAN_TEST_NEEDS_CONFIG_OFF(test, config) do {			\
	if (IS_ENABLED(config))						\
		kunit_skip((test), "Test requires " #config "=n");	\
} while (0)

static void kmalloc_oob_right(struct kunit *test)
{
	char *ptr;
	size_t size = 128 - KASAN_GRANULE_SIZE - 5;

	ptr = kmalloc(size, GFP_KERNEL);
	KUNIT_ASSERT_NOT_ERR_OR_NULL(test, ptr);

	/*
	 * An unaligned access past the requested kmalloc size.
	 * Only generic KASAN can precisely detect these.
	 */
	if (IS_ENABLED(CONFIG_KASAN_GENERIC))
		KUNIT_EXPECT_KASAN_FAIL(test, ptr[size] = 'x');

	/*
	 * An aligned access into the first out-of-bounds granule that falls
	 * within the aligned kmalloc object.
	 */
	KUNIT_EXPECT_KASAN_FAIL(test, ptr[size + 5] = 'y');

	/* Out-of-bounds access past the aligned kmalloc object. */
	KUNIT_EXPECT_KASAN_FAIL(test, ptr[0] =
					ptr[size + KASAN_GRANULE_SIZE + 5]);

	kfree(ptr);
}

static void kmalloc_oob_left(struct kunit *test)
{
	char *ptr;
	size_t size = 15;

	ptr = kmalloc(size, GFP_KERNEL);
	KUNIT_ASSERT_NOT_ERR_OR_NULL(test, ptr);

	KUNIT_EXPECT_KASAN_FAIL(test, *ptr = *(ptr - 1));
	kfree(ptr);
}

static void kmalloc_node_oob_right(struct kunit *test)
{
	char *ptr;
	size_t size = 4096;

	ptr = kmalloc_node(size, GFP_KERNEL, 0);
	KUNIT_ASSERT_NOT_ERR_OR_NULL(test, ptr);

	KUNIT_EXPECT_KASAN_FAIL(test, ptr[0] = ptr[size]);
	kfree(ptr);
}

/*
 * These kmalloc_pagealloc_* tests try allocating a memory chunk that doesn't
 * fit into a slab cache and therefore is allocated via the page allocator
 * fallback. Since this kind of fallback is only implemented for SLUB, these
 * tests are limited to that allocator.
 */
static void kmalloc_pagealloc_oob_right(struct kunit *test)
{
	char *ptr;
	size_t size = KMALLOC_MAX_CACHE_SIZE + 10;

	KASAN_TEST_NEEDS_CONFIG_ON(test, CONFIG_SLUB);

	ptr = kmalloc(size, GFP_KERNEL);
	KUNIT_ASSERT_NOT_ERR_OR_NULL(test, ptr);

	KUNIT_EXPECT_KASAN_FAIL(test, ptr[size + OOB_TAG_OFF] = 0);

	kfree(ptr);
}

static void kmalloc_pagealloc_uaf(struct kunit *test)
{
	char *ptr;
	size_t size = KMALLOC_MAX_CACHE_SIZE + 10;

	KASAN_TEST_NEEDS_CONFIG_ON(test, CONFIG_SLUB);

	ptr = kmalloc(size, GFP_KERNEL);
	KUNIT_ASSERT_NOT_ERR_OR_NULL(test, ptr);
	kfree(ptr);

	KUNIT_EXPECT_KASAN_FAIL(test, ((volatile char *)ptr)[0]);
}

static void kmalloc_pagealloc_invalid_free(struct kunit *test)
{
	char *ptr;
	size_t size = KMALLOC_MAX_CACHE_SIZE + 10;

	KASAN_TEST_NEEDS_CONFIG_ON(test, CONFIG_SLUB);

	ptr = kmalloc(size, GFP_KERNEL);
	KUNIT_ASSERT_NOT_ERR_OR_NULL(test, ptr);

	KUNIT_EXPECT_KASAN_FAIL(test, kfree(ptr + 1));
}

static void pagealloc_oob_right(struct kunit *test)
{
	char *ptr;
	struct page *pages;
	size_t order = 4;
	size_t size = (1UL << (PAGE_SHIFT + order));

	/*
	 * With generic KASAN page allocations have no redzones, thus
	 * out-of-bounds detection is not guaranteed.
	 * See https://bugzilla.kernel.org/show_bug.cgi?id=210503.
	 */
	KASAN_TEST_NEEDS_CONFIG_OFF(test, CONFIG_KASAN_GENERIC);

	pages = alloc_pages(GFP_KERNEL, order);
	ptr = page_address(pages);
	KUNIT_ASSERT_NOT_ERR_OR_NULL(test, ptr);

	KUNIT_EXPECT_KASAN_FAIL(test, ptr[0] = ptr[size]);
	free_pages((unsigned long)ptr, order);
}

static void pagealloc_uaf(struct kunit *test)
{
	char *ptr;
	struct page *pages;
	size_t order = 4;

	pages = alloc_pages(GFP_KERNEL, order);
	ptr = page_address(pages);
	KUNIT_ASSERT_NOT_ERR_OR_NULL(test, ptr);
	free_pages((unsigned long)ptr, order);

	KUNIT_EXPECT_KASAN_FAIL(test, ((volatile char *)ptr)[0]);
}

static void kmalloc_large_oob_right(struct kunit *test)
{
	char *ptr;
	size_t size = KMALLOC_MAX_CACHE_SIZE - 256;

	/*
	 * Allocate a chunk that is large enough, but still fits into a slab
	 * and does not trigger the page allocator fallback in SLUB.
	 */
	ptr = kmalloc(size, GFP_KERNEL);
	KUNIT_ASSERT_NOT_ERR_OR_NULL(test, ptr);

	KUNIT_EXPECT_KASAN_FAIL(test, ptr[size] = 0);
	kfree(ptr);
}

static void krealloc_more_oob_helper(struct kunit *test,
					size_t size1, size_t size2)
{
	char *ptr1, *ptr2;
	size_t middle;

	KUNIT_ASSERT_LT(test, size1, size2);
	middle = size1 + (size2 - size1) / 2;

	ptr1 = kmalloc(size1, GFP_KERNEL);
	KUNIT_ASSERT_NOT_ERR_OR_NULL(test, ptr1);

	ptr2 = krealloc(ptr1, size2, GFP_KERNEL);
	KUNIT_ASSERT_NOT_ERR_OR_NULL(test, ptr2);

	/* All offsets up to size2 must be accessible. */
	ptr2[size1 - 1] = 'x';
	ptr2[size1] = 'x';
	ptr2[middle] = 'x';
	ptr2[size2 - 1] = 'x';

	/* Generic mode is precise, so unaligned size2 must be inaccessible. */
	if (IS_ENABLED(CONFIG_KASAN_GENERIC))
		KUNIT_EXPECT_KASAN_FAIL(test, ptr2[size2] = 'x');

	/* For all modes first aligned offset after size2 must be inaccessible. */
	KUNIT_EXPECT_KASAN_FAIL(test,
		ptr2[round_up(size2, KASAN_GRANULE_SIZE)] = 'x');

	kfree(ptr2);
}

static void krealloc_less_oob_helper(struct kunit *test,
					size_t size1, size_t size2)
{
	char *ptr1, *ptr2;
	size_t middle;

	KUNIT_ASSERT_LT(test, size2, size1);
	middle = size2 + (size1 - size2) / 2;

	ptr1 = kmalloc(size1, GFP_KERNEL);
	KUNIT_ASSERT_NOT_ERR_OR_NULL(test, ptr1);

	ptr2 = krealloc(ptr1, size2, GFP_KERNEL);
	KUNIT_ASSERT_NOT_ERR_OR_NULL(test, ptr2);

	/* Must be accessible for all modes. */
	ptr2[size2 - 1] = 'x';

	/* Generic mode is precise, so unaligned size2 must be inaccessible. */
	if (IS_ENABLED(CONFIG_KASAN_GENERIC))
		KUNIT_EXPECT_KASAN_FAIL(test, ptr2[size2] = 'x');

	/* For all modes first aligned offset after size2 must be inaccessible. */
	KUNIT_EXPECT_KASAN_FAIL(test,
		ptr2[round_up(size2, KASAN_GRANULE_SIZE)] = 'x');

	/*
	 * For all modes all size2, middle, and size1 should land in separate
	 * granules and thus the latter two offsets should be inaccessible.
	 */
	KUNIT_EXPECT_LE(test, round_up(size2, KASAN_GRANULE_SIZE),
				round_down(middle, KASAN_GRANULE_SIZE));
	KUNIT_EXPECT_LE(test, round_up(middle, KASAN_GRANULE_SIZE),
				round_down(size1, KASAN_GRANULE_SIZE));
	KUNIT_EXPECT_KASAN_FAIL(test, ptr2[middle] = 'x');
	KUNIT_EXPECT_KASAN_FAIL(test, ptr2[size1 - 1] = 'x');
	KUNIT_EXPECT_KASAN_FAIL(test, ptr2[size1] = 'x');

	kfree(ptr2);
}

static void krealloc_more_oob(struct kunit *test)
{
	krealloc_more_oob_helper(test, 201, 235);
}

static void krealloc_less_oob(struct kunit *test)
{
	krealloc_less_oob_helper(test, 235, 201);
}

static void krealloc_pagealloc_more_oob(struct kunit *test)
{
	/* page_alloc fallback in only implemented for SLUB. */
	KASAN_TEST_NEEDS_CONFIG_ON(test, CONFIG_SLUB);

	krealloc_more_oob_helper(test, KMALLOC_MAX_CACHE_SIZE + 201,
					KMALLOC_MAX_CACHE_SIZE + 235);
}

static void krealloc_pagealloc_less_oob(struct kunit *test)
{
	/* page_alloc fallback in only implemented for SLUB. */
	KASAN_TEST_NEEDS_CONFIG_ON(test, CONFIG_SLUB);

	krealloc_less_oob_helper(test, KMALLOC_MAX_CACHE_SIZE + 235,
					KMALLOC_MAX_CACHE_SIZE + 201);
}

/*
 * Check that krealloc() detects a use-after-free, returns NULL,
 * and doesn't unpoison the freed object.
 */
static void krealloc_uaf(struct kunit *test)
{
	char *ptr1, *ptr2;
	int size1 = 201;
	int size2 = 235;

	ptr1 = kmalloc(size1, GFP_KERNEL);
	KUNIT_ASSERT_NOT_ERR_OR_NULL(test, ptr1);
	kfree(ptr1);

	KUNIT_EXPECT_KASAN_FAIL(test, ptr2 = krealloc(ptr1, size2, GFP_KERNEL));
	KUNIT_ASSERT_PTR_EQ(test, (void *)ptr2, NULL);
	KUNIT_EXPECT_KASAN_FAIL(test, *(volatile char *)ptr1);
}

static void kmalloc_oob_16(struct kunit *test)
{
	struct {
		u64 words[2];
	} *ptr1, *ptr2;

	/* This test is specifically crafted for the generic mode. */
	KASAN_TEST_NEEDS_CONFIG_ON(test, CONFIG_KASAN_GENERIC);

	ptr1 = kmalloc(sizeof(*ptr1) - 3, GFP_KERNEL);
	KUNIT_ASSERT_NOT_ERR_OR_NULL(test, ptr1);

	ptr2 = kmalloc(sizeof(*ptr2), GFP_KERNEL);
	KUNIT_ASSERT_NOT_ERR_OR_NULL(test, ptr2);

	KUNIT_EXPECT_KASAN_FAIL(test, *ptr1 = *ptr2);
	kfree(ptr1);
	kfree(ptr2);
}

static void kmalloc_uaf_16(struct kunit *test)
{
	struct {
		u64 words[2];
	} *ptr1, *ptr2;

	ptr1 = kmalloc(sizeof(*ptr1), GFP_KERNEL);
	KUNIT_ASSERT_NOT_ERR_OR_NULL(test, ptr1);

	ptr2 = kmalloc(sizeof(*ptr2), GFP_KERNEL);
	KUNIT_ASSERT_NOT_ERR_OR_NULL(test, ptr2);
	kfree(ptr2);

	KUNIT_EXPECT_KASAN_FAIL(test, *ptr1 = *ptr2);
	kfree(ptr1);
}

/*
 * Note: in the memset tests below, the written range touches both valid and
 * invalid memory. This makes sure that the instrumentation does not only check
 * the starting address but the whole range.
 */

static void kmalloc_oob_memset_2(struct kunit *test)
{
	char *ptr;
	size_t size = 128 - KASAN_GRANULE_SIZE;

	ptr = kmalloc(size, GFP_KERNEL);
	KUNIT_ASSERT_NOT_ERR_OR_NULL(test, ptr);

	OPTIMIZER_HIDE_VAR(size);
	KUNIT_EXPECT_KASAN_FAIL(test, memset(ptr + size - 1, 0, 2));
	kfree(ptr);
}

static void kmalloc_oob_memset_4(struct kunit *test)
{
	char *ptr;
	size_t size = 128 - KASAN_GRANULE_SIZE;

	ptr = kmalloc(size, GFP_KERNEL);
	KUNIT_ASSERT_NOT_ERR_OR_NULL(test, ptr);

	OPTIMIZER_HIDE_VAR(size);
	KUNIT_EXPECT_KASAN_FAIL(test, memset(ptr + size - 3, 0, 4));
	kfree(ptr);
}

static void kmalloc_oob_memset_8(struct kunit *test)
{
	char *ptr;
	size_t size = 128 - KASAN_GRANULE_SIZE;

	ptr = kmalloc(size, GFP_KERNEL);
	KUNIT_ASSERT_NOT_ERR_OR_NULL(test, ptr);

	OPTIMIZER_HIDE_VAR(size);
	KUNIT_EXPECT_KASAN_FAIL(test, memset(ptr + size - 7, 0, 8));
	kfree(ptr);
}

static void kmalloc_oob_memset_16(struct kunit *test)
{
	char *ptr;
	size_t size = 128 - KASAN_GRANULE_SIZE;

	ptr = kmalloc(size, GFP_KERNEL);
	KUNIT_ASSERT_NOT_ERR_OR_NULL(test, ptr);

	OPTIMIZER_HIDE_VAR(size);
	KUNIT_EXPECT_KASAN_FAIL(test, memset(ptr + size - 15, 0, 16));
	kfree(ptr);
}

static void kmalloc_oob_in_memset(struct kunit *test)
{
	char *ptr;
	size_t size = 128 - KASAN_GRANULE_SIZE;

	ptr = kmalloc(size, GFP_KERNEL);
	KUNIT_ASSERT_NOT_ERR_OR_NULL(test, ptr);

	OPTIMIZER_HIDE_VAR(ptr);
	OPTIMIZER_HIDE_VAR(size);
	KUNIT_EXPECT_KASAN_FAIL(test,
				memset(ptr, 0, size + KASAN_GRANULE_SIZE));
	kfree(ptr);
}

static void kmalloc_memmove_negative_size(struct kunit *test)
{
	char *ptr;
	size_t size = 64;
	size_t invalid_size = -2;

	/*
	 * Hardware tag-based mode doesn't check memmove for negative size.
	 * As a result, this test introduces a side-effect memory corruption,
	 * which can result in a crash.
	 */
	KASAN_TEST_NEEDS_CONFIG_OFF(test, CONFIG_KASAN_HW_TAGS);

	ptr = kmalloc(size, GFP_KERNEL);
	KUNIT_ASSERT_NOT_ERR_OR_NULL(test, ptr);

	memset((char *)ptr, 0, 64);
	OPTIMIZER_HIDE_VAR(ptr);
	OPTIMIZER_HIDE_VAR(invalid_size);
	KUNIT_EXPECT_KASAN_FAIL(test,
		memmove((char *)ptr, (char *)ptr + 4, invalid_size));
	kfree(ptr);
}

static void kmalloc_memmove_invalid_size(struct kunit *test)
{
	char *ptr;
	size_t size = 64;
	volatile size_t invalid_size = size;

	ptr = kmalloc(size, GFP_KERNEL);
	KUNIT_ASSERT_NOT_ERR_OR_NULL(test, ptr);

	memset((char *)ptr, 0, 64);
	OPTIMIZER_HIDE_VAR(ptr);
	KUNIT_EXPECT_KASAN_FAIL(test,
		memmove((char *)ptr, (char *)ptr + 4, invalid_size));
	kfree(ptr);
}

static void kmalloc_uaf(struct kunit *test)
{
	char *ptr;
	size_t size = 10;

	ptr = kmalloc(size, GFP_KERNEL);
	KUNIT_ASSERT_NOT_ERR_OR_NULL(test, ptr);

	kfree(ptr);
	KUNIT_EXPECT_KASAN_FAIL(test, ((volatile char *)ptr)[8]);
}

static void kmalloc_uaf_memset(struct kunit *test)
{
	char *ptr;
	size_t size = 33;

	/*
	 * Only generic KASAN uses quarantine, which is required to avoid a
	 * kernel memory corruption this test causes.
	 */
	KASAN_TEST_NEEDS_CONFIG_ON(test, CONFIG_KASAN_GENERIC);

	ptr = kmalloc(size, GFP_KERNEL);
	KUNIT_ASSERT_NOT_ERR_OR_NULL(test, ptr);

	kfree(ptr);
	KUNIT_EXPECT_KASAN_FAIL(test, memset(ptr, 0, size));
}

static void kmalloc_uaf2(struct kunit *test)
{
	char *ptr1, *ptr2;
	size_t size = 43;
	int counter = 0;

again:
	ptr1 = kmalloc(size, GFP_KERNEL);
	KUNIT_ASSERT_NOT_ERR_OR_NULL(test, ptr1);

	kfree(ptr1);

	ptr2 = kmalloc(size, GFP_KERNEL);
	KUNIT_ASSERT_NOT_ERR_OR_NULL(test, ptr2);

	/*
	 * For tag-based KASAN ptr1 and ptr2 tags might happen to be the same.
	 * Allow up to 16 attempts at generating different tags.
	 */
	if (!IS_ENABLED(CONFIG_KASAN_GENERIC) && ptr1 == ptr2 && counter++ < 16) {
		kfree(ptr2);
		goto again;
	}

	KUNIT_EXPECT_KASAN_FAIL(test, ((volatile char *)ptr1)[40]);
	KUNIT_EXPECT_PTR_NE(test, ptr1, ptr2);

	kfree(ptr2);
}

static void kfree_via_page(struct kunit *test)
{
	char *ptr;
	size_t size = 8;
	struct page *page;
	unsigned long offset;

	ptr = kmalloc(size, GFP_KERNEL);
	KUNIT_ASSERT_NOT_ERR_OR_NULL(test, ptr);

	page = virt_to_page(ptr);
	offset = offset_in_page(ptr);
	kfree(page_address(page) + offset);
}

static void kfree_via_phys(struct kunit *test)
{
	char *ptr;
	size_t size = 8;
	phys_addr_t phys;

	ptr = kmalloc(size, GFP_KERNEL);
	KUNIT_ASSERT_NOT_ERR_OR_NULL(test, ptr);

	phys = virt_to_phys(ptr);
	kfree(phys_to_virt(phys));
}

static void kmem_cache_oob(struct kunit *test)
{
	char *p;
	size_t size = 200;
	struct kmem_cache *cache;

	cache = kmem_cache_create("test_cache", size, 0, 0, NULL);
	KUNIT_ASSERT_NOT_ERR_OR_NULL(test, cache);

	p = kmem_cache_alloc(cache, GFP_KERNEL);
	if (!p) {
		kunit_err(test, "Allocation failed: %s\n", __func__);
		kmem_cache_destroy(cache);
		return;
	}

	KUNIT_EXPECT_KASAN_FAIL(test, *p = p[size + OOB_TAG_OFF]);

	kmem_cache_free(cache, p);
	kmem_cache_destroy(cache);
}

static void kmem_cache_accounted(struct kunit *test)
{
	int i;
	char *p;
	size_t size = 200;
	struct kmem_cache *cache;

	cache = kmem_cache_create("test_cache", size, 0, SLAB_ACCOUNT, NULL);
	KUNIT_ASSERT_NOT_ERR_OR_NULL(test, cache);

	/*
	 * Several allocations with a delay to allow for lazy per memcg kmem
	 * cache creation.
	 */
	for (i = 0; i < 5; i++) {
		p = kmem_cache_alloc(cache, GFP_KERNEL);
		if (!p)
			goto free_cache;

		kmem_cache_free(cache, p);
		msleep(100);
	}

free_cache:
	kmem_cache_destroy(cache);
}

static void kmem_cache_bulk(struct kunit *test)
{
	struct kmem_cache *cache;
	size_t size = 200;
	char *p[10];
	bool ret;
	int i;

	cache = kmem_cache_create("test_cache", size, 0, 0, NULL);
	KUNIT_ASSERT_NOT_ERR_OR_NULL(test, cache);

	ret = kmem_cache_alloc_bulk(cache, GFP_KERNEL, ARRAY_SIZE(p), (void **)&p);
	if (!ret) {
		kunit_err(test, "Allocation failed: %s\n", __func__);
		kmem_cache_destroy(cache);
		return;
	}

	for (i = 0; i < ARRAY_SIZE(p); i++)
		p[i][0] = p[i][size - 1] = 42;

	kmem_cache_free_bulk(cache, ARRAY_SIZE(p), (void **)&p);
	kmem_cache_destroy(cache);
}

static char global_array[10];

static void kasan_global_oob_right(struct kunit *test)
{
	/*
	 * Deliberate out-of-bounds access. To prevent CONFIG_UBSAN_LOCAL_BOUNDS
	 * from failing here and panicking the kernel, access the array via a
	 * volatile pointer, which will prevent the compiler from being able to
	 * determine the array bounds.
	 *
	 * This access uses a volatile pointer to char (char *volatile) rather
	 * than the more conventional pointer to volatile char (volatile char *)
	 * because we want to prevent the compiler from making inferences about
	 * the pointer itself (i.e. its array bounds), not the data that it
	 * refers to.
	 */
	char *volatile array = global_array;
	char *p = &array[ARRAY_SIZE(global_array) + 3];

	/* Only generic mode instruments globals. */
	KASAN_TEST_NEEDS_CONFIG_ON(test, CONFIG_KASAN_GENERIC);

	KUNIT_EXPECT_KASAN_FAIL(test, *(volatile char *)p);
}

static void kasan_global_oob_left(struct kunit *test)
{
	char *volatile array = global_array;
	char *p = array - 3;

	/*
	 * GCC is known to fail this test, skip it.
	 * See https://bugzilla.kernel.org/show_bug.cgi?id=215051.
	 */
	KASAN_TEST_NEEDS_CONFIG_ON(test, CONFIG_CC_IS_CLANG);
	KASAN_TEST_NEEDS_CONFIG_ON(test, CONFIG_KASAN_GENERIC);
	KUNIT_EXPECT_KASAN_FAIL(test, *(volatile char *)p);
}

/* Check that ksize() makes the whole object accessible. */
static void ksize_unpoisons_memory(struct kunit *test)
{
	char *ptr;
	size_t size = 123, real_size;

	ptr = kmalloc(size, GFP_KERNEL);
	KUNIT_ASSERT_NOT_ERR_OR_NULL(test, ptr);
	real_size = ksize(ptr);

	/* This access shouldn't trigger a KASAN report. */
	ptr[size] = 'x';

	/* This one must. */
	KUNIT_EXPECT_KASAN_FAIL(test, ((volatile char *)ptr)[real_size]);

	kfree(ptr);
}

/*
 * Check that a use-after-free is detected by ksize() and via normal accesses
 * after it.
 */
static void ksize_uaf(struct kunit *test)
{
	char *ptr;
	int size = 128 - KASAN_GRANULE_SIZE;

	ptr = kmalloc(size, GFP_KERNEL);
	KUNIT_ASSERT_NOT_ERR_OR_NULL(test, ptr);
	kfree(ptr);

	KUNIT_EXPECT_KASAN_FAIL(test, ksize(ptr));
	KUNIT_EXPECT_KASAN_FAIL(test, ((volatile char *)ptr)[0]);
	KUNIT_EXPECT_KASAN_FAIL(test, ((volatile char *)ptr)[size]);
}

static void kasan_stack_oob(struct kunit *test)
{
	char stack_array[10];
	/* See comment in kasan_global_oob. */
	char *volatile array = stack_array;
	char *p = &array[ARRAY_SIZE(stack_array) + OOB_TAG_OFF];

	KASAN_TEST_NEEDS_CONFIG_ON(test, CONFIG_KASAN_STACK);

	KUNIT_EXPECT_KASAN_FAIL(test, *(volatile char *)p);
}

static void kasan_alloca_oob_left(struct kunit *test)
{
	volatile int i = 10;
	char alloca_array[i];
	/* See comment in kasan_global_oob. */
	char *volatile array = alloca_array;
	char *p = array - 1;

	/* Only generic mode instruments dynamic allocas. */
	KASAN_TEST_NEEDS_CONFIG_ON(test, CONFIG_KASAN_GENERIC);
	KASAN_TEST_NEEDS_CONFIG_ON(test, CONFIG_KASAN_STACK);

	KUNIT_EXPECT_KASAN_FAIL(test, *(volatile char *)p);
}

static void kasan_alloca_oob_right(struct kunit *test)
{
	volatile int i = 10;
	char alloca_array[i];
	/* See comment in kasan_global_oob. */
	char *volatile array = alloca_array;
	char *p = array + i;

	/* Only generic mode instruments dynamic allocas. */
	KASAN_TEST_NEEDS_CONFIG_ON(test, CONFIG_KASAN_GENERIC);
	KASAN_TEST_NEEDS_CONFIG_ON(test, CONFIG_KASAN_STACK);

	KUNIT_EXPECT_KASAN_FAIL(test, *(volatile char *)p);
}

static void kmem_cache_double_free(struct kunit *test)
{
	char *p;
	size_t size = 200;
	struct kmem_cache *cache;

	cache = kmem_cache_create("test_cache", size, 0, 0, NULL);
	KUNIT_ASSERT_NOT_ERR_OR_NULL(test, cache);

	p = kmem_cache_alloc(cache, GFP_KERNEL);
	if (!p) {
		kunit_err(test, "Allocation failed: %s\n", __func__);
		kmem_cache_destroy(cache);
		return;
	}

	kmem_cache_free(cache, p);
	KUNIT_EXPECT_KASAN_FAIL(test, kmem_cache_free(cache, p));
	kmem_cache_destroy(cache);
}

static void kmem_cache_invalid_free(struct kunit *test)
{
	char *p;
	size_t size = 200;
	struct kmem_cache *cache;

	cache = kmem_cache_create("test_cache", size, 0, SLAB_TYPESAFE_BY_RCU,
				  NULL);
	KUNIT_ASSERT_NOT_ERR_OR_NULL(test, cache);

	p = kmem_cache_alloc(cache, GFP_KERNEL);
	if (!p) {
		kunit_err(test, "Allocation failed: %s\n", __func__);
		kmem_cache_destroy(cache);
		return;
	}

	/* Trigger invalid free, the object doesn't get freed. */
	KUNIT_EXPECT_KASAN_FAIL(test, kmem_cache_free(cache, p + 1));

	/*
	 * Properly free the object to prevent the "Objects remaining in
	 * test_cache on __kmem_cache_shutdown" BUG failure.
	 */
	kmem_cache_free(cache, p);

	kmem_cache_destroy(cache);
}

static void kmem_cache_double_destroy(struct kunit *test)
{
	struct kmem_cache *cache;

	cache = kmem_cache_create("test_cache", 200, 0, 0, NULL);
	KUNIT_ASSERT_NOT_ERR_OR_NULL(test, cache);
	kmem_cache_destroy(cache);
	KUNIT_EXPECT_KASAN_FAIL(test, kmem_cache_destroy(cache));
}

static void kasan_memchr(struct kunit *test)
{
	char *ptr;
	size_t size = 24;

	/*
	 * str* functions are not instrumented with CONFIG_AMD_MEM_ENCRYPT.
	 * See https://bugzilla.kernel.org/show_bug.cgi?id=206337 for details.
	 */
	KASAN_TEST_NEEDS_CONFIG_OFF(test, CONFIG_AMD_MEM_ENCRYPT);

	if (OOB_TAG_OFF)
		size = round_up(size, OOB_TAG_OFF);

	ptr = kmalloc(size, GFP_KERNEL | __GFP_ZERO);
	KUNIT_ASSERT_NOT_ERR_OR_NULL(test, ptr);

<<<<<<< HEAD
=======
	OPTIMIZER_HIDE_VAR(ptr);
>>>>>>> 62cb1cfe
	OPTIMIZER_HIDE_VAR(size);
	KUNIT_EXPECT_KASAN_FAIL(test,
		kasan_ptr_result = memchr(ptr, '1', size + 1));

	kfree(ptr);
}

static void kasan_memcmp(struct kunit *test)
{
	char *ptr;
	size_t size = 24;
	int arr[9];

	/*
	 * str* functions are not instrumented with CONFIG_AMD_MEM_ENCRYPT.
	 * See https://bugzilla.kernel.org/show_bug.cgi?id=206337 for details.
	 */
	KASAN_TEST_NEEDS_CONFIG_OFF(test, CONFIG_AMD_MEM_ENCRYPT);

	if (OOB_TAG_OFF)
		size = round_up(size, OOB_TAG_OFF);

	ptr = kmalloc(size, GFP_KERNEL | __GFP_ZERO);
	KUNIT_ASSERT_NOT_ERR_OR_NULL(test, ptr);
	memset(arr, 0, sizeof(arr));

<<<<<<< HEAD
=======
	OPTIMIZER_HIDE_VAR(ptr);
>>>>>>> 62cb1cfe
	OPTIMIZER_HIDE_VAR(size);
	KUNIT_EXPECT_KASAN_FAIL(test,
		kasan_int_result = memcmp(ptr, arr, size+1));
	kfree(ptr);
}

static void kasan_strings(struct kunit *test)
{
	char *ptr;
	size_t size = 24;

	/*
	 * str* functions are not instrumented with CONFIG_AMD_MEM_ENCRYPT.
	 * See https://bugzilla.kernel.org/show_bug.cgi?id=206337 for details.
	 */
	KASAN_TEST_NEEDS_CONFIG_OFF(test, CONFIG_AMD_MEM_ENCRYPT);

	ptr = kmalloc(size, GFP_KERNEL | __GFP_ZERO);
	KUNIT_ASSERT_NOT_ERR_OR_NULL(test, ptr);

	kfree(ptr);

	/*
	 * Try to cause only 1 invalid access (less spam in dmesg).
	 * For that we need ptr to point to zeroed byte.
	 * Skip metadata that could be stored in freed object so ptr
	 * will likely point to zeroed byte.
	 */
	ptr += 16;
	KUNIT_EXPECT_KASAN_FAIL(test, kasan_ptr_result = strchr(ptr, '1'));

	KUNIT_EXPECT_KASAN_FAIL(test, kasan_ptr_result = strrchr(ptr, '1'));

	KUNIT_EXPECT_KASAN_FAIL(test, kasan_int_result = strcmp(ptr, "2"));

	KUNIT_EXPECT_KASAN_FAIL(test, kasan_int_result = strncmp(ptr, "2", 1));

	KUNIT_EXPECT_KASAN_FAIL(test, kasan_int_result = strlen(ptr));

	KUNIT_EXPECT_KASAN_FAIL(test, kasan_int_result = strnlen(ptr, 1));
}

static void kasan_bitops_modify(struct kunit *test, int nr, void *addr)
{
	KUNIT_EXPECT_KASAN_FAIL(test, set_bit(nr, addr));
	KUNIT_EXPECT_KASAN_FAIL(test, __set_bit(nr, addr));
	KUNIT_EXPECT_KASAN_FAIL(test, clear_bit(nr, addr));
	KUNIT_EXPECT_KASAN_FAIL(test, __clear_bit(nr, addr));
	KUNIT_EXPECT_KASAN_FAIL(test, clear_bit_unlock(nr, addr));
	KUNIT_EXPECT_KASAN_FAIL(test, __clear_bit_unlock(nr, addr));
	KUNIT_EXPECT_KASAN_FAIL(test, change_bit(nr, addr));
	KUNIT_EXPECT_KASAN_FAIL(test, __change_bit(nr, addr));
}

static void kasan_bitops_test_and_modify(struct kunit *test, int nr, void *addr)
{
	KUNIT_EXPECT_KASAN_FAIL(test, test_and_set_bit(nr, addr));
	KUNIT_EXPECT_KASAN_FAIL(test, __test_and_set_bit(nr, addr));
	KUNIT_EXPECT_KASAN_FAIL(test, test_and_set_bit_lock(nr, addr));
	KUNIT_EXPECT_KASAN_FAIL(test, test_and_clear_bit(nr, addr));
	KUNIT_EXPECT_KASAN_FAIL(test, __test_and_clear_bit(nr, addr));
	KUNIT_EXPECT_KASAN_FAIL(test, test_and_change_bit(nr, addr));
	KUNIT_EXPECT_KASAN_FAIL(test, __test_and_change_bit(nr, addr));
	KUNIT_EXPECT_KASAN_FAIL(test, kasan_int_result = test_bit(nr, addr));

#if defined(clear_bit_unlock_is_negative_byte)
	KUNIT_EXPECT_KASAN_FAIL(test, kasan_int_result =
				clear_bit_unlock_is_negative_byte(nr, addr));
#endif
}

static void kasan_bitops_generic(struct kunit *test)
{
	long *bits;

	/* This test is specifically crafted for the generic mode. */
	KASAN_TEST_NEEDS_CONFIG_ON(test, CONFIG_KASAN_GENERIC);

	/*
	 * Allocate 1 more byte, which causes kzalloc to round up to 16 bytes;
	 * this way we do not actually corrupt other memory.
	 */
	bits = kzalloc(sizeof(*bits) + 1, GFP_KERNEL);
	KUNIT_ASSERT_NOT_ERR_OR_NULL(test, bits);

	/*
	 * Below calls try to access bit within allocated memory; however, the
	 * below accesses are still out-of-bounds, since bitops are defined to
	 * operate on the whole long the bit is in.
	 */
	kasan_bitops_modify(test, BITS_PER_LONG, bits);

	/*
	 * Below calls try to access bit beyond allocated memory.
	 */
	kasan_bitops_test_and_modify(test, BITS_PER_LONG + BITS_PER_BYTE, bits);

	kfree(bits);
}

static void kasan_bitops_tags(struct kunit *test)
{
	long *bits;

	/* This test is specifically crafted for tag-based modes. */
	KASAN_TEST_NEEDS_CONFIG_OFF(test, CONFIG_KASAN_GENERIC);

	/* kmalloc-64 cache will be used and the last 16 bytes will be the redzone. */
	bits = kzalloc(48, GFP_KERNEL);
	KUNIT_ASSERT_NOT_ERR_OR_NULL(test, bits);

	/* Do the accesses past the 48 allocated bytes, but within the redone. */
	kasan_bitops_modify(test, BITS_PER_LONG, (void *)bits + 48);
	kasan_bitops_test_and_modify(test, BITS_PER_LONG + BITS_PER_BYTE, (void *)bits + 48);

	kfree(bits);
}

static void kmalloc_double_kzfree(struct kunit *test)
{
	char *ptr;
	size_t size = 16;

	ptr = kmalloc(size, GFP_KERNEL);
	KUNIT_ASSERT_NOT_ERR_OR_NULL(test, ptr);

	kfree_sensitive(ptr);
	KUNIT_EXPECT_KASAN_FAIL(test, kfree_sensitive(ptr));
}

static void vmalloc_oob(struct kunit *test)
{
	void *area;

	KASAN_TEST_NEEDS_CONFIG_ON(test, CONFIG_KASAN_VMALLOC);

	/*
	 * We have to be careful not to hit the guard page.
	 * The MMU will catch that and crash us.
	 */
	area = vmalloc(3000);
	KUNIT_ASSERT_NOT_ERR_OR_NULL(test, area);

	KUNIT_EXPECT_KASAN_FAIL(test, ((volatile char *)area)[3100]);
	vfree(area);
}

/*
 * Check that the assigned pointer tag falls within the [KASAN_TAG_MIN,
 * KASAN_TAG_KERNEL) range (note: excluding the match-all tag) for tag-based
 * modes.
 */
static void match_all_not_assigned(struct kunit *test)
{
	char *ptr;
	struct page *pages;
	int i, size, order;

	KASAN_TEST_NEEDS_CONFIG_OFF(test, CONFIG_KASAN_GENERIC);

	for (i = 0; i < 256; i++) {
		size = (get_random_int() % 1024) + 1;
		ptr = kmalloc(size, GFP_KERNEL);
		KUNIT_ASSERT_NOT_ERR_OR_NULL(test, ptr);
		KUNIT_EXPECT_GE(test, (u8)get_tag(ptr), (u8)KASAN_TAG_MIN);
		KUNIT_EXPECT_LT(test, (u8)get_tag(ptr), (u8)KASAN_TAG_KERNEL);
		kfree(ptr);
	}

	for (i = 0; i < 256; i++) {
		order = (get_random_int() % 4) + 1;
		pages = alloc_pages(GFP_KERNEL, order);
		ptr = page_address(pages);
		KUNIT_ASSERT_NOT_ERR_OR_NULL(test, ptr);
		KUNIT_EXPECT_GE(test, (u8)get_tag(ptr), (u8)KASAN_TAG_MIN);
		KUNIT_EXPECT_LT(test, (u8)get_tag(ptr), (u8)KASAN_TAG_KERNEL);
		free_pages((unsigned long)ptr, order);
	}
}

/* Check that 0xff works as a match-all pointer tag for tag-based modes. */
static void match_all_ptr_tag(struct kunit *test)
{
	char *ptr;
	u8 tag;

	KASAN_TEST_NEEDS_CONFIG_OFF(test, CONFIG_KASAN_GENERIC);

	ptr = kmalloc(128, GFP_KERNEL);
	KUNIT_ASSERT_NOT_ERR_OR_NULL(test, ptr);

	/* Backup the assigned tag. */
	tag = get_tag(ptr);
	KUNIT_EXPECT_NE(test, tag, (u8)KASAN_TAG_KERNEL);

	/* Reset the tag to 0xff.*/
	ptr = set_tag(ptr, KASAN_TAG_KERNEL);

	/* This access shouldn't trigger a KASAN report. */
	*ptr = 0;

	/* Recover the pointer tag and free. */
	ptr = set_tag(ptr, tag);
	kfree(ptr);
}

/* Check that there are no match-all memory tags for tag-based modes. */
static void match_all_mem_tag(struct kunit *test)
{
	char *ptr;
	int tag;

	KASAN_TEST_NEEDS_CONFIG_OFF(test, CONFIG_KASAN_GENERIC);

	ptr = kmalloc(128, GFP_KERNEL);
	KUNIT_ASSERT_NOT_ERR_OR_NULL(test, ptr);
	KUNIT_EXPECT_NE(test, (u8)get_tag(ptr), (u8)KASAN_TAG_KERNEL);

	/* For each possible tag value not matching the pointer tag. */
	for (tag = KASAN_TAG_MIN; tag <= KASAN_TAG_KERNEL; tag++) {
		if (tag == get_tag(ptr))
			continue;

		/* Mark the first memory granule with the chosen memory tag. */
		kasan_poison(ptr, KASAN_GRANULE_SIZE, (u8)tag, false);

		/* This access must cause a KASAN report. */
		KUNIT_EXPECT_KASAN_FAIL(test, *ptr = 0);
	}

	/* Recover the memory tag and free. */
	kasan_poison(ptr, KASAN_GRANULE_SIZE, get_tag(ptr), false);
	kfree(ptr);
}

static struct kunit_case kasan_kunit_test_cases[] = {
	KUNIT_CASE(kmalloc_oob_right),
	KUNIT_CASE(kmalloc_oob_left),
	KUNIT_CASE(kmalloc_node_oob_right),
	KUNIT_CASE(kmalloc_pagealloc_oob_right),
	KUNIT_CASE(kmalloc_pagealloc_uaf),
	KUNIT_CASE(kmalloc_pagealloc_invalid_free),
	KUNIT_CASE(pagealloc_oob_right),
	KUNIT_CASE(pagealloc_uaf),
	KUNIT_CASE(kmalloc_large_oob_right),
	KUNIT_CASE(krealloc_more_oob),
	KUNIT_CASE(krealloc_less_oob),
	KUNIT_CASE(krealloc_pagealloc_more_oob),
	KUNIT_CASE(krealloc_pagealloc_less_oob),
	KUNIT_CASE(krealloc_uaf),
	KUNIT_CASE(kmalloc_oob_16),
	KUNIT_CASE(kmalloc_uaf_16),
	KUNIT_CASE(kmalloc_oob_in_memset),
	KUNIT_CASE(kmalloc_oob_memset_2),
	KUNIT_CASE(kmalloc_oob_memset_4),
	KUNIT_CASE(kmalloc_oob_memset_8),
	KUNIT_CASE(kmalloc_oob_memset_16),
	KUNIT_CASE(kmalloc_memmove_negative_size),
	KUNIT_CASE(kmalloc_memmove_invalid_size),
	KUNIT_CASE(kmalloc_uaf),
	KUNIT_CASE(kmalloc_uaf_memset),
	KUNIT_CASE(kmalloc_uaf2),
	KUNIT_CASE(kfree_via_page),
	KUNIT_CASE(kfree_via_phys),
	KUNIT_CASE(kmem_cache_oob),
	KUNIT_CASE(kmem_cache_accounted),
	KUNIT_CASE(kmem_cache_bulk),
	KUNIT_CASE(kasan_global_oob_right),
	KUNIT_CASE(kasan_global_oob_left),
	KUNIT_CASE(kasan_stack_oob),
	KUNIT_CASE(kasan_alloca_oob_left),
	KUNIT_CASE(kasan_alloca_oob_right),
	KUNIT_CASE(ksize_unpoisons_memory),
	KUNIT_CASE(ksize_uaf),
	KUNIT_CASE(kmem_cache_double_free),
	KUNIT_CASE(kmem_cache_invalid_free),
	KUNIT_CASE(kmem_cache_double_destroy),
	KUNIT_CASE(kasan_memchr),
	KUNIT_CASE(kasan_memcmp),
	KUNIT_CASE(kasan_strings),
	KUNIT_CASE(kasan_bitops_generic),
	KUNIT_CASE(kasan_bitops_tags),
	KUNIT_CASE(kmalloc_double_kzfree),
	KUNIT_CASE(vmalloc_oob),
	KUNIT_CASE(match_all_not_assigned),
	KUNIT_CASE(match_all_ptr_tag),
	KUNIT_CASE(match_all_mem_tag),
	{}
};

static struct kunit_suite kasan_kunit_test_suite = {
	.name = "kasan",
	.init = kasan_test_init,
	.test_cases = kasan_kunit_test_cases,
	.exit = kasan_test_exit,
};

kunit_test_suite(kasan_kunit_test_suite);

MODULE_LICENSE("GPL");<|MERGE_RESOLUTION|>--- conflicted
+++ resolved
@@ -896,10 +896,7 @@
 	ptr = kmalloc(size, GFP_KERNEL | __GFP_ZERO);
 	KUNIT_ASSERT_NOT_ERR_OR_NULL(test, ptr);
 
-<<<<<<< HEAD
-=======
 	OPTIMIZER_HIDE_VAR(ptr);
->>>>>>> 62cb1cfe
 	OPTIMIZER_HIDE_VAR(size);
 	KUNIT_EXPECT_KASAN_FAIL(test,
 		kasan_ptr_result = memchr(ptr, '1', size + 1));
@@ -926,10 +923,7 @@
 	KUNIT_ASSERT_NOT_ERR_OR_NULL(test, ptr);
 	memset(arr, 0, sizeof(arr));
 
-<<<<<<< HEAD
-=======
 	OPTIMIZER_HIDE_VAR(ptr);
->>>>>>> 62cb1cfe
 	OPTIMIZER_HIDE_VAR(size);
 	KUNIT_EXPECT_KASAN_FAIL(test,
 		kasan_int_result = memcmp(ptr, arr, size+1));

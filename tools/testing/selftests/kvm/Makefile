--- conflicted
+++ resolved
@@ -4,11 +4,8 @@
 all:
 
 top_srcdir = ../../../..
-<<<<<<< HEAD
-=======
 include $(top_srcdir)/scripts/subarch.include
 ARCH            ?= $(SUBARCH)
->>>>>>> 7365df19
 
 # For cross-builds to work, UNAME_M has to map to ARCH and arch specific
 # directories and targets in this Makefile. "uname -m" doesn't map to
@@ -51,11 +48,8 @@
 LIBKVM += lib/sparsebit.c
 LIBKVM += lib/test_util.c
 
-<<<<<<< HEAD
-=======
 LIBKVM_STRING += lib/string_override.c
 
->>>>>>> 7365df19
 LIBKVM_x86_64 += lib/x86_64/apic.c
 LIBKVM_x86_64 += lib/x86_64/handlers.S
 LIBKVM_x86_64 += lib/x86_64/perf_test_util.c
@@ -97,10 +91,7 @@
 TEST_GEN_PROGS_x86_64 += x86_64/kvm_pv_test
 TEST_GEN_PROGS_x86_64 += x86_64/mmio_warning_test
 TEST_GEN_PROGS_x86_64 += x86_64/monitor_mwait_test
-<<<<<<< HEAD
-=======
 TEST_GEN_PROGS_x86_64 += x86_64/nested_exceptions_test
->>>>>>> 7365df19
 TEST_GEN_PROGS_x86_64 += x86_64/platform_info_test
 TEST_GEN_PROGS_x86_64 += x86_64/pmu_event_filter_test
 TEST_GEN_PROGS_x86_64 += x86_64/set_boot_cpu_id
@@ -232,12 +223,8 @@
 LIBKVM_S := $(filter %.S,$(LIBKVM))
 LIBKVM_C_OBJ := $(patsubst %.c, $(OUTPUT)/%.o, $(LIBKVM_C))
 LIBKVM_S_OBJ := $(patsubst %.S, $(OUTPUT)/%.o, $(LIBKVM_S))
-<<<<<<< HEAD
-LIBKVM_OBJS = $(LIBKVM_C_OBJ) $(LIBKVM_S_OBJ)
-=======
 LIBKVM_STRING_OBJ := $(patsubst %.c, $(OUTPUT)/%.o, $(LIBKVM_STRING))
 LIBKVM_OBJS = $(LIBKVM_C_OBJ) $(LIBKVM_S_OBJ) $(LIBKVM_STRING_OBJ)
->>>>>>> 7365df19
 
 EXTRA_CLEAN += $(LIBKVM_OBJS) cscope.*
 
@@ -248,15 +235,12 @@
 $(LIBKVM_S_OBJ): $(OUTPUT)/%.o: %.S
 	$(CC) $(CFLAGS) $(CPPFLAGS) $(TARGET_ARCH) -c $< -o $@
 
-<<<<<<< HEAD
-=======
 # Compile the string overrides as freestanding to prevent the compiler from
 # generating self-referential code, e.g. without "freestanding" the compiler may
 # "optimize" memcmp() by invoking memcmp(), thus causing infinite recursion.
 $(LIBKVM_STRING_OBJ): $(OUTPUT)/%.o: %.c
 	$(CC) $(CFLAGS) $(CPPFLAGS) $(TARGET_ARCH) -c -ffreestanding $< -o $@
 
->>>>>>> 7365df19
 x := $(shell mkdir -p $(sort $(dir $(TEST_GEN_PROGS))))
 $(TEST_GEN_PROGS): $(LIBKVM_OBJS)
 $(TEST_GEN_PROGS_EXTENDED): $(LIBKVM_OBJS)

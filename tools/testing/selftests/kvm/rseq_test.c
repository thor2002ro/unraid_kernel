--- conflicted
+++ resolved
@@ -20,19 +20,7 @@
 #include "processor.h"
 #include "test_util.h"
 
-<<<<<<< HEAD
-static __thread volatile struct rseq __rseq = {
-	.cpu_id = RSEQ_CPU_ID_UNINITIALIZED,
-};
-
-/*
- * Use an arbitrary, bogus signature for configuring rseq, this test does not
- * actually enter an rseq critical section.
- */
-#define RSEQ_SIG 0xdeadbeef
-=======
 #include "../rseq/rseq.c"
->>>>>>> 66283a8f
 
 /*
  * Any bug related to task migration is likely to be timing-dependent; perform
@@ -239,11 +227,7 @@
 	ucall_init(vm, NULL);
 
 	pthread_create(&migration_thread, NULL, migration_worker,
-<<<<<<< HEAD
-		       (void *)(unsigned long)gettid());
-=======
 		       (void *)(unsigned long)syscall(SYS_gettid));
->>>>>>> 66283a8f
 
 	for (i = 0; !done; i++) {
 		vcpu_run(vcpu);

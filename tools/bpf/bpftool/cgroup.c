// SPDX-License-Identifier: (GPL-2.0-only OR BSD-2-Clause)
// Copyright (C) 2017 Facebook
// Author: Roman Gushchin <guro@fb.com>

#define _XOPEN_SOURCE 500
#include <errno.h>
#include <fcntl.h>
#include <ftw.h>
#include <mntent.h>
#include <stdio.h>
#include <stdlib.h>
#include <string.h>
#include <sys/stat.h>
#include <sys/types.h>
#include <unistd.h>

#include <bpf/bpf.h>
#include <bpf/btf.h>

#include "main.h"

#define HELP_SPEC_ATTACH_FLAGS						\
	"ATTACH_FLAGS := { multi | override }"

#define HELP_SPEC_ATTACH_TYPES						\
	"       ATTACH_TYPE := { cgroup_inet_ingress | cgroup_inet_egress |\n" \
	"                        cgroup_inet_sock_create | cgroup_sock_ops |\n" \
	"                        cgroup_device | cgroup_inet4_bind |\n" \
	"                        cgroup_inet6_bind | cgroup_inet4_post_bind |\n" \
	"                        cgroup_inet6_post_bind | cgroup_inet4_connect |\n" \
	"                        cgroup_inet6_connect | cgroup_inet4_getpeername |\n" \
	"                        cgroup_inet6_getpeername | cgroup_inet4_getsockname |\n" \
	"                        cgroup_inet6_getsockname | cgroup_udp4_sendmsg |\n" \
	"                        cgroup_udp6_sendmsg | cgroup_udp4_recvmsg |\n" \
	"                        cgroup_udp6_recvmsg | cgroup_sysctl |\n" \
	"                        cgroup_getsockopt | cgroup_setsockopt |\n" \
	"                        cgroup_inet_sock_release }"

static unsigned int query_flags;
static struct btf *btf_vmlinux;
static __u32 btf_vmlinux_id;

static enum bpf_attach_type parse_attach_type(const char *str)
{
	const char *attach_type_str;
	enum bpf_attach_type type;

	for (type = 0; ; type++) {
		attach_type_str = libbpf_bpf_attach_type_str(type);
		if (!attach_type_str)
			break;
		if (!strcmp(str, attach_type_str))
			return type;
	}

	/* Also check traditionally used attach type strings. For these we keep
	 * allowing prefixed usage.
	 */
	for (type = 0; ; type++) {
		attach_type_str = bpf_attach_type_input_str(type);
		if (!attach_type_str)
			break;
		if (is_prefix(str, attach_type_str))
			return type;
	}

	return __MAX_BPF_ATTACH_TYPE;
}

static void guess_vmlinux_btf_id(__u32 attach_btf_obj_id)
{
	struct bpf_btf_info btf_info = {};
	__u32 btf_len = sizeof(btf_info);
	char name[16] = {};
	int err;
	int fd;

	btf_info.name = ptr_to_u64(name);
	btf_info.name_len = sizeof(name);

	fd = bpf_btf_get_fd_by_id(attach_btf_obj_id);
	if (fd < 0)
		return;

	err = bpf_obj_get_info_by_fd(fd, &btf_info, &btf_len);
	if (err)
		goto out;

	if (btf_info.kernel_btf && strncmp(name, "vmlinux", sizeof(name)) == 0)
		btf_vmlinux_id = btf_info.id;

out:
	close(fd);
}

static int show_bpf_prog(int id, enum bpf_attach_type attach_type,
			 const char *attach_flags_str,
			 int level)
{
	char prog_name[MAX_PROG_FULL_NAME];
	const char *attach_btf_name = NULL;
	struct bpf_prog_info info = {};
	const char *attach_type_str;
	__u32 info_len = sizeof(info);
	int prog_fd;

	prog_fd = bpf_prog_get_fd_by_id(id);
	if (prog_fd < 0)
		return -1;

	if (bpf_obj_get_info_by_fd(prog_fd, &info, &info_len)) {
		close(prog_fd);
		return -1;
	}

	attach_type_str = libbpf_bpf_attach_type_str(attach_type);

	if (btf_vmlinux) {
		if (!btf_vmlinux_id)
			guess_vmlinux_btf_id(info.attach_btf_obj_id);

		if (btf_vmlinux_id == info.attach_btf_obj_id &&
		    info.attach_btf_id < btf__type_cnt(btf_vmlinux)) {
			const struct btf_type *t =
				btf__type_by_id(btf_vmlinux, info.attach_btf_id);
			attach_btf_name =
				btf__name_by_offset(btf_vmlinux, t->name_off);
		}
	}

	get_prog_full_name(&info, prog_fd, prog_name, sizeof(prog_name));
	if (json_output) {
		jsonw_start_object(json_wtr);
		jsonw_uint_field(json_wtr, "id", info.id);
		if (attach_type_str)
			jsonw_string_field(json_wtr, "attach_type", attach_type_str);
		else
			jsonw_uint_field(json_wtr, "attach_type", attach_type);
		if (!(query_flags & BPF_F_QUERY_EFFECTIVE))
			jsonw_string_field(json_wtr, "attach_flags", attach_flags_str);
		jsonw_string_field(json_wtr, "name", prog_name);
		if (attach_btf_name)
			jsonw_string_field(json_wtr, "attach_btf_name", attach_btf_name);
		jsonw_uint_field(json_wtr, "attach_btf_obj_id", info.attach_btf_obj_id);
		jsonw_uint_field(json_wtr, "attach_btf_id", info.attach_btf_id);
		jsonw_end_object(json_wtr);
	} else {
		printf("%s%-8u ", level ? "    " : "", info.id);
		if (attach_type_str)
			printf("%-15s", attach_type_str);
		else
			printf("type %-10u", attach_type);
<<<<<<< HEAD
		printf(" %-15s %-15s", attach_flags_str, prog_name);
=======
		if (query_flags & BPF_F_QUERY_EFFECTIVE)
			printf(" %-15s", prog_name);
		else
			printf(" %-15s %-15s", attach_flags_str, prog_name);
>>>>>>> 66283a8f
		if (attach_btf_name)
			printf(" %-15s", attach_btf_name);
		else if (info.attach_btf_id)
			printf(" attach_btf_obj_id=%d attach_btf_id=%d",
			       info.attach_btf_obj_id, info.attach_btf_id);
		printf("\n");
	}

	close(prog_fd);
	return 0;
}

static int count_attached_bpf_progs(int cgroup_fd, enum bpf_attach_type type)
{
	__u32 prog_cnt = 0;
	int ret;

	ret = bpf_prog_query(cgroup_fd, type, query_flags, NULL,
			     NULL, &prog_cnt);
	if (ret)
		return -1;

	return prog_cnt;
}

static int cgroup_has_attached_progs(int cgroup_fd)
{
	enum bpf_attach_type type;
	bool no_prog = true;

	for (type = 0; type < __MAX_BPF_ATTACH_TYPE; type++) {
		int count = count_attached_bpf_progs(cgroup_fd, type);

		if (count < 0 && errno != EINVAL)
			return -1;

		if (count > 0) {
			no_prog = false;
			break;
		}
	}

	return no_prog ? 0 : 1;
}

static int show_effective_bpf_progs(int cgroup_fd, enum bpf_attach_type type,
				    int level)
{
	LIBBPF_OPTS(bpf_prog_query_opts, p);
	__u32 prog_ids[1024] = {0};
	__u32 iter;
	int ret;

	p.query_flags = query_flags;
	p.prog_cnt = ARRAY_SIZE(prog_ids);
	p.prog_ids = prog_ids;

	ret = bpf_prog_query_opts(cgroup_fd, type, &p);
	if (ret)
		return ret;

	if (p.prog_cnt == 0)
		return 0;

	for (iter = 0; iter < p.prog_cnt; iter++)
		show_bpf_prog(prog_ids[iter], type, NULL, level);

	return 0;
}

static int show_attached_bpf_progs(int cgroup_fd, enum bpf_attach_type type,
				   int level)
{
	LIBBPF_OPTS(bpf_prog_query_opts, p);
	__u32 prog_attach_flags[1024] = {0};
	const char *attach_flags_str;
	__u32 prog_ids[1024] = {0};
	char buf[32];
	__u32 iter;
	int ret;

	p.query_flags = query_flags;
	p.prog_cnt = ARRAY_SIZE(prog_ids);
	p.prog_ids = prog_ids;
	p.prog_attach_flags = prog_attach_flags;

	ret = bpf_prog_query_opts(cgroup_fd, type, &p);
	if (ret)
		return ret;

	if (p.prog_cnt == 0)
		return 0;

	for (iter = 0; iter < p.prog_cnt; iter++) {
		__u32 attach_flags;

		attach_flags = prog_attach_flags[iter] ?: p.attach_flags;

		switch (attach_flags) {
		case BPF_F_ALLOW_MULTI:
			attach_flags_str = "multi";
			break;
		case BPF_F_ALLOW_OVERRIDE:
			attach_flags_str = "override";
			break;
		case 0:
			attach_flags_str = "";
			break;
		default:
			snprintf(buf, sizeof(buf), "unknown(%x)", attach_flags);
			attach_flags_str = buf;
		}

		show_bpf_prog(prog_ids[iter], type,
			      attach_flags_str, level);
	}

	return 0;
}

static int show_bpf_progs(int cgroup_fd, enum bpf_attach_type type,
			  int level)
{
	return query_flags & BPF_F_QUERY_EFFECTIVE ?
	       show_effective_bpf_progs(cgroup_fd, type, level) :
	       show_attached_bpf_progs(cgroup_fd, type, level);
}

static int do_show(int argc, char **argv)
{
	enum bpf_attach_type type;
	int has_attached_progs;
	const char *path;
	int cgroup_fd;
	int ret = -1;

	query_flags = 0;

	if (!REQ_ARGS(1))
		return -1;
	path = GET_ARG();

	while (argc) {
		if (is_prefix(*argv, "effective")) {
			if (query_flags & BPF_F_QUERY_EFFECTIVE) {
				p_err("duplicated argument: %s", *argv);
				return -1;
			}
			query_flags |= BPF_F_QUERY_EFFECTIVE;
			NEXT_ARG();
		} else {
			p_err("expected no more arguments, 'effective', got: '%s'?",
			      *argv);
			return -1;
		}
	}

	cgroup_fd = open(path, O_RDONLY);
	if (cgroup_fd < 0) {
		p_err("can't open cgroup %s", path);
		goto exit;
	}

	has_attached_progs = cgroup_has_attached_progs(cgroup_fd);
	if (has_attached_progs < 0) {
		p_err("can't query bpf programs attached to %s: %s",
		      path, strerror(errno));
		goto exit_cgroup;
	} else if (!has_attached_progs) {
		ret = 0;
		goto exit_cgroup;
	}

	if (json_output)
		jsonw_start_array(json_wtr);
	else if (query_flags & BPF_F_QUERY_EFFECTIVE)
		printf("%-8s %-15s %-15s\n", "ID", "AttachType", "Name");
	else
		printf("%-8s %-15s %-15s %-15s\n", "ID", "AttachType",
		       "AttachFlags", "Name");

	btf_vmlinux = libbpf_find_kernel_btf();
	for (type = 0; type < __MAX_BPF_ATTACH_TYPE; type++) {
		/*
		 * Not all attach types may be supported, so it's expected,
		 * that some requests will fail.
		 * If we were able to get the show for at least one
		 * attach type, let's return 0.
		 */
		if (show_bpf_progs(cgroup_fd, type, 0) == 0)
			ret = 0;
	}

	if (json_output)
		jsonw_end_array(json_wtr);

exit_cgroup:
	close(cgroup_fd);
exit:
	return ret;
}

/*
 * To distinguish nftw() errors and do_show_tree_fn() errors
 * and avoid duplicating error messages, let's return -2
 * from do_show_tree_fn() in case of error.
 */
#define NFTW_ERR		-1
#define SHOW_TREE_FN_ERR	-2
static int do_show_tree_fn(const char *fpath, const struct stat *sb,
			   int typeflag, struct FTW *ftw)
{
	enum bpf_attach_type type;
	int has_attached_progs;
	int cgroup_fd;

	if (typeflag != FTW_D)
		return 0;

	cgroup_fd = open(fpath, O_RDONLY);
	if (cgroup_fd < 0) {
		p_err("can't open cgroup %s: %s", fpath, strerror(errno));
		return SHOW_TREE_FN_ERR;
	}

	has_attached_progs = cgroup_has_attached_progs(cgroup_fd);
	if (has_attached_progs < 0) {
		p_err("can't query bpf programs attached to %s: %s",
		      fpath, strerror(errno));
		close(cgroup_fd);
		return SHOW_TREE_FN_ERR;
	} else if (!has_attached_progs) {
		close(cgroup_fd);
		return 0;
	}

	if (json_output) {
		jsonw_start_object(json_wtr);
		jsonw_string_field(json_wtr, "cgroup", fpath);
		jsonw_name(json_wtr, "programs");
		jsonw_start_array(json_wtr);
	} else {
		printf("%s\n", fpath);
	}

	btf_vmlinux = libbpf_find_kernel_btf();
	for (type = 0; type < __MAX_BPF_ATTACH_TYPE; type++)
		show_bpf_progs(cgroup_fd, type, ftw->level);

	if (errno == EINVAL)
		/* Last attach type does not support query.
		 * Do not report an error for this, especially because batch
		 * mode would stop processing commands.
		 */
		errno = 0;

	if (json_output) {
		jsonw_end_array(json_wtr);
		jsonw_end_object(json_wtr);
	}

	close(cgroup_fd);

	return 0;
}

static char *find_cgroup_root(void)
{
	struct mntent *mnt;
	FILE *f;

	f = fopen("/proc/mounts", "r");
	if (f == NULL)
		return NULL;

	while ((mnt = getmntent(f))) {
		if (strcmp(mnt->mnt_type, "cgroup2") == 0) {
			fclose(f);
			return strdup(mnt->mnt_dir);
		}
	}

	fclose(f);
	return NULL;
}

static int do_show_tree(int argc, char **argv)
{
	char *cgroup_root, *cgroup_alloced = NULL;
	int ret;

	query_flags = 0;

	if (!argc) {
		cgroup_alloced = find_cgroup_root();
		if (!cgroup_alloced) {
			p_err("cgroup v2 isn't mounted");
			return -1;
		}
		cgroup_root = cgroup_alloced;
	} else {
		cgroup_root = GET_ARG();

		while (argc) {
			if (is_prefix(*argv, "effective")) {
				if (query_flags & BPF_F_QUERY_EFFECTIVE) {
					p_err("duplicated argument: %s", *argv);
					return -1;
				}
				query_flags |= BPF_F_QUERY_EFFECTIVE;
				NEXT_ARG();
			} else {
				p_err("expected no more arguments, 'effective', got: '%s'?",
				      *argv);
				return -1;
			}
		}
	}

	if (json_output)
		jsonw_start_array(json_wtr);
	else if (query_flags & BPF_F_QUERY_EFFECTIVE)
		printf("%s\n"
		       "%-8s %-15s %-15s\n",
		       "CgroupPath",
		       "ID", "AttachType", "Name");
	else
		printf("%s\n"
		       "%-8s %-15s %-15s %-15s\n",
		       "CgroupPath",
		       "ID", "AttachType", "AttachFlags", "Name");

	switch (nftw(cgroup_root, do_show_tree_fn, 1024, FTW_MOUNT)) {
	case NFTW_ERR:
		p_err("can't iterate over %s: %s", cgroup_root,
		      strerror(errno));
		ret = -1;
		break;
	case SHOW_TREE_FN_ERR:
		ret = -1;
		break;
	default:
		ret = 0;
	}

	if (json_output)
		jsonw_end_array(json_wtr);

	free(cgroup_alloced);

	return ret;
}

static int do_attach(int argc, char **argv)
{
	enum bpf_attach_type attach_type;
	int cgroup_fd, prog_fd;
	int attach_flags = 0;
	int ret = -1;
	int i;

	if (argc < 4) {
		p_err("too few parameters for cgroup attach");
		goto exit;
	}

	cgroup_fd = open(argv[0], O_RDONLY);
	if (cgroup_fd < 0) {
		p_err("can't open cgroup %s", argv[0]);
		goto exit;
	}

	attach_type = parse_attach_type(argv[1]);
	if (attach_type == __MAX_BPF_ATTACH_TYPE) {
		p_err("invalid attach type");
		goto exit_cgroup;
	}

	argc -= 2;
	argv = &argv[2];
	prog_fd = prog_parse_fd(&argc, &argv);
	if (prog_fd < 0)
		goto exit_cgroup;

	for (i = 0; i < argc; i++) {
		if (is_prefix(argv[i], "multi")) {
			attach_flags |= BPF_F_ALLOW_MULTI;
		} else if (is_prefix(argv[i], "override")) {
			attach_flags |= BPF_F_ALLOW_OVERRIDE;
		} else {
			p_err("unknown option: %s", argv[i]);
			goto exit_cgroup;
		}
	}

	if (bpf_prog_attach(prog_fd, cgroup_fd, attach_type, attach_flags)) {
		p_err("failed to attach program");
		goto exit_prog;
	}

	if (json_output)
		jsonw_null(json_wtr);

	ret = 0;

exit_prog:
	close(prog_fd);
exit_cgroup:
	close(cgroup_fd);
exit:
	return ret;
}

static int do_detach(int argc, char **argv)
{
	enum bpf_attach_type attach_type;
	int prog_fd, cgroup_fd;
	int ret = -1;

	if (argc < 4) {
		p_err("too few parameters for cgroup detach");
		goto exit;
	}

	cgroup_fd = open(argv[0], O_RDONLY);
	if (cgroup_fd < 0) {
		p_err("can't open cgroup %s", argv[0]);
		goto exit;
	}

	attach_type = parse_attach_type(argv[1]);
	if (attach_type == __MAX_BPF_ATTACH_TYPE) {
		p_err("invalid attach type");
		goto exit_cgroup;
	}

	argc -= 2;
	argv = &argv[2];
	prog_fd = prog_parse_fd(&argc, &argv);
	if (prog_fd < 0)
		goto exit_cgroup;

	if (bpf_prog_detach2(prog_fd, cgroup_fd, attach_type)) {
		p_err("failed to detach program");
		goto exit_prog;
	}

	if (json_output)
		jsonw_null(json_wtr);

	ret = 0;

exit_prog:
	close(prog_fd);
exit_cgroup:
	close(cgroup_fd);
exit:
	return ret;
}

static int do_help(int argc, char **argv)
{
	if (json_output) {
		jsonw_null(json_wtr);
		return 0;
	}

	fprintf(stderr,
		"Usage: %1$s %2$s { show | list } CGROUP [**effective**]\n"
		"       %1$s %2$s tree [CGROUP_ROOT] [**effective**]\n"
		"       %1$s %2$s attach CGROUP ATTACH_TYPE PROG [ATTACH_FLAGS]\n"
		"       %1$s %2$s detach CGROUP ATTACH_TYPE PROG\n"
		"       %1$s %2$s help\n"
		"\n"
		HELP_SPEC_ATTACH_TYPES "\n"
		"       " HELP_SPEC_ATTACH_FLAGS "\n"
		"       " HELP_SPEC_PROGRAM "\n"
		"       " HELP_SPEC_OPTIONS " |\n"
		"                    {-f|--bpffs} }\n"
		"",
		bin_name, argv[-2]);

	return 0;
}

static const struct cmd cmds[] = {
	{ "show",	do_show },
	{ "list",	do_show },
	{ "tree",       do_show_tree },
	{ "attach",	do_attach },
	{ "detach",	do_detach },
	{ "help",	do_help },
	{ 0 }
};

int do_cgroup(int argc, char **argv)
{
	return cmd_select(cmds, argc, argv, do_help);
}<|MERGE_RESOLUTION|>--- conflicted
+++ resolved
@@ -150,14 +150,10 @@
 			printf("%-15s", attach_type_str);
 		else
 			printf("type %-10u", attach_type);
-<<<<<<< HEAD
-		printf(" %-15s %-15s", attach_flags_str, prog_name);
-=======
 		if (query_flags & BPF_F_QUERY_EFFECTIVE)
 			printf(" %-15s", prog_name);
 		else
 			printf(" %-15s %-15s", attach_flags_str, prog_name);
->>>>>>> 66283a8f
 		if (attach_btf_name)
 			printf(" %-15s", attach_btf_name);
 		else if (info.attach_btf_id)

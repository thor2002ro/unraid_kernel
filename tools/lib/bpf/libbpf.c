// SPDX-License-Identifier: (LGPL-2.1 OR BSD-2-Clause)

/*
 * Common eBPF ELF object loading operations.
 *
 * Copyright (C) 2013-2015 Alexei Starovoitov <ast@kernel.org>
 * Copyright (C) 2015 Wang Nan <wangnan0@huawei.com>
 * Copyright (C) 2015 Huawei Inc.
 * Copyright (C) 2017 Nicira, Inc.
 * Copyright (C) 2019 Isovalent, Inc.
 */

#ifndef _GNU_SOURCE
#define _GNU_SOURCE
#endif
#include <stdlib.h>
#include <stdio.h>
#include <stdarg.h>
#include <libgen.h>
#include <inttypes.h>
#include <limits.h>
#include <string.h>
#include <unistd.h>
#include <endian.h>
#include <fcntl.h>
#include <errno.h>
#include <ctype.h>
#include <asm/unistd.h>
#include <linux/err.h>
#include <linux/kernel.h>
#include <linux/bpf.h>
#include <linux/btf.h>
#include <linux/filter.h>
#include <linux/list.h>
#include <linux/limits.h>
#include <linux/perf_event.h>
#include <linux/ring_buffer.h>
#include <linux/version.h>
#include <sys/epoll.h>
#include <sys/ioctl.h>
#include <sys/mman.h>
#include <sys/stat.h>
#include <sys/types.h>
#include <sys/vfs.h>
#include <sys/utsname.h>
#include <sys/resource.h>
#include <tools/libc_compat.h>
#include <libelf.h>
#include <gelf.h>
#include <zlib.h>

#include "libbpf.h"
#include "bpf.h"
#include "btf.h"
#include "str_error.h"
#include "libbpf_internal.h"
#include "hashmap.h"

/* make sure libbpf doesn't use kernel-only integer typedefs */
#pragma GCC poison u8 u16 u32 u64 s8 s16 s32 s64

#ifndef EM_BPF
#define EM_BPF 247
#endif

#ifndef BPF_FS_MAGIC
#define BPF_FS_MAGIC		0xcafe4a11
#endif

/* vsprintf() in __base_pr() uses nonliteral format string. It may break
 * compilation if user enables corresponding warning. Disable it explicitly.
 */
#pragma GCC diagnostic ignored "-Wformat-nonliteral"

#define __printf(a, b)	__attribute__((format(printf, a, b)))

static struct bpf_map *bpf_object__add_map(struct bpf_object *obj);
static struct bpf_program *bpf_object__find_prog_by_idx(struct bpf_object *obj,
							int idx);
static const struct btf_type *
skip_mods_and_typedefs(const struct btf *btf, __u32 id, __u32 *res_id);

static int __base_pr(enum libbpf_print_level level, const char *format,
		     va_list args)
{
	if (level == LIBBPF_DEBUG)
		return 0;

	return vfprintf(stderr, format, args);
}

static libbpf_print_fn_t __libbpf_pr = __base_pr;

libbpf_print_fn_t libbpf_set_print(libbpf_print_fn_t fn)
{
	libbpf_print_fn_t old_print_fn = __libbpf_pr;

	__libbpf_pr = fn;
	return old_print_fn;
}

__printf(2, 3)
void libbpf_print(enum libbpf_print_level level, const char *format, ...)
{
	va_list args;

	if (!__libbpf_pr)
		return;

	va_start(args, format);
	__libbpf_pr(level, format, args);
	va_end(args);
}

static void pr_perm_msg(int err)
{
	struct rlimit limit;
	char buf[100];
<<<<<<< HEAD

	if (err != -EPERM || geteuid() != 0)
		return;

	err = getrlimit(RLIMIT_MEMLOCK, &limit);
	if (err)
		return;

	if (limit.rlim_cur == RLIM_INFINITY)
		return;

	if (limit.rlim_cur < 1024)
		snprintf(buf, sizeof(buf), "%zu bytes", (size_t)limit.rlim_cur);
	else if (limit.rlim_cur < 1024*1024)
		snprintf(buf, sizeof(buf), "%.1f KiB", (double)limit.rlim_cur / 1024);
	else
		snprintf(buf, sizeof(buf), "%.1f MiB", (double)limit.rlim_cur / (1024*1024));

	pr_warn("permission error while running as root; try raising 'ulimit -l'? current value: %s\n",
		buf);
}

=======

	if (err != -EPERM || geteuid() != 0)
		return;

	err = getrlimit(RLIMIT_MEMLOCK, &limit);
	if (err)
		return;

	if (limit.rlim_cur == RLIM_INFINITY)
		return;

	if (limit.rlim_cur < 1024)
		snprintf(buf, sizeof(buf), "%zu bytes", (size_t)limit.rlim_cur);
	else if (limit.rlim_cur < 1024*1024)
		snprintf(buf, sizeof(buf), "%.1f KiB", (double)limit.rlim_cur / 1024);
	else
		snprintf(buf, sizeof(buf), "%.1f MiB", (double)limit.rlim_cur / (1024*1024));

	pr_warn("permission error while running as root; try raising 'ulimit -l'? current value: %s\n",
		buf);
}

>>>>>>> 778fbf41
#define STRERR_BUFSIZE  128

/* Copied from tools/perf/util/util.h */
#ifndef zfree
# define zfree(ptr) ({ free(*ptr); *ptr = NULL; })
#endif

#ifndef zclose
# define zclose(fd) ({			\
	int ___err = 0;			\
	if ((fd) >= 0)			\
		___err = close((fd));	\
	fd = -1;			\
	___err; })
#endif

#ifdef HAVE_LIBELF_MMAP_SUPPORT
# define LIBBPF_ELF_C_READ_MMAP ELF_C_READ_MMAP
#else
# define LIBBPF_ELF_C_READ_MMAP ELF_C_READ
#endif

static inline __u64 ptr_to_u64(const void *ptr)
{
	return (__u64) (unsigned long) ptr;
}

struct bpf_capabilities {
	/* v4.14: kernel support for program & map names. */
	__u32 name:1;
	/* v5.2: kernel support for global data sections. */
	__u32 global_data:1;
	/* BTF_KIND_FUNC and BTF_KIND_FUNC_PROTO support */
	__u32 btf_func:1;
	/* BTF_KIND_VAR and BTF_KIND_DATASEC support */
	__u32 btf_datasec:1;
	/* BPF_F_MMAPABLE is supported for arrays */
	__u32 array_mmap:1;
	/* BTF_FUNC_GLOBAL is supported */
	__u32 btf_func_global:1;
};

enum reloc_type {
	RELO_LD64,
	RELO_CALL,
	RELO_DATA,
	RELO_EXTERN,
};

struct reloc_desc {
	enum reloc_type type;
	int insn_idx;
	int map_idx;
	int sym_off;
};

/*
 * bpf_prog should be a better name but it has been used in
 * linux/filter.h.
 */
struct bpf_program {
	/* Index in elf obj file, for relocation use. */
	int idx;
	char *name;
	int prog_ifindex;
	char *section_name;
	/* section_name with / replaced by _; makes recursive pinning
	 * in bpf_object__pin_programs easier
	 */
	char *pin_name;
	struct bpf_insn *insns;
	size_t insns_cnt, main_prog_cnt;
	enum bpf_prog_type type;

	struct reloc_desc *reloc_desc;
	int nr_reloc;
	int log_level;

	struct {
		int nr;
		int *fds;
	} instances;
	bpf_program_prep_t preprocessor;

	struct bpf_object *obj;
	void *priv;
	bpf_program_clear_priv_t clear_priv;

	enum bpf_attach_type expected_attach_type;
	__u32 attach_btf_id;
	__u32 attach_prog_fd;
	void *func_info;
	__u32 func_info_rec_size;
	__u32 func_info_cnt;

	struct bpf_capabilities *caps;

	void *line_info;
	__u32 line_info_rec_size;
	__u32 line_info_cnt;
	__u32 prog_flags;
};

struct bpf_struct_ops {
	const char *tname;
	const struct btf_type *type;
	struct bpf_program **progs;
	__u32 *kern_func_off;
	/* e.g. struct tcp_congestion_ops in bpf_prog's btf format */
	void *data;
	/* e.g. struct bpf_struct_ops_tcp_congestion_ops in
	 *      btf_vmlinux's format.
	 * struct bpf_struct_ops_tcp_congestion_ops {
	 *	[... some other kernel fields ...]
	 *	struct tcp_congestion_ops data;
	 * }
	 * kern_vdata-size == sizeof(struct bpf_struct_ops_tcp_congestion_ops)
	 * bpf_map__init_kern_struct_ops() will populate the "kern_vdata"
	 * from "data".
	 */
	void *kern_vdata;
	__u32 type_id;
};

#define DATA_SEC ".data"
#define BSS_SEC ".bss"
#define RODATA_SEC ".rodata"
#define KCONFIG_SEC ".kconfig"
#define STRUCT_OPS_SEC ".struct_ops"

enum libbpf_map_type {
	LIBBPF_MAP_UNSPEC,
	LIBBPF_MAP_DATA,
	LIBBPF_MAP_BSS,
	LIBBPF_MAP_RODATA,
	LIBBPF_MAP_KCONFIG,
};

static const char * const libbpf_type_to_btf_name[] = {
	[LIBBPF_MAP_DATA]	= DATA_SEC,
	[LIBBPF_MAP_BSS]	= BSS_SEC,
	[LIBBPF_MAP_RODATA]	= RODATA_SEC,
	[LIBBPF_MAP_KCONFIG]	= KCONFIG_SEC,
};

struct bpf_map {
	char *name;
	int fd;
	int sec_idx;
	size_t sec_offset;
	int map_ifindex;
	int inner_map_fd;
	struct bpf_map_def def;
	__u32 btf_key_type_id;
	__u32 btf_value_type_id;
	__u32 btf_vmlinux_value_type_id;
	void *priv;
	bpf_map_clear_priv_t clear_priv;
	enum libbpf_map_type libbpf_type;
	void *mmaped;
	struct bpf_struct_ops *st_ops;
	char *pin_path;
	bool pinned;
	bool reused;
};

enum extern_type {
	EXT_UNKNOWN,
	EXT_CHAR,
	EXT_BOOL,
	EXT_INT,
	EXT_TRISTATE,
	EXT_CHAR_ARR,
};

struct extern_desc {
	const char *name;
	int sym_idx;
	int btf_id;
	enum extern_type type;
	int sz;
	int align;
	int data_off;
	bool is_signed;
	bool is_weak;
	bool is_set;
};

static LIST_HEAD(bpf_objects_list);

struct bpf_object {
	char name[BPF_OBJ_NAME_LEN];
	char license[64];
	__u32 kern_version;

	struct bpf_program *programs;
	size_t nr_programs;
	struct bpf_map *maps;
	size_t nr_maps;
	size_t maps_cap;

	char *kconfig;
	struct extern_desc *externs;
	int nr_extern;
	int kconfig_map_idx;

	bool loaded;
	bool has_pseudo_calls;

	/*
	 * Information when doing elf related work. Only valid if fd
	 * is valid.
	 */
	struct {
		int fd;
		const void *obj_buf;
		size_t obj_buf_sz;
		Elf *elf;
		GElf_Ehdr ehdr;
		Elf_Data *symbols;
		Elf_Data *data;
		Elf_Data *rodata;
		Elf_Data *bss;
		Elf_Data *st_ops_data;
		size_t strtabidx;
		struct {
			GElf_Shdr shdr;
			Elf_Data *data;
		} *reloc_sects;
		int nr_reloc_sects;
		int maps_shndx;
		int btf_maps_shndx;
		int text_shndx;
		int symbols_shndx;
		int data_shndx;
		int rodata_shndx;
		int bss_shndx;
		int st_ops_shndx;
	} efile;
	/*
	 * All loaded bpf_object is linked in a list, which is
	 * hidden to caller. bpf_objects__<func> handlers deal with
	 * all objects.
	 */
	struct list_head list;

	struct btf *btf;
	/* Parse and load BTF vmlinux if any of the programs in the object need
	 * it at load time.
	 */
	struct btf *btf_vmlinux;
	struct btf_ext *btf_ext;

	void *priv;
	bpf_object_clear_priv_t clear_priv;

	struct bpf_capabilities caps;

	char path[];
};
#define obj_elf_valid(o)	((o)->efile.elf)

void bpf_program__unload(struct bpf_program *prog)
{
	int i;

	if (!prog)
		return;

	/*
	 * If the object is opened but the program was never loaded,
	 * it is possible that prog->instances.nr == -1.
	 */
	if (prog->instances.nr > 0) {
		for (i = 0; i < prog->instances.nr; i++)
			zclose(prog->instances.fds[i]);
	} else if (prog->instances.nr != -1) {
		pr_warn("Internal error: instances.nr is %d\n",
			prog->instances.nr);
	}

	prog->instances.nr = -1;
	zfree(&prog->instances.fds);

	zfree(&prog->func_info);
	zfree(&prog->line_info);
}

static void bpf_program__exit(struct bpf_program *prog)
{
	if (!prog)
		return;

	if (prog->clear_priv)
		prog->clear_priv(prog, prog->priv);

	prog->priv = NULL;
	prog->clear_priv = NULL;

	bpf_program__unload(prog);
	zfree(&prog->name);
	zfree(&prog->section_name);
	zfree(&prog->pin_name);
	zfree(&prog->insns);
	zfree(&prog->reloc_desc);

	prog->nr_reloc = 0;
	prog->insns_cnt = 0;
	prog->idx = -1;
}

static char *__bpf_program__pin_name(struct bpf_program *prog)
{
	char *name, *p;

	name = p = strdup(prog->section_name);
	while ((p = strchr(p, '/')))
		*p = '_';

	return name;
}

static int
bpf_program__init(void *data, size_t size, char *section_name, int idx,
		  struct bpf_program *prog)
{
	const size_t bpf_insn_sz = sizeof(struct bpf_insn);

	if (size == 0 || size % bpf_insn_sz) {
		pr_warn("corrupted section '%s', size: %zu\n",
			section_name, size);
		return -EINVAL;
	}

	memset(prog, 0, sizeof(*prog));

	prog->section_name = strdup(section_name);
	if (!prog->section_name) {
		pr_warn("failed to alloc name for prog under section(%d) %s\n",
			idx, section_name);
		goto errout;
	}

	prog->pin_name = __bpf_program__pin_name(prog);
	if (!prog->pin_name) {
		pr_warn("failed to alloc pin name for prog under section(%d) %s\n",
			idx, section_name);
		goto errout;
	}

	prog->insns = malloc(size);
	if (!prog->insns) {
		pr_warn("failed to alloc insns for prog under section %s\n",
			section_name);
		goto errout;
	}
	prog->insns_cnt = size / bpf_insn_sz;
	memcpy(prog->insns, data, size);
	prog->idx = idx;
	prog->instances.fds = NULL;
	prog->instances.nr = -1;
	prog->type = BPF_PROG_TYPE_UNSPEC;

	return 0;
errout:
	bpf_program__exit(prog);
	return -ENOMEM;
}

static int
bpf_object__add_program(struct bpf_object *obj, void *data, size_t size,
			char *section_name, int idx)
{
	struct bpf_program prog, *progs;
	int nr_progs, err;

	err = bpf_program__init(data, size, section_name, idx, &prog);
	if (err)
		return err;

	prog.caps = &obj->caps;
	progs = obj->programs;
	nr_progs = obj->nr_programs;

	progs = reallocarray(progs, nr_progs + 1, sizeof(progs[0]));
	if (!progs) {
		/*
		 * In this case the original obj->programs
		 * is still valid, so don't need special treat for
		 * bpf_close_object().
		 */
		pr_warn("failed to alloc a new program under section '%s'\n",
			section_name);
		bpf_program__exit(&prog);
		return -ENOMEM;
	}

	pr_debug("found program %s\n", prog.section_name);
	obj->programs = progs;
	obj->nr_programs = nr_progs + 1;
	prog.obj = obj;
	progs[nr_progs] = prog;
	return 0;
}

static int
bpf_object__init_prog_names(struct bpf_object *obj)
{
	Elf_Data *symbols = obj->efile.symbols;
	struct bpf_program *prog;
	size_t pi, si;

	for (pi = 0; pi < obj->nr_programs; pi++) {
		const char *name = NULL;

		prog = &obj->programs[pi];

		for (si = 0; si < symbols->d_size / sizeof(GElf_Sym) && !name;
		     si++) {
			GElf_Sym sym;

			if (!gelf_getsym(symbols, si, &sym))
				continue;
			if (sym.st_shndx != prog->idx)
				continue;
			if (GELF_ST_BIND(sym.st_info) != STB_GLOBAL)
				continue;

			name = elf_strptr(obj->efile.elf,
					  obj->efile.strtabidx,
					  sym.st_name);
			if (!name) {
				pr_warn("failed to get sym name string for prog %s\n",
					prog->section_name);
				return -LIBBPF_ERRNO__LIBELF;
			}
		}

		if (!name && prog->idx == obj->efile.text_shndx)
			name = ".text";

		if (!name) {
			pr_warn("failed to find sym for prog %s\n",
				prog->section_name);
			return -EINVAL;
		}

		prog->name = strdup(name);
		if (!prog->name) {
			pr_warn("failed to allocate memory for prog sym %s\n",
				name);
			return -ENOMEM;
		}
	}

	return 0;
}

static __u32 get_kernel_version(void)
{
	__u32 major, minor, patch;
	struct utsname info;

	uname(&info);
	if (sscanf(info.release, "%u.%u.%u", &major, &minor, &patch) != 3)
		return 0;
	return KERNEL_VERSION(major, minor, patch);
}

static const struct btf_member *
find_member_by_offset(const struct btf_type *t, __u32 bit_offset)
{
	struct btf_member *m;
	int i;

	for (i = 0, m = btf_members(t); i < btf_vlen(t); i++, m++) {
		if (btf_member_bit_offset(t, i) == bit_offset)
			return m;
	}

	return NULL;
}

static const struct btf_member *
find_member_by_name(const struct btf *btf, const struct btf_type *t,
		    const char *name)
{
	struct btf_member *m;
	int i;

	for (i = 0, m = btf_members(t); i < btf_vlen(t); i++, m++) {
		if (!strcmp(btf__name_by_offset(btf, m->name_off), name))
			return m;
	}

	return NULL;
}

#define STRUCT_OPS_VALUE_PREFIX "bpf_struct_ops_"
static int find_btf_by_prefix_kind(const struct btf *btf, const char *prefix,
				   const char *name, __u32 kind);

static int
find_struct_ops_kern_types(const struct btf *btf, const char *tname,
			   const struct btf_type **type, __u32 *type_id,
			   const struct btf_type **vtype, __u32 *vtype_id,
			   const struct btf_member **data_member)
{
	const struct btf_type *kern_type, *kern_vtype;
	const struct btf_member *kern_data_member;
	__s32 kern_vtype_id, kern_type_id;
	__u32 i;

	kern_type_id = btf__find_by_name_kind(btf, tname, BTF_KIND_STRUCT);
	if (kern_type_id < 0) {
		pr_warn("struct_ops init_kern: struct %s is not found in kernel BTF\n",
			tname);
		return kern_type_id;
	}
	kern_type = btf__type_by_id(btf, kern_type_id);

	/* Find the corresponding "map_value" type that will be used
	 * in map_update(BPF_MAP_TYPE_STRUCT_OPS).  For example,
	 * find "struct bpf_struct_ops_tcp_congestion_ops" from the
	 * btf_vmlinux.
	 */
	kern_vtype_id = find_btf_by_prefix_kind(btf, STRUCT_OPS_VALUE_PREFIX,
						tname, BTF_KIND_STRUCT);
	if (kern_vtype_id < 0) {
		pr_warn("struct_ops init_kern: struct %s%s is not found in kernel BTF\n",
			STRUCT_OPS_VALUE_PREFIX, tname);
		return kern_vtype_id;
	}
	kern_vtype = btf__type_by_id(btf, kern_vtype_id);

	/* Find "struct tcp_congestion_ops" from
	 * struct bpf_struct_ops_tcp_congestion_ops {
	 *	[ ... ]
	 *	struct tcp_congestion_ops data;
	 * }
	 */
	kern_data_member = btf_members(kern_vtype);
	for (i = 0; i < btf_vlen(kern_vtype); i++, kern_data_member++) {
		if (kern_data_member->type == kern_type_id)
			break;
	}
	if (i == btf_vlen(kern_vtype)) {
		pr_warn("struct_ops init_kern: struct %s data is not found in struct %s%s\n",
			tname, STRUCT_OPS_VALUE_PREFIX, tname);
		return -EINVAL;
	}

	*type = kern_type;
	*type_id = kern_type_id;
	*vtype = kern_vtype;
	*vtype_id = kern_vtype_id;
	*data_member = kern_data_member;

	return 0;
}

static bool bpf_map__is_struct_ops(const struct bpf_map *map)
{
	return map->def.type == BPF_MAP_TYPE_STRUCT_OPS;
}

/* Init the map's fields that depend on kern_btf */
static int bpf_map__init_kern_struct_ops(struct bpf_map *map,
					 const struct btf *btf,
					 const struct btf *kern_btf)
{
	const struct btf_member *member, *kern_member, *kern_data_member;
	const struct btf_type *type, *kern_type, *kern_vtype;
	__u32 i, kern_type_id, kern_vtype_id, kern_data_off;
	struct bpf_struct_ops *st_ops;
	void *data, *kern_data;
	const char *tname;
	int err;

	st_ops = map->st_ops;
	type = st_ops->type;
	tname = st_ops->tname;
	err = find_struct_ops_kern_types(kern_btf, tname,
					 &kern_type, &kern_type_id,
					 &kern_vtype, &kern_vtype_id,
					 &kern_data_member);
	if (err)
		return err;

	pr_debug("struct_ops init_kern %s: type_id:%u kern_type_id:%u kern_vtype_id:%u\n",
		 map->name, st_ops->type_id, kern_type_id, kern_vtype_id);

	map->def.value_size = kern_vtype->size;
	map->btf_vmlinux_value_type_id = kern_vtype_id;

	st_ops->kern_vdata = calloc(1, kern_vtype->size);
	if (!st_ops->kern_vdata)
		return -ENOMEM;

	data = st_ops->data;
	kern_data_off = kern_data_member->offset / 8;
	kern_data = st_ops->kern_vdata + kern_data_off;

	member = btf_members(type);
	for (i = 0; i < btf_vlen(type); i++, member++) {
		const struct btf_type *mtype, *kern_mtype;
		__u32 mtype_id, kern_mtype_id;
		void *mdata, *kern_mdata;
		__s64 msize, kern_msize;
		__u32 moff, kern_moff;
		__u32 kern_member_idx;
		const char *mname;

		mname = btf__name_by_offset(btf, member->name_off);
		kern_member = find_member_by_name(kern_btf, kern_type, mname);
		if (!kern_member) {
			pr_warn("struct_ops init_kern %s: Cannot find member %s in kernel BTF\n",
				map->name, mname);
			return -ENOTSUP;
		}

		kern_member_idx = kern_member - btf_members(kern_type);
		if (btf_member_bitfield_size(type, i) ||
		    btf_member_bitfield_size(kern_type, kern_member_idx)) {
			pr_warn("struct_ops init_kern %s: bitfield %s is not supported\n",
				map->name, mname);
			return -ENOTSUP;
		}

		moff = member->offset / 8;
		kern_moff = kern_member->offset / 8;

		mdata = data + moff;
		kern_mdata = kern_data + kern_moff;

		mtype = skip_mods_and_typedefs(btf, member->type, &mtype_id);
		kern_mtype = skip_mods_and_typedefs(kern_btf, kern_member->type,
						    &kern_mtype_id);
		if (BTF_INFO_KIND(mtype->info) !=
		    BTF_INFO_KIND(kern_mtype->info)) {
			pr_warn("struct_ops init_kern %s: Unmatched member type %s %u != %u(kernel)\n",
				map->name, mname, BTF_INFO_KIND(mtype->info),
				BTF_INFO_KIND(kern_mtype->info));
			return -ENOTSUP;
		}

		if (btf_is_ptr(mtype)) {
			struct bpf_program *prog;

			mtype = skip_mods_and_typedefs(btf, mtype->type, &mtype_id);
			kern_mtype = skip_mods_and_typedefs(kern_btf,
							    kern_mtype->type,
							    &kern_mtype_id);
			if (!btf_is_func_proto(mtype) ||
			    !btf_is_func_proto(kern_mtype)) {
				pr_warn("struct_ops init_kern %s: non func ptr %s is not supported\n",
					map->name, mname);
				return -ENOTSUP;
			}

			prog = st_ops->progs[i];
			if (!prog) {
				pr_debug("struct_ops init_kern %s: func ptr %s is not set\n",
					 map->name, mname);
				continue;
			}

			prog->attach_btf_id = kern_type_id;
			prog->expected_attach_type = kern_member_idx;

			st_ops->kern_func_off[i] = kern_data_off + kern_moff;

			pr_debug("struct_ops init_kern %s: func ptr %s is set to prog %s from data(+%u) to kern_data(+%u)\n",
				 map->name, mname, prog->name, moff,
				 kern_moff);

			continue;
		}

		msize = btf__resolve_size(btf, mtype_id);
		kern_msize = btf__resolve_size(kern_btf, kern_mtype_id);
		if (msize < 0 || kern_msize < 0 || msize != kern_msize) {
			pr_warn("struct_ops init_kern %s: Error in size of member %s: %zd != %zd(kernel)\n",
				map->name, mname, (ssize_t)msize,
				(ssize_t)kern_msize);
			return -ENOTSUP;
		}

		pr_debug("struct_ops init_kern %s: copy %s %u bytes from data(+%u) to kern_data(+%u)\n",
			 map->name, mname, (unsigned int)msize,
			 moff, kern_moff);
		memcpy(kern_mdata, mdata, msize);
	}

	return 0;
}

static int bpf_object__init_kern_struct_ops_maps(struct bpf_object *obj)
{
	struct bpf_map *map;
	size_t i;
	int err;

	for (i = 0; i < obj->nr_maps; i++) {
		map = &obj->maps[i];

		if (!bpf_map__is_struct_ops(map))
			continue;

		err = bpf_map__init_kern_struct_ops(map, obj->btf,
						    obj->btf_vmlinux);
		if (err)
			return err;
	}

	return 0;
}

static int bpf_object__init_struct_ops_maps(struct bpf_object *obj)
{
	const struct btf_type *type, *datasec;
	const struct btf_var_secinfo *vsi;
	struct bpf_struct_ops *st_ops;
	const char *tname, *var_name;
	__s32 type_id, datasec_id;
	const struct btf *btf;
	struct bpf_map *map;
	__u32 i;

	if (obj->efile.st_ops_shndx == -1)
		return 0;

	btf = obj->btf;
	datasec_id = btf__find_by_name_kind(btf, STRUCT_OPS_SEC,
					    BTF_KIND_DATASEC);
	if (datasec_id < 0) {
		pr_warn("struct_ops init: DATASEC %s not found\n",
			STRUCT_OPS_SEC);
		return -EINVAL;
	}

	datasec = btf__type_by_id(btf, datasec_id);
	vsi = btf_var_secinfos(datasec);
	for (i = 0; i < btf_vlen(datasec); i++, vsi++) {
		type = btf__type_by_id(obj->btf, vsi->type);
		var_name = btf__name_by_offset(obj->btf, type->name_off);

		type_id = btf__resolve_type(obj->btf, vsi->type);
		if (type_id < 0) {
			pr_warn("struct_ops init: Cannot resolve var type_id %u in DATASEC %s\n",
				vsi->type, STRUCT_OPS_SEC);
			return -EINVAL;
		}

		type = btf__type_by_id(obj->btf, type_id);
		tname = btf__name_by_offset(obj->btf, type->name_off);
		if (!tname[0]) {
			pr_warn("struct_ops init: anonymous type is not supported\n");
			return -ENOTSUP;
		}
		if (!btf_is_struct(type)) {
			pr_warn("struct_ops init: %s is not a struct\n", tname);
			return -EINVAL;
		}

		map = bpf_object__add_map(obj);
		if (IS_ERR(map))
			return PTR_ERR(map);

		map->sec_idx = obj->efile.st_ops_shndx;
		map->sec_offset = vsi->offset;
		map->name = strdup(var_name);
		if (!map->name)
			return -ENOMEM;

		map->def.type = BPF_MAP_TYPE_STRUCT_OPS;
		map->def.key_size = sizeof(int);
		map->def.value_size = type->size;
		map->def.max_entries = 1;

		map->st_ops = calloc(1, sizeof(*map->st_ops));
		if (!map->st_ops)
			return -ENOMEM;
		st_ops = map->st_ops;
		st_ops->data = malloc(type->size);
		st_ops->progs = calloc(btf_vlen(type), sizeof(*st_ops->progs));
		st_ops->kern_func_off = malloc(btf_vlen(type) *
					       sizeof(*st_ops->kern_func_off));
		if (!st_ops->data || !st_ops->progs || !st_ops->kern_func_off)
			return -ENOMEM;

		if (vsi->offset + type->size > obj->efile.st_ops_data->d_size) {
			pr_warn("struct_ops init: var %s is beyond the end of DATASEC %s\n",
				var_name, STRUCT_OPS_SEC);
			return -EINVAL;
		}

		memcpy(st_ops->data,
		       obj->efile.st_ops_data->d_buf + vsi->offset,
		       type->size);
		st_ops->tname = tname;
		st_ops->type = type;
		st_ops->type_id = type_id;

		pr_debug("struct_ops init: struct %s(type_id=%u) %s found at offset %u\n",
			 tname, type_id, var_name, vsi->offset);
	}

	return 0;
}

static struct bpf_object *bpf_object__new(const char *path,
					  const void *obj_buf,
					  size_t obj_buf_sz,
					  const char *obj_name)
{
	struct bpf_object *obj;
	char *end;

	obj = calloc(1, sizeof(struct bpf_object) + strlen(path) + 1);
	if (!obj) {
		pr_warn("alloc memory failed for %s\n", path);
		return ERR_PTR(-ENOMEM);
	}

	strcpy(obj->path, path);
	if (obj_name) {
		strncpy(obj->name, obj_name, sizeof(obj->name) - 1);
		obj->name[sizeof(obj->name) - 1] = 0;
	} else {
		/* Using basename() GNU version which doesn't modify arg. */
		strncpy(obj->name, basename((void *)path),
			sizeof(obj->name) - 1);
		end = strchr(obj->name, '.');
		if (end)
			*end = 0;
	}

	obj->efile.fd = -1;
	/*
	 * Caller of this function should also call
	 * bpf_object__elf_finish() after data collection to return
	 * obj_buf to user. If not, we should duplicate the buffer to
	 * avoid user freeing them before elf finish.
	 */
	obj->efile.obj_buf = obj_buf;
	obj->efile.obj_buf_sz = obj_buf_sz;
	obj->efile.maps_shndx = -1;
	obj->efile.btf_maps_shndx = -1;
	obj->efile.data_shndx = -1;
	obj->efile.rodata_shndx = -1;
	obj->efile.bss_shndx = -1;
	obj->efile.st_ops_shndx = -1;
	obj->kconfig_map_idx = -1;

	obj->kern_version = get_kernel_version();
	obj->loaded = false;

	INIT_LIST_HEAD(&obj->list);
	list_add(&obj->list, &bpf_objects_list);
	return obj;
}

static void bpf_object__elf_finish(struct bpf_object *obj)
{
	if (!obj_elf_valid(obj))
		return;

	if (obj->efile.elf) {
		elf_end(obj->efile.elf);
		obj->efile.elf = NULL;
	}
	obj->efile.symbols = NULL;
	obj->efile.data = NULL;
	obj->efile.rodata = NULL;
	obj->efile.bss = NULL;
	obj->efile.st_ops_data = NULL;

	zfree(&obj->efile.reloc_sects);
	obj->efile.nr_reloc_sects = 0;
	zclose(obj->efile.fd);
	obj->efile.obj_buf = NULL;
	obj->efile.obj_buf_sz = 0;
}

static int bpf_object__elf_init(struct bpf_object *obj)
{
	int err = 0;
	GElf_Ehdr *ep;

	if (obj_elf_valid(obj)) {
		pr_warn("elf init: internal error\n");
		return -LIBBPF_ERRNO__LIBELF;
	}

	if (obj->efile.obj_buf_sz > 0) {
		/*
		 * obj_buf should have been validated by
		 * bpf_object__open_buffer().
		 */
		obj->efile.elf = elf_memory((char *)obj->efile.obj_buf,
					    obj->efile.obj_buf_sz);
	} else {
		obj->efile.fd = open(obj->path, O_RDONLY);
		if (obj->efile.fd < 0) {
			char errmsg[STRERR_BUFSIZE], *cp;

			err = -errno;
			cp = libbpf_strerror_r(err, errmsg, sizeof(errmsg));
			pr_warn("failed to open %s: %s\n", obj->path, cp);
			return err;
		}

		obj->efile.elf = elf_begin(obj->efile.fd,
					   LIBBPF_ELF_C_READ_MMAP, NULL);
	}

	if (!obj->efile.elf) {
		pr_warn("failed to open %s as ELF file\n", obj->path);
		err = -LIBBPF_ERRNO__LIBELF;
		goto errout;
	}

	if (!gelf_getehdr(obj->efile.elf, &obj->efile.ehdr)) {
		pr_warn("failed to get EHDR from %s\n", obj->path);
		err = -LIBBPF_ERRNO__FORMAT;
		goto errout;
	}
	ep = &obj->efile.ehdr;

	/* Old LLVM set e_machine to EM_NONE */
	if (ep->e_type != ET_REL ||
	    (ep->e_machine && ep->e_machine != EM_BPF)) {
		pr_warn("%s is not an eBPF object file\n", obj->path);
		err = -LIBBPF_ERRNO__FORMAT;
		goto errout;
	}

	return 0;
errout:
	bpf_object__elf_finish(obj);
	return err;
}

static int bpf_object__check_endianness(struct bpf_object *obj)
{
#if __BYTE_ORDER == __LITTLE_ENDIAN
	if (obj->efile.ehdr.e_ident[EI_DATA] == ELFDATA2LSB)
		return 0;
#elif __BYTE_ORDER == __BIG_ENDIAN
	if (obj->efile.ehdr.e_ident[EI_DATA] == ELFDATA2MSB)
		return 0;
#else
# error "Unrecognized __BYTE_ORDER__"
#endif
	pr_warn("endianness mismatch.\n");
	return -LIBBPF_ERRNO__ENDIAN;
}

static int
bpf_object__init_license(struct bpf_object *obj, void *data, size_t size)
{
	memcpy(obj->license, data, min(size, sizeof(obj->license) - 1));
	pr_debug("license of %s is %s\n", obj->path, obj->license);
	return 0;
}

static int
bpf_object__init_kversion(struct bpf_object *obj, void *data, size_t size)
{
	__u32 kver;

	if (size != sizeof(kver)) {
		pr_warn("invalid kver section in %s\n", obj->path);
		return -LIBBPF_ERRNO__FORMAT;
	}
	memcpy(&kver, data, sizeof(kver));
	obj->kern_version = kver;
	pr_debug("kernel version of %s is %x\n", obj->path, obj->kern_version);
	return 0;
}

static bool bpf_map_type__is_map_in_map(enum bpf_map_type type)
{
	if (type == BPF_MAP_TYPE_ARRAY_OF_MAPS ||
	    type == BPF_MAP_TYPE_HASH_OF_MAPS)
		return true;
	return false;
}

static int bpf_object_search_section_size(const struct bpf_object *obj,
					  const char *name, size_t *d_size)
{
	const GElf_Ehdr *ep = &obj->efile.ehdr;
	Elf *elf = obj->efile.elf;
	Elf_Scn *scn = NULL;
	int idx = 0;

	while ((scn = elf_nextscn(elf, scn)) != NULL) {
		const char *sec_name;
		Elf_Data *data;
		GElf_Shdr sh;

		idx++;
		if (gelf_getshdr(scn, &sh) != &sh) {
			pr_warn("failed to get section(%d) header from %s\n",
				idx, obj->path);
			return -EIO;
		}

		sec_name = elf_strptr(elf, ep->e_shstrndx, sh.sh_name);
		if (!sec_name) {
			pr_warn("failed to get section(%d) name from %s\n",
				idx, obj->path);
			return -EIO;
		}

		if (strcmp(name, sec_name))
			continue;

		data = elf_getdata(scn, 0);
		if (!data) {
			pr_warn("failed to get section(%d) data from %s(%s)\n",
				idx, name, obj->path);
			return -EIO;
		}

		*d_size = data->d_size;
		return 0;
	}

	return -ENOENT;
}

int bpf_object__section_size(const struct bpf_object *obj, const char *name,
			     __u32 *size)
{
	int ret = -ENOENT;
	size_t d_size;

	*size = 0;
	if (!name) {
		return -EINVAL;
	} else if (!strcmp(name, DATA_SEC)) {
		if (obj->efile.data)
			*size = obj->efile.data->d_size;
	} else if (!strcmp(name, BSS_SEC)) {
		if (obj->efile.bss)
			*size = obj->efile.bss->d_size;
	} else if (!strcmp(name, RODATA_SEC)) {
		if (obj->efile.rodata)
			*size = obj->efile.rodata->d_size;
	} else if (!strcmp(name, STRUCT_OPS_SEC)) {
		if (obj->efile.st_ops_data)
			*size = obj->efile.st_ops_data->d_size;
	} else {
		ret = bpf_object_search_section_size(obj, name, &d_size);
		if (!ret)
			*size = d_size;
	}

	return *size ? 0 : ret;
}

int bpf_object__variable_offset(const struct bpf_object *obj, const char *name,
				__u32 *off)
{
	Elf_Data *symbols = obj->efile.symbols;
	const char *sname;
	size_t si;

	if (!name || !off)
		return -EINVAL;

	for (si = 0; si < symbols->d_size / sizeof(GElf_Sym); si++) {
		GElf_Sym sym;

		if (!gelf_getsym(symbols, si, &sym))
			continue;
		if (GELF_ST_BIND(sym.st_info) != STB_GLOBAL ||
		    GELF_ST_TYPE(sym.st_info) != STT_OBJECT)
			continue;

		sname = elf_strptr(obj->efile.elf, obj->efile.strtabidx,
				   sym.st_name);
		if (!sname) {
			pr_warn("failed to get sym name string for var %s\n",
				name);
			return -EIO;
		}
		if (strcmp(name, sname) == 0) {
			*off = sym.st_value;
			return 0;
		}
	}

	return -ENOENT;
}

static struct bpf_map *bpf_object__add_map(struct bpf_object *obj)
{
	struct bpf_map *new_maps;
	size_t new_cap;
	int i;

	if (obj->nr_maps < obj->maps_cap)
		return &obj->maps[obj->nr_maps++];

	new_cap = max((size_t)4, obj->maps_cap * 3 / 2);
	new_maps = realloc(obj->maps, new_cap * sizeof(*obj->maps));
	if (!new_maps) {
		pr_warn("alloc maps for object failed\n");
		return ERR_PTR(-ENOMEM);
	}

	obj->maps_cap = new_cap;
	obj->maps = new_maps;

	/* zero out new maps */
	memset(obj->maps + obj->nr_maps, 0,
	       (obj->maps_cap - obj->nr_maps) * sizeof(*obj->maps));
	/*
	 * fill all fd with -1 so won't close incorrect fd (fd=0 is stdin)
	 * when failure (zclose won't close negative fd)).
	 */
	for (i = obj->nr_maps; i < obj->maps_cap; i++) {
		obj->maps[i].fd = -1;
		obj->maps[i].inner_map_fd = -1;
	}

	return &obj->maps[obj->nr_maps++];
}

static size_t bpf_map_mmap_sz(const struct bpf_map *map)
{
	long page_sz = sysconf(_SC_PAGE_SIZE);
	size_t map_sz;

	map_sz = (size_t)roundup(map->def.value_size, 8) * map->def.max_entries;
	map_sz = roundup(map_sz, page_sz);
	return map_sz;
}

static char *internal_map_name(struct bpf_object *obj,
			       enum libbpf_map_type type)
{
	char map_name[BPF_OBJ_NAME_LEN], *p;
	const char *sfx = libbpf_type_to_btf_name[type];
	int sfx_len = max((size_t)7, strlen(sfx));
	int pfx_len = min((size_t)BPF_OBJ_NAME_LEN - sfx_len - 1,
			  strlen(obj->name));

	snprintf(map_name, sizeof(map_name), "%.*s%.*s", pfx_len, obj->name,
		 sfx_len, libbpf_type_to_btf_name[type]);

	/* sanitise map name to characters allowed by kernel */
	for (p = map_name; *p && p < map_name + sizeof(map_name); p++)
		if (!isalnum(*p) && *p != '_' && *p != '.')
			*p = '_';

	return strdup(map_name);
}

static int
bpf_object__init_internal_map(struct bpf_object *obj, enum libbpf_map_type type,
			      int sec_idx, void *data, size_t data_sz)
{
	struct bpf_map_def *def;
	struct bpf_map *map;
	int err;

	map = bpf_object__add_map(obj);
	if (IS_ERR(map))
		return PTR_ERR(map);

	map->libbpf_type = type;
	map->sec_idx = sec_idx;
	map->sec_offset = 0;
	map->name = internal_map_name(obj, type);
	if (!map->name) {
		pr_warn("failed to alloc map name\n");
		return -ENOMEM;
	}

	def = &map->def;
	def->type = BPF_MAP_TYPE_ARRAY;
	def->key_size = sizeof(int);
	def->value_size = data_sz;
	def->max_entries = 1;
	def->map_flags = type == LIBBPF_MAP_RODATA || type == LIBBPF_MAP_KCONFIG
			 ? BPF_F_RDONLY_PROG : 0;
	def->map_flags |= BPF_F_MMAPABLE;
<<<<<<< HEAD

	pr_debug("map '%s' (global data): at sec_idx %d, offset %zu, flags %x.\n",
		 map->name, map->sec_idx, map->sec_offset, def->map_flags);

	map->mmaped = mmap(NULL, bpf_map_mmap_sz(map), PROT_READ | PROT_WRITE,
			   MAP_SHARED | MAP_ANONYMOUS, -1, 0);
	if (map->mmaped == MAP_FAILED) {
		err = -errno;
		map->mmaped = NULL;
		pr_warn("failed to alloc map '%s' content buffer: %d\n",
			map->name, err);
		zfree(&map->name);
		return err;
	}

	if (data)
		memcpy(map->mmaped, data, data_sz);

	pr_debug("map %td is \"%s\"\n", map - obj->maps, map->name);
	return 0;
}

static int bpf_object__init_global_data_maps(struct bpf_object *obj)
{
	int err;

	/*
	 * Populate obj->maps with libbpf internal maps.
	 */
	if (obj->efile.data_shndx >= 0) {
		err = bpf_object__init_internal_map(obj, LIBBPF_MAP_DATA,
						    obj->efile.data_shndx,
						    obj->efile.data->d_buf,
						    obj->efile.data->d_size);
		if (err)
			return err;
	}
	if (obj->efile.rodata_shndx >= 0) {
		err = bpf_object__init_internal_map(obj, LIBBPF_MAP_RODATA,
						    obj->efile.rodata_shndx,
						    obj->efile.rodata->d_buf,
						    obj->efile.rodata->d_size);
		if (err)
			return err;
	}
	if (obj->efile.bss_shndx >= 0) {
		err = bpf_object__init_internal_map(obj, LIBBPF_MAP_BSS,
						    obj->efile.bss_shndx,
						    NULL,
						    obj->efile.bss->d_size);
		if (err)
			return err;
	}
	return 0;
}


static struct extern_desc *find_extern_by_name(const struct bpf_object *obj,
					       const void *name)
{
	int i;

	for (i = 0; i < obj->nr_extern; i++) {
		if (strcmp(obj->externs[i].name, name) == 0)
			return &obj->externs[i];
	}
	return NULL;
}

static int set_ext_value_tri(struct extern_desc *ext, void *ext_val,
			     char value)
{
	switch (ext->type) {
	case EXT_BOOL:
		if (value == 'm') {
			pr_warn("extern %s=%c should be tristate or char\n",
				ext->name, value);
			return -EINVAL;
		}
		*(bool *)ext_val = value == 'y' ? true : false;
		break;
	case EXT_TRISTATE:
		if (value == 'y')
			*(enum libbpf_tristate *)ext_val = TRI_YES;
		else if (value == 'm')
			*(enum libbpf_tristate *)ext_val = TRI_MODULE;
		else /* value == 'n' */
			*(enum libbpf_tristate *)ext_val = TRI_NO;
		break;
	case EXT_CHAR:
		*(char *)ext_val = value;
		break;
	case EXT_UNKNOWN:
	case EXT_INT:
	case EXT_CHAR_ARR:
	default:
		pr_warn("extern %s=%c should be bool, tristate, or char\n",
			ext->name, value);
		return -EINVAL;
	}
	ext->is_set = true;
	return 0;
}

static int set_ext_value_str(struct extern_desc *ext, char *ext_val,
			     const char *value)
{
	size_t len;

	if (ext->type != EXT_CHAR_ARR) {
		pr_warn("extern %s=%s should char array\n", ext->name, value);
		return -EINVAL;
	}

	len = strlen(value);
	if (value[len - 1] != '"') {
		pr_warn("extern '%s': invalid string config '%s'\n",
			ext->name, value);
		return -EINVAL;
	}

	/* strip quotes */
	len -= 2;
	if (len >= ext->sz) {
		pr_warn("extern '%s': long string config %s of (%zu bytes) truncated to %d bytes\n",
			ext->name, value, len, ext->sz - 1);
		len = ext->sz - 1;
	}
	memcpy(ext_val, value + 1, len);
	ext_val[len] = '\0';
	ext->is_set = true;
	return 0;
}

static int parse_u64(const char *value, __u64 *res)
{
	char *value_end;
	int err;

	errno = 0;
	*res = strtoull(value, &value_end, 0);
	if (errno) {
		err = -errno;
		pr_warn("failed to parse '%s' as integer: %d\n", value, err);
		return err;
	}
	if (*value_end) {
		pr_warn("failed to parse '%s' as integer completely\n", value);
		return -EINVAL;
	}
	return 0;
}

static bool is_ext_value_in_range(const struct extern_desc *ext, __u64 v)
{
	int bit_sz = ext->sz * 8;

	if (ext->sz == 8)
		return true;

	/* Validate that value stored in u64 fits in integer of `ext->sz`
	 * bytes size without any loss of information. If the target integer
	 * is signed, we rely on the following limits of integer type of
	 * Y bits and subsequent transformation:
	 *
	 *     -2^(Y-1) <= X           <= 2^(Y-1) - 1
	 *            0 <= X + 2^(Y-1) <= 2^Y - 1
	 *            0 <= X + 2^(Y-1) <  2^Y
	 *
	 *  For unsigned target integer, check that all the (64 - Y) bits are
	 *  zero.
	 */
	if (ext->is_signed)
		return v + (1ULL << (bit_sz - 1)) < (1ULL << bit_sz);
	else
		return (v >> bit_sz) == 0;
}

static int set_ext_value_num(struct extern_desc *ext, void *ext_val,
			     __u64 value)
{
	if (ext->type != EXT_INT && ext->type != EXT_CHAR) {
		pr_warn("extern %s=%llu should be integer\n",
			ext->name, (unsigned long long)value);
		return -EINVAL;
	}
	if (!is_ext_value_in_range(ext, value)) {
		pr_warn("extern %s=%llu value doesn't fit in %d bytes\n",
			ext->name, (unsigned long long)value, ext->sz);
		return -ERANGE;
	}
	switch (ext->sz) {
		case 1: *(__u8 *)ext_val = value; break;
		case 2: *(__u16 *)ext_val = value; break;
		case 4: *(__u32 *)ext_val = value; break;
		case 8: *(__u64 *)ext_val = value; break;
		default:
			return -EINVAL;
	}
	ext->is_set = true;
	return 0;
}

static int bpf_object__process_kconfig_line(struct bpf_object *obj,
					    char *buf, void *data)
{
	struct extern_desc *ext;
	char *sep, *value;
	int len, err = 0;
	void *ext_val;
	__u64 num;

	if (strncmp(buf, "CONFIG_", 7))
		return 0;

	sep = strchr(buf, '=');
	if (!sep) {
		pr_warn("failed to parse '%s': no separator\n", buf);
		return -EINVAL;
	}

	/* Trim ending '\n' */
	len = strlen(buf);
	if (buf[len - 1] == '\n')
		buf[len - 1] = '\0';
	/* Split on '=' and ensure that a value is present. */
	*sep = '\0';
	if (!sep[1]) {
		*sep = '=';
		pr_warn("failed to parse '%s': no value\n", buf);
		return -EINVAL;
	}

	ext = find_extern_by_name(obj, buf);
	if (!ext || ext->is_set)
		return 0;

	ext_val = data + ext->data_off;
	value = sep + 1;

	switch (*value) {
	case 'y': case 'n': case 'm':
		err = set_ext_value_tri(ext, ext_val, *value);
		break;
	case '"':
		err = set_ext_value_str(ext, ext_val, value);
		break;
	default:
		/* assume integer */
		err = parse_u64(value, &num);
		if (err) {
			pr_warn("extern %s=%s should be integer\n",
				ext->name, value);
			return err;
		}
		err = set_ext_value_num(ext, ext_val, num);
		break;
	}
	if (err)
		return err;
	pr_debug("extern %s=%s\n", ext->name, value);
	return 0;
}

static int bpf_object__read_kconfig_file(struct bpf_object *obj, void *data)
{
	char buf[PATH_MAX];
	struct utsname uts;
	int len, err = 0;
	gzFile file;

	uname(&uts);
	len = snprintf(buf, PATH_MAX, "/boot/config-%s", uts.release);
	if (len < 0)
		return -EINVAL;
	else if (len >= PATH_MAX)
		return -ENAMETOOLONG;

	/* gzopen also accepts uncompressed files. */
	file = gzopen(buf, "r");
	if (!file)
		file = gzopen("/proc/config.gz", "r");

	if (!file) {
		pr_warn("failed to open system Kconfig\n");
		return -ENOENT;
	}

	while (gzgets(file, buf, sizeof(buf))) {
		err = bpf_object__process_kconfig_line(obj, buf, data);
		if (err) {
			pr_warn("error parsing system Kconfig line '%s': %d\n",
				buf, err);
			goto out;
		}
	}

out:
	gzclose(file);
	return err;
}

static int bpf_object__read_kconfig_mem(struct bpf_object *obj,
					const char *config, void *data)
{
	char buf[PATH_MAX];
	int err = 0;
	FILE *file;

	file = fmemopen((void *)config, strlen(config), "r");
	if (!file) {
		err = -errno;
		pr_warn("failed to open in-memory Kconfig: %d\n", err);
		return err;
	}

	while (fgets(buf, sizeof(buf), file)) {
		err = bpf_object__process_kconfig_line(obj, buf, data);
		if (err) {
			pr_warn("error parsing in-memory Kconfig line '%s': %d\n",
				buf, err);
			break;
		}
	}

	fclose(file);
	return err;
=======

	pr_debug("map '%s' (global data): at sec_idx %d, offset %zu, flags %x.\n",
		 map->name, map->sec_idx, map->sec_offset, def->map_flags);

	map->mmaped = mmap(NULL, bpf_map_mmap_sz(map), PROT_READ | PROT_WRITE,
			   MAP_SHARED | MAP_ANONYMOUS, -1, 0);
	if (map->mmaped == MAP_FAILED) {
		err = -errno;
		map->mmaped = NULL;
		pr_warn("failed to alloc map '%s' content buffer: %d\n",
			map->name, err);
		zfree(&map->name);
		return err;
	}

	if (data)
		memcpy(map->mmaped, data, data_sz);

	pr_debug("map %td is \"%s\"\n", map - obj->maps, map->name);
	return 0;
>>>>>>> 778fbf41
}

static int bpf_object__init_kconfig_map(struct bpf_object *obj)
{
	struct extern_desc *last_ext;
	size_t map_sz;
	int err;

<<<<<<< HEAD
	if (obj->nr_extern == 0)
		return 0;

	last_ext = &obj->externs[obj->nr_extern - 1];
	map_sz = last_ext->data_off + last_ext->sz;

	err = bpf_object__init_internal_map(obj, LIBBPF_MAP_KCONFIG,
					    obj->efile.symbols_shndx,
					    NULL, map_sz);
	if (err)
		return err;

	obj->kconfig_map_idx = obj->nr_maps - 1;

=======
	/*
	 * Populate obj->maps with libbpf internal maps.
	 */
	if (obj->efile.data_shndx >= 0) {
		err = bpf_object__init_internal_map(obj, LIBBPF_MAP_DATA,
						    obj->efile.data_shndx,
						    obj->efile.data->d_buf,
						    obj->efile.data->d_size);
		if (err)
			return err;
	}
	if (obj->efile.rodata_shndx >= 0) {
		err = bpf_object__init_internal_map(obj, LIBBPF_MAP_RODATA,
						    obj->efile.rodata_shndx,
						    obj->efile.rodata->d_buf,
						    obj->efile.rodata->d_size);
		if (err)
			return err;
	}
	if (obj->efile.bss_shndx >= 0) {
		err = bpf_object__init_internal_map(obj, LIBBPF_MAP_BSS,
						    obj->efile.bss_shndx,
						    NULL,
						    obj->efile.bss->d_size);
		if (err)
			return err;
	}
>>>>>>> 778fbf41
	return 0;
}


static struct extern_desc *find_extern_by_name(const struct bpf_object *obj,
					       const void *name)
{
	int i;

	for (i = 0; i < obj->nr_extern; i++) {
		if (strcmp(obj->externs[i].name, name) == 0)
			return &obj->externs[i];
	}
	return NULL;
}

static int set_ext_value_tri(struct extern_desc *ext, void *ext_val,
			     char value)
{
	switch (ext->type) {
	case EXT_BOOL:
		if (value == 'm') {
			pr_warn("extern %s=%c should be tristate or char\n",
				ext->name, value);
			return -EINVAL;
		}
		*(bool *)ext_val = value == 'y' ? true : false;
		break;
	case EXT_TRISTATE:
		if (value == 'y')
			*(enum libbpf_tristate *)ext_val = TRI_YES;
		else if (value == 'm')
			*(enum libbpf_tristate *)ext_val = TRI_MODULE;
		else /* value == 'n' */
			*(enum libbpf_tristate *)ext_val = TRI_NO;
		break;
	case EXT_CHAR:
		*(char *)ext_val = value;
		break;
	case EXT_UNKNOWN:
	case EXT_INT:
	case EXT_CHAR_ARR:
	default:
		pr_warn("extern %s=%c should be bool, tristate, or char\n",
			ext->name, value);
		return -EINVAL;
	}
	ext->is_set = true;
	return 0;
}

static int set_ext_value_str(struct extern_desc *ext, char *ext_val,
			     const char *value)
{
	size_t len;

	if (ext->type != EXT_CHAR_ARR) {
		pr_warn("extern %s=%s should char array\n", ext->name, value);
		return -EINVAL;
	}

	len = strlen(value);
	if (value[len - 1] != '"') {
		pr_warn("extern '%s': invalid string config '%s'\n",
			ext->name, value);
		return -EINVAL;
	}

	/* strip quotes */
	len -= 2;
	if (len >= ext->sz) {
		pr_warn("extern '%s': long string config %s of (%zu bytes) truncated to %d bytes\n",
			ext->name, value, len, ext->sz - 1);
		len = ext->sz - 1;
	}
	memcpy(ext_val, value + 1, len);
	ext_val[len] = '\0';
	ext->is_set = true;
	return 0;
}

static int parse_u64(const char *value, __u64 *res)
{
	char *value_end;
	int err;

	errno = 0;
	*res = strtoull(value, &value_end, 0);
	if (errno) {
		err = -errno;
		pr_warn("failed to parse '%s' as integer: %d\n", value, err);
		return err;
	}
	if (*value_end) {
		pr_warn("failed to parse '%s' as integer completely\n", value);
		return -EINVAL;
	}
	return 0;
}

static bool is_ext_value_in_range(const struct extern_desc *ext, __u64 v)
{
	int bit_sz = ext->sz * 8;

	if (ext->sz == 8)
		return true;

	/* Validate that value stored in u64 fits in integer of `ext->sz`
	 * bytes size without any loss of information. If the target integer
	 * is signed, we rely on the following limits of integer type of
	 * Y bits and subsequent transformation:
	 *
	 *     -2^(Y-1) <= X           <= 2^(Y-1) - 1
	 *            0 <= X + 2^(Y-1) <= 2^Y - 1
	 *            0 <= X + 2^(Y-1) <  2^Y
	 *
	 *  For unsigned target integer, check that all the (64 - Y) bits are
	 *  zero.
	 */
	if (ext->is_signed)
		return v + (1ULL << (bit_sz - 1)) < (1ULL << bit_sz);
	else
		return (v >> bit_sz) == 0;
}

static int set_ext_value_num(struct extern_desc *ext, void *ext_val,
			     __u64 value)
{
	if (ext->type != EXT_INT && ext->type != EXT_CHAR) {
		pr_warn("extern %s=%llu should be integer\n",
			ext->name, (unsigned long long)value);
		return -EINVAL;
	}
	if (!is_ext_value_in_range(ext, value)) {
		pr_warn("extern %s=%llu value doesn't fit in %d bytes\n",
			ext->name, (unsigned long long)value, ext->sz);
		return -ERANGE;
	}
	switch (ext->sz) {
		case 1: *(__u8 *)ext_val = value; break;
		case 2: *(__u16 *)ext_val = value; break;
		case 4: *(__u32 *)ext_val = value; break;
		case 8: *(__u64 *)ext_val = value; break;
		default:
			return -EINVAL;
	}
	ext->is_set = true;
	return 0;
}

static int bpf_object__process_kconfig_line(struct bpf_object *obj,
					    char *buf, void *data)
{
	struct extern_desc *ext;
	char *sep, *value;
	int len, err = 0;
	void *ext_val;
	__u64 num;

	if (strncmp(buf, "CONFIG_", 7))
		return 0;

	sep = strchr(buf, '=');
	if (!sep) {
		pr_warn("failed to parse '%s': no separator\n", buf);
		return -EINVAL;
	}

	/* Trim ending '\n' */
	len = strlen(buf);
	if (buf[len - 1] == '\n')
		buf[len - 1] = '\0';
	/* Split on '=' and ensure that a value is present. */
	*sep = '\0';
	if (!sep[1]) {
		*sep = '=';
		pr_warn("failed to parse '%s': no value\n", buf);
		return -EINVAL;
	}

	ext = find_extern_by_name(obj, buf);
	if (!ext || ext->is_set)
		return 0;

	ext_val = data + ext->data_off;
	value = sep + 1;

	switch (*value) {
	case 'y': case 'n': case 'm':
		err = set_ext_value_tri(ext, ext_val, *value);
		break;
	case '"':
		err = set_ext_value_str(ext, ext_val, value);
		break;
	default:
		/* assume integer */
		err = parse_u64(value, &num);
		if (err) {
			pr_warn("extern %s=%s should be integer\n",
				ext->name, value);
			return err;
		}
		err = set_ext_value_num(ext, ext_val, num);
		break;
	}
	if (err)
		return err;
	pr_debug("extern %s=%s\n", ext->name, value);
	return 0;
}

static int bpf_object__read_kconfig_file(struct bpf_object *obj, void *data)
{
	char buf[PATH_MAX];
	struct utsname uts;
	int len, err = 0;
	gzFile file;

	uname(&uts);
	len = snprintf(buf, PATH_MAX, "/boot/config-%s", uts.release);
	if (len < 0)
		return -EINVAL;
	else if (len >= PATH_MAX)
		return -ENAMETOOLONG;

	/* gzopen also accepts uncompressed files. */
	file = gzopen(buf, "r");
	if (!file)
		file = gzopen("/proc/config.gz", "r");

	if (!file) {
		pr_warn("failed to open system Kconfig\n");
		return -ENOENT;
	}

	while (gzgets(file, buf, sizeof(buf))) {
		err = bpf_object__process_kconfig_line(obj, buf, data);
		if (err) {
			pr_warn("error parsing system Kconfig line '%s': %d\n",
				buf, err);
			goto out;
		}
	}

out:
	gzclose(file);
	return err;
}

static int bpf_object__read_kconfig_mem(struct bpf_object *obj,
					const char *config, void *data)
{
	char buf[PATH_MAX];
	int err = 0;
	FILE *file;

	file = fmemopen((void *)config, strlen(config), "r");
	if (!file) {
		err = -errno;
		pr_warn("failed to open in-memory Kconfig: %d\n", err);
		return err;
	}

	while (fgets(buf, sizeof(buf), file)) {
		err = bpf_object__process_kconfig_line(obj, buf, data);
		if (err) {
			pr_warn("error parsing in-memory Kconfig line '%s': %d\n",
				buf, err);
			break;
		}
	}

	fclose(file);
	return err;
}

static int bpf_object__init_kconfig_map(struct bpf_object *obj)
{
	struct extern_desc *last_ext;
	size_t map_sz;
	int err;

	if (obj->nr_extern == 0)
		return 0;

	last_ext = &obj->externs[obj->nr_extern - 1];
	map_sz = last_ext->data_off + last_ext->sz;

	err = bpf_object__init_internal_map(obj, LIBBPF_MAP_KCONFIG,
					    obj->efile.symbols_shndx,
					    NULL, map_sz);
	if (err)
		return err;

	obj->kconfig_map_idx = obj->nr_maps - 1;

	return 0;
}

static int bpf_object__init_user_maps(struct bpf_object *obj, bool strict)
{
	Elf_Data *symbols = obj->efile.symbols;
	int i, map_def_sz = 0, nr_maps = 0, nr_syms;
	Elf_Data *data = NULL;
	Elf_Scn *scn;

	if (obj->efile.maps_shndx < 0)
		return 0;

	if (!symbols)
		return -EINVAL;

	scn = elf_getscn(obj->efile.elf, obj->efile.maps_shndx);
	if (scn)
		data = elf_getdata(scn, NULL);
	if (!scn || !data) {
		pr_warn("failed to get Elf_Data from map section %d\n",
			obj->efile.maps_shndx);
		return -EINVAL;
	}

	/*
	 * Count number of maps. Each map has a name.
	 * Array of maps is not supported: only the first element is
	 * considered.
	 *
	 * TODO: Detect array of map and report error.
	 */
	nr_syms = symbols->d_size / sizeof(GElf_Sym);
	for (i = 0; i < nr_syms; i++) {
		GElf_Sym sym;

		if (!gelf_getsym(symbols, i, &sym))
			continue;
		if (sym.st_shndx != obj->efile.maps_shndx)
			continue;
		nr_maps++;
	}
	/* Assume equally sized map definitions */
	pr_debug("maps in %s: %d maps in %zd bytes\n",
		 obj->path, nr_maps, data->d_size);

	if (!data->d_size || nr_maps == 0 || (data->d_size % nr_maps) != 0) {
		pr_warn("unable to determine map definition size section %s, %d maps in %zd bytes\n",
			obj->path, nr_maps, data->d_size);
		return -EINVAL;
	}
	map_def_sz = data->d_size / nr_maps;

	/* Fill obj->maps using data in "maps" section.  */
	for (i = 0; i < nr_syms; i++) {
		GElf_Sym sym;
		const char *map_name;
		struct bpf_map_def *def;
		struct bpf_map *map;

		if (!gelf_getsym(symbols, i, &sym))
			continue;
		if (sym.st_shndx != obj->efile.maps_shndx)
			continue;

		map = bpf_object__add_map(obj);
		if (IS_ERR(map))
			return PTR_ERR(map);

		map_name = elf_strptr(obj->efile.elf, obj->efile.strtabidx,
				      sym.st_name);
		if (!map_name) {
			pr_warn("failed to get map #%d name sym string for obj %s\n",
				i, obj->path);
			return -LIBBPF_ERRNO__FORMAT;
		}

		map->libbpf_type = LIBBPF_MAP_UNSPEC;
		map->sec_idx = sym.st_shndx;
		map->sec_offset = sym.st_value;
		pr_debug("map '%s' (legacy): at sec_idx %d, offset %zu.\n",
			 map_name, map->sec_idx, map->sec_offset);
		if (sym.st_value + map_def_sz > data->d_size) {
			pr_warn("corrupted maps section in %s: last map \"%s\" too small\n",
				obj->path, map_name);
			return -EINVAL;
		}

		map->name = strdup(map_name);
		if (!map->name) {
			pr_warn("failed to alloc map name\n");
			return -ENOMEM;
		}
		pr_debug("map %d is \"%s\"\n", i, map->name);
		def = (struct bpf_map_def *)(data->d_buf + sym.st_value);
		/*
		 * If the definition of the map in the object file fits in
		 * bpf_map_def, copy it.  Any extra fields in our version
		 * of bpf_map_def will default to zero as a result of the
		 * calloc above.
		 */
		if (map_def_sz <= sizeof(struct bpf_map_def)) {
			memcpy(&map->def, def, map_def_sz);
		} else {
			/*
			 * Here the map structure being read is bigger than what
			 * we expect, truncate if the excess bits are all zero.
			 * If they are not zero, reject this map as
			 * incompatible.
			 */
			char *b;

			for (b = ((char *)def) + sizeof(struct bpf_map_def);
			     b < ((char *)def) + map_def_sz; b++) {
				if (*b != 0) {
					pr_warn("maps section in %s: \"%s\" has unrecognized, non-zero options\n",
						obj->path, map_name);
					if (strict)
						return -EINVAL;
				}
			}
			memcpy(&map->def, def, sizeof(struct bpf_map_def));
		}
	}
	return 0;
}

static const struct btf_type *
skip_mods_and_typedefs(const struct btf *btf, __u32 id, __u32 *res_id)
{
	const struct btf_type *t = btf__type_by_id(btf, id);

	if (res_id)
		*res_id = id;

	while (btf_is_mod(t) || btf_is_typedef(t)) {
		if (res_id)
			*res_id = t->type;
		t = btf__type_by_id(btf, t->type);
	}

	return t;
}

static const struct btf_type *
resolve_func_ptr(const struct btf *btf, __u32 id, __u32 *res_id)
{
	const struct btf_type *t;

	t = skip_mods_and_typedefs(btf, id, NULL);
	if (!btf_is_ptr(t))
		return NULL;

	t = skip_mods_and_typedefs(btf, t->type, res_id);

	return btf_is_func_proto(t) ? t : NULL;
}

/*
 * Fetch integer attribute of BTF map definition. Such attributes are
 * represented using a pointer to an array, in which dimensionality of array
 * encodes specified integer value. E.g., int (*type)[BPF_MAP_TYPE_ARRAY];
 * encodes `type => BPF_MAP_TYPE_ARRAY` key/value pair completely using BTF
 * type definition, while using only sizeof(void *) space in ELF data section.
 */
static bool get_map_field_int(const char *map_name, const struct btf *btf,
			      const struct btf_member *m, __u32 *res)
{
	const struct btf_type *t = skip_mods_and_typedefs(btf, m->type, NULL);
	const char *name = btf__name_by_offset(btf, m->name_off);
	const struct btf_array *arr_info;
	const struct btf_type *arr_t;

	if (!btf_is_ptr(t)) {
		pr_warn("map '%s': attr '%s': expected PTR, got %u.\n",
			map_name, name, btf_kind(t));
		return false;
	}

	arr_t = btf__type_by_id(btf, t->type);
	if (!arr_t) {
		pr_warn("map '%s': attr '%s': type [%u] not found.\n",
			map_name, name, t->type);
		return false;
	}
	if (!btf_is_array(arr_t)) {
		pr_warn("map '%s': attr '%s': expected ARRAY, got %u.\n",
			map_name, name, btf_kind(arr_t));
		return false;
	}
	arr_info = btf_array(arr_t);
	*res = arr_info->nelems;
	return true;
}

static int build_map_pin_path(struct bpf_map *map, const char *path)
{
	char buf[PATH_MAX];
	int err, len;

	if (!path)
		path = "/sys/fs/bpf";

	len = snprintf(buf, PATH_MAX, "%s/%s", path, bpf_map__name(map));
	if (len < 0)
		return -EINVAL;
	else if (len >= PATH_MAX)
		return -ENAMETOOLONG;

	err = bpf_map__set_pin_path(map, buf);
	if (err)
		return err;

	return 0;
}

static int bpf_object__init_user_btf_map(struct bpf_object *obj,
					 const struct btf_type *sec,
					 int var_idx, int sec_idx,
					 const Elf_Data *data, bool strict,
					 const char *pin_root_path)
{
	const struct btf_type *var, *def, *t;
	const struct btf_var_secinfo *vi;
	const struct btf_var *var_extra;
	const struct btf_member *m;
	const char *map_name;
	struct bpf_map *map;
	int vlen, i;

	vi = btf_var_secinfos(sec) + var_idx;
	var = btf__type_by_id(obj->btf, vi->type);
	var_extra = btf_var(var);
	map_name = btf__name_by_offset(obj->btf, var->name_off);
	vlen = btf_vlen(var);

	if (map_name == NULL || map_name[0] == '\0') {
		pr_warn("map #%d: empty name.\n", var_idx);
		return -EINVAL;
	}
	if ((__u64)vi->offset + vi->size > data->d_size) {
		pr_warn("map '%s' BTF data is corrupted.\n", map_name);
		return -EINVAL;
	}
	if (!btf_is_var(var)) {
		pr_warn("map '%s': unexpected var kind %u.\n",
			map_name, btf_kind(var));
		return -EINVAL;
	}
	if (var_extra->linkage != BTF_VAR_GLOBAL_ALLOCATED &&
	    var_extra->linkage != BTF_VAR_STATIC) {
		pr_warn("map '%s': unsupported var linkage %u.\n",
			map_name, var_extra->linkage);
		return -EOPNOTSUPP;
	}

	def = skip_mods_and_typedefs(obj->btf, var->type, NULL);
	if (!btf_is_struct(def)) {
		pr_warn("map '%s': unexpected def kind %u.\n",
			map_name, btf_kind(var));
		return -EINVAL;
	}
	if (def->size > vi->size) {
		pr_warn("map '%s': invalid def size.\n", map_name);
		return -EINVAL;
	}

	map = bpf_object__add_map(obj);
	if (IS_ERR(map))
		return PTR_ERR(map);
	map->name = strdup(map_name);
	if (!map->name) {
		pr_warn("map '%s': failed to alloc map name.\n", map_name);
		return -ENOMEM;
	}
	map->libbpf_type = LIBBPF_MAP_UNSPEC;
	map->def.type = BPF_MAP_TYPE_UNSPEC;
	map->sec_idx = sec_idx;
	map->sec_offset = vi->offset;
	pr_debug("map '%s': at sec_idx %d, offset %zu.\n",
		 map_name, map->sec_idx, map->sec_offset);

	vlen = btf_vlen(def);
	m = btf_members(def);
	for (i = 0; i < vlen; i++, m++) {
		const char *name = btf__name_by_offset(obj->btf, m->name_off);

		if (!name) {
			pr_warn("map '%s': invalid field #%d.\n", map_name, i);
			return -EINVAL;
		}
		if (strcmp(name, "type") == 0) {
			if (!get_map_field_int(map_name, obj->btf, m,
					       &map->def.type))
				return -EINVAL;
			pr_debug("map '%s': found type = %u.\n",
				 map_name, map->def.type);
		} else if (strcmp(name, "max_entries") == 0) {
			if (!get_map_field_int(map_name, obj->btf, m,
					       &map->def.max_entries))
				return -EINVAL;
			pr_debug("map '%s': found max_entries = %u.\n",
				 map_name, map->def.max_entries);
		} else if (strcmp(name, "map_flags") == 0) {
			if (!get_map_field_int(map_name, obj->btf, m,
					       &map->def.map_flags))
				return -EINVAL;
			pr_debug("map '%s': found map_flags = %u.\n",
				 map_name, map->def.map_flags);
		} else if (strcmp(name, "key_size") == 0) {
			__u32 sz;

			if (!get_map_field_int(map_name, obj->btf, m, &sz))
				return -EINVAL;
			pr_debug("map '%s': found key_size = %u.\n",
				 map_name, sz);
			if (map->def.key_size && map->def.key_size != sz) {
				pr_warn("map '%s': conflicting key size %u != %u.\n",
					map_name, map->def.key_size, sz);
				return -EINVAL;
			}
			map->def.key_size = sz;
		} else if (strcmp(name, "key") == 0) {
			__s64 sz;

			t = btf__type_by_id(obj->btf, m->type);
			if (!t) {
				pr_warn("map '%s': key type [%d] not found.\n",
					map_name, m->type);
				return -EINVAL;
			}
			if (!btf_is_ptr(t)) {
				pr_warn("map '%s': key spec is not PTR: %u.\n",
					map_name, btf_kind(t));
				return -EINVAL;
			}
			sz = btf__resolve_size(obj->btf, t->type);
			if (sz < 0) {
				pr_warn("map '%s': can't determine key size for type [%u]: %zd.\n",
					map_name, t->type, (ssize_t)sz);
				return sz;
			}
			pr_debug("map '%s': found key [%u], sz = %zd.\n",
				 map_name, t->type, (ssize_t)sz);
			if (map->def.key_size && map->def.key_size != sz) {
				pr_warn("map '%s': conflicting key size %u != %zd.\n",
					map_name, map->def.key_size, (ssize_t)sz);
				return -EINVAL;
			}
			map->def.key_size = sz;
			map->btf_key_type_id = t->type;
		} else if (strcmp(name, "value_size") == 0) {
			__u32 sz;

			if (!get_map_field_int(map_name, obj->btf, m, &sz))
				return -EINVAL;
			pr_debug("map '%s': found value_size = %u.\n",
				 map_name, sz);
			if (map->def.value_size && map->def.value_size != sz) {
				pr_warn("map '%s': conflicting value size %u != %u.\n",
					map_name, map->def.value_size, sz);
				return -EINVAL;
			}
			map->def.value_size = sz;
		} else if (strcmp(name, "value") == 0) {
			__s64 sz;

			t = btf__type_by_id(obj->btf, m->type);
			if (!t) {
				pr_warn("map '%s': value type [%d] not found.\n",
					map_name, m->type);
				return -EINVAL;
			}
			if (!btf_is_ptr(t)) {
				pr_warn("map '%s': value spec is not PTR: %u.\n",
					map_name, btf_kind(t));
				return -EINVAL;
			}
			sz = btf__resolve_size(obj->btf, t->type);
			if (sz < 0) {
				pr_warn("map '%s': can't determine value size for type [%u]: %zd.\n",
					map_name, t->type, (ssize_t)sz);
				return sz;
			}
			pr_debug("map '%s': found value [%u], sz = %zd.\n",
				 map_name, t->type, (ssize_t)sz);
			if (map->def.value_size && map->def.value_size != sz) {
				pr_warn("map '%s': conflicting value size %u != %zd.\n",
					map_name, map->def.value_size, (ssize_t)sz);
				return -EINVAL;
			}
			map->def.value_size = sz;
			map->btf_value_type_id = t->type;
		} else if (strcmp(name, "pinning") == 0) {
			__u32 val;
			int err;

			if (!get_map_field_int(map_name, obj->btf, m, &val))
				return -EINVAL;
			pr_debug("map '%s': found pinning = %u.\n",
				 map_name, val);

			if (val != LIBBPF_PIN_NONE &&
			    val != LIBBPF_PIN_BY_NAME) {
				pr_warn("map '%s': invalid pinning value %u.\n",
					map_name, val);
				return -EINVAL;
			}
			if (val == LIBBPF_PIN_BY_NAME) {
				err = build_map_pin_path(map, pin_root_path);
				if (err) {
					pr_warn("map '%s': couldn't build pin path.\n",
						map_name);
					return err;
				}
			}
		} else {
			if (strict) {
				pr_warn("map '%s': unknown field '%s'.\n",
					map_name, name);
				return -ENOTSUP;
			}
			pr_debug("map '%s': ignoring unknown field '%s'.\n",
				 map_name, name);
		}
	}

	if (map->def.type == BPF_MAP_TYPE_UNSPEC) {
		pr_warn("map '%s': map type isn't specified.\n", map_name);
		return -EINVAL;
	}

	return 0;
}

static int bpf_object__init_user_btf_maps(struct bpf_object *obj, bool strict,
					  const char *pin_root_path)
{
	const struct btf_type *sec = NULL;
	int nr_types, i, vlen, err;
	const struct btf_type *t;
	const char *name;
	Elf_Data *data;
	Elf_Scn *scn;

	if (obj->efile.btf_maps_shndx < 0)
		return 0;

	scn = elf_getscn(obj->efile.elf, obj->efile.btf_maps_shndx);
	if (scn)
		data = elf_getdata(scn, NULL);
	if (!scn || !data) {
		pr_warn("failed to get Elf_Data from map section %d (%s)\n",
			obj->efile.maps_shndx, MAPS_ELF_SEC);
		return -EINVAL;
	}

	nr_types = btf__get_nr_types(obj->btf);
	for (i = 1; i <= nr_types; i++) {
		t = btf__type_by_id(obj->btf, i);
		if (!btf_is_datasec(t))
			continue;
		name = btf__name_by_offset(obj->btf, t->name_off);
		if (strcmp(name, MAPS_ELF_SEC) == 0) {
			sec = t;
			break;
		}
	}

	if (!sec) {
		pr_warn("DATASEC '%s' not found.\n", MAPS_ELF_SEC);
		return -ENOENT;
	}

	vlen = btf_vlen(sec);
	for (i = 0; i < vlen; i++) {
		err = bpf_object__init_user_btf_map(obj, sec, i,
						    obj->efile.btf_maps_shndx,
						    data, strict,
						    pin_root_path);
		if (err)
			return err;
	}

	return 0;
}

static int bpf_object__init_maps(struct bpf_object *obj,
				 const struct bpf_object_open_opts *opts)
{
	const char *pin_root_path;
	bool strict;
	int err;

	strict = !OPTS_GET(opts, relaxed_maps, false);
	pin_root_path = OPTS_GET(opts, pin_root_path, NULL);

	err = bpf_object__init_user_maps(obj, strict);
	err = err ?: bpf_object__init_user_btf_maps(obj, strict, pin_root_path);
	err = err ?: bpf_object__init_global_data_maps(obj);
	err = err ?: bpf_object__init_kconfig_map(obj);
	err = err ?: bpf_object__init_struct_ops_maps(obj);
	if (err)
		return err;

	return 0;
}

static bool section_have_execinstr(struct bpf_object *obj, int idx)
{
	Elf_Scn *scn;
	GElf_Shdr sh;

	scn = elf_getscn(obj->efile.elf, idx);
	if (!scn)
		return false;

	if (gelf_getshdr(scn, &sh) != &sh)
		return false;

	if (sh.sh_flags & SHF_EXECINSTR)
		return true;

	return false;
}

static void bpf_object__sanitize_btf(struct bpf_object *obj)
{
	bool has_func_global = obj->caps.btf_func_global;
	bool has_datasec = obj->caps.btf_datasec;
	bool has_func = obj->caps.btf_func;
	struct btf *btf = obj->btf;
	struct btf_type *t;
	int i, j, vlen;

	if (!obj->btf || (has_func && has_datasec && has_func_global))
		return;

	for (i = 1; i <= btf__get_nr_types(btf); i++) {
		t = (struct btf_type *)btf__type_by_id(btf, i);

		if (!has_datasec && btf_is_var(t)) {
			/* replace VAR with INT */
			t->info = BTF_INFO_ENC(BTF_KIND_INT, 0, 0);
			/*
			 * using size = 1 is the safest choice, 4 will be too
			 * big and cause kernel BTF validation failure if
			 * original variable took less than 4 bytes
			 */
			t->size = 1;
			*(int *)(t + 1) = BTF_INT_ENC(0, 0, 8);
		} else if (!has_datasec && btf_is_datasec(t)) {
			/* replace DATASEC with STRUCT */
			const struct btf_var_secinfo *v = btf_var_secinfos(t);
			struct btf_member *m = btf_members(t);
			struct btf_type *vt;
			char *name;

			name = (char *)btf__name_by_offset(btf, t->name_off);
			while (*name) {
				if (*name == '.')
					*name = '_';
				name++;
			}

			vlen = btf_vlen(t);
			t->info = BTF_INFO_ENC(BTF_KIND_STRUCT, 0, vlen);
			for (j = 0; j < vlen; j++, v++, m++) {
				/* order of field assignments is important */
				m->offset = v->offset * 8;
				m->type = v->type;
				/* preserve variable name as member name */
				vt = (void *)btf__type_by_id(btf, v->type);
				m->name_off = vt->name_off;
			}
		} else if (!has_func && btf_is_func_proto(t)) {
			/* replace FUNC_PROTO with ENUM */
			vlen = btf_vlen(t);
			t->info = BTF_INFO_ENC(BTF_KIND_ENUM, 0, vlen);
			t->size = sizeof(__u32); /* kernel enforced */
		} else if (!has_func && btf_is_func(t)) {
			/* replace FUNC with TYPEDEF */
			t->info = BTF_INFO_ENC(BTF_KIND_TYPEDEF, 0, 0);
		} else if (!has_func_global && btf_is_func(t)) {
			/* replace BTF_FUNC_GLOBAL with BTF_FUNC_STATIC */
			t->info = BTF_INFO_ENC(BTF_KIND_FUNC, 0, 0);
		}
	}
}

static void bpf_object__sanitize_btf_ext(struct bpf_object *obj)
{
	if (!obj->btf_ext)
		return;

	if (!obj->caps.btf_func) {
		btf_ext__free(obj->btf_ext);
		obj->btf_ext = NULL;
	}
}

static bool libbpf_needs_btf(const struct bpf_object *obj)
{
	return obj->efile.btf_maps_shndx >= 0 ||
	       obj->efile.st_ops_shndx >= 0 ||
	       obj->nr_extern > 0;
}

static bool kernel_needs_btf(const struct bpf_object *obj)
{
<<<<<<< HEAD
	return obj->efile.btf_maps_shndx >= 0 ||
		obj->efile.st_ops_shndx >= 0 ||
		obj->nr_extern > 0;
=======
	return obj->efile.st_ops_shndx >= 0;
>>>>>>> 778fbf41
}

static int bpf_object__init_btf(struct bpf_object *obj,
				Elf_Data *btf_data,
				Elf_Data *btf_ext_data)
{
	int err = -ENOENT;

	if (btf_data) {
		obj->btf = btf__new(btf_data->d_buf, btf_data->d_size);
		if (IS_ERR(obj->btf)) {
			err = PTR_ERR(obj->btf);
			obj->btf = NULL;
			pr_warn("Error loading ELF section %s: %d.\n",
				BTF_ELF_SEC, err);
			goto out;
		}
		err = 0;
	}
	if (btf_ext_data) {
		if (!obj->btf) {
			pr_debug("Ignore ELF section %s because its depending ELF section %s is not found.\n",
				 BTF_EXT_ELF_SEC, BTF_ELF_SEC);
			goto out;
		}
		obj->btf_ext = btf_ext__new(btf_ext_data->d_buf,
					    btf_ext_data->d_size);
		if (IS_ERR(obj->btf_ext)) {
			pr_warn("Error loading ELF section %s: %ld. Ignored and continue.\n",
				BTF_EXT_ELF_SEC, PTR_ERR(obj->btf_ext));
			obj->btf_ext = NULL;
			goto out;
		}
	}
out:
<<<<<<< HEAD
	if (err && bpf_object__is_btf_mandatory(obj)) {
=======
	if (err && libbpf_needs_btf(obj)) {
>>>>>>> 778fbf41
		pr_warn("BTF is required, but is missing or corrupted.\n");
		return err;
	}
	return 0;
}

static int bpf_object__finalize_btf(struct bpf_object *obj)
{
	int err;

	if (!obj->btf)
		return 0;

	err = btf__finalize_data(obj, obj->btf);
	if (!err)
		return 0;

	pr_warn("Error finalizing %s: %d.\n", BTF_ELF_SEC, err);
	btf__free(obj->btf);
	obj->btf = NULL;
	btf_ext__free(obj->btf_ext);
	obj->btf_ext = NULL;

<<<<<<< HEAD
	if (bpf_object__is_btf_mandatory(obj)) {
=======
	if (libbpf_needs_btf(obj)) {
>>>>>>> 778fbf41
		pr_warn("BTF is required, but is missing or corrupted.\n");
		return -ENOENT;
	}
	return 0;
}

static inline bool libbpf_prog_needs_vmlinux_btf(struct bpf_program *prog)
{
<<<<<<< HEAD
	if (prog->type == BPF_PROG_TYPE_STRUCT_OPS)
=======
	if (prog->type == BPF_PROG_TYPE_STRUCT_OPS ||
	    prog->type == BPF_PROG_TYPE_LSM)
>>>>>>> 778fbf41
		return true;

	/* BPF_PROG_TYPE_TRACING programs which do not attach to other programs
	 * also need vmlinux BTF
	 */
	if (prog->type == BPF_PROG_TYPE_TRACING && !prog->attach_prog_fd)
		return true;

	return false;
}

static int bpf_object__load_vmlinux_btf(struct bpf_object *obj)
{
	struct bpf_program *prog;
	int err;

	bpf_object__for_each_program(prog, obj) {
		if (libbpf_prog_needs_vmlinux_btf(prog)) {
			obj->btf_vmlinux = libbpf_find_kernel_btf();
			if (IS_ERR(obj->btf_vmlinux)) {
				err = PTR_ERR(obj->btf_vmlinux);
				pr_warn("Error loading vmlinux BTF: %d\n", err);
				obj->btf_vmlinux = NULL;
				return err;
			}
			return 0;
		}
	}

	return 0;
}

static int bpf_object__sanitize_and_load_btf(struct bpf_object *obj)
{
	int err = 0;

	if (!obj->btf)
		return 0;

	bpf_object__sanitize_btf(obj);
	bpf_object__sanitize_btf_ext(obj);

	err = btf__load(obj->btf);
	if (err) {
		pr_warn("Error loading %s into kernel: %d.\n",
			BTF_ELF_SEC, err);
		btf__free(obj->btf);
		obj->btf = NULL;
		/* btf_ext can't exist without btf, so free it as well */
		if (obj->btf_ext) {
			btf_ext__free(obj->btf_ext);
			obj->btf_ext = NULL;
		}

		if (kernel_needs_btf(obj))
			return err;
	}
	return 0;
}

static int bpf_object__elf_collect(struct bpf_object *obj)
{
	Elf *elf = obj->efile.elf;
	GElf_Ehdr *ep = &obj->efile.ehdr;
	Elf_Data *btf_ext_data = NULL;
	Elf_Data *btf_data = NULL;
	Elf_Scn *scn = NULL;
	int idx = 0, err = 0;

	/* Elf is corrupted/truncated, avoid calling elf_strptr. */
	if (!elf_rawdata(elf_getscn(elf, ep->e_shstrndx), NULL)) {
		pr_warn("failed to get e_shstrndx from %s\n", obj->path);
		return -LIBBPF_ERRNO__FORMAT;
	}

	while ((scn = elf_nextscn(elf, scn)) != NULL) {
		char *name;
		GElf_Shdr sh;
		Elf_Data *data;

		idx++;
		if (gelf_getshdr(scn, &sh) != &sh) {
			pr_warn("failed to get section(%d) header from %s\n",
				idx, obj->path);
			return -LIBBPF_ERRNO__FORMAT;
		}

		name = elf_strptr(elf, ep->e_shstrndx, sh.sh_name);
		if (!name) {
			pr_warn("failed to get section(%d) name from %s\n",
				idx, obj->path);
			return -LIBBPF_ERRNO__FORMAT;
		}

		data = elf_getdata(scn, 0);
		if (!data) {
			pr_warn("failed to get section(%d) data from %s(%s)\n",
				idx, name, obj->path);
			return -LIBBPF_ERRNO__FORMAT;
		}
		pr_debug("section(%d) %s, size %ld, link %d, flags %lx, type=%d\n",
			 idx, name, (unsigned long)data->d_size,
			 (int)sh.sh_link, (unsigned long)sh.sh_flags,
			 (int)sh.sh_type);

		if (strcmp(name, "license") == 0) {
			err = bpf_object__init_license(obj,
						       data->d_buf,
						       data->d_size);
			if (err)
				return err;
		} else if (strcmp(name, "version") == 0) {
			err = bpf_object__init_kversion(obj,
							data->d_buf,
							data->d_size);
			if (err)
				return err;
		} else if (strcmp(name, "maps") == 0) {
			obj->efile.maps_shndx = idx;
		} else if (strcmp(name, MAPS_ELF_SEC) == 0) {
			obj->efile.btf_maps_shndx = idx;
		} else if (strcmp(name, BTF_ELF_SEC) == 0) {
			btf_data = data;
		} else if (strcmp(name, BTF_EXT_ELF_SEC) == 0) {
			btf_ext_data = data;
		} else if (sh.sh_type == SHT_SYMTAB) {
			if (obj->efile.symbols) {
				pr_warn("bpf: multiple SYMTAB in %s\n",
					obj->path);
				return -LIBBPF_ERRNO__FORMAT;
			}
			obj->efile.symbols = data;
			obj->efile.symbols_shndx = idx;
			obj->efile.strtabidx = sh.sh_link;
		} else if (sh.sh_type == SHT_PROGBITS && data->d_size > 0) {
			if (sh.sh_flags & SHF_EXECINSTR) {
				if (strcmp(name, ".text") == 0)
					obj->efile.text_shndx = idx;
				err = bpf_object__add_program(obj, data->d_buf,
							      data->d_size,
							      name, idx);
				if (err) {
					char errmsg[STRERR_BUFSIZE];
					char *cp;

					cp = libbpf_strerror_r(-err, errmsg,
							       sizeof(errmsg));
					pr_warn("failed to alloc program %s (%s): %s",
						name, obj->path, cp);
					return err;
				}
			} else if (strcmp(name, DATA_SEC) == 0) {
				obj->efile.data = data;
				obj->efile.data_shndx = idx;
			} else if (strcmp(name, RODATA_SEC) == 0) {
				obj->efile.rodata = data;
				obj->efile.rodata_shndx = idx;
			} else if (strcmp(name, STRUCT_OPS_SEC) == 0) {
				obj->efile.st_ops_data = data;
				obj->efile.st_ops_shndx = idx;
			} else {
				pr_debug("skip section(%d) %s\n", idx, name);
			}
		} else if (sh.sh_type == SHT_REL) {
			int nr_sects = obj->efile.nr_reloc_sects;
			void *sects = obj->efile.reloc_sects;
			int sec = sh.sh_info; /* points to other section */

			/* Only do relo for section with exec instructions */
			if (!section_have_execinstr(obj, sec) &&
			    strcmp(name, ".rel" STRUCT_OPS_SEC)) {
				pr_debug("skip relo %s(%d) for section(%d)\n",
					 name, idx, sec);
				continue;
			}

			sects = reallocarray(sects, nr_sects + 1,
					     sizeof(*obj->efile.reloc_sects));
			if (!sects) {
				pr_warn("reloc_sects realloc failed\n");
				return -ENOMEM;
			}

			obj->efile.reloc_sects = sects;
			obj->efile.nr_reloc_sects++;

			obj->efile.reloc_sects[nr_sects].shdr = sh;
			obj->efile.reloc_sects[nr_sects].data = data;
		} else if (sh.sh_type == SHT_NOBITS &&
			   strcmp(name, BSS_SEC) == 0) {
			obj->efile.bss = data;
			obj->efile.bss_shndx = idx;
		} else {
			pr_debug("skip section(%d) %s\n", idx, name);
		}
	}

	if (!obj->efile.strtabidx || obj->efile.strtabidx > idx) {
		pr_warn("Corrupted ELF file: index of strtab invalid\n");
		return -LIBBPF_ERRNO__FORMAT;
	}
	return bpf_object__init_btf(obj, btf_data, btf_ext_data);
}

static bool sym_is_extern(const GElf_Sym *sym)
{
	int bind = GELF_ST_BIND(sym->st_info);
	/* externs are symbols w/ type=NOTYPE, bind=GLOBAL|WEAK, section=UND */
	return sym->st_shndx == SHN_UNDEF &&
	       (bind == STB_GLOBAL || bind == STB_WEAK) &&
	       GELF_ST_TYPE(sym->st_info) == STT_NOTYPE;
}

static int find_extern_btf_id(const struct btf *btf, const char *ext_name)
{
	const struct btf_type *t;
	const char *var_name;
	int i, n;

	if (!btf)
		return -ESRCH;

	n = btf__get_nr_types(btf);
	for (i = 1; i <= n; i++) {
		t = btf__type_by_id(btf, i);

		if (!btf_is_var(t))
			continue;

		var_name = btf__name_by_offset(btf, t->name_off);
		if (strcmp(var_name, ext_name))
			continue;

		if (btf_var(t)->linkage != BTF_VAR_GLOBAL_EXTERN)
			return -EINVAL;

		return i;
	}

	return -ENOENT;
}

static enum extern_type find_extern_type(const struct btf *btf, int id,
					 bool *is_signed)
{
	const struct btf_type *t;
	const char *name;

	t = skip_mods_and_typedefs(btf, id, NULL);
	name = btf__name_by_offset(btf, t->name_off);

	if (is_signed)
		*is_signed = false;
	switch (btf_kind(t)) {
	case BTF_KIND_INT: {
		int enc = btf_int_encoding(t);

		if (enc & BTF_INT_BOOL)
			return t->size == 1 ? EXT_BOOL : EXT_UNKNOWN;
		if (is_signed)
			*is_signed = enc & BTF_INT_SIGNED;
		if (t->size == 1)
			return EXT_CHAR;
		if (t->size < 1 || t->size > 8 || (t->size & (t->size - 1)))
			return EXT_UNKNOWN;
		return EXT_INT;
	}
	case BTF_KIND_ENUM:
		if (t->size != 4)
			return EXT_UNKNOWN;
		if (strcmp(name, "libbpf_tristate"))
			return EXT_UNKNOWN;
		return EXT_TRISTATE;
	case BTF_KIND_ARRAY:
		if (btf_array(t)->nelems == 0)
			return EXT_UNKNOWN;
		if (find_extern_type(btf, btf_array(t)->type, NULL) != EXT_CHAR)
			return EXT_UNKNOWN;
		return EXT_CHAR_ARR;
	default:
		return EXT_UNKNOWN;
	}
}

static int cmp_externs(const void *_a, const void *_b)
{
	const struct extern_desc *a = _a;
	const struct extern_desc *b = _b;

	/* descending order by alignment requirements */
	if (a->align != b->align)
		return a->align > b->align ? -1 : 1;
	/* ascending order by size, within same alignment class */
	if (a->sz != b->sz)
		return a->sz < b->sz ? -1 : 1;
	/* resolve ties by name */
	return strcmp(a->name, b->name);
}

static int bpf_object__collect_externs(struct bpf_object *obj)
{
	const struct btf_type *t;
	struct extern_desc *ext;
	int i, n, off, btf_id;
	struct btf_type *sec;
	const char *ext_name;
	Elf_Scn *scn;
	GElf_Shdr sh;

	if (!obj->efile.symbols)
		return 0;

	scn = elf_getscn(obj->efile.elf, obj->efile.symbols_shndx);
	if (!scn)
		return -LIBBPF_ERRNO__FORMAT;
	if (gelf_getshdr(scn, &sh) != &sh)
		return -LIBBPF_ERRNO__FORMAT;
	n = sh.sh_size / sh.sh_entsize;

	pr_debug("looking for externs among %d symbols...\n", n);
	for (i = 0; i < n; i++) {
		GElf_Sym sym;

		if (!gelf_getsym(obj->efile.symbols, i, &sym))
			return -LIBBPF_ERRNO__FORMAT;
		if (!sym_is_extern(&sym))
			continue;
		ext_name = elf_strptr(obj->efile.elf, obj->efile.strtabidx,
				      sym.st_name);
		if (!ext_name || !ext_name[0])
			continue;

		ext = obj->externs;
		ext = reallocarray(ext, obj->nr_extern + 1, sizeof(*ext));
		if (!ext)
			return -ENOMEM;
		obj->externs = ext;
		ext = &ext[obj->nr_extern];
		memset(ext, 0, sizeof(*ext));
		obj->nr_extern++;

		ext->btf_id = find_extern_btf_id(obj->btf, ext_name);
		if (ext->btf_id <= 0) {
			pr_warn("failed to find BTF for extern '%s': %d\n",
				ext_name, ext->btf_id);
			return ext->btf_id;
		}
		t = btf__type_by_id(obj->btf, ext->btf_id);
		ext->name = btf__name_by_offset(obj->btf, t->name_off);
		ext->sym_idx = i;
		ext->is_weak = GELF_ST_BIND(sym.st_info) == STB_WEAK;
		ext->sz = btf__resolve_size(obj->btf, t->type);
		if (ext->sz <= 0) {
			pr_warn("failed to resolve size of extern '%s': %d\n",
				ext_name, ext->sz);
			return ext->sz;
		}
		ext->align = btf__align_of(obj->btf, t->type);
		if (ext->align <= 0) {
			pr_warn("failed to determine alignment of extern '%s': %d\n",
				ext_name, ext->align);
			return -EINVAL;
		}
		ext->type = find_extern_type(obj->btf, t->type,
					     &ext->is_signed);
		if (ext->type == EXT_UNKNOWN) {
			pr_warn("extern '%s' type is unsupported\n", ext_name);
			return -ENOTSUP;
		}
	}
	pr_debug("collected %d externs total\n", obj->nr_extern);

	if (!obj->nr_extern)
		return 0;

	/* sort externs by (alignment, size, name) and calculate their offsets
	 * within a map */
	qsort(obj->externs, obj->nr_extern, sizeof(*ext), cmp_externs);
	off = 0;
	for (i = 0; i < obj->nr_extern; i++) {
		ext = &obj->externs[i];
		ext->data_off = roundup(off, ext->align);
		off = ext->data_off + ext->sz;
		pr_debug("extern #%d: symbol %d, off %u, name %s\n",
			 i, ext->sym_idx, ext->data_off, ext->name);
	}

	btf_id = btf__find_by_name(obj->btf, KCONFIG_SEC);
	if (btf_id <= 0) {
		pr_warn("no BTF info found for '%s' datasec\n", KCONFIG_SEC);
		return -ESRCH;
	}

	sec = (struct btf_type *)btf__type_by_id(obj->btf, btf_id);
	sec->size = off;
	n = btf_vlen(sec);
	for (i = 0; i < n; i++) {
		struct btf_var_secinfo *vs = btf_var_secinfos(sec) + i;

		t = btf__type_by_id(obj->btf, vs->type);
		ext_name = btf__name_by_offset(obj->btf, t->name_off);
		ext = find_extern_by_name(obj, ext_name);
		if (!ext) {
			pr_warn("failed to find extern definition for BTF var '%s'\n",
				ext_name);
			return -ESRCH;
		}
		vs->offset = ext->data_off;
		btf_var(t)->linkage = BTF_VAR_GLOBAL_ALLOCATED;
	}

	return 0;
}

static struct bpf_program *
bpf_object__find_prog_by_idx(struct bpf_object *obj, int idx)
{
	struct bpf_program *prog;
	size_t i;

	for (i = 0; i < obj->nr_programs; i++) {
		prog = &obj->programs[i];
		if (prog->idx == idx)
			return prog;
	}
	return NULL;
}

struct bpf_program *
bpf_object__find_program_by_title(const struct bpf_object *obj,
				  const char *title)
{
	struct bpf_program *pos;

	bpf_object__for_each_program(pos, obj) {
		if (pos->section_name && !strcmp(pos->section_name, title))
			return pos;
	}
	return NULL;
}

struct bpf_program *
bpf_object__find_program_by_name(const struct bpf_object *obj,
				 const char *name)
{
	struct bpf_program *prog;

	bpf_object__for_each_program(prog, obj) {
		if (!strcmp(prog->name, name))
			return prog;
	}
	return NULL;
}

static bool bpf_object__shndx_is_data(const struct bpf_object *obj,
				      int shndx)
{
	return shndx == obj->efile.data_shndx ||
	       shndx == obj->efile.bss_shndx ||
	       shndx == obj->efile.rodata_shndx;
}

static bool bpf_object__shndx_is_maps(const struct bpf_object *obj,
				      int shndx)
{
	return shndx == obj->efile.maps_shndx ||
	       shndx == obj->efile.btf_maps_shndx;
}

static enum libbpf_map_type
bpf_object__section_to_libbpf_map_type(const struct bpf_object *obj, int shndx)
{
	if (shndx == obj->efile.data_shndx)
		return LIBBPF_MAP_DATA;
	else if (shndx == obj->efile.bss_shndx)
		return LIBBPF_MAP_BSS;
	else if (shndx == obj->efile.rodata_shndx)
		return LIBBPF_MAP_RODATA;
	else if (shndx == obj->efile.symbols_shndx)
		return LIBBPF_MAP_KCONFIG;
	else
		return LIBBPF_MAP_UNSPEC;
}

static int bpf_program__record_reloc(struct bpf_program *prog,
				     struct reloc_desc *reloc_desc,
				     __u32 insn_idx, const char *name,
				     const GElf_Sym *sym, const GElf_Rel *rel)
{
	struct bpf_insn *insn = &prog->insns[insn_idx];
	size_t map_idx, nr_maps = prog->obj->nr_maps;
	struct bpf_object *obj = prog->obj;
	__u32 shdr_idx = sym->st_shndx;
	enum libbpf_map_type type;
	struct bpf_map *map;

	/* sub-program call relocation */
	if (insn->code == (BPF_JMP | BPF_CALL)) {
		if (insn->src_reg != BPF_PSEUDO_CALL) {
			pr_warn("incorrect bpf_call opcode\n");
			return -LIBBPF_ERRNO__RELOC;
		}
		/* text_shndx can be 0, if no default "main" program exists */
		if (!shdr_idx || shdr_idx != obj->efile.text_shndx) {
			pr_warn("bad call relo against section %u\n", shdr_idx);
			return -LIBBPF_ERRNO__RELOC;
		}
		if (sym->st_value % 8) {
			pr_warn("bad call relo offset: %zu\n",
				(size_t)sym->st_value);
			return -LIBBPF_ERRNO__RELOC;
		}
		reloc_desc->type = RELO_CALL;
		reloc_desc->insn_idx = insn_idx;
		reloc_desc->sym_off = sym->st_value;
		obj->has_pseudo_calls = true;
		return 0;
	}

	if (insn->code != (BPF_LD | BPF_IMM | BPF_DW)) {
		pr_warn("invalid relo for insns[%d].code 0x%x\n",
			insn_idx, insn->code);
		return -LIBBPF_ERRNO__RELOC;
	}

	if (sym_is_extern(sym)) {
		int sym_idx = GELF_R_SYM(rel->r_info);
		int i, n = obj->nr_extern;
		struct extern_desc *ext;

		for (i = 0; i < n; i++) {
			ext = &obj->externs[i];
			if (ext->sym_idx == sym_idx)
				break;
		}
		if (i >= n) {
			pr_warn("extern relo failed to find extern for sym %d\n",
				sym_idx);
			return -LIBBPF_ERRNO__RELOC;
		}
		pr_debug("found extern #%d '%s' (sym %d, off %u) for insn %u\n",
			 i, ext->name, ext->sym_idx, ext->data_off, insn_idx);
		reloc_desc->type = RELO_EXTERN;
		reloc_desc->insn_idx = insn_idx;
		reloc_desc->sym_off = ext->data_off;
		return 0;
	}

	if (!shdr_idx || shdr_idx >= SHN_LORESERVE) {
		pr_warn("invalid relo for \'%s\' in special section 0x%x; forgot to initialize global var?..\n",
			name, shdr_idx);
		return -LIBBPF_ERRNO__RELOC;
	}

	type = bpf_object__section_to_libbpf_map_type(obj, shdr_idx);

	/* generic map reference relocation */
	if (type == LIBBPF_MAP_UNSPEC) {
		if (!bpf_object__shndx_is_maps(obj, shdr_idx)) {
			pr_warn("bad map relo against section %u\n",
				shdr_idx);
			return -LIBBPF_ERRNO__RELOC;
		}
		for (map_idx = 0; map_idx < nr_maps; map_idx++) {
			map = &obj->maps[map_idx];
			if (map->libbpf_type != type ||
			    map->sec_idx != sym->st_shndx ||
			    map->sec_offset != sym->st_value)
				continue;
			pr_debug("found map %zd (%s, sec %d, off %zu) for insn %u\n",
				 map_idx, map->name, map->sec_idx,
				 map->sec_offset, insn_idx);
			break;
		}
		if (map_idx >= nr_maps) {
			pr_warn("map relo failed to find map for sec %u, off %zu\n",
				shdr_idx, (size_t)sym->st_value);
			return -LIBBPF_ERRNO__RELOC;
		}
		reloc_desc->type = RELO_LD64;
		reloc_desc->insn_idx = insn_idx;
		reloc_desc->map_idx = map_idx;
		reloc_desc->sym_off = 0; /* sym->st_value determines map_idx */
		return 0;
	}

	/* global data map relocation */
	if (!bpf_object__shndx_is_data(obj, shdr_idx)) {
		pr_warn("bad data relo against section %u\n", shdr_idx);
		return -LIBBPF_ERRNO__RELOC;
	}
	for (map_idx = 0; map_idx < nr_maps; map_idx++) {
		map = &obj->maps[map_idx];
		if (map->libbpf_type != type)
			continue;
		pr_debug("found data map %zd (%s, sec %d, off %zu) for insn %u\n",
			 map_idx, map->name, map->sec_idx, map->sec_offset,
			 insn_idx);
		break;
	}
	if (map_idx >= nr_maps) {
		pr_warn("data relo failed to find map for sec %u\n",
			shdr_idx);
		return -LIBBPF_ERRNO__RELOC;
	}

	reloc_desc->type = RELO_DATA;
	reloc_desc->insn_idx = insn_idx;
	reloc_desc->map_idx = map_idx;
	reloc_desc->sym_off = sym->st_value;
	return 0;
}

static int
bpf_program__collect_reloc(struct bpf_program *prog, GElf_Shdr *shdr,
			   Elf_Data *data, struct bpf_object *obj)
{
	Elf_Data *symbols = obj->efile.symbols;
	int err, i, nrels;

	pr_debug("collecting relocating info for: '%s'\n", prog->section_name);
	nrels = shdr->sh_size / shdr->sh_entsize;

	prog->reloc_desc = malloc(sizeof(*prog->reloc_desc) * nrels);
	if (!prog->reloc_desc) {
		pr_warn("failed to alloc memory in relocation\n");
		return -ENOMEM;
	}
	prog->nr_reloc = nrels;

	for (i = 0; i < nrels; i++) {
		const char *name;
		__u32 insn_idx;
		GElf_Sym sym;
		GElf_Rel rel;

		if (!gelf_getrel(data, i, &rel)) {
			pr_warn("relocation: failed to get %d reloc\n", i);
			return -LIBBPF_ERRNO__FORMAT;
		}
		if (!gelf_getsym(symbols, GELF_R_SYM(rel.r_info), &sym)) {
			pr_warn("relocation: symbol %"PRIx64" not found\n",
				GELF_R_SYM(rel.r_info));
			return -LIBBPF_ERRNO__FORMAT;
		}
		if (rel.r_offset % sizeof(struct bpf_insn))
			return -LIBBPF_ERRNO__FORMAT;

		insn_idx = rel.r_offset / sizeof(struct bpf_insn);
		name = elf_strptr(obj->efile.elf, obj->efile.strtabidx,
				  sym.st_name) ? : "<?>";

		pr_debug("relo for shdr %u, symb %zu, value %zu, type %d, bind %d, name %d (\'%s\'), insn %u\n",
			 (__u32)sym.st_shndx, (size_t)GELF_R_SYM(rel.r_info),
			 (size_t)sym.st_value, GELF_ST_TYPE(sym.st_info),
			 GELF_ST_BIND(sym.st_info), sym.st_name, name,
			 insn_idx);

		err = bpf_program__record_reloc(prog, &prog->reloc_desc[i],
						insn_idx, name, &sym, &rel);
		if (err)
			return err;
	}
	return 0;
}

static int bpf_map_find_btf_info(struct bpf_object *obj, struct bpf_map *map)
{
	struct bpf_map_def *def = &map->def;
	__u32 key_type_id = 0, value_type_id = 0;
	int ret;

	/* if it's BTF-defined map, we don't need to search for type IDs.
	 * For struct_ops map, it does not need btf_key_type_id and
	 * btf_value_type_id.
	 */
	if (map->sec_idx == obj->efile.btf_maps_shndx ||
	    bpf_map__is_struct_ops(map))
		return 0;

	if (!bpf_map__is_internal(map)) {
		ret = btf__get_map_kv_tids(obj->btf, map->name, def->key_size,
					   def->value_size, &key_type_id,
					   &value_type_id);
	} else {
		/*
		 * LLVM annotates global data differently in BTF, that is,
		 * only as '.data', '.bss' or '.rodata'.
		 */
		ret = btf__find_by_name(obj->btf,
				libbpf_type_to_btf_name[map->libbpf_type]);
	}
	if (ret < 0)
		return ret;

	map->btf_key_type_id = key_type_id;
	map->btf_value_type_id = bpf_map__is_internal(map) ?
				 ret : value_type_id;
	return 0;
}

int bpf_map__reuse_fd(struct bpf_map *map, int fd)
{
	struct bpf_map_info info = {};
	__u32 len = sizeof(info);
	int new_fd, err;
	char *new_name;

	err = bpf_obj_get_info_by_fd(fd, &info, &len);
	if (err)
		return err;

	new_name = strdup(info.name);
	if (!new_name)
		return -errno;

	new_fd = open("/", O_RDONLY | O_CLOEXEC);
	if (new_fd < 0) {
		err = -errno;
		goto err_free_new_name;
	}

	new_fd = dup3(fd, new_fd, O_CLOEXEC);
	if (new_fd < 0) {
		err = -errno;
		goto err_close_new_fd;
	}

	err = zclose(map->fd);
	if (err) {
		err = -errno;
		goto err_close_new_fd;
	}
	free(map->name);

	map->fd = new_fd;
	map->name = new_name;
	map->def.type = info.type;
	map->def.key_size = info.key_size;
	map->def.value_size = info.value_size;
	map->def.max_entries = info.max_entries;
	map->def.map_flags = info.map_flags;
	map->btf_key_type_id = info.btf_key_type_id;
	map->btf_value_type_id = info.btf_value_type_id;
	map->reused = true;

	return 0;

err_close_new_fd:
	close(new_fd);
err_free_new_name:
	free(new_name);
	return err;
}

int bpf_map__resize(struct bpf_map *map, __u32 max_entries)
{
	if (!map || !max_entries)
		return -EINVAL;

	/* If map already created, its attributes can't be changed. */
	if (map->fd >= 0)
		return -EBUSY;

	map->def.max_entries = max_entries;

	return 0;
}

static int
bpf_object__probe_name(struct bpf_object *obj)
{
	struct bpf_load_program_attr attr;
	char *cp, errmsg[STRERR_BUFSIZE];
	struct bpf_insn insns[] = {
		BPF_MOV64_IMM(BPF_REG_0, 0),
		BPF_EXIT_INSN(),
	};
	int ret;

	/* make sure basic loading works */

	memset(&attr, 0, sizeof(attr));
	attr.prog_type = BPF_PROG_TYPE_SOCKET_FILTER;
	attr.insns = insns;
	attr.insns_cnt = ARRAY_SIZE(insns);
	attr.license = "GPL";

	ret = bpf_load_program_xattr(&attr, NULL, 0);
	if (ret < 0) {
		cp = libbpf_strerror_r(errno, errmsg, sizeof(errmsg));
		pr_warn("Error in %s():%s(%d). Couldn't load basic 'r0 = 0' BPF program.\n",
			__func__, cp, errno);
		return -errno;
	}
	close(ret);

	/* now try the same program, but with the name */

	attr.name = "test";
	ret = bpf_load_program_xattr(&attr, NULL, 0);
	if (ret >= 0) {
		obj->caps.name = 1;
		close(ret);
	}

	return 0;
}

static int
bpf_object__probe_global_data(struct bpf_object *obj)
{
	struct bpf_load_program_attr prg_attr;
	struct bpf_create_map_attr map_attr;
	char *cp, errmsg[STRERR_BUFSIZE];
	struct bpf_insn insns[] = {
		BPF_LD_MAP_VALUE(BPF_REG_1, 0, 16),
		BPF_ST_MEM(BPF_DW, BPF_REG_1, 0, 42),
		BPF_MOV64_IMM(BPF_REG_0, 0),
		BPF_EXIT_INSN(),
	};
	int ret, map;

	memset(&map_attr, 0, sizeof(map_attr));
	map_attr.map_type = BPF_MAP_TYPE_ARRAY;
	map_attr.key_size = sizeof(int);
	map_attr.value_size = 32;
	map_attr.max_entries = 1;

	map = bpf_create_map_xattr(&map_attr);
	if (map < 0) {
		cp = libbpf_strerror_r(errno, errmsg, sizeof(errmsg));
		pr_warn("Error in %s():%s(%d). Couldn't create simple array map.\n",
			__func__, cp, errno);
		return -errno;
	}

	insns[0].imm = map;

	memset(&prg_attr, 0, sizeof(prg_attr));
	prg_attr.prog_type = BPF_PROG_TYPE_SOCKET_FILTER;
	prg_attr.insns = insns;
	prg_attr.insns_cnt = ARRAY_SIZE(insns);
	prg_attr.license = "GPL";

	ret = bpf_load_program_xattr(&prg_attr, NULL, 0);
	if (ret >= 0) {
		obj->caps.global_data = 1;
		close(ret);
	}

	close(map);
	return 0;
}

static int bpf_object__probe_btf_func(struct bpf_object *obj)
{
	static const char strs[] = "\0int\0x\0a";
	/* void x(int a) {} */
	__u32 types[] = {
		/* int */
		BTF_TYPE_INT_ENC(1, BTF_INT_SIGNED, 0, 32, 4),  /* [1] */
		/* FUNC_PROTO */                                /* [2] */
		BTF_TYPE_ENC(0, BTF_INFO_ENC(BTF_KIND_FUNC_PROTO, 0, 1), 0),
		BTF_PARAM_ENC(7, 1),
		/* FUNC x */                                    /* [3] */
		BTF_TYPE_ENC(5, BTF_INFO_ENC(BTF_KIND_FUNC, 0, 0), 2),
	};
	int btf_fd;

	btf_fd = libbpf__load_raw_btf((char *)types, sizeof(types),
				      strs, sizeof(strs));
	if (btf_fd >= 0) {
		obj->caps.btf_func = 1;
		close(btf_fd);
		return 1;
	}

	return 0;
}

static int bpf_object__probe_btf_func_global(struct bpf_object *obj)
{
	static const char strs[] = "\0int\0x\0a";
	/* static void x(int a) {} */
	__u32 types[] = {
		/* int */
		BTF_TYPE_INT_ENC(1, BTF_INT_SIGNED, 0, 32, 4),  /* [1] */
		/* FUNC_PROTO */                                /* [2] */
		BTF_TYPE_ENC(0, BTF_INFO_ENC(BTF_KIND_FUNC_PROTO, 0, 1), 0),
		BTF_PARAM_ENC(7, 1),
		/* FUNC x BTF_FUNC_GLOBAL */                    /* [3] */
		BTF_TYPE_ENC(5, BTF_INFO_ENC(BTF_KIND_FUNC, 0, BTF_FUNC_GLOBAL), 2),
	};
	int btf_fd;

	btf_fd = libbpf__load_raw_btf((char *)types, sizeof(types),
				      strs, sizeof(strs));
	if (btf_fd >= 0) {
		obj->caps.btf_func_global = 1;
		close(btf_fd);
		return 1;
	}

	return 0;
}

static int bpf_object__probe_btf_datasec(struct bpf_object *obj)
{
	static const char strs[] = "\0x\0.data";
	/* static int a; */
	__u32 types[] = {
		/* int */
		BTF_TYPE_INT_ENC(0, BTF_INT_SIGNED, 0, 32, 4),  /* [1] */
		/* VAR x */                                     /* [2] */
		BTF_TYPE_ENC(1, BTF_INFO_ENC(BTF_KIND_VAR, 0, 0), 1),
		BTF_VAR_STATIC,
		/* DATASEC val */                               /* [3] */
		BTF_TYPE_ENC(3, BTF_INFO_ENC(BTF_KIND_DATASEC, 0, 1), 4),
		BTF_VAR_SECINFO_ENC(2, 0, 4),
	};
	int btf_fd;

	btf_fd = libbpf__load_raw_btf((char *)types, sizeof(types),
				      strs, sizeof(strs));
	if (btf_fd >= 0) {
		obj->caps.btf_datasec = 1;
		close(btf_fd);
		return 1;
	}

	return 0;
}

static int bpf_object__probe_array_mmap(struct bpf_object *obj)
{
	struct bpf_create_map_attr attr = {
		.map_type = BPF_MAP_TYPE_ARRAY,
		.map_flags = BPF_F_MMAPABLE,
		.key_size = sizeof(int),
		.value_size = sizeof(int),
		.max_entries = 1,
	};
	int fd;

	fd = bpf_create_map_xattr(&attr);
	if (fd >= 0) {
		obj->caps.array_mmap = 1;
		close(fd);
		return 1;
	}

	return 0;
}

static int
bpf_object__probe_caps(struct bpf_object *obj)
{
	int (*probe_fn[])(struct bpf_object *obj) = {
		bpf_object__probe_name,
		bpf_object__probe_global_data,
		bpf_object__probe_btf_func,
		bpf_object__probe_btf_func_global,
		bpf_object__probe_btf_datasec,
		bpf_object__probe_array_mmap,
	};
	int i, ret;

	for (i = 0; i < ARRAY_SIZE(probe_fn); i++) {
		ret = probe_fn[i](obj);
		if (ret < 0)
			pr_debug("Probe #%d failed with %d.\n", i, ret);
	}

	return 0;
}

static bool map_is_reuse_compat(const struct bpf_map *map, int map_fd)
{
	struct bpf_map_info map_info = {};
	char msg[STRERR_BUFSIZE];
	__u32 map_info_len;

	map_info_len = sizeof(map_info);

	if (bpf_obj_get_info_by_fd(map_fd, &map_info, &map_info_len)) {
		pr_warn("failed to get map info for map FD %d: %s\n",
			map_fd, libbpf_strerror_r(errno, msg, sizeof(msg)));
		return false;
	}

	return (map_info.type == map->def.type &&
		map_info.key_size == map->def.key_size &&
		map_info.value_size == map->def.value_size &&
		map_info.max_entries == map->def.max_entries &&
		map_info.map_flags == map->def.map_flags);
}

static int
bpf_object__reuse_map(struct bpf_map *map)
{
	char *cp, errmsg[STRERR_BUFSIZE];
	int err, pin_fd;

	pin_fd = bpf_obj_get(map->pin_path);
	if (pin_fd < 0) {
		err = -errno;
		if (err == -ENOENT) {
			pr_debug("found no pinned map to reuse at '%s'\n",
				 map->pin_path);
			return 0;
		}

		cp = libbpf_strerror_r(-err, errmsg, sizeof(errmsg));
		pr_warn("couldn't retrieve pinned map '%s': %s\n",
			map->pin_path, cp);
		return err;
	}

	if (!map_is_reuse_compat(map, pin_fd)) {
		pr_warn("couldn't reuse pinned map at '%s': parameter mismatch\n",
			map->pin_path);
		close(pin_fd);
		return -EINVAL;
	}

	err = bpf_map__reuse_fd(map, pin_fd);
	if (err) {
		close(pin_fd);
		return err;
	}
	map->pinned = true;
	pr_debug("reused pinned map at '%s'\n", map->pin_path);

	return 0;
}

static int
bpf_object__populate_internal_map(struct bpf_object *obj, struct bpf_map *map)
{
	enum libbpf_map_type map_type = map->libbpf_type;
	char *cp, errmsg[STRERR_BUFSIZE];
	int err, zero = 0;

	/* kernel already zero-initializes .bss map. */
	if (map_type == LIBBPF_MAP_BSS)
		return 0;

	err = bpf_map_update_elem(map->fd, &zero, map->mmaped, 0);
	if (err) {
		err = -errno;
		cp = libbpf_strerror_r(err, errmsg, sizeof(errmsg));
		pr_warn("Error setting initial map(%s) contents: %s\n",
			map->name, cp);
		return err;
	}

	/* Freeze .rodata and .kconfig map as read-only from syscall side. */
	if (map_type == LIBBPF_MAP_RODATA || map_type == LIBBPF_MAP_KCONFIG) {
		err = bpf_map_freeze(map->fd);
		if (err) {
			err = -errno;
			cp = libbpf_strerror_r(err, errmsg, sizeof(errmsg));
			pr_warn("Error freezing map(%s) as read-only: %s\n",
				map->name, cp);
			return err;
		}
	}
	return 0;
}

static int
bpf_object__create_maps(struct bpf_object *obj)
{
	struct bpf_create_map_attr create_attr = {};
	int nr_cpus = 0;
	unsigned int i;
	int err;

	for (i = 0; i < obj->nr_maps; i++) {
		struct bpf_map *map = &obj->maps[i];
		struct bpf_map_def *def = &map->def;
		char *cp, errmsg[STRERR_BUFSIZE];
		int *pfd = &map->fd;

		if (map->pin_path) {
			err = bpf_object__reuse_map(map);
			if (err) {
				pr_warn("error reusing pinned map %s\n",
					map->name);
				return err;
			}
		}

		if (map->fd >= 0) {
			pr_debug("skip map create (preset) %s: fd=%d\n",
				 map->name, map->fd);
			continue;
		}

		if (obj->caps.name)
			create_attr.name = map->name;
		create_attr.map_ifindex = map->map_ifindex;
		create_attr.map_type = def->type;
		create_attr.map_flags = def->map_flags;
		create_attr.key_size = def->key_size;
		create_attr.value_size = def->value_size;
		if (def->type == BPF_MAP_TYPE_PERF_EVENT_ARRAY &&
		    !def->max_entries) {
			if (!nr_cpus)
				nr_cpus = libbpf_num_possible_cpus();
			if (nr_cpus < 0) {
				pr_warn("failed to determine number of system CPUs: %d\n",
					nr_cpus);
				err = nr_cpus;
				goto err_out;
			}
			pr_debug("map '%s': setting size to %d\n",
				 map->name, nr_cpus);
			create_attr.max_entries = nr_cpus;
		} else {
			create_attr.max_entries = def->max_entries;
		}
		create_attr.btf_fd = 0;
		create_attr.btf_key_type_id = 0;
		create_attr.btf_value_type_id = 0;
		if (bpf_map_type__is_map_in_map(def->type) &&
		    map->inner_map_fd >= 0)
			create_attr.inner_map_fd = map->inner_map_fd;
		if (bpf_map__is_struct_ops(map))
			create_attr.btf_vmlinux_value_type_id =
				map->btf_vmlinux_value_type_id;

		if (obj->btf && !bpf_map_find_btf_info(obj, map)) {
			create_attr.btf_fd = btf__fd(obj->btf);
			create_attr.btf_key_type_id = map->btf_key_type_id;
			create_attr.btf_value_type_id = map->btf_value_type_id;
		}

		*pfd = bpf_create_map_xattr(&create_attr);
		if (*pfd < 0 && (create_attr.btf_key_type_id ||
				 create_attr.btf_value_type_id)) {
			err = -errno;
			cp = libbpf_strerror_r(err, errmsg, sizeof(errmsg));
			pr_warn("Error in bpf_create_map_xattr(%s):%s(%d). Retrying without BTF.\n",
				map->name, cp, err);
			create_attr.btf_fd = 0;
			create_attr.btf_key_type_id = 0;
			create_attr.btf_value_type_id = 0;
			map->btf_key_type_id = 0;
			map->btf_value_type_id = 0;
			*pfd = bpf_create_map_xattr(&create_attr);
		}

		if (*pfd < 0) {
			size_t j;

			err = -errno;
err_out:
			cp = libbpf_strerror_r(err, errmsg, sizeof(errmsg));
			pr_warn("failed to create map (name: '%s'): %s(%d)\n",
				map->name, cp, err);
			pr_perm_msg(err);
			for (j = 0; j < i; j++)
				zclose(obj->maps[j].fd);
			return err;
		}

		if (bpf_map__is_internal(map)) {
			err = bpf_object__populate_internal_map(obj, map);
			if (err < 0) {
				zclose(*pfd);
				goto err_out;
			}
		}

		if (map->pin_path && !map->pinned) {
			err = bpf_map__pin(map, NULL);
			if (err) {
				pr_warn("failed to auto-pin map name '%s' at '%s'\n",
					map->name, map->pin_path);
				return err;
			}
		}

		pr_debug("created map %s: fd=%d\n", map->name, *pfd);
	}

	return 0;
}

static int
check_btf_ext_reloc_err(struct bpf_program *prog, int err,
			void *btf_prog_info, const char *info_name)
{
	if (err != -ENOENT) {
		pr_warn("Error in loading %s for sec %s.\n",
			info_name, prog->section_name);
		return err;
	}

	/* err == -ENOENT (i.e. prog->section_name not found in btf_ext) */

	if (btf_prog_info) {
		/*
		 * Some info has already been found but has problem
		 * in the last btf_ext reloc. Must have to error out.
		 */
		pr_warn("Error in relocating %s for sec %s.\n",
			info_name, prog->section_name);
		return err;
	}

	/* Have problem loading the very first info. Ignore the rest. */
	pr_warn("Cannot find %s for main program sec %s. Ignore all %s.\n",
		info_name, prog->section_name, info_name);
	return 0;
}

static int
bpf_program_reloc_btf_ext(struct bpf_program *prog, struct bpf_object *obj,
			  const char *section_name,  __u32 insn_offset)
{
	int err;

	if (!insn_offset || prog->func_info) {
		/*
		 * !insn_offset => main program
		 *
		 * For sub prog, the main program's func_info has to
		 * be loaded first (i.e. prog->func_info != NULL)
		 */
		err = btf_ext__reloc_func_info(obj->btf, obj->btf_ext,
					       section_name, insn_offset,
					       &prog->func_info,
					       &prog->func_info_cnt);
		if (err)
			return check_btf_ext_reloc_err(prog, err,
						       prog->func_info,
						       "bpf_func_info");

		prog->func_info_rec_size = btf_ext__func_info_rec_size(obj->btf_ext);
	}

	if (!insn_offset || prog->line_info) {
		err = btf_ext__reloc_line_info(obj->btf, obj->btf_ext,
					       section_name, insn_offset,
					       &prog->line_info,
					       &prog->line_info_cnt);
		if (err)
			return check_btf_ext_reloc_err(prog, err,
						       prog->line_info,
						       "bpf_line_info");

		prog->line_info_rec_size = btf_ext__line_info_rec_size(obj->btf_ext);
	}

	return 0;
}

#define BPF_CORE_SPEC_MAX_LEN 64

/* represents BPF CO-RE field or array element accessor */
struct bpf_core_accessor {
	__u32 type_id;		/* struct/union type or array element type */
	__u32 idx;		/* field index or array index */
	const char *name;	/* field name or NULL for array accessor */
};

struct bpf_core_spec {
	const struct btf *btf;
	/* high-level spec: named fields and array indices only */
	struct bpf_core_accessor spec[BPF_CORE_SPEC_MAX_LEN];
	/* high-level spec length */
	int len;
	/* raw, low-level spec: 1-to-1 with accessor spec string */
	int raw_spec[BPF_CORE_SPEC_MAX_LEN];
	/* raw spec length */
	int raw_len;
	/* field bit offset represented by spec */
	__u32 bit_offset;
};

static bool str_is_empty(const char *s)
{
	return !s || !s[0];
}

static bool is_flex_arr(const struct btf *btf,
			const struct bpf_core_accessor *acc,
			const struct btf_array *arr)
{
	const struct btf_type *t;

	/* not a flexible array, if not inside a struct or has non-zero size */
	if (!acc->name || arr->nelems > 0)
		return false;

	/* has to be the last member of enclosing struct */
	t = btf__type_by_id(btf, acc->type_id);
	return acc->idx == btf_vlen(t) - 1;
}

/*
 * Turn bpf_field_reloc into a low- and high-level spec representation,
 * validating correctness along the way, as well as calculating resulting
 * field bit offset, specified by accessor string. Low-level spec captures
 * every single level of nestedness, including traversing anonymous
 * struct/union members. High-level one only captures semantically meaningful
 * "turning points": named fields and array indicies.
 * E.g., for this case:
 *
 *   struct sample {
 *       int __unimportant;
 *       struct {
 *           int __1;
 *           int __2;
 *           int a[7];
 *       };
 *   };
 *
 *   struct sample *s = ...;
 *
 *   int x = &s->a[3]; // access string = '0:1:2:3'
 *
 * Low-level spec has 1:1 mapping with each element of access string (it's
 * just a parsed access string representation): [0, 1, 2, 3].
 *
 * High-level spec will capture only 3 points:
 *   - intial zero-index access by pointer (&s->... is the same as &s[0]...);
 *   - field 'a' access (corresponds to '2' in low-level spec);
 *   - array element #3 access (corresponds to '3' in low-level spec).
 *
 */
static int bpf_core_spec_parse(const struct btf *btf,
			       __u32 type_id,
			       const char *spec_str,
			       struct bpf_core_spec *spec)
{
	int access_idx, parsed_len, i;
	struct bpf_core_accessor *acc;
	const struct btf_type *t;
	const char *name;
	__u32 id;
	__s64 sz;

	if (str_is_empty(spec_str) || *spec_str == ':')
		return -EINVAL;

	memset(spec, 0, sizeof(*spec));
	spec->btf = btf;

	/* parse spec_str="0:1:2:3:4" into array raw_spec=[0, 1, 2, 3, 4] */
	while (*spec_str) {
		if (*spec_str == ':')
			++spec_str;
		if (sscanf(spec_str, "%d%n", &access_idx, &parsed_len) != 1)
			return -EINVAL;
		if (spec->raw_len == BPF_CORE_SPEC_MAX_LEN)
			return -E2BIG;
		spec_str += parsed_len;
		spec->raw_spec[spec->raw_len++] = access_idx;
	}

	if (spec->raw_len == 0)
		return -EINVAL;

	/* first spec value is always reloc type array index */
	t = skip_mods_and_typedefs(btf, type_id, &id);
	if (!t)
		return -EINVAL;

	access_idx = spec->raw_spec[0];
	spec->spec[0].type_id = id;
	spec->spec[0].idx = access_idx;
	spec->len++;

	sz = btf__resolve_size(btf, id);
	if (sz < 0)
		return sz;
	spec->bit_offset = access_idx * sz * 8;

	for (i = 1; i < spec->raw_len; i++) {
		t = skip_mods_and_typedefs(btf, id, &id);
		if (!t)
			return -EINVAL;

		access_idx = spec->raw_spec[i];
		acc = &spec->spec[spec->len];

		if (btf_is_composite(t)) {
			const struct btf_member *m;
			__u32 bit_offset;

			if (access_idx >= btf_vlen(t))
				return -EINVAL;

			bit_offset = btf_member_bit_offset(t, access_idx);
			spec->bit_offset += bit_offset;

			m = btf_members(t) + access_idx;
			if (m->name_off) {
				name = btf__name_by_offset(btf, m->name_off);
				if (str_is_empty(name))
					return -EINVAL;

				acc->type_id = id;
				acc->idx = access_idx;
				acc->name = name;
				spec->len++;
			}

			id = m->type;
		} else if (btf_is_array(t)) {
			const struct btf_array *a = btf_array(t);
			bool flex;

			t = skip_mods_and_typedefs(btf, a->type, &id);
			if (!t)
				return -EINVAL;

			flex = is_flex_arr(btf, acc - 1, a);
			if (!flex && access_idx >= a->nelems)
				return -EINVAL;

			spec->spec[spec->len].type_id = id;
			spec->spec[spec->len].idx = access_idx;
			spec->len++;

			sz = btf__resolve_size(btf, id);
			if (sz < 0)
				return sz;
			spec->bit_offset += access_idx * sz * 8;
		} else {
			pr_warn("relo for [%u] %s (at idx %d) captures type [%d] of unexpected kind %d\n",
				type_id, spec_str, i, id, btf_kind(t));
			return -EINVAL;
		}
	}

	return 0;
}

static bool bpf_core_is_flavor_sep(const char *s)
{
	/* check X___Y name pattern, where X and Y are not underscores */
	return s[0] != '_' &&				      /* X */
	       s[1] == '_' && s[2] == '_' && s[3] == '_' &&   /* ___ */
	       s[4] != '_';				      /* Y */
}

/* Given 'some_struct_name___with_flavor' return the length of a name prefix
 * before last triple underscore. Struct name part after last triple
 * underscore is ignored by BPF CO-RE relocation during relocation matching.
 */
static size_t bpf_core_essential_name_len(const char *name)
{
	size_t n = strlen(name);
	int i;

	for (i = n - 5; i >= 0; i--) {
		if (bpf_core_is_flavor_sep(name + i))
			return i + 1;
	}
	return n;
}

/* dynamically sized list of type IDs */
struct ids_vec {
	__u32 *data;
	int len;
};

static void bpf_core_free_cands(struct ids_vec *cand_ids)
{
	free(cand_ids->data);
	free(cand_ids);
}

static struct ids_vec *bpf_core_find_cands(const struct btf *local_btf,
					   __u32 local_type_id,
					   const struct btf *targ_btf)
{
	size_t local_essent_len, targ_essent_len;
	const char *local_name, *targ_name;
	const struct btf_type *t;
	struct ids_vec *cand_ids;
	__u32 *new_ids;
	int i, err, n;

	t = btf__type_by_id(local_btf, local_type_id);
	if (!t)
		return ERR_PTR(-EINVAL);

	local_name = btf__name_by_offset(local_btf, t->name_off);
	if (str_is_empty(local_name))
		return ERR_PTR(-EINVAL);
	local_essent_len = bpf_core_essential_name_len(local_name);

	cand_ids = calloc(1, sizeof(*cand_ids));
	if (!cand_ids)
		return ERR_PTR(-ENOMEM);

	n = btf__get_nr_types(targ_btf);
	for (i = 1; i <= n; i++) {
		t = btf__type_by_id(targ_btf, i);
		targ_name = btf__name_by_offset(targ_btf, t->name_off);
		if (str_is_empty(targ_name))
			continue;

		t = skip_mods_and_typedefs(targ_btf, i, NULL);
		if (!btf_is_composite(t) && !btf_is_array(t))
			continue;

		targ_essent_len = bpf_core_essential_name_len(targ_name);
		if (targ_essent_len != local_essent_len)
			continue;

		if (strncmp(local_name, targ_name, local_essent_len) == 0) {
			pr_debug("[%d] %s: found candidate [%d] %s\n",
				 local_type_id, local_name, i, targ_name);
			new_ids = reallocarray(cand_ids->data,
					       cand_ids->len + 1,
					       sizeof(*cand_ids->data));
			if (!new_ids) {
				err = -ENOMEM;
				goto err_out;
			}
			cand_ids->data = new_ids;
			cand_ids->data[cand_ids->len++] = i;
		}
	}
	return cand_ids;
err_out:
	bpf_core_free_cands(cand_ids);
	return ERR_PTR(err);
}

/* Check two types for compatibility, skipping const/volatile/restrict and
 * typedefs, to ensure we are relocating compatible entities:
 *   - any two STRUCTs/UNIONs are compatible and can be mixed;
 *   - any two FWDs are compatible, if their names match (modulo flavor suffix);
 *   - any two PTRs are always compatible;
 *   - for ENUMs, names should be the same (ignoring flavor suffix) or at
 *     least one of enums should be anonymous;
 *   - for ENUMs, check sizes, names are ignored;
 *   - for INT, size and signedness are ignored;
 *   - for ARRAY, dimensionality is ignored, element types are checked for
 *     compatibility recursively;
 *   - everything else shouldn't be ever a target of relocation.
 * These rules are not set in stone and probably will be adjusted as we get
 * more experience with using BPF CO-RE relocations.
 */
static int bpf_core_fields_are_compat(const struct btf *local_btf,
				      __u32 local_id,
				      const struct btf *targ_btf,
				      __u32 targ_id)
{
	const struct btf_type *local_type, *targ_type;

recur:
	local_type = skip_mods_and_typedefs(local_btf, local_id, &local_id);
	targ_type = skip_mods_and_typedefs(targ_btf, targ_id, &targ_id);
	if (!local_type || !targ_type)
		return -EINVAL;

	if (btf_is_composite(local_type) && btf_is_composite(targ_type))
		return 1;
	if (btf_kind(local_type) != btf_kind(targ_type))
		return 0;

	switch (btf_kind(local_type)) {
	case BTF_KIND_PTR:
		return 1;
	case BTF_KIND_FWD:
	case BTF_KIND_ENUM: {
		const char *local_name, *targ_name;
		size_t local_len, targ_len;

		local_name = btf__name_by_offset(local_btf,
						 local_type->name_off);
		targ_name = btf__name_by_offset(targ_btf, targ_type->name_off);
		local_len = bpf_core_essential_name_len(local_name);
		targ_len = bpf_core_essential_name_len(targ_name);
		/* one of them is anonymous or both w/ same flavor-less names */
		return local_len == 0 || targ_len == 0 ||
		       (local_len == targ_len &&
			strncmp(local_name, targ_name, local_len) == 0);
	}
	case BTF_KIND_INT:
		/* just reject deprecated bitfield-like integers; all other
		 * integers are by default compatible between each other
		 */
		return btf_int_offset(local_type) == 0 &&
		       btf_int_offset(targ_type) == 0;
	case BTF_KIND_ARRAY:
		local_id = btf_array(local_type)->type;
		targ_id = btf_array(targ_type)->type;
		goto recur;
	default:
		pr_warn("unexpected kind %d relocated, local [%d], target [%d]\n",
			btf_kind(local_type), local_id, targ_id);
		return 0;
	}
}

/*
 * Given single high-level named field accessor in local type, find
 * corresponding high-level accessor for a target type. Along the way,
 * maintain low-level spec for target as well. Also keep updating target
 * bit offset.
 *
 * Searching is performed through recursive exhaustive enumeration of all
 * fields of a struct/union. If there are any anonymous (embedded)
 * structs/unions, they are recursively searched as well. If field with
 * desired name is found, check compatibility between local and target types,
 * before returning result.
 *
 * 1 is returned, if field is found.
 * 0 is returned if no compatible field is found.
 * <0 is returned on error.
 */
static int bpf_core_match_member(const struct btf *local_btf,
				 const struct bpf_core_accessor *local_acc,
				 const struct btf *targ_btf,
				 __u32 targ_id,
				 struct bpf_core_spec *spec,
				 __u32 *next_targ_id)
{
	const struct btf_type *local_type, *targ_type;
	const struct btf_member *local_member, *m;
	const char *local_name, *targ_name;
	__u32 local_id;
	int i, n, found;

	targ_type = skip_mods_and_typedefs(targ_btf, targ_id, &targ_id);
	if (!targ_type)
		return -EINVAL;
	if (!btf_is_composite(targ_type))
		return 0;

	local_id = local_acc->type_id;
	local_type = btf__type_by_id(local_btf, local_id);
	local_member = btf_members(local_type) + local_acc->idx;
	local_name = btf__name_by_offset(local_btf, local_member->name_off);

	n = btf_vlen(targ_type);
	m = btf_members(targ_type);
	for (i = 0; i < n; i++, m++) {
		__u32 bit_offset;

		bit_offset = btf_member_bit_offset(targ_type, i);

		/* too deep struct/union/array nesting */
		if (spec->raw_len == BPF_CORE_SPEC_MAX_LEN)
			return -E2BIG;

		/* speculate this member will be the good one */
		spec->bit_offset += bit_offset;
		spec->raw_spec[spec->raw_len++] = i;

		targ_name = btf__name_by_offset(targ_btf, m->name_off);
		if (str_is_empty(targ_name)) {
			/* embedded struct/union, we need to go deeper */
			found = bpf_core_match_member(local_btf, local_acc,
						      targ_btf, m->type,
						      spec, next_targ_id);
			if (found) /* either found or error */
				return found;
		} else if (strcmp(local_name, targ_name) == 0) {
			/* matching named field */
			struct bpf_core_accessor *targ_acc;

			targ_acc = &spec->spec[spec->len++];
			targ_acc->type_id = targ_id;
			targ_acc->idx = i;
			targ_acc->name = targ_name;

			*next_targ_id = m->type;
			found = bpf_core_fields_are_compat(local_btf,
							   local_member->type,
							   targ_btf, m->type);
			if (!found)
				spec->len--; /* pop accessor */
			return found;
		}
		/* member turned out not to be what we looked for */
		spec->bit_offset -= bit_offset;
		spec->raw_len--;
	}

	return 0;
}

/*
 * Try to match local spec to a target type and, if successful, produce full
 * target spec (high-level, low-level + bit offset).
 */
static int bpf_core_spec_match(struct bpf_core_spec *local_spec,
			       const struct btf *targ_btf, __u32 targ_id,
			       struct bpf_core_spec *targ_spec)
{
	const struct btf_type *targ_type;
	const struct bpf_core_accessor *local_acc;
	struct bpf_core_accessor *targ_acc;
	int i, sz, matched;

	memset(targ_spec, 0, sizeof(*targ_spec));
	targ_spec->btf = targ_btf;

	local_acc = &local_spec->spec[0];
	targ_acc = &targ_spec->spec[0];

	for (i = 0; i < local_spec->len; i++, local_acc++, targ_acc++) {
		targ_type = skip_mods_and_typedefs(targ_spec->btf, targ_id,
						   &targ_id);
		if (!targ_type)
			return -EINVAL;

		if (local_acc->name) {
			matched = bpf_core_match_member(local_spec->btf,
							local_acc,
							targ_btf, targ_id,
							targ_spec, &targ_id);
			if (matched <= 0)
				return matched;
		} else {
			/* for i=0, targ_id is already treated as array element
			 * type (because it's the original struct), for others
			 * we should find array element type first
			 */
			if (i > 0) {
				const struct btf_array *a;
				bool flex;

				if (!btf_is_array(targ_type))
					return 0;

				a = btf_array(targ_type);
				flex = is_flex_arr(targ_btf, targ_acc - 1, a);
				if (!flex && local_acc->idx >= a->nelems)
					return 0;
				if (!skip_mods_and_typedefs(targ_btf, a->type,
							    &targ_id))
					return -EINVAL;
			}

			/* too deep struct/union/array nesting */
			if (targ_spec->raw_len == BPF_CORE_SPEC_MAX_LEN)
				return -E2BIG;

			targ_acc->type_id = targ_id;
			targ_acc->idx = local_acc->idx;
			targ_acc->name = NULL;
			targ_spec->len++;
			targ_spec->raw_spec[targ_spec->raw_len] = targ_acc->idx;
			targ_spec->raw_len++;

			sz = btf__resolve_size(targ_btf, targ_id);
			if (sz < 0)
				return sz;
			targ_spec->bit_offset += local_acc->idx * sz * 8;
		}
	}

	return 1;
}

static int bpf_core_calc_field_relo(const struct bpf_program *prog,
				    const struct bpf_field_reloc *relo,
				    const struct bpf_core_spec *spec,
				    __u32 *val, bool *validate)
{
	const struct bpf_core_accessor *acc = &spec->spec[spec->len - 1];
	const struct btf_type *t = btf__type_by_id(spec->btf, acc->type_id);
	__u32 byte_off, byte_sz, bit_off, bit_sz;
	const struct btf_member *m;
	const struct btf_type *mt;
	bool bitfield;
	__s64 sz;

	/* a[n] accessor needs special handling */
	if (!acc->name) {
		if (relo->kind == BPF_FIELD_BYTE_OFFSET) {
			*val = spec->bit_offset / 8;
		} else if (relo->kind == BPF_FIELD_BYTE_SIZE) {
			sz = btf__resolve_size(spec->btf, acc->type_id);
			if (sz < 0)
				return -EINVAL;
			*val = sz;
		} else {
			pr_warn("prog '%s': relo %d at insn #%d can't be applied to array access\n",
				bpf_program__title(prog, false),
				relo->kind, relo->insn_off / 8);
			return -EINVAL;
		}
		if (validate)
			*validate = true;
		return 0;
	}

	m = btf_members(t) + acc->idx;
	mt = skip_mods_and_typedefs(spec->btf, m->type, NULL);
	bit_off = spec->bit_offset;
	bit_sz = btf_member_bitfield_size(t, acc->idx);

	bitfield = bit_sz > 0;
	if (bitfield) {
		byte_sz = mt->size;
		byte_off = bit_off / 8 / byte_sz * byte_sz;
		/* figure out smallest int size necessary for bitfield load */
		while (bit_off + bit_sz - byte_off * 8 > byte_sz * 8) {
			if (byte_sz >= 8) {
				/* bitfield can't be read with 64-bit read */
				pr_warn("prog '%s': relo %d at insn #%d can't be satisfied for bitfield\n",
					bpf_program__title(prog, false),
					relo->kind, relo->insn_off / 8);
				return -E2BIG;
			}
			byte_sz *= 2;
			byte_off = bit_off / 8 / byte_sz * byte_sz;
		}
	} else {
		sz = btf__resolve_size(spec->btf, m->type);
		if (sz < 0)
			return -EINVAL;
		byte_sz = sz;
		byte_off = spec->bit_offset / 8;
		bit_sz = byte_sz * 8;
	}

	/* for bitfields, all the relocatable aspects are ambiguous and we
	 * might disagree with compiler, so turn off validation of expected
	 * value, except for signedness
	 */
	if (validate)
		*validate = !bitfield;

	switch (relo->kind) {
	case BPF_FIELD_BYTE_OFFSET:
		*val = byte_off;
		break;
	case BPF_FIELD_BYTE_SIZE:
		*val = byte_sz;
		break;
	case BPF_FIELD_SIGNED:
		/* enums will be assumed unsigned */
		*val = btf_is_enum(mt) ||
		       (btf_int_encoding(mt) & BTF_INT_SIGNED);
		if (validate)
			*validate = true; /* signedness is never ambiguous */
		break;
	case BPF_FIELD_LSHIFT_U64:
#if __BYTE_ORDER == __LITTLE_ENDIAN
		*val = 64 - (bit_off + bit_sz - byte_off  * 8);
#else
		*val = (8 - byte_sz) * 8 + (bit_off - byte_off * 8);
#endif
		break;
	case BPF_FIELD_RSHIFT_U64:
		*val = 64 - bit_sz;
		if (validate)
			*validate = true; /* right shift is never ambiguous */
		break;
	case BPF_FIELD_EXISTS:
	default:
		pr_warn("prog '%s': unknown relo %d at insn #%d\n",
			bpf_program__title(prog, false),
			relo->kind, relo->insn_off / 8);
		return -EINVAL;
	}

	return 0;
}

/*
 * Patch relocatable BPF instruction.
 *
 * Patched value is determined by relocation kind and target specification.
 * For field existence relocation target spec will be NULL if field is not
 * found.
 * Expected insn->imm value is determined using relocation kind and local
 * spec, and is checked before patching instruction. If actual insn->imm value
 * is wrong, bail out with error.
 *
 * Currently three kinds of BPF instructions are supported:
 * 1. rX = <imm> (assignment with immediate operand);
 * 2. rX += <imm> (arithmetic operations with immediate operand);
 */
static int bpf_core_reloc_insn(struct bpf_program *prog,
			       const struct bpf_field_reloc *relo,
			       int relo_idx,
			       const struct bpf_core_spec *local_spec,
			       const struct bpf_core_spec *targ_spec)
{
	__u32 orig_val, new_val;
	struct bpf_insn *insn;
	bool validate = true;
	int insn_idx, err;
	__u8 class;

	if (relo->insn_off % sizeof(struct bpf_insn))
		return -EINVAL;
	insn_idx = relo->insn_off / sizeof(struct bpf_insn);
	insn = &prog->insns[insn_idx];
	class = BPF_CLASS(insn->code);

	if (relo->kind == BPF_FIELD_EXISTS) {
		orig_val = 1; /* can't generate EXISTS relo w/o local field */
		new_val = targ_spec ? 1 : 0;
	} else if (!targ_spec) {
		pr_debug("prog '%s': relo #%d: substituting insn #%d w/ invalid insn\n",
			 bpf_program__title(prog, false), relo_idx, insn_idx);
		insn->code = BPF_JMP | BPF_CALL;
		insn->dst_reg = 0;
		insn->src_reg = 0;
		insn->off = 0;
		/* if this instruction is reachable (not a dead code),
		 * verifier will complain with the following message:
		 * invalid func unknown#195896080
		 */
		insn->imm = 195896080; /* => 0xbad2310 => "bad relo" */
		return 0;
	} else {
		err = bpf_core_calc_field_relo(prog, relo, local_spec,
					       &orig_val, &validate);
		if (err)
			return err;
		err = bpf_core_calc_field_relo(prog, relo, targ_spec,
					       &new_val, NULL);
		if (err)
			return err;
	}

	switch (class) {
	case BPF_ALU:
	case BPF_ALU64:
		if (BPF_SRC(insn->code) != BPF_K)
			return -EINVAL;
		if (validate && insn->imm != orig_val) {
			pr_warn("prog '%s': relo #%d: unexpected insn #%d (ALU/ALU64) value: got %u, exp %u -> %u\n",
				bpf_program__title(prog, false), relo_idx,
				insn_idx, insn->imm, orig_val, new_val);
			return -EINVAL;
		}
		orig_val = insn->imm;
		insn->imm = new_val;
		pr_debug("prog '%s': relo #%d: patched insn #%d (ALU/ALU64) imm %u -> %u\n",
			 bpf_program__title(prog, false), relo_idx, insn_idx,
			 orig_val, new_val);
		break;
	case BPF_LDX:
	case BPF_ST:
	case BPF_STX:
		if (validate && insn->off != orig_val) {
			pr_warn("prog '%s': relo #%d: unexpected insn #%d (LD/LDX/ST/STX) value: got %u, exp %u -> %u\n",
				bpf_program__title(prog, false), relo_idx,
				insn_idx, insn->off, orig_val, new_val);
			return -EINVAL;
		}
		if (new_val > SHRT_MAX) {
			pr_warn("prog '%s': relo #%d: insn #%d (LDX/ST/STX) value too big: %u\n",
				bpf_program__title(prog, false), relo_idx,
				insn_idx, new_val);
			return -ERANGE;
		}
		orig_val = insn->off;
		insn->off = new_val;
		pr_debug("prog '%s': relo #%d: patched insn #%d (LDX/ST/STX) off %u -> %u\n",
			 bpf_program__title(prog, false), relo_idx, insn_idx,
			 orig_val, new_val);
		break;
	default:
		pr_warn("prog '%s': relo #%d: trying to relocate unrecognized insn #%d, code:%x, src:%x, dst:%x, off:%x, imm:%x\n",
			bpf_program__title(prog, false), relo_idx,
			insn_idx, insn->code, insn->src_reg, insn->dst_reg,
			insn->off, insn->imm);
		return -EINVAL;
	}

	return 0;
}

/* Output spec definition in the format:
 * [<type-id>] (<type-name>) + <raw-spec> => <offset>@<spec>,
 * where <spec> is a C-syntax view of recorded field access, e.g.: x.a[3].b
 */
static void bpf_core_dump_spec(int level, const struct bpf_core_spec *spec)
{
	const struct btf_type *t;
	const char *s;
	__u32 type_id;
	int i;

	type_id = spec->spec[0].type_id;
	t = btf__type_by_id(spec->btf, type_id);
	s = btf__name_by_offset(spec->btf, t->name_off);
	libbpf_print(level, "[%u] %s + ", type_id, s);

	for (i = 0; i < spec->raw_len; i++)
		libbpf_print(level, "%d%s", spec->raw_spec[i],
			     i == spec->raw_len - 1 ? " => " : ":");

	libbpf_print(level, "%u.%u @ &x",
		     spec->bit_offset / 8, spec->bit_offset % 8);

	for (i = 0; i < spec->len; i++) {
		if (spec->spec[i].name)
			libbpf_print(level, ".%s", spec->spec[i].name);
		else
			libbpf_print(level, "[%u]", spec->spec[i].idx);
	}

}

static size_t bpf_core_hash_fn(const void *key, void *ctx)
{
	return (size_t)key;
}

static bool bpf_core_equal_fn(const void *k1, const void *k2, void *ctx)
{
	return k1 == k2;
}

static void *u32_as_hash_key(__u32 x)
{
	return (void *)(uintptr_t)x;
}

/*
 * CO-RE relocate single instruction.
 *
 * The outline and important points of the algorithm:
 * 1. For given local type, find corresponding candidate target types.
 *    Candidate type is a type with the same "essential" name, ignoring
 *    everything after last triple underscore (___). E.g., `sample`,
 *    `sample___flavor_one`, `sample___flavor_another_one`, are all candidates
 *    for each other. Names with triple underscore are referred to as
 *    "flavors" and are useful, among other things, to allow to
 *    specify/support incompatible variations of the same kernel struct, which
 *    might differ between different kernel versions and/or build
 *    configurations.
 *
 *    N.B. Struct "flavors" could be generated by bpftool's BTF-to-C
 *    converter, when deduplicated BTF of a kernel still contains more than
 *    one different types with the same name. In that case, ___2, ___3, etc
 *    are appended starting from second name conflict. But start flavors are
 *    also useful to be defined "locally", in BPF program, to extract same
 *    data from incompatible changes between different kernel
 *    versions/configurations. For instance, to handle field renames between
 *    kernel versions, one can use two flavors of the struct name with the
 *    same common name and use conditional relocations to extract that field,
 *    depending on target kernel version.
 * 2. For each candidate type, try to match local specification to this
 *    candidate target type. Matching involves finding corresponding
 *    high-level spec accessors, meaning that all named fields should match,
 *    as well as all array accesses should be within the actual bounds. Also,
 *    types should be compatible (see bpf_core_fields_are_compat for details).
 * 3. It is supported and expected that there might be multiple flavors
 *    matching the spec. As long as all the specs resolve to the same set of
 *    offsets across all candidates, there is no error. If there is any
 *    ambiguity, CO-RE relocation will fail. This is necessary to accomodate
 *    imprefection of BTF deduplication, which can cause slight duplication of
 *    the same BTF type, if some directly or indirectly referenced (by
 *    pointer) type gets resolved to different actual types in different
 *    object files. If such situation occurs, deduplicated BTF will end up
 *    with two (or more) structurally identical types, which differ only in
 *    types they refer to through pointer. This should be OK in most cases and
 *    is not an error.
 * 4. Candidate types search is performed by linearly scanning through all
 *    types in target BTF. It is anticipated that this is overall more
 *    efficient memory-wise and not significantly worse (if not better)
 *    CPU-wise compared to prebuilding a map from all local type names to
 *    a list of candidate type names. It's also sped up by caching resolved
 *    list of matching candidates per each local "root" type ID, that has at
 *    least one bpf_field_reloc associated with it. This list is shared
 *    between multiple relocations for the same type ID and is updated as some
 *    of the candidates are pruned due to structural incompatibility.
 */
static int bpf_core_reloc_field(struct bpf_program *prog,
				 const struct bpf_field_reloc *relo,
				 int relo_idx,
				 const struct btf *local_btf,
				 const struct btf *targ_btf,
				 struct hashmap *cand_cache)
{
	const char *prog_name = bpf_program__title(prog, false);
	struct bpf_core_spec local_spec, cand_spec, targ_spec;
	const void *type_key = u32_as_hash_key(relo->type_id);
	const struct btf_type *local_type, *cand_type;
	const char *local_name, *cand_name;
	struct ids_vec *cand_ids;
	__u32 local_id, cand_id;
	const char *spec_str;
	int i, j, err;

	local_id = relo->type_id;
	local_type = btf__type_by_id(local_btf, local_id);
	if (!local_type)
		return -EINVAL;

	local_name = btf__name_by_offset(local_btf, local_type->name_off);
	if (str_is_empty(local_name))
		return -EINVAL;

	spec_str = btf__name_by_offset(local_btf, relo->access_str_off);
	if (str_is_empty(spec_str))
		return -EINVAL;

	err = bpf_core_spec_parse(local_btf, local_id, spec_str, &local_spec);
	if (err) {
		pr_warn("prog '%s': relo #%d: parsing [%d] %s + %s failed: %d\n",
			prog_name, relo_idx, local_id, local_name, spec_str,
			err);
		return -EINVAL;
	}

	pr_debug("prog '%s': relo #%d: kind %d, spec is ", prog_name, relo_idx,
		 relo->kind);
	bpf_core_dump_spec(LIBBPF_DEBUG, &local_spec);
	libbpf_print(LIBBPF_DEBUG, "\n");

	if (!hashmap__find(cand_cache, type_key, (void **)&cand_ids)) {
		cand_ids = bpf_core_find_cands(local_btf, local_id, targ_btf);
		if (IS_ERR(cand_ids)) {
			pr_warn("prog '%s': relo #%d: target candidate search failed for [%d] %s: %ld",
				prog_name, relo_idx, local_id, local_name,
				PTR_ERR(cand_ids));
			return PTR_ERR(cand_ids);
		}
		err = hashmap__set(cand_cache, type_key, cand_ids, NULL, NULL);
		if (err) {
			bpf_core_free_cands(cand_ids);
			return err;
		}
	}

	for (i = 0, j = 0; i < cand_ids->len; i++) {
		cand_id = cand_ids->data[i];
		cand_type = btf__type_by_id(targ_btf, cand_id);
		cand_name = btf__name_by_offset(targ_btf, cand_type->name_off);

		err = bpf_core_spec_match(&local_spec, targ_btf,
					  cand_id, &cand_spec);
		pr_debug("prog '%s': relo #%d: matching candidate #%d %s against spec ",
			 prog_name, relo_idx, i, cand_name);
		bpf_core_dump_spec(LIBBPF_DEBUG, &cand_spec);
		libbpf_print(LIBBPF_DEBUG, ": %d\n", err);
		if (err < 0) {
			pr_warn("prog '%s': relo #%d: matching error: %d\n",
				prog_name, relo_idx, err);
			return err;
		}
		if (err == 0)
			continue;

		if (j == 0) {
			targ_spec = cand_spec;
		} else if (cand_spec.bit_offset != targ_spec.bit_offset) {
			/* if there are many candidates, they should all
			 * resolve to the same bit offset
			 */
			pr_warn("prog '%s': relo #%d: offset ambiguity: %u != %u\n",
				prog_name, relo_idx, cand_spec.bit_offset,
				targ_spec.bit_offset);
			return -EINVAL;
		}

		cand_ids->data[j++] = cand_spec.spec[0].type_id;
	}

	/*
	 * For BPF_FIELD_EXISTS relo or when used BPF program has field
	 * existence checks or kernel version/config checks, it's expected
	 * that we might not find any candidates. In this case, if field
	 * wasn't found in any candidate, the list of candidates shouldn't
	 * change at all, we'll just handle relocating appropriately,
	 * depending on relo's kind.
	 */
	if (j > 0)
		cand_ids->len = j;

	/*
	 * If no candidates were found, it might be both a programmer error,
	 * as well as expected case, depending whether instruction w/
	 * relocation is guarded in some way that makes it unreachable (dead
	 * code) if relocation can't be resolved. This is handled in
	 * bpf_core_reloc_insn() uniformly by replacing that instruction with
	 * BPF helper call insn (using invalid helper ID). If that instruction
	 * is indeed unreachable, then it will be ignored and eliminated by
	 * verifier. If it was an error, then verifier will complain and point
	 * to a specific instruction number in its log.
	 */
	if (j == 0)
		pr_debug("prog '%s': relo #%d: no matching targets found for [%d] %s + %s\n",
			 prog_name, relo_idx, local_id, local_name, spec_str);

	/* bpf_core_reloc_insn should know how to handle missing targ_spec */
	err = bpf_core_reloc_insn(prog, relo, relo_idx, &local_spec,
				  j ? &targ_spec : NULL);
	if (err) {
		pr_warn("prog '%s': relo #%d: failed to patch insn at offset %d: %d\n",
			prog_name, relo_idx, relo->insn_off, err);
		return -EINVAL;
	}

	return 0;
}

static int
bpf_core_reloc_fields(struct bpf_object *obj, const char *targ_btf_path)
{
	const struct btf_ext_info_sec *sec;
	const struct bpf_field_reloc *rec;
	const struct btf_ext_info *seg;
	struct hashmap_entry *entry;
	struct hashmap *cand_cache = NULL;
	struct bpf_program *prog;
	struct btf *targ_btf;
	const char *sec_name;
	int i, err = 0;

	if (targ_btf_path)
		targ_btf = btf__parse_elf(targ_btf_path, NULL);
	else
		targ_btf = libbpf_find_kernel_btf();
	if (IS_ERR(targ_btf)) {
		pr_warn("failed to get target BTF: %ld\n", PTR_ERR(targ_btf));
		return PTR_ERR(targ_btf);
	}

	cand_cache = hashmap__new(bpf_core_hash_fn, bpf_core_equal_fn, NULL);
	if (IS_ERR(cand_cache)) {
		err = PTR_ERR(cand_cache);
		goto out;
	}

	seg = &obj->btf_ext->field_reloc_info;
	for_each_btf_ext_sec(seg, sec) {
		sec_name = btf__name_by_offset(obj->btf, sec->sec_name_off);
		if (str_is_empty(sec_name)) {
			err = -EINVAL;
			goto out;
		}
		prog = bpf_object__find_program_by_title(obj, sec_name);
		if (!prog) {
			pr_warn("failed to find program '%s' for CO-RE offset relocation\n",
				sec_name);
			err = -EINVAL;
			goto out;
		}

		pr_debug("prog '%s': performing %d CO-RE offset relocs\n",
			 sec_name, sec->num_info);

		for_each_btf_ext_rec(seg, sec, i, rec) {
			err = bpf_core_reloc_field(prog, rec, i, obj->btf,
						   targ_btf, cand_cache);
			if (err) {
				pr_warn("prog '%s': relo #%d: failed to relocate: %d\n",
					sec_name, i, err);
				goto out;
			}
		}
	}

out:
	btf__free(targ_btf);
	if (!IS_ERR_OR_NULL(cand_cache)) {
		hashmap__for_each_entry(cand_cache, entry, i) {
			bpf_core_free_cands(entry->value);
		}
		hashmap__free(cand_cache);
	}
	return err;
}

static int
bpf_object__relocate_core(struct bpf_object *obj, const char *targ_btf_path)
{
	int err = 0;

	if (obj->btf_ext->field_reloc_info.len)
		err = bpf_core_reloc_fields(obj, targ_btf_path);

	return err;
}

static int
bpf_program__reloc_text(struct bpf_program *prog, struct bpf_object *obj,
			struct reloc_desc *relo)
{
	struct bpf_insn *insn, *new_insn;
	struct bpf_program *text;
	size_t new_cnt;
	int err;

	if (prog->idx != obj->efile.text_shndx && prog->main_prog_cnt == 0) {
		text = bpf_object__find_prog_by_idx(obj, obj->efile.text_shndx);
		if (!text) {
			pr_warn("no .text section found yet relo into text exist\n");
			return -LIBBPF_ERRNO__RELOC;
		}
		new_cnt = prog->insns_cnt + text->insns_cnt;
		new_insn = reallocarray(prog->insns, new_cnt, sizeof(*insn));
		if (!new_insn) {
			pr_warn("oom in prog realloc\n");
			return -ENOMEM;
		}
		prog->insns = new_insn;

		if (obj->btf_ext) {
			err = bpf_program_reloc_btf_ext(prog, obj,
							text->section_name,
							prog->insns_cnt);
			if (err)
				return err;
		}

		memcpy(new_insn + prog->insns_cnt, text->insns,
		       text->insns_cnt * sizeof(*insn));
		prog->main_prog_cnt = prog->insns_cnt;
		prog->insns_cnt = new_cnt;
		pr_debug("added %zd insn from %s to prog %s\n",
			 text->insns_cnt, text->section_name,
			 prog->section_name);
	}

	insn = &prog->insns[relo->insn_idx];
	insn->imm += relo->sym_off / 8 + prog->main_prog_cnt - relo->insn_idx;
	return 0;
}

static int
bpf_program__relocate(struct bpf_program *prog, struct bpf_object *obj)
{
	int i, err;

	if (!prog)
		return 0;

	if (obj->btf_ext) {
		err = bpf_program_reloc_btf_ext(prog, obj,
						prog->section_name, 0);
		if (err)
			return err;
	}

	if (!prog->reloc_desc)
		return 0;

	for (i = 0; i < prog->nr_reloc; i++) {
		struct reloc_desc *relo = &prog->reloc_desc[i];
		struct bpf_insn *insn = &prog->insns[relo->insn_idx];

		if (relo->insn_idx + 1 >= (int)prog->insns_cnt) {
			pr_warn("relocation out of range: '%s'\n",
				prog->section_name);
			return -LIBBPF_ERRNO__RELOC;
		}

		switch (relo->type) {
		case RELO_LD64:
			insn[0].src_reg = BPF_PSEUDO_MAP_FD;
			insn[0].imm = obj->maps[relo->map_idx].fd;
			break;
		case RELO_DATA:
			insn[0].src_reg = BPF_PSEUDO_MAP_VALUE;
			insn[1].imm = insn[0].imm + relo->sym_off;
			insn[0].imm = obj->maps[relo->map_idx].fd;
			break;
		case RELO_EXTERN:
			insn[0].src_reg = BPF_PSEUDO_MAP_VALUE;
			insn[0].imm = obj->maps[obj->kconfig_map_idx].fd;
			insn[1].imm = relo->sym_off;
			break;
		case RELO_CALL:
			err = bpf_program__reloc_text(prog, obj, relo);
			if (err)
				return err;
			break;
		default:
			pr_warn("relo #%d: bad relo type %d\n", i, relo->type);
			return -EINVAL;
		}
	}

	zfree(&prog->reloc_desc);
	prog->nr_reloc = 0;
	return 0;
}

static int
bpf_object__relocate(struct bpf_object *obj, const char *targ_btf_path)
{
	struct bpf_program *prog;
	size_t i;
	int err;

	if (obj->btf_ext) {
		err = bpf_object__relocate_core(obj, targ_btf_path);
		if (err) {
			pr_warn("failed to perform CO-RE relocations: %d\n",
				err);
			return err;
		}
	}
	/* ensure .text is relocated first, as it's going to be copied as-is
	 * later for sub-program calls
	 */
	for (i = 0; i < obj->nr_programs; i++) {
		prog = &obj->programs[i];
		if (prog->idx != obj->efile.text_shndx)
			continue;

		err = bpf_program__relocate(prog, obj);
		if (err) {
			pr_warn("failed to relocate '%s'\n", prog->section_name);
			return err;
		}
		break;
	}
	/* now relocate everything but .text, which by now is relocated
	 * properly, so we can copy raw sub-program instructions as is safely
	 */
	for (i = 0; i < obj->nr_programs; i++) {
		prog = &obj->programs[i];
		if (prog->idx == obj->efile.text_shndx)
			continue;

		err = bpf_program__relocate(prog, obj);
		if (err) {
			pr_warn("failed to relocate '%s'\n", prog->section_name);
			return err;
		}
	}
	return 0;
}

static int bpf_object__collect_struct_ops_map_reloc(struct bpf_object *obj,
						    GElf_Shdr *shdr,
						    Elf_Data *data);

static int bpf_object__collect_reloc(struct bpf_object *obj)
{
	int i, err;

	if (!obj_elf_valid(obj)) {
		pr_warn("Internal error: elf object is closed\n");
		return -LIBBPF_ERRNO__INTERNAL;
	}

	for (i = 0; i < obj->efile.nr_reloc_sects; i++) {
		GElf_Shdr *shdr = &obj->efile.reloc_sects[i].shdr;
		Elf_Data *data = obj->efile.reloc_sects[i].data;
		int idx = shdr->sh_info;
		struct bpf_program *prog;

		if (shdr->sh_type != SHT_REL) {
			pr_warn("internal error at %d\n", __LINE__);
			return -LIBBPF_ERRNO__INTERNAL;
		}

		if (idx == obj->efile.st_ops_shndx) {
			err = bpf_object__collect_struct_ops_map_reloc(obj,
								       shdr,
								       data);
			if (err)
				return err;
			continue;
		}

		prog = bpf_object__find_prog_by_idx(obj, idx);
		if (!prog) {
			pr_warn("relocation failed: no section(%d)\n", idx);
			return -LIBBPF_ERRNO__RELOC;
		}

		err = bpf_program__collect_reloc(prog, shdr, data, obj);
		if (err)
			return err;
	}
	return 0;
}

static int
load_program(struct bpf_program *prog, struct bpf_insn *insns, int insns_cnt,
	     char *license, __u32 kern_version, int *pfd)
{
	struct bpf_load_program_attr load_attr;
	char *cp, errmsg[STRERR_BUFSIZE];
	size_t log_buf_size = 0;
	char *log_buf = NULL;
	int btf_fd, ret;

	if (!insns || !insns_cnt)
		return -EINVAL;

	memset(&load_attr, 0, sizeof(struct bpf_load_program_attr));
	load_attr.prog_type = prog->type;
	load_attr.expected_attach_type = prog->expected_attach_type;
	if (prog->caps->name)
		load_attr.name = prog->name;
	load_attr.insns = insns;
	load_attr.insns_cnt = insns_cnt;
	load_attr.license = license;
<<<<<<< HEAD
	if (prog->type == BPF_PROG_TYPE_STRUCT_OPS) {
=======
	if (prog->type == BPF_PROG_TYPE_STRUCT_OPS ||
	    prog->type == BPF_PROG_TYPE_LSM) {
>>>>>>> 778fbf41
		load_attr.attach_btf_id = prog->attach_btf_id;
	} else if (prog->type == BPF_PROG_TYPE_TRACING ||
		   prog->type == BPF_PROG_TYPE_EXT) {
		load_attr.attach_prog_fd = prog->attach_prog_fd;
		load_attr.attach_btf_id = prog->attach_btf_id;
	} else {
		load_attr.kern_version = kern_version;
		load_attr.prog_ifindex = prog->prog_ifindex;
	}
	/* if .BTF.ext was loaded, kernel supports associated BTF for prog */
	if (prog->obj->btf_ext)
		btf_fd = bpf_object__btf_fd(prog->obj);
	else
		btf_fd = -1;
	load_attr.prog_btf_fd = btf_fd >= 0 ? btf_fd : 0;
	load_attr.func_info = prog->func_info;
	load_attr.func_info_rec_size = prog->func_info_rec_size;
	load_attr.func_info_cnt = prog->func_info_cnt;
	load_attr.line_info = prog->line_info;
	load_attr.line_info_rec_size = prog->line_info_rec_size;
	load_attr.line_info_cnt = prog->line_info_cnt;
	load_attr.log_level = prog->log_level;
	load_attr.prog_flags = prog->prog_flags;

retry_load:
	if (log_buf_size) {
		log_buf = malloc(log_buf_size);
		if (!log_buf)
			return -ENOMEM;

		*log_buf = 0;
	}

	ret = bpf_load_program_xattr(&load_attr, log_buf, log_buf_size);

	if (ret >= 0) {
		if (log_buf && load_attr.log_level)
			pr_debug("verifier log:\n%s", log_buf);
		*pfd = ret;
		ret = 0;
		goto out;
	}

	if (!log_buf || errno == ENOSPC) {
		log_buf_size = max((size_t)BPF_LOG_BUF_SIZE,
				   log_buf_size << 1);

		free(log_buf);
		goto retry_load;
	}
	ret = -errno;
	cp = libbpf_strerror_r(errno, errmsg, sizeof(errmsg));
	pr_warn("load bpf program failed: %s\n", cp);
	pr_perm_msg(ret);

	if (log_buf && log_buf[0] != '\0') {
		ret = -LIBBPF_ERRNO__VERIFY;
		pr_warn("-- BEGIN DUMP LOG ---\n");
		pr_warn("\n%s\n", log_buf);
		pr_warn("-- END LOG --\n");
	} else if (load_attr.insns_cnt >= BPF_MAXINSNS) {
		pr_warn("Program too large (%zu insns), at most %d insns\n",
			load_attr.insns_cnt, BPF_MAXINSNS);
		ret = -LIBBPF_ERRNO__PROG2BIG;
	} else if (load_attr.prog_type != BPF_PROG_TYPE_KPROBE) {
		/* Wrong program type? */
		int fd;

		load_attr.prog_type = BPF_PROG_TYPE_KPROBE;
		load_attr.expected_attach_type = 0;
		fd = bpf_load_program_xattr(&load_attr, NULL, 0);
		if (fd >= 0) {
			close(fd);
			ret = -LIBBPF_ERRNO__PROGTYPE;
			goto out;
		}
	}

out:
	free(log_buf);
	return ret;
}

static int libbpf_find_attach_btf_id(struct bpf_program *prog);

int bpf_program__load(struct bpf_program *prog, char *license, __u32 kern_ver)
{
	int err = 0, fd, i, btf_id;

<<<<<<< HEAD
	if (prog->type == BPF_PROG_TYPE_TRACING ||
	    prog->type == BPF_PROG_TYPE_EXT) {
=======
	if ((prog->type == BPF_PROG_TYPE_TRACING ||
	     prog->type == BPF_PROG_TYPE_LSM ||
	     prog->type == BPF_PROG_TYPE_EXT) && !prog->attach_btf_id) {
>>>>>>> 778fbf41
		btf_id = libbpf_find_attach_btf_id(prog);
		if (btf_id <= 0)
			return btf_id;
		prog->attach_btf_id = btf_id;
	}

	if (prog->instances.nr < 0 || !prog->instances.fds) {
		if (prog->preprocessor) {
			pr_warn("Internal error: can't load program '%s'\n",
				prog->section_name);
			return -LIBBPF_ERRNO__INTERNAL;
		}

		prog->instances.fds = malloc(sizeof(int));
		if (!prog->instances.fds) {
			pr_warn("Not enough memory for BPF fds\n");
			return -ENOMEM;
		}
		prog->instances.nr = 1;
		prog->instances.fds[0] = -1;
	}

	if (!prog->preprocessor) {
		if (prog->instances.nr != 1) {
			pr_warn("Program '%s' is inconsistent: nr(%d) != 1\n",
				prog->section_name, prog->instances.nr);
		}
		err = load_program(prog, prog->insns, prog->insns_cnt,
				   license, kern_ver, &fd);
		if (!err)
			prog->instances.fds[0] = fd;
		goto out;
	}

	for (i = 0; i < prog->instances.nr; i++) {
		struct bpf_prog_prep_result result;
		bpf_program_prep_t preprocessor = prog->preprocessor;

		memset(&result, 0, sizeof(result));
		err = preprocessor(prog, i, prog->insns,
				   prog->insns_cnt, &result);
		if (err) {
			pr_warn("Preprocessing the %dth instance of program '%s' failed\n",
				i, prog->section_name);
			goto out;
		}

		if (!result.new_insn_ptr || !result.new_insn_cnt) {
			pr_debug("Skip loading the %dth instance of program '%s'\n",
				 i, prog->section_name);
			prog->instances.fds[i] = -1;
			if (result.pfd)
				*result.pfd = -1;
			continue;
		}

		err = load_program(prog, result.new_insn_ptr,
				   result.new_insn_cnt, license, kern_ver, &fd);
		if (err) {
			pr_warn("Loading the %dth instance of program '%s' failed\n",
				i, prog->section_name);
			goto out;
		}

		if (result.pfd)
			*result.pfd = fd;
		prog->instances.fds[i] = fd;
	}
out:
	if (err)
		pr_warn("failed to load program '%s'\n", prog->section_name);
	zfree(&prog->insns);
	prog->insns_cnt = 0;
	return err;
}

static bool bpf_program__is_function_storage(const struct bpf_program *prog,
					     const struct bpf_object *obj)
{
	return prog->idx == obj->efile.text_shndx && obj->has_pseudo_calls;
}

static int
bpf_object__load_progs(struct bpf_object *obj, int log_level)
{
	size_t i;
	int err;

	for (i = 0; i < obj->nr_programs; i++) {
		if (bpf_program__is_function_storage(&obj->programs[i], obj))
			continue;
		obj->programs[i].log_level |= log_level;
		err = bpf_program__load(&obj->programs[i],
					obj->license,
					obj->kern_version);
		if (err)
			return err;
	}
	return 0;
}

static struct bpf_object *
__bpf_object__open(const char *path, const void *obj_buf, size_t obj_buf_sz,
		   const struct bpf_object_open_opts *opts)
{
	const char *obj_name, *kconfig;
	struct bpf_program *prog;
	struct bpf_object *obj;
	char tmp_name[64];
	int err;

	if (elf_version(EV_CURRENT) == EV_NONE) {
		pr_warn("failed to init libelf for %s\n",
			path ? : "(mem buf)");
		return ERR_PTR(-LIBBPF_ERRNO__LIBELF);
	}

	if (!OPTS_VALID(opts, bpf_object_open_opts))
		return ERR_PTR(-EINVAL);

	obj_name = OPTS_GET(opts, object_name, NULL);
	if (obj_buf) {
		if (!obj_name) {
			snprintf(tmp_name, sizeof(tmp_name), "%lx-%lx",
				 (unsigned long)obj_buf,
				 (unsigned long)obj_buf_sz);
			obj_name = tmp_name;
		}
		path = obj_name;
		pr_debug("loading object '%s' from buffer\n", obj_name);
	}

	obj = bpf_object__new(path, obj_buf, obj_buf_sz, obj_name);
	if (IS_ERR(obj))
		return obj;

	kconfig = OPTS_GET(opts, kconfig, NULL);
	if (kconfig) {
		obj->kconfig = strdup(kconfig);
		if (!obj->kconfig)
			return ERR_PTR(-ENOMEM);
	}

	err = bpf_object__elf_init(obj);
	err = err ? : bpf_object__check_endianness(obj);
	err = err ? : bpf_object__elf_collect(obj);
	err = err ? : bpf_object__collect_externs(obj);
	err = err ? : bpf_object__finalize_btf(obj);
	err = err ? : bpf_object__init_maps(obj, opts);
	err = err ? : bpf_object__init_prog_names(obj);
	err = err ? : bpf_object__collect_reloc(obj);
	if (err)
		goto out;
	bpf_object__elf_finish(obj);

	bpf_object__for_each_program(prog, obj) {
		enum bpf_prog_type prog_type;
		enum bpf_attach_type attach_type;

		if (prog->type != BPF_PROG_TYPE_UNSPEC)
			continue;

		err = libbpf_prog_type_by_name(prog->section_name, &prog_type,
					       &attach_type);
		if (err == -ESRCH)
			/* couldn't guess, but user might manually specify */
			continue;
		if (err)
			goto out;

		bpf_program__set_type(prog, prog_type);
		bpf_program__set_expected_attach_type(prog, attach_type);
		if (prog_type == BPF_PROG_TYPE_TRACING ||
		    prog_type == BPF_PROG_TYPE_EXT)
			prog->attach_prog_fd = OPTS_GET(opts, attach_prog_fd, 0);
	}

	return obj;
out:
	bpf_object__close(obj);
	return ERR_PTR(err);
}

static struct bpf_object *
__bpf_object__open_xattr(struct bpf_object_open_attr *attr, int flags)
{
	DECLARE_LIBBPF_OPTS(bpf_object_open_opts, opts,
		.relaxed_maps = flags & MAPS_RELAX_COMPAT,
	);

	/* param validation */
	if (!attr->file)
		return NULL;

	pr_debug("loading %s\n", attr->file);
	return __bpf_object__open(attr->file, NULL, 0, &opts);
}

struct bpf_object *bpf_object__open_xattr(struct bpf_object_open_attr *attr)
{
	return __bpf_object__open_xattr(attr, 0);
}

struct bpf_object *bpf_object__open(const char *path)
{
	struct bpf_object_open_attr attr = {
		.file		= path,
		.prog_type	= BPF_PROG_TYPE_UNSPEC,
	};

	return bpf_object__open_xattr(&attr);
}

struct bpf_object *
bpf_object__open_file(const char *path, const struct bpf_object_open_opts *opts)
{
	if (!path)
		return ERR_PTR(-EINVAL);

	pr_debug("loading %s\n", path);

	return __bpf_object__open(path, NULL, 0, opts);
}

struct bpf_object *
bpf_object__open_mem(const void *obj_buf, size_t obj_buf_sz,
		     const struct bpf_object_open_opts *opts)
{
	if (!obj_buf || obj_buf_sz == 0)
		return ERR_PTR(-EINVAL);

	return __bpf_object__open(NULL, obj_buf, obj_buf_sz, opts);
}

struct bpf_object *
bpf_object__open_buffer(const void *obj_buf, size_t obj_buf_sz,
			const char *name)
{
	DECLARE_LIBBPF_OPTS(bpf_object_open_opts, opts,
		.object_name = name,
		/* wrong default, but backwards-compatible */
		.relaxed_maps = true,
	);

	/* returning NULL is wrong, but backwards-compatible */
	if (!obj_buf || obj_buf_sz == 0)
		return NULL;

	return bpf_object__open_mem(obj_buf, obj_buf_sz, &opts);
}

int bpf_object__unload(struct bpf_object *obj)
{
	size_t i;

	if (!obj)
		return -EINVAL;

	for (i = 0; i < obj->nr_maps; i++) {
		zclose(obj->maps[i].fd);
		if (obj->maps[i].st_ops)
			zfree(&obj->maps[i].st_ops->kern_vdata);
	}

	for (i = 0; i < obj->nr_programs; i++)
		bpf_program__unload(&obj->programs[i]);

	return 0;
}

static int bpf_object__sanitize_maps(struct bpf_object *obj)
{
	struct bpf_map *m;

	bpf_object__for_each_map(m, obj) {
		if (!bpf_map__is_internal(m))
			continue;
		if (!obj->caps.global_data) {
			pr_warn("kernel doesn't support global data\n");
			return -ENOTSUP;
		}
		if (!obj->caps.array_mmap)
			m->def.map_flags ^= BPF_F_MMAPABLE;
	}

	return 0;
}

static int bpf_object__resolve_externs(struct bpf_object *obj,
				       const char *extra_kconfig)
{
	bool need_config = false;
	struct extern_desc *ext;
	int err, i;
	void *data;

	if (obj->nr_extern == 0)
		return 0;

	data = obj->maps[obj->kconfig_map_idx].mmaped;

	for (i = 0; i < obj->nr_extern; i++) {
		ext = &obj->externs[i];

		if (strcmp(ext->name, "LINUX_KERNEL_VERSION") == 0) {
			void *ext_val = data + ext->data_off;
			__u32 kver = get_kernel_version();

			if (!kver) {
				pr_warn("failed to get kernel version\n");
				return -EINVAL;
			}
			err = set_ext_value_num(ext, ext_val, kver);
			if (err)
				return err;
			pr_debug("extern %s=0x%x\n", ext->name, kver);
		} else if (strncmp(ext->name, "CONFIG_", 7) == 0) {
			need_config = true;
		} else {
			pr_warn("unrecognized extern '%s'\n", ext->name);
			return -EINVAL;
		}
	}
	if (need_config && extra_kconfig) {
		err = bpf_object__read_kconfig_mem(obj, extra_kconfig, data);
		if (err)
			return -EINVAL;
		need_config = false;
		for (i = 0; i < obj->nr_extern; i++) {
			ext = &obj->externs[i];
			if (!ext->is_set) {
				need_config = true;
				break;
			}
		}
	}
	if (need_config) {
		err = bpf_object__read_kconfig_file(obj, data);
		if (err)
			return -EINVAL;
	}
	for (i = 0; i < obj->nr_extern; i++) {
		ext = &obj->externs[i];

		if (!ext->is_set && !ext->is_weak) {
			pr_warn("extern %s (strong) not resolved\n", ext->name);
			return -ESRCH;
		} else if (!ext->is_set) {
			pr_debug("extern %s (weak) not resolved, defaulting to zero\n",
				 ext->name);
		}
	}

	return 0;
}

int bpf_object__load_xattr(struct bpf_object_load_attr *attr)
{
	struct bpf_object *obj;
	int err, i;

	if (!attr)
		return -EINVAL;
	obj = attr->obj;
	if (!obj)
		return -EINVAL;

	if (obj->loaded) {
		pr_warn("object should not be loaded twice\n");
		return -EINVAL;
	}

	obj->loaded = true;

	err = bpf_object__probe_caps(obj);
	err = err ? : bpf_object__resolve_externs(obj, obj->kconfig);
	err = err ? : bpf_object__sanitize_and_load_btf(obj);
	err = err ? : bpf_object__sanitize_maps(obj);
	err = err ? : bpf_object__load_vmlinux_btf(obj);
	err = err ? : bpf_object__init_kern_struct_ops_maps(obj);
	err = err ? : bpf_object__create_maps(obj);
	err = err ? : bpf_object__relocate(obj, attr->target_btf_path);
	err = err ? : bpf_object__load_progs(obj, attr->log_level);

	btf__free(obj->btf_vmlinux);
	obj->btf_vmlinux = NULL;

	if (err)
		goto out;

	return 0;
out:
	/* unpin any maps that were auto-pinned during load */
	for (i = 0; i < obj->nr_maps; i++)
		if (obj->maps[i].pinned && !obj->maps[i].reused)
			bpf_map__unpin(&obj->maps[i], NULL);

	bpf_object__unload(obj);
	pr_warn("failed to load object '%s'\n", obj->path);
	return err;
}

int bpf_object__load(struct bpf_object *obj)
{
	struct bpf_object_load_attr attr = {
		.obj = obj,
	};

	return bpf_object__load_xattr(&attr);
}

static int make_parent_dir(const char *path)
{
	char *cp, errmsg[STRERR_BUFSIZE];
	char *dname, *dir;
	int err = 0;

	dname = strdup(path);
	if (dname == NULL)
		return -ENOMEM;

	dir = dirname(dname);
	if (mkdir(dir, 0700) && errno != EEXIST)
		err = -errno;

	free(dname);
	if (err) {
		cp = libbpf_strerror_r(-err, errmsg, sizeof(errmsg));
		pr_warn("failed to mkdir %s: %s\n", path, cp);
	}
	return err;
}

static int check_path(const char *path)
{
	char *cp, errmsg[STRERR_BUFSIZE];
	struct statfs st_fs;
	char *dname, *dir;
	int err = 0;

	if (path == NULL)
		return -EINVAL;

	dname = strdup(path);
	if (dname == NULL)
		return -ENOMEM;

	dir = dirname(dname);
	if (statfs(dir, &st_fs)) {
		cp = libbpf_strerror_r(errno, errmsg, sizeof(errmsg));
		pr_warn("failed to statfs %s: %s\n", dir, cp);
		err = -errno;
	}
	free(dname);

	if (!err && st_fs.f_type != BPF_FS_MAGIC) {
		pr_warn("specified path %s is not on BPF FS\n", path);
		err = -EINVAL;
	}

	return err;
}

int bpf_program__pin_instance(struct bpf_program *prog, const char *path,
			      int instance)
{
	char *cp, errmsg[STRERR_BUFSIZE];
	int err;

	err = make_parent_dir(path);
	if (err)
		return err;

	err = check_path(path);
	if (err)
		return err;

	if (prog == NULL) {
		pr_warn("invalid program pointer\n");
		return -EINVAL;
	}

	if (instance < 0 || instance >= prog->instances.nr) {
		pr_warn("invalid prog instance %d of prog %s (max %d)\n",
			instance, prog->section_name, prog->instances.nr);
		return -EINVAL;
	}

	if (bpf_obj_pin(prog->instances.fds[instance], path)) {
		cp = libbpf_strerror_r(errno, errmsg, sizeof(errmsg));
		pr_warn("failed to pin program: %s\n", cp);
		return -errno;
	}
	pr_debug("pinned program '%s'\n", path);

	return 0;
}

int bpf_program__unpin_instance(struct bpf_program *prog, const char *path,
				int instance)
{
	int err;

	err = check_path(path);
	if (err)
		return err;

	if (prog == NULL) {
		pr_warn("invalid program pointer\n");
		return -EINVAL;
	}

	if (instance < 0 || instance >= prog->instances.nr) {
		pr_warn("invalid prog instance %d of prog %s (max %d)\n",
			instance, prog->section_name, prog->instances.nr);
		return -EINVAL;
	}

	err = unlink(path);
	if (err != 0)
		return -errno;
	pr_debug("unpinned program '%s'\n", path);

	return 0;
}

int bpf_program__pin(struct bpf_program *prog, const char *path)
{
	int i, err;

	err = make_parent_dir(path);
	if (err)
		return err;

	err = check_path(path);
	if (err)
		return err;

	if (prog == NULL) {
		pr_warn("invalid program pointer\n");
		return -EINVAL;
	}

	if (prog->instances.nr <= 0) {
		pr_warn("no instances of prog %s to pin\n",
			   prog->section_name);
		return -EINVAL;
	}

	if (prog->instances.nr == 1) {
		/* don't create subdirs when pinning single instance */
		return bpf_program__pin_instance(prog, path, 0);
	}

	for (i = 0; i < prog->instances.nr; i++) {
		char buf[PATH_MAX];
		int len;

		len = snprintf(buf, PATH_MAX, "%s/%d", path, i);
		if (len < 0) {
			err = -EINVAL;
			goto err_unpin;
		} else if (len >= PATH_MAX) {
			err = -ENAMETOOLONG;
			goto err_unpin;
		}

		err = bpf_program__pin_instance(prog, buf, i);
		if (err)
			goto err_unpin;
	}

	return 0;

err_unpin:
	for (i = i - 1; i >= 0; i--) {
		char buf[PATH_MAX];
		int len;

		len = snprintf(buf, PATH_MAX, "%s/%d", path, i);
		if (len < 0)
			continue;
		else if (len >= PATH_MAX)
			continue;

		bpf_program__unpin_instance(prog, buf, i);
	}

	rmdir(path);

	return err;
}

int bpf_program__unpin(struct bpf_program *prog, const char *path)
{
	int i, err;

	err = check_path(path);
	if (err)
		return err;

	if (prog == NULL) {
		pr_warn("invalid program pointer\n");
		return -EINVAL;
	}

	if (prog->instances.nr <= 0) {
		pr_warn("no instances of prog %s to pin\n",
			   prog->section_name);
		return -EINVAL;
	}

	if (prog->instances.nr == 1) {
		/* don't create subdirs when pinning single instance */
		return bpf_program__unpin_instance(prog, path, 0);
	}

	for (i = 0; i < prog->instances.nr; i++) {
		char buf[PATH_MAX];
		int len;

		len = snprintf(buf, PATH_MAX, "%s/%d", path, i);
		if (len < 0)
			return -EINVAL;
		else if (len >= PATH_MAX)
			return -ENAMETOOLONG;

		err = bpf_program__unpin_instance(prog, buf, i);
		if (err)
			return err;
	}

	err = rmdir(path);
	if (err)
		return -errno;

	return 0;
}

int bpf_map__pin(struct bpf_map *map, const char *path)
{
	char *cp, errmsg[STRERR_BUFSIZE];
	int err;

	if (map == NULL) {
		pr_warn("invalid map pointer\n");
		return -EINVAL;
	}

	if (map->pin_path) {
		if (path && strcmp(path, map->pin_path)) {
			pr_warn("map '%s' already has pin path '%s' different from '%s'\n",
				bpf_map__name(map), map->pin_path, path);
			return -EINVAL;
		} else if (map->pinned) {
			pr_debug("map '%s' already pinned at '%s'; not re-pinning\n",
				 bpf_map__name(map), map->pin_path);
			return 0;
		}
	} else {
		if (!path) {
			pr_warn("missing a path to pin map '%s' at\n",
				bpf_map__name(map));
			return -EINVAL;
		} else if (map->pinned) {
			pr_warn("map '%s' already pinned\n", bpf_map__name(map));
			return -EEXIST;
		}

		map->pin_path = strdup(path);
		if (!map->pin_path) {
			err = -errno;
			goto out_err;
		}
	}

	err = make_parent_dir(map->pin_path);
	if (err)
		return err;

	err = check_path(map->pin_path);
	if (err)
		return err;

	if (bpf_obj_pin(map->fd, map->pin_path)) {
		err = -errno;
		goto out_err;
	}

	map->pinned = true;
	pr_debug("pinned map '%s'\n", map->pin_path);

	return 0;

out_err:
	cp = libbpf_strerror_r(-err, errmsg, sizeof(errmsg));
	pr_warn("failed to pin map: %s\n", cp);
	return err;
}

int bpf_map__unpin(struct bpf_map *map, const char *path)
{
	int err;

	if (map == NULL) {
		pr_warn("invalid map pointer\n");
		return -EINVAL;
	}

	if (map->pin_path) {
		if (path && strcmp(path, map->pin_path)) {
			pr_warn("map '%s' already has pin path '%s' different from '%s'\n",
				bpf_map__name(map), map->pin_path, path);
			return -EINVAL;
		}
		path = map->pin_path;
	} else if (!path) {
		pr_warn("no path to unpin map '%s' from\n",
			bpf_map__name(map));
		return -EINVAL;
	}

	err = check_path(path);
	if (err)
		return err;

	err = unlink(path);
	if (err != 0)
		return -errno;

	map->pinned = false;
	pr_debug("unpinned map '%s' from '%s'\n", bpf_map__name(map), path);

	return 0;
}

int bpf_map__set_pin_path(struct bpf_map *map, const char *path)
{
	char *new = NULL;

	if (path) {
		new = strdup(path);
		if (!new)
			return -errno;
	}

	free(map->pin_path);
	map->pin_path = new;
	return 0;
}

const char *bpf_map__get_pin_path(const struct bpf_map *map)
{
	return map->pin_path;
}

bool bpf_map__is_pinned(const struct bpf_map *map)
{
	return map->pinned;
}

int bpf_object__pin_maps(struct bpf_object *obj, const char *path)
{
	struct bpf_map *map;
	int err;

	if (!obj)
		return -ENOENT;

	if (!obj->loaded) {
		pr_warn("object not yet loaded; load it first\n");
		return -ENOENT;
	}

	bpf_object__for_each_map(map, obj) {
		char *pin_path = NULL;
		char buf[PATH_MAX];

		if (path) {
			int len;

			len = snprintf(buf, PATH_MAX, "%s/%s", path,
				       bpf_map__name(map));
			if (len < 0) {
				err = -EINVAL;
				goto err_unpin_maps;
			} else if (len >= PATH_MAX) {
				err = -ENAMETOOLONG;
				goto err_unpin_maps;
			}
			pin_path = buf;
		} else if (!map->pin_path) {
			continue;
		}

		err = bpf_map__pin(map, pin_path);
		if (err)
			goto err_unpin_maps;
	}

	return 0;

err_unpin_maps:
	while ((map = bpf_map__prev(map, obj))) {
		if (!map->pin_path)
			continue;

		bpf_map__unpin(map, NULL);
	}

	return err;
}

int bpf_object__unpin_maps(struct bpf_object *obj, const char *path)
{
	struct bpf_map *map;
	int err;

	if (!obj)
		return -ENOENT;

	bpf_object__for_each_map(map, obj) {
		char *pin_path = NULL;
		char buf[PATH_MAX];

		if (path) {
			int len;

			len = snprintf(buf, PATH_MAX, "%s/%s", path,
				       bpf_map__name(map));
			if (len < 0)
				return -EINVAL;
			else if (len >= PATH_MAX)
				return -ENAMETOOLONG;
			pin_path = buf;
		} else if (!map->pin_path) {
			continue;
		}

		err = bpf_map__unpin(map, pin_path);
		if (err)
			return err;
	}

	return 0;
}

int bpf_object__pin_programs(struct bpf_object *obj, const char *path)
{
	struct bpf_program *prog;
	int err;

	if (!obj)
		return -ENOENT;

	if (!obj->loaded) {
		pr_warn("object not yet loaded; load it first\n");
		return -ENOENT;
	}

	bpf_object__for_each_program(prog, obj) {
		char buf[PATH_MAX];
		int len;

		len = snprintf(buf, PATH_MAX, "%s/%s", path,
			       prog->pin_name);
		if (len < 0) {
			err = -EINVAL;
			goto err_unpin_programs;
		} else if (len >= PATH_MAX) {
			err = -ENAMETOOLONG;
			goto err_unpin_programs;
		}

		err = bpf_program__pin(prog, buf);
		if (err)
			goto err_unpin_programs;
	}

	return 0;

err_unpin_programs:
	while ((prog = bpf_program__prev(prog, obj))) {
		char buf[PATH_MAX];
		int len;

		len = snprintf(buf, PATH_MAX, "%s/%s", path,
			       prog->pin_name);
		if (len < 0)
			continue;
		else if (len >= PATH_MAX)
			continue;

		bpf_program__unpin(prog, buf);
	}

	return err;
}

int bpf_object__unpin_programs(struct bpf_object *obj, const char *path)
{
	struct bpf_program *prog;
	int err;

	if (!obj)
		return -ENOENT;

	bpf_object__for_each_program(prog, obj) {
		char buf[PATH_MAX];
		int len;

		len = snprintf(buf, PATH_MAX, "%s/%s", path,
			       prog->pin_name);
		if (len < 0)
			return -EINVAL;
		else if (len >= PATH_MAX)
			return -ENAMETOOLONG;

		err = bpf_program__unpin(prog, buf);
		if (err)
			return err;
	}

	return 0;
}

int bpf_object__pin(struct bpf_object *obj, const char *path)
{
	int err;

	err = bpf_object__pin_maps(obj, path);
	if (err)
		return err;

	err = bpf_object__pin_programs(obj, path);
	if (err) {
		bpf_object__unpin_maps(obj, path);
		return err;
	}

	return 0;
}

void bpf_object__close(struct bpf_object *obj)
{
	size_t i;

	if (!obj)
		return;

	if (obj->clear_priv)
		obj->clear_priv(obj, obj->priv);

	bpf_object__elf_finish(obj);
	bpf_object__unload(obj);
	btf__free(obj->btf);
	btf_ext__free(obj->btf_ext);

	for (i = 0; i < obj->nr_maps; i++) {
		struct bpf_map *map = &obj->maps[i];

		if (map->clear_priv)
			map->clear_priv(map, map->priv);
		map->priv = NULL;
		map->clear_priv = NULL;

		if (map->mmaped) {
			munmap(map->mmaped, bpf_map_mmap_sz(map));
			map->mmaped = NULL;
		}

		if (map->st_ops) {
			zfree(&map->st_ops->data);
			zfree(&map->st_ops->progs);
			zfree(&map->st_ops->kern_func_off);
			zfree(&map->st_ops);
		}

		zfree(&map->name);
		zfree(&map->pin_path);
	}

	zfree(&obj->kconfig);
	zfree(&obj->externs);
	obj->nr_extern = 0;

	zfree(&obj->maps);
	obj->nr_maps = 0;

	if (obj->programs && obj->nr_programs) {
		for (i = 0; i < obj->nr_programs; i++)
			bpf_program__exit(&obj->programs[i]);
	}
	zfree(&obj->programs);

	list_del(&obj->list);
	free(obj);
}

struct bpf_object *
bpf_object__next(struct bpf_object *prev)
{
	struct bpf_object *next;

	if (!prev)
		next = list_first_entry(&bpf_objects_list,
					struct bpf_object,
					list);
	else
		next = list_next_entry(prev, list);

	/* Empty list is noticed here so don't need checking on entry. */
	if (&next->list == &bpf_objects_list)
		return NULL;

	return next;
}

const char *bpf_object__name(const struct bpf_object *obj)
{
	return obj ? obj->name : ERR_PTR(-EINVAL);
}

unsigned int bpf_object__kversion(const struct bpf_object *obj)
{
	return obj ? obj->kern_version : 0;
}

struct btf *bpf_object__btf(const struct bpf_object *obj)
{
	return obj ? obj->btf : NULL;
}

int bpf_object__btf_fd(const struct bpf_object *obj)
{
	return obj->btf ? btf__fd(obj->btf) : -1;
}

int bpf_object__set_priv(struct bpf_object *obj, void *priv,
			 bpf_object_clear_priv_t clear_priv)
{
	if (obj->priv && obj->clear_priv)
		obj->clear_priv(obj, obj->priv);

	obj->priv = priv;
	obj->clear_priv = clear_priv;
	return 0;
}

void *bpf_object__priv(const struct bpf_object *obj)
{
	return obj ? obj->priv : ERR_PTR(-EINVAL);
}

static struct bpf_program *
__bpf_program__iter(const struct bpf_program *p, const struct bpf_object *obj,
		    bool forward)
{
	size_t nr_programs = obj->nr_programs;
	ssize_t idx;

	if (!nr_programs)
		return NULL;

	if (!p)
		/* Iter from the beginning */
		return forward ? &obj->programs[0] :
			&obj->programs[nr_programs - 1];

	if (p->obj != obj) {
		pr_warn("error: program handler doesn't match object\n");
		return NULL;
	}

	idx = (p - obj->programs) + (forward ? 1 : -1);
	if (idx >= obj->nr_programs || idx < 0)
		return NULL;
	return &obj->programs[idx];
}

struct bpf_program *
bpf_program__next(struct bpf_program *prev, const struct bpf_object *obj)
{
	struct bpf_program *prog = prev;

	do {
		prog = __bpf_program__iter(prog, obj, true);
	} while (prog && bpf_program__is_function_storage(prog, obj));

	return prog;
}

struct bpf_program *
bpf_program__prev(struct bpf_program *next, const struct bpf_object *obj)
{
	struct bpf_program *prog = next;

	do {
		prog = __bpf_program__iter(prog, obj, false);
	} while (prog && bpf_program__is_function_storage(prog, obj));

	return prog;
}

int bpf_program__set_priv(struct bpf_program *prog, void *priv,
			  bpf_program_clear_priv_t clear_priv)
{
	if (prog->priv && prog->clear_priv)
		prog->clear_priv(prog, prog->priv);

	prog->priv = priv;
	prog->clear_priv = clear_priv;
	return 0;
}

void *bpf_program__priv(const struct bpf_program *prog)
{
	return prog ? prog->priv : ERR_PTR(-EINVAL);
}

void bpf_program__set_ifindex(struct bpf_program *prog, __u32 ifindex)
{
	prog->prog_ifindex = ifindex;
}

const char *bpf_program__name(const struct bpf_program *prog)
{
	return prog->name;
}

const char *bpf_program__title(const struct bpf_program *prog, bool needs_copy)
{
	const char *title;

	title = prog->section_name;
	if (needs_copy) {
		title = strdup(title);
		if (!title) {
			pr_warn("failed to strdup program title\n");
			return ERR_PTR(-ENOMEM);
		}
	}

	return title;
}

int bpf_program__fd(const struct bpf_program *prog)
{
	return bpf_program__nth_fd(prog, 0);
}

size_t bpf_program__size(const struct bpf_program *prog)
{
	return prog->insns_cnt * sizeof(struct bpf_insn);
}

int bpf_program__set_prep(struct bpf_program *prog, int nr_instances,
			  bpf_program_prep_t prep)
{
	int *instances_fds;

	if (nr_instances <= 0 || !prep)
		return -EINVAL;

	if (prog->instances.nr > 0 || prog->instances.fds) {
		pr_warn("Can't set pre-processor after loading\n");
		return -EINVAL;
	}

	instances_fds = malloc(sizeof(int) * nr_instances);
	if (!instances_fds) {
		pr_warn("alloc memory failed for fds\n");
		return -ENOMEM;
	}

	/* fill all fd with -1 */
	memset(instances_fds, -1, sizeof(int) * nr_instances);

	prog->instances.nr = nr_instances;
	prog->instances.fds = instances_fds;
	prog->preprocessor = prep;
	return 0;
}

int bpf_program__nth_fd(const struct bpf_program *prog, int n)
{
	int fd;

	if (!prog)
		return -EINVAL;

	if (n >= prog->instances.nr || n < 0) {
		pr_warn("Can't get the %dth fd from program %s: only %d instances\n",
			n, prog->section_name, prog->instances.nr);
		return -EINVAL;
	}

	fd = prog->instances.fds[n];
	if (fd < 0) {
		pr_warn("%dth instance of program '%s' is invalid\n",
			n, prog->section_name);
		return -ENOENT;
	}

	return fd;
}

enum bpf_prog_type bpf_program__get_type(struct bpf_program *prog)
{
	return prog->type;
}

void bpf_program__set_type(struct bpf_program *prog, enum bpf_prog_type type)
{
	prog->type = type;
}

static bool bpf_program__is_type(const struct bpf_program *prog,
				 enum bpf_prog_type type)
{
	return prog ? (prog->type == type) : false;
}

#define BPF_PROG_TYPE_FNS(NAME, TYPE)				\
int bpf_program__set_##NAME(struct bpf_program *prog)		\
{								\
	if (!prog)						\
		return -EINVAL;					\
	bpf_program__set_type(prog, TYPE);			\
	return 0;						\
}								\
								\
bool bpf_program__is_##NAME(const struct bpf_program *prog)	\
{								\
	return bpf_program__is_type(prog, TYPE);		\
}								\

BPF_PROG_TYPE_FNS(socket_filter, BPF_PROG_TYPE_SOCKET_FILTER);
BPF_PROG_TYPE_FNS(lsm, BPF_PROG_TYPE_LSM);
BPF_PROG_TYPE_FNS(kprobe, BPF_PROG_TYPE_KPROBE);
BPF_PROG_TYPE_FNS(sched_cls, BPF_PROG_TYPE_SCHED_CLS);
BPF_PROG_TYPE_FNS(sched_act, BPF_PROG_TYPE_SCHED_ACT);
BPF_PROG_TYPE_FNS(tracepoint, BPF_PROG_TYPE_TRACEPOINT);
BPF_PROG_TYPE_FNS(raw_tracepoint, BPF_PROG_TYPE_RAW_TRACEPOINT);
BPF_PROG_TYPE_FNS(xdp, BPF_PROG_TYPE_XDP);
BPF_PROG_TYPE_FNS(perf_event, BPF_PROG_TYPE_PERF_EVENT);
BPF_PROG_TYPE_FNS(tracing, BPF_PROG_TYPE_TRACING);
BPF_PROG_TYPE_FNS(struct_ops, BPF_PROG_TYPE_STRUCT_OPS);
BPF_PROG_TYPE_FNS(extension, BPF_PROG_TYPE_EXT);

enum bpf_attach_type
bpf_program__get_expected_attach_type(struct bpf_program *prog)
{
	return prog->expected_attach_type;
}

void bpf_program__set_expected_attach_type(struct bpf_program *prog,
					   enum bpf_attach_type type)
{
	prog->expected_attach_type = type;
}

#define BPF_PROG_SEC_IMPL(string, ptype, eatype, is_attachable, btf, atype) \
	{ string, sizeof(string) - 1, ptype, eatype, is_attachable, btf, atype }

/* Programs that can NOT be attached. */
#define BPF_PROG_SEC(string, ptype) BPF_PROG_SEC_IMPL(string, ptype, 0, 0, 0, 0)

/* Programs that can be attached. */
#define BPF_APROG_SEC(string, ptype, atype) \
	BPF_PROG_SEC_IMPL(string, ptype, 0, 1, 0, atype)

/* Programs that must specify expected attach type at load time. */
#define BPF_EAPROG_SEC(string, ptype, eatype) \
	BPF_PROG_SEC_IMPL(string, ptype, eatype, 1, 0, eatype)

/* Programs that use BTF to identify attach point */
#define BPF_PROG_BTF(string, ptype, eatype) \
	BPF_PROG_SEC_IMPL(string, ptype, eatype, 0, 1, 0)

/* Programs that can be attached but attach type can't be identified by section
 * name. Kept for backward compatibility.
 */
#define BPF_APROG_COMPAT(string, ptype) BPF_PROG_SEC(string, ptype)

#define SEC_DEF(sec_pfx, ptype, ...) {					    \
	.sec = sec_pfx,							    \
	.len = sizeof(sec_pfx) - 1,					    \
	.prog_type = BPF_PROG_TYPE_##ptype,				    \
	__VA_ARGS__							    \
}

struct bpf_sec_def;

typedef struct bpf_link *(*attach_fn_t)(const struct bpf_sec_def *sec,
					struct bpf_program *prog);

static struct bpf_link *attach_kprobe(const struct bpf_sec_def *sec,
				      struct bpf_program *prog);
static struct bpf_link *attach_tp(const struct bpf_sec_def *sec,
				  struct bpf_program *prog);
static struct bpf_link *attach_raw_tp(const struct bpf_sec_def *sec,
				      struct bpf_program *prog);
static struct bpf_link *attach_trace(const struct bpf_sec_def *sec,
				     struct bpf_program *prog);
<<<<<<< HEAD
=======
static struct bpf_link *attach_lsm(const struct bpf_sec_def *sec,
				   struct bpf_program *prog);
>>>>>>> 778fbf41

struct bpf_sec_def {
	const char *sec;
	size_t len;
	enum bpf_prog_type prog_type;
	enum bpf_attach_type expected_attach_type;
	bool is_attachable;
	bool is_attach_btf;
	enum bpf_attach_type attach_type;
	attach_fn_t attach_fn;
};

static const struct bpf_sec_def section_defs[] = {
	BPF_PROG_SEC("socket",			BPF_PROG_TYPE_SOCKET_FILTER),
	BPF_PROG_SEC("sk_reuseport",		BPF_PROG_TYPE_SK_REUSEPORT),
	SEC_DEF("kprobe/", KPROBE,
		.attach_fn = attach_kprobe),
	BPF_PROG_SEC("uprobe/",			BPF_PROG_TYPE_KPROBE),
	SEC_DEF("kretprobe/", KPROBE,
		.attach_fn = attach_kprobe),
	BPF_PROG_SEC("uretprobe/",		BPF_PROG_TYPE_KPROBE),
	BPF_PROG_SEC("classifier",		BPF_PROG_TYPE_SCHED_CLS),
	BPF_PROG_SEC("action",			BPF_PROG_TYPE_SCHED_ACT),
	SEC_DEF("tracepoint/", TRACEPOINT,
		.attach_fn = attach_tp),
	SEC_DEF("tp/", TRACEPOINT,
		.attach_fn = attach_tp),
	SEC_DEF("raw_tracepoint/", RAW_TRACEPOINT,
		.attach_fn = attach_raw_tp),
	SEC_DEF("raw_tp/", RAW_TRACEPOINT,
		.attach_fn = attach_raw_tp),
	SEC_DEF("tp_btf/", TRACING,
		.expected_attach_type = BPF_TRACE_RAW_TP,
		.is_attach_btf = true,
		.attach_fn = attach_trace),
	SEC_DEF("fentry/", TRACING,
		.expected_attach_type = BPF_TRACE_FENTRY,
		.is_attach_btf = true,
		.attach_fn = attach_trace),
<<<<<<< HEAD
=======
	SEC_DEF("fmod_ret/", TRACING,
		.expected_attach_type = BPF_MODIFY_RETURN,
		.is_attach_btf = true,
		.attach_fn = attach_trace),
>>>>>>> 778fbf41
	SEC_DEF("fexit/", TRACING,
		.expected_attach_type = BPF_TRACE_FEXIT,
		.is_attach_btf = true,
		.attach_fn = attach_trace),
	SEC_DEF("freplace/", EXT,
		.is_attach_btf = true,
		.attach_fn = attach_trace),
<<<<<<< HEAD
=======
	SEC_DEF("lsm/", LSM,
		.is_attach_btf = true,
		.expected_attach_type = BPF_LSM_MAC,
		.attach_fn = attach_lsm),
>>>>>>> 778fbf41
	BPF_PROG_SEC("xdp",			BPF_PROG_TYPE_XDP),
	BPF_PROG_SEC("perf_event",		BPF_PROG_TYPE_PERF_EVENT),
	BPF_PROG_SEC("lwt_in",			BPF_PROG_TYPE_LWT_IN),
	BPF_PROG_SEC("lwt_out",			BPF_PROG_TYPE_LWT_OUT),
	BPF_PROG_SEC("lwt_xmit",		BPF_PROG_TYPE_LWT_XMIT),
	BPF_PROG_SEC("lwt_seg6local",		BPF_PROG_TYPE_LWT_SEG6LOCAL),
	BPF_APROG_SEC("cgroup_skb/ingress",	BPF_PROG_TYPE_CGROUP_SKB,
						BPF_CGROUP_INET_INGRESS),
	BPF_APROG_SEC("cgroup_skb/egress",	BPF_PROG_TYPE_CGROUP_SKB,
						BPF_CGROUP_INET_EGRESS),
	BPF_APROG_COMPAT("cgroup/skb",		BPF_PROG_TYPE_CGROUP_SKB),
	BPF_APROG_SEC("cgroup/sock",		BPF_PROG_TYPE_CGROUP_SOCK,
						BPF_CGROUP_INET_SOCK_CREATE),
	BPF_EAPROG_SEC("cgroup/post_bind4",	BPF_PROG_TYPE_CGROUP_SOCK,
						BPF_CGROUP_INET4_POST_BIND),
	BPF_EAPROG_SEC("cgroup/post_bind6",	BPF_PROG_TYPE_CGROUP_SOCK,
						BPF_CGROUP_INET6_POST_BIND),
	BPF_APROG_SEC("cgroup/dev",		BPF_PROG_TYPE_CGROUP_DEVICE,
						BPF_CGROUP_DEVICE),
	BPF_APROG_SEC("sockops",		BPF_PROG_TYPE_SOCK_OPS,
						BPF_CGROUP_SOCK_OPS),
	BPF_APROG_SEC("sk_skb/stream_parser",	BPF_PROG_TYPE_SK_SKB,
						BPF_SK_SKB_STREAM_PARSER),
	BPF_APROG_SEC("sk_skb/stream_verdict",	BPF_PROG_TYPE_SK_SKB,
						BPF_SK_SKB_STREAM_VERDICT),
	BPF_APROG_COMPAT("sk_skb",		BPF_PROG_TYPE_SK_SKB),
	BPF_APROG_SEC("sk_msg",			BPF_PROG_TYPE_SK_MSG,
						BPF_SK_MSG_VERDICT),
	BPF_APROG_SEC("lirc_mode2",		BPF_PROG_TYPE_LIRC_MODE2,
						BPF_LIRC_MODE2),
	BPF_APROG_SEC("flow_dissector",		BPF_PROG_TYPE_FLOW_DISSECTOR,
						BPF_FLOW_DISSECTOR),
	BPF_EAPROG_SEC("cgroup/bind4",		BPF_PROG_TYPE_CGROUP_SOCK_ADDR,
						BPF_CGROUP_INET4_BIND),
	BPF_EAPROG_SEC("cgroup/bind6",		BPF_PROG_TYPE_CGROUP_SOCK_ADDR,
						BPF_CGROUP_INET6_BIND),
	BPF_EAPROG_SEC("cgroup/connect4",	BPF_PROG_TYPE_CGROUP_SOCK_ADDR,
						BPF_CGROUP_INET4_CONNECT),
	BPF_EAPROG_SEC("cgroup/connect6",	BPF_PROG_TYPE_CGROUP_SOCK_ADDR,
						BPF_CGROUP_INET6_CONNECT),
	BPF_EAPROG_SEC("cgroup/sendmsg4",	BPF_PROG_TYPE_CGROUP_SOCK_ADDR,
						BPF_CGROUP_UDP4_SENDMSG),
	BPF_EAPROG_SEC("cgroup/sendmsg6",	BPF_PROG_TYPE_CGROUP_SOCK_ADDR,
						BPF_CGROUP_UDP6_SENDMSG),
	BPF_EAPROG_SEC("cgroup/recvmsg4",	BPF_PROG_TYPE_CGROUP_SOCK_ADDR,
						BPF_CGROUP_UDP4_RECVMSG),
	BPF_EAPROG_SEC("cgroup/recvmsg6",	BPF_PROG_TYPE_CGROUP_SOCK_ADDR,
						BPF_CGROUP_UDP6_RECVMSG),
	BPF_EAPROG_SEC("cgroup/sysctl",		BPF_PROG_TYPE_CGROUP_SYSCTL,
						BPF_CGROUP_SYSCTL),
	BPF_EAPROG_SEC("cgroup/getsockopt",	BPF_PROG_TYPE_CGROUP_SOCKOPT,
						BPF_CGROUP_GETSOCKOPT),
	BPF_EAPROG_SEC("cgroup/setsockopt",	BPF_PROG_TYPE_CGROUP_SOCKOPT,
						BPF_CGROUP_SETSOCKOPT),
	BPF_PROG_SEC("struct_ops",		BPF_PROG_TYPE_STRUCT_OPS),
};

#undef BPF_PROG_SEC_IMPL
#undef BPF_PROG_SEC
#undef BPF_APROG_SEC
#undef BPF_EAPROG_SEC
#undef BPF_APROG_COMPAT
#undef SEC_DEF
<<<<<<< HEAD

#define MAX_TYPE_NAME_SIZE 32

static const struct bpf_sec_def *find_sec_def(const char *sec_name)
{
	int i, n = ARRAY_SIZE(section_defs);

	for (i = 0; i < n; i++) {
		if (strncmp(sec_name,
			    section_defs[i].sec, section_defs[i].len))
			continue;
		return &section_defs[i];
	}
	return NULL;
}

static char *libbpf_get_type_names(bool attach_type)
{
	int i, len = ARRAY_SIZE(section_defs) * MAX_TYPE_NAME_SIZE;
	char *buf;

	buf = malloc(len);
	if (!buf)
		return NULL;

	buf[0] = '\0';
	/* Forge string buf with all available names */
	for (i = 0; i < ARRAY_SIZE(section_defs); i++) {
		if (attach_type && !section_defs[i].is_attachable)
			continue;

		if (strlen(buf) + strlen(section_defs[i].sec) + 2 > len) {
			free(buf);
			return NULL;
		}
		strcat(buf, " ");
		strcat(buf, section_defs[i].sec);
	}

	return buf;
}

int libbpf_prog_type_by_name(const char *name, enum bpf_prog_type *prog_type,
			     enum bpf_attach_type *expected_attach_type)
{
	const struct bpf_sec_def *sec_def;
	char *type_names;

	if (!name)
		return -EINVAL;

	sec_def = find_sec_def(name);
	if (sec_def) {
		*prog_type = sec_def->prog_type;
		*expected_attach_type = sec_def->expected_attach_type;
		return 0;
	}

	pr_debug("failed to guess program type from ELF section '%s'\n", name);
	type_names = libbpf_get_type_names(false);
	if (type_names != NULL) {
		pr_debug("supported section(type) names are:%s\n", type_names);
		free(type_names);
	}

	return -ESRCH;
}

static struct bpf_map *find_struct_ops_map_by_offset(struct bpf_object *obj,
						     size_t offset)
{
	struct bpf_map *map;
	size_t i;

	for (i = 0; i < obj->nr_maps; i++) {
		map = &obj->maps[i];
		if (!bpf_map__is_struct_ops(map))
			continue;
		if (map->sec_offset <= offset &&
		    offset - map->sec_offset < map->def.value_size)
			return map;
	}

	return NULL;
}

/* Collect the reloc from ELF and populate the st_ops->progs[] */
static int bpf_object__collect_struct_ops_map_reloc(struct bpf_object *obj,
						    GElf_Shdr *shdr,
						    Elf_Data *data)
{
	const struct btf_member *member;
	struct bpf_struct_ops *st_ops;
	struct bpf_program *prog;
	unsigned int shdr_idx;
	const struct btf *btf;
	struct bpf_map *map;
	Elf_Data *symbols;
	unsigned int moff;
	const char *name;
	__u32 member_idx;
	GElf_Sym sym;
	GElf_Rel rel;
	int i, nrels;

	symbols = obj->efile.symbols;
	btf = obj->btf;
	nrels = shdr->sh_size / shdr->sh_entsize;
	for (i = 0; i < nrels; i++) {
		if (!gelf_getrel(data, i, &rel)) {
			pr_warn("struct_ops reloc: failed to get %d reloc\n", i);
			return -LIBBPF_ERRNO__FORMAT;
		}

		if (!gelf_getsym(symbols, GELF_R_SYM(rel.r_info), &sym)) {
			pr_warn("struct_ops reloc: symbol %zx not found\n",
				(size_t)GELF_R_SYM(rel.r_info));
			return -LIBBPF_ERRNO__FORMAT;
		}

		name = elf_strptr(obj->efile.elf, obj->efile.strtabidx,
				  sym.st_name) ? : "<?>";
		map = find_struct_ops_map_by_offset(obj, rel.r_offset);
		if (!map) {
			pr_warn("struct_ops reloc: cannot find map at rel.r_offset %zu\n",
				(size_t)rel.r_offset);
			return -EINVAL;
		}

		moff = rel.r_offset - map->sec_offset;
		shdr_idx = sym.st_shndx;
		st_ops = map->st_ops;
		pr_debug("struct_ops reloc %s: for %lld value %lld shdr_idx %u rel.r_offset %zu map->sec_offset %zu name %d (\'%s\')\n",
			 map->name,
			 (long long)(rel.r_info >> 32),
			 (long long)sym.st_value,
			 shdr_idx, (size_t)rel.r_offset,
			 map->sec_offset, sym.st_name, name);

		if (shdr_idx >= SHN_LORESERVE) {
			pr_warn("struct_ops reloc %s: rel.r_offset %zu shdr_idx %u unsupported non-static function\n",
				map->name, (size_t)rel.r_offset, shdr_idx);
			return -LIBBPF_ERRNO__RELOC;
		}
=======
>>>>>>> 778fbf41

		member = find_member_by_offset(st_ops->type, moff * 8);
		if (!member) {
			pr_warn("struct_ops reloc %s: cannot find member at moff %u\n",
				map->name, moff);
			return -EINVAL;
		}
		member_idx = member - btf_members(st_ops->type);
		name = btf__name_by_offset(btf, member->name_off);

<<<<<<< HEAD
		if (!resolve_func_ptr(btf, member->type, NULL)) {
			pr_warn("struct_ops reloc %s: cannot relocate non func ptr %s\n",
				map->name, name);
			return -EINVAL;
		}
=======
static const struct bpf_sec_def *find_sec_def(const char *sec_name)
{
	int i, n = ARRAY_SIZE(section_defs);

	for (i = 0; i < n; i++) {
		if (strncmp(sec_name,
			    section_defs[i].sec, section_defs[i].len))
			continue;
		return &section_defs[i];
	}
	return NULL;
}

static char *libbpf_get_type_names(bool attach_type)
{
	int i, len = ARRAY_SIZE(section_defs) * MAX_TYPE_NAME_SIZE;
	char *buf;
>>>>>>> 778fbf41

		prog = bpf_object__find_prog_by_idx(obj, shdr_idx);
		if (!prog) {
			pr_warn("struct_ops reloc %s: cannot find prog at shdr_idx %u to relocate func ptr %s\n",
				map->name, shdr_idx, name);
			return -EINVAL;
		}

<<<<<<< HEAD
		if (prog->type == BPF_PROG_TYPE_UNSPEC) {
			const struct bpf_sec_def *sec_def;

			sec_def = find_sec_def(prog->section_name);
			if (sec_def &&
			    sec_def->prog_type != BPF_PROG_TYPE_STRUCT_OPS) {
				/* for pr_warn */
				prog->type = sec_def->prog_type;
				goto invalid_prog;
			}

			prog->type = BPF_PROG_TYPE_STRUCT_OPS;
			prog->attach_btf_id = st_ops->type_id;
			prog->expected_attach_type = member_idx;
		} else if (prog->type != BPF_PROG_TYPE_STRUCT_OPS ||
			   prog->attach_btf_id != st_ops->type_id ||
			   prog->expected_attach_type != member_idx) {
			goto invalid_prog;
		}
		st_ops->progs[member_idx] = prog;
=======
	buf[0] = '\0';
	/* Forge string buf with all available names */
	for (i = 0; i < ARRAY_SIZE(section_defs); i++) {
		if (attach_type && !section_defs[i].is_attachable)
			continue;

		if (strlen(buf) + strlen(section_defs[i].sec) + 2 > len) {
			free(buf);
			return NULL;
		}
		strcat(buf, " ");
		strcat(buf, section_defs[i].sec);
>>>>>>> 778fbf41
	}

	return 0;

invalid_prog:
	pr_warn("struct_ops reloc %s: cannot use prog %s in sec %s with type %u attach_btf_id %u expected_attach_type %u for func ptr %s\n",
		map->name, prog->name, prog->section_name, prog->type,
		prog->attach_btf_id, prog->expected_attach_type, name);
	return -EINVAL;
}

#define BTF_TRACE_PREFIX "btf_trace_"
#define BTF_MAX_NAME_SIZE 128

static int find_btf_by_prefix_kind(const struct btf *btf, const char *prefix,
				   const char *name, __u32 kind)
{
<<<<<<< HEAD
	char btf_type_name[BTF_MAX_NAME_SIZE];
	int ret;
=======
	const struct bpf_sec_def *sec_def;
	char *type_names;
>>>>>>> 778fbf41

	ret = snprintf(btf_type_name, sizeof(btf_type_name),
		       "%s%s", prefix, name);
	/* snprintf returns the number of characters written excluding the
	 * the terminating null. So, if >= BTF_MAX_NAME_SIZE are written, it
	 * indicates truncation.
	 */
	if (ret < 0 || ret >= sizeof(btf_type_name))
		return -ENAMETOOLONG;
	return btf__find_by_name_kind(btf, btf_type_name, kind);
}

<<<<<<< HEAD
static inline int __find_vmlinux_btf_id(struct btf *btf, const char *name,
					enum bpf_attach_type attach_type)
{
	int err;
=======
	sec_def = find_sec_def(name);
	if (sec_def) {
		*prog_type = sec_def->prog_type;
		*expected_attach_type = sec_def->expected_attach_type;
		return 0;
	}

	pr_debug("failed to guess program type from ELF section '%s'\n", name);
	type_names = libbpf_get_type_names(false);
	if (type_names != NULL) {
		pr_debug("supported section(type) names are:%s\n", type_names);
		free(type_names);
	}
>>>>>>> 778fbf41

	if (attach_type == BPF_TRACE_RAW_TP)
		err = find_btf_by_prefix_kind(btf, BTF_TRACE_PREFIX, name,
					      BTF_KIND_TYPEDEF);
	else
		err = btf__find_by_name_kind(btf, name, BTF_KIND_FUNC);

	return err;
}

<<<<<<< HEAD
=======
static struct bpf_map *find_struct_ops_map_by_offset(struct bpf_object *obj,
						     size_t offset)
{
	struct bpf_map *map;
	size_t i;

	for (i = 0; i < obj->nr_maps; i++) {
		map = &obj->maps[i];
		if (!bpf_map__is_struct_ops(map))
			continue;
		if (map->sec_offset <= offset &&
		    offset - map->sec_offset < map->def.value_size)
			return map;
	}

	return NULL;
}

/* Collect the reloc from ELF and populate the st_ops->progs[] */
static int bpf_object__collect_struct_ops_map_reloc(struct bpf_object *obj,
						    GElf_Shdr *shdr,
						    Elf_Data *data)
{
	const struct btf_member *member;
	struct bpf_struct_ops *st_ops;
	struct bpf_program *prog;
	unsigned int shdr_idx;
	const struct btf *btf;
	struct bpf_map *map;
	Elf_Data *symbols;
	unsigned int moff;
	const char *name;
	__u32 member_idx;
	GElf_Sym sym;
	GElf_Rel rel;
	int i, nrels;

	symbols = obj->efile.symbols;
	btf = obj->btf;
	nrels = shdr->sh_size / shdr->sh_entsize;
	for (i = 0; i < nrels; i++) {
		if (!gelf_getrel(data, i, &rel)) {
			pr_warn("struct_ops reloc: failed to get %d reloc\n", i);
			return -LIBBPF_ERRNO__FORMAT;
		}

		if (!gelf_getsym(symbols, GELF_R_SYM(rel.r_info), &sym)) {
			pr_warn("struct_ops reloc: symbol %zx not found\n",
				(size_t)GELF_R_SYM(rel.r_info));
			return -LIBBPF_ERRNO__FORMAT;
		}

		name = elf_strptr(obj->efile.elf, obj->efile.strtabidx,
				  sym.st_name) ? : "<?>";
		map = find_struct_ops_map_by_offset(obj, rel.r_offset);
		if (!map) {
			pr_warn("struct_ops reloc: cannot find map at rel.r_offset %zu\n",
				(size_t)rel.r_offset);
			return -EINVAL;
		}

		moff = rel.r_offset - map->sec_offset;
		shdr_idx = sym.st_shndx;
		st_ops = map->st_ops;
		pr_debug("struct_ops reloc %s: for %lld value %lld shdr_idx %u rel.r_offset %zu map->sec_offset %zu name %d (\'%s\')\n",
			 map->name,
			 (long long)(rel.r_info >> 32),
			 (long long)sym.st_value,
			 shdr_idx, (size_t)rel.r_offset,
			 map->sec_offset, sym.st_name, name);

		if (shdr_idx >= SHN_LORESERVE) {
			pr_warn("struct_ops reloc %s: rel.r_offset %zu shdr_idx %u unsupported non-static function\n",
				map->name, (size_t)rel.r_offset, shdr_idx);
			return -LIBBPF_ERRNO__RELOC;
		}

		member = find_member_by_offset(st_ops->type, moff * 8);
		if (!member) {
			pr_warn("struct_ops reloc %s: cannot find member at moff %u\n",
				map->name, moff);
			return -EINVAL;
		}
		member_idx = member - btf_members(st_ops->type);
		name = btf__name_by_offset(btf, member->name_off);

		if (!resolve_func_ptr(btf, member->type, NULL)) {
			pr_warn("struct_ops reloc %s: cannot relocate non func ptr %s\n",
				map->name, name);
			return -EINVAL;
		}

		prog = bpf_object__find_prog_by_idx(obj, shdr_idx);
		if (!prog) {
			pr_warn("struct_ops reloc %s: cannot find prog at shdr_idx %u to relocate func ptr %s\n",
				map->name, shdr_idx, name);
			return -EINVAL;
		}

		if (prog->type == BPF_PROG_TYPE_UNSPEC) {
			const struct bpf_sec_def *sec_def;

			sec_def = find_sec_def(prog->section_name);
			if (sec_def &&
			    sec_def->prog_type != BPF_PROG_TYPE_STRUCT_OPS) {
				/* for pr_warn */
				prog->type = sec_def->prog_type;
				goto invalid_prog;
			}

			prog->type = BPF_PROG_TYPE_STRUCT_OPS;
			prog->attach_btf_id = st_ops->type_id;
			prog->expected_attach_type = member_idx;
		} else if (prog->type != BPF_PROG_TYPE_STRUCT_OPS ||
			   prog->attach_btf_id != st_ops->type_id ||
			   prog->expected_attach_type != member_idx) {
			goto invalid_prog;
		}
		st_ops->progs[member_idx] = prog;
	}

	return 0;

invalid_prog:
	pr_warn("struct_ops reloc %s: cannot use prog %s in sec %s with type %u attach_btf_id %u expected_attach_type %u for func ptr %s\n",
		map->name, prog->name, prog->section_name, prog->type,
		prog->attach_btf_id, prog->expected_attach_type, name);
	return -EINVAL;
}

#define BTF_TRACE_PREFIX "btf_trace_"
#define BTF_LSM_PREFIX "bpf_lsm_"
#define BTF_MAX_NAME_SIZE 128

static int find_btf_by_prefix_kind(const struct btf *btf, const char *prefix,
				   const char *name, __u32 kind)
{
	char btf_type_name[BTF_MAX_NAME_SIZE];
	int ret;

	ret = snprintf(btf_type_name, sizeof(btf_type_name),
		       "%s%s", prefix, name);
	/* snprintf returns the number of characters written excluding the
	 * the terminating null. So, if >= BTF_MAX_NAME_SIZE are written, it
	 * indicates truncation.
	 */
	if (ret < 0 || ret >= sizeof(btf_type_name))
		return -ENAMETOOLONG;
	return btf__find_by_name_kind(btf, btf_type_name, kind);
}

static inline int __find_vmlinux_btf_id(struct btf *btf, const char *name,
					enum bpf_attach_type attach_type)
{
	int err;

	if (attach_type == BPF_TRACE_RAW_TP)
		err = find_btf_by_prefix_kind(btf, BTF_TRACE_PREFIX, name,
					      BTF_KIND_TYPEDEF);
	else if (attach_type == BPF_LSM_MAC)
		err = find_btf_by_prefix_kind(btf, BTF_LSM_PREFIX, name,
					      BTF_KIND_FUNC);
	else
		err = btf__find_by_name_kind(btf, name, BTF_KIND_FUNC);

	if (err <= 0)
		pr_warn("%s is not found in vmlinux BTF\n", name);

	return err;
}

>>>>>>> 778fbf41
int libbpf_find_vmlinux_btf_id(const char *name,
			       enum bpf_attach_type attach_type)
{
	struct btf *btf;

	btf = libbpf_find_kernel_btf();
	if (IS_ERR(btf)) {
		pr_warn("vmlinux BTF is not found\n");
		return -EINVAL;
	}

	return __find_vmlinux_btf_id(btf, name, attach_type);
}

static int libbpf_find_prog_btf_id(const char *name, __u32 attach_prog_fd)
{
	struct bpf_prog_info_linear *info_linear;
	struct bpf_prog_info *info;
	struct btf *btf = NULL;
	int err = -EINVAL;

	info_linear = bpf_program__get_prog_info_linear(attach_prog_fd, 0);
	if (IS_ERR_OR_NULL(info_linear)) {
		pr_warn("failed get_prog_info_linear for FD %d\n",
			attach_prog_fd);
		return -EINVAL;
	}
	info = &info_linear->info;
	if (!info->btf_id) {
		pr_warn("The target program doesn't have BTF\n");
		goto out;
	}
	if (btf__get_from_id(info->btf_id, &btf)) {
		pr_warn("Failed to get BTF of the program\n");
		goto out;
	}
	err = btf__find_by_name_kind(btf, name, BTF_KIND_FUNC);
	btf__free(btf);
	if (err <= 0) {
		pr_warn("%s is not found in prog's BTF\n", name);
		goto out;
	}
out:
	free(info_linear);
	return err;
}

static int libbpf_find_attach_btf_id(struct bpf_program *prog)
{
	enum bpf_attach_type attach_type = prog->expected_attach_type;
	__u32 attach_prog_fd = prog->attach_prog_fd;
	const char *name = prog->section_name;
	int i, err;

	if (!name)
		return -EINVAL;

	for (i = 0; i < ARRAY_SIZE(section_defs); i++) {
		if (!section_defs[i].is_attach_btf)
			continue;
		if (strncmp(name, section_defs[i].sec, section_defs[i].len))
			continue;
		if (attach_prog_fd)
			err = libbpf_find_prog_btf_id(name + section_defs[i].len,
						      attach_prog_fd);
		else
			err = __find_vmlinux_btf_id(prog->obj->btf_vmlinux,
						    name + section_defs[i].len,
						    attach_type);
<<<<<<< HEAD
		if (err <= 0)
			pr_warn("%s is not found in vmlinux BTF\n", name);
=======
>>>>>>> 778fbf41
		return err;
	}
	pr_warn("failed to identify btf_id based on ELF section name '%s'\n", name);
	return -ESRCH;
}

int libbpf_attach_type_by_name(const char *name,
			       enum bpf_attach_type *attach_type)
{
	char *type_names;
	int i;

	if (!name)
		return -EINVAL;

	for (i = 0; i < ARRAY_SIZE(section_defs); i++) {
		if (strncmp(name, section_defs[i].sec, section_defs[i].len))
			continue;
		if (!section_defs[i].is_attachable)
			return -EINVAL;
		*attach_type = section_defs[i].attach_type;
		return 0;
	}
	pr_debug("failed to guess attach type based on ELF section name '%s'\n", name);
	type_names = libbpf_get_type_names(true);
	if (type_names != NULL) {
		pr_debug("attachable section(type) names are:%s\n", type_names);
		free(type_names);
	}

	return -EINVAL;
}

int bpf_map__fd(const struct bpf_map *map)
{
	return map ? map->fd : -EINVAL;
}

const struct bpf_map_def *bpf_map__def(const struct bpf_map *map)
{
	return map ? &map->def : ERR_PTR(-EINVAL);
}

const char *bpf_map__name(const struct bpf_map *map)
{
	return map ? map->name : NULL;
}

__u32 bpf_map__btf_key_type_id(const struct bpf_map *map)
{
	return map ? map->btf_key_type_id : 0;
}

__u32 bpf_map__btf_value_type_id(const struct bpf_map *map)
{
	return map ? map->btf_value_type_id : 0;
}

int bpf_map__set_priv(struct bpf_map *map, void *priv,
		     bpf_map_clear_priv_t clear_priv)
{
	if (!map)
		return -EINVAL;

	if (map->priv) {
		if (map->clear_priv)
			map->clear_priv(map, map->priv);
	}

	map->priv = priv;
	map->clear_priv = clear_priv;
	return 0;
}

void *bpf_map__priv(const struct bpf_map *map)
{
	return map ? map->priv : ERR_PTR(-EINVAL);
}

int bpf_map__set_initial_value(struct bpf_map *map,
			       const void *data, size_t size)
{
	if (!map->mmaped || map->libbpf_type == LIBBPF_MAP_KCONFIG ||
	    size != map->def.value_size || map->fd >= 0)
		return -EINVAL;

	memcpy(map->mmaped, data, size);
	return 0;
}

bool bpf_map__is_offload_neutral(const struct bpf_map *map)
{
	return map->def.type == BPF_MAP_TYPE_PERF_EVENT_ARRAY;
}

bool bpf_map__is_internal(const struct bpf_map *map)
{
	return map->libbpf_type != LIBBPF_MAP_UNSPEC;
}

void bpf_map__set_ifindex(struct bpf_map *map, __u32 ifindex)
{
	map->map_ifindex = ifindex;
}

int bpf_map__set_inner_map_fd(struct bpf_map *map, int fd)
{
	if (!bpf_map_type__is_map_in_map(map->def.type)) {
		pr_warn("error: unsupported map type\n");
		return -EINVAL;
	}
	if (map->inner_map_fd != -1) {
		pr_warn("error: inner_map_fd already specified\n");
		return -EINVAL;
	}
	map->inner_map_fd = fd;
	return 0;
}

static struct bpf_map *
__bpf_map__iter(const struct bpf_map *m, const struct bpf_object *obj, int i)
{
	ssize_t idx;
	struct bpf_map *s, *e;

	if (!obj || !obj->maps)
		return NULL;

	s = obj->maps;
	e = obj->maps + obj->nr_maps;

	if ((m < s) || (m >= e)) {
		pr_warn("error in %s: map handler doesn't belong to object\n",
			 __func__);
		return NULL;
	}

	idx = (m - obj->maps) + i;
	if (idx >= obj->nr_maps || idx < 0)
		return NULL;
	return &obj->maps[idx];
}

struct bpf_map *
bpf_map__next(const struct bpf_map *prev, const struct bpf_object *obj)
{
	if (prev == NULL)
		return obj->maps;

	return __bpf_map__iter(prev, obj, 1);
}

struct bpf_map *
bpf_map__prev(const struct bpf_map *next, const struct bpf_object *obj)
{
	if (next == NULL) {
		if (!obj->nr_maps)
			return NULL;
		return obj->maps + obj->nr_maps - 1;
	}

	return __bpf_map__iter(next, obj, -1);
}

struct bpf_map *
bpf_object__find_map_by_name(const struct bpf_object *obj, const char *name)
{
	struct bpf_map *pos;

	bpf_object__for_each_map(pos, obj) {
		if (pos->name && !strcmp(pos->name, name))
			return pos;
	}
	return NULL;
}

int
bpf_object__find_map_fd_by_name(const struct bpf_object *obj, const char *name)
{
	return bpf_map__fd(bpf_object__find_map_by_name(obj, name));
}

struct bpf_map *
bpf_object__find_map_by_offset(struct bpf_object *obj, size_t offset)
{
	return ERR_PTR(-ENOTSUP);
}

long libbpf_get_error(const void *ptr)
{
	return PTR_ERR_OR_ZERO(ptr);
}

int bpf_prog_load(const char *file, enum bpf_prog_type type,
		  struct bpf_object **pobj, int *prog_fd)
{
	struct bpf_prog_load_attr attr;

	memset(&attr, 0, sizeof(struct bpf_prog_load_attr));
	attr.file = file;
	attr.prog_type = type;
	attr.expected_attach_type = 0;

	return bpf_prog_load_xattr(&attr, pobj, prog_fd);
}

int bpf_prog_load_xattr(const struct bpf_prog_load_attr *attr,
			struct bpf_object **pobj, int *prog_fd)
{
	struct bpf_object_open_attr open_attr = {};
	struct bpf_program *prog, *first_prog = NULL;
	struct bpf_object *obj;
	struct bpf_map *map;
	int err;

	if (!attr)
		return -EINVAL;
	if (!attr->file)
		return -EINVAL;

	open_attr.file = attr->file;
	open_attr.prog_type = attr->prog_type;

	obj = bpf_object__open_xattr(&open_attr);
	if (IS_ERR_OR_NULL(obj))
		return -ENOENT;

	bpf_object__for_each_program(prog, obj) {
		enum bpf_attach_type attach_type = attr->expected_attach_type;
		/*
		 * to preserve backwards compatibility, bpf_prog_load treats
		 * attr->prog_type, if specified, as an override to whatever
		 * bpf_object__open guessed
		 */
		if (attr->prog_type != BPF_PROG_TYPE_UNSPEC) {
			bpf_program__set_type(prog, attr->prog_type);
			bpf_program__set_expected_attach_type(prog,
							      attach_type);
		}
		if (bpf_program__get_type(prog) == BPF_PROG_TYPE_UNSPEC) {
			/*
			 * we haven't guessed from section name and user
			 * didn't provide a fallback type, too bad...
			 */
			bpf_object__close(obj);
			return -EINVAL;
		}

		prog->prog_ifindex = attr->ifindex;
		prog->log_level = attr->log_level;
		prog->prog_flags = attr->prog_flags;
		if (!first_prog)
			first_prog = prog;
	}

	bpf_object__for_each_map(map, obj) {
		if (!bpf_map__is_offload_neutral(map))
			map->map_ifindex = attr->ifindex;
	}

	if (!first_prog) {
		pr_warn("object file doesn't contain bpf program\n");
		bpf_object__close(obj);
		return -ENOENT;
	}

	err = bpf_object__load(obj);
	if (err) {
		bpf_object__close(obj);
		return -EINVAL;
	}

	*pobj = obj;
	*prog_fd = bpf_program__fd(first_prog);
	return 0;
}

struct bpf_link {
	int (*detach)(struct bpf_link *link);
	int (*destroy)(struct bpf_link *link);
	char *pin_path;		/* NULL, if not pinned */
	int fd;			/* hook FD, -1 if not applicable */
	bool disconnected;
};

/* Replace link's underlying BPF program with the new one */
int bpf_link__update_program(struct bpf_link *link, struct bpf_program *prog)
{
	return bpf_link_update(bpf_link__fd(link), bpf_program__fd(prog), NULL);
}

/* Release "ownership" of underlying BPF resource (typically, BPF program
 * attached to some BPF hook, e.g., tracepoint, kprobe, etc). Disconnected
 * link, when destructed through bpf_link__destroy() call won't attempt to
 * detach/unregisted that BPF resource. This is useful in situations where,
 * say, attached BPF program has to outlive userspace program that attached it
 * in the system. Depending on type of BPF program, though, there might be
 * additional steps (like pinning BPF program in BPF FS) necessary to ensure
 * exit of userspace program doesn't trigger automatic detachment and clean up
 * inside the kernel.
 */
void bpf_link__disconnect(struct bpf_link *link)
{
	link->disconnected = true;
}

int bpf_link__destroy(struct bpf_link *link)
{
	int err = 0;

	if (!link)
		return 0;

	if (!link->disconnected && link->detach)
		err = link->detach(link);
	if (link->destroy)
		link->destroy(link);
	if (link->pin_path)
		free(link->pin_path);
	free(link);

	return err;
}

int bpf_link__fd(const struct bpf_link *link)
{
	return link->fd;
}

const char *bpf_link__pin_path(const struct bpf_link *link)
{
	return link->pin_path;
}

static int bpf_link__detach_fd(struct bpf_link *link)
{
	return close(link->fd);
}

struct bpf_link *bpf_link__open(const char *path)
{
	struct bpf_link *link;
	int fd;

	fd = bpf_obj_get(path);
	if (fd < 0) {
		fd = -errno;
		pr_warn("failed to open link at %s: %d\n", path, fd);
		return ERR_PTR(fd);
	}

	link = calloc(1, sizeof(*link));
	if (!link) {
		close(fd);
		return ERR_PTR(-ENOMEM);
	}
	link->detach = &bpf_link__detach_fd;
	link->fd = fd;

	link->pin_path = strdup(path);
	if (!link->pin_path) {
		bpf_link__destroy(link);
		return ERR_PTR(-ENOMEM);
	}

	return link;
}

int bpf_link__pin(struct bpf_link *link, const char *path)
{
	int err;

	if (link->pin_path)
		return -EBUSY;
	err = make_parent_dir(path);
	if (err)
		return err;
	err = check_path(path);
	if (err)
		return err;

	link->pin_path = strdup(path);
	if (!link->pin_path)
		return -ENOMEM;

	if (bpf_obj_pin(link->fd, link->pin_path)) {
		err = -errno;
		zfree(&link->pin_path);
		return err;
	}

	pr_debug("link fd=%d: pinned at %s\n", link->fd, link->pin_path);
	return 0;
}

<<<<<<< HEAD
struct bpf_link {
	int (*detach)(struct bpf_link *link);
	int (*destroy)(struct bpf_link *link);
	bool disconnected;
};

/* Release "ownership" of underlying BPF resource (typically, BPF program
 * attached to some BPF hook, e.g., tracepoint, kprobe, etc). Disconnected
 * link, when destructed through bpf_link__destroy() call won't attempt to
 * detach/unregisted that BPF resource. This is useful in situations where,
 * say, attached BPF program has to outlive userspace program that attached it
 * in the system. Depending on type of BPF program, though, there might be
 * additional steps (like pinning BPF program in BPF FS) necessary to ensure
 * exit of userspace program doesn't trigger automatic detachment and clean up
 * inside the kernel.
 */
void bpf_link__disconnect(struct bpf_link *link)
{
	link->disconnected = true;
}

int bpf_link__destroy(struct bpf_link *link)
=======
int bpf_link__unpin(struct bpf_link *link)
>>>>>>> 778fbf41
{
	int err = 0;

	if (!link->pin_path)
		return -EINVAL;

<<<<<<< HEAD
	if (!link->disconnected && link->detach)
		err = link->detach(link);
	if (link->destroy)
		link->destroy(link);
	free(link);
=======
	err = unlink(link->pin_path);
	if (err != 0)
		return -errno;
>>>>>>> 778fbf41

	pr_debug("link fd=%d: unpinned from %s\n", link->fd, link->pin_path);
	zfree(&link->pin_path);
	return 0;
}

<<<<<<< HEAD
struct bpf_link_fd {
	struct bpf_link link; /* has to be at the top of struct */
	int fd; /* hook FD */
};

=======
>>>>>>> 778fbf41
static int bpf_link__detach_perf_event(struct bpf_link *link)
{
	int err;

	err = ioctl(link->fd, PERF_EVENT_IOC_DISABLE, 0);
	if (err)
		err = -errno;

	close(link->fd);
	return err;
}

struct bpf_link *bpf_program__attach_perf_event(struct bpf_program *prog,
						int pfd)
{
	char errmsg[STRERR_BUFSIZE];
	struct bpf_link *link;
	int prog_fd, err;

	if (pfd < 0) {
		pr_warn("program '%s': invalid perf event FD %d\n",
			bpf_program__title(prog, false), pfd);
		return ERR_PTR(-EINVAL);
	}
	prog_fd = bpf_program__fd(prog);
	if (prog_fd < 0) {
		pr_warn("program '%s': can't attach BPF program w/o FD (did you load it?)\n",
			bpf_program__title(prog, false));
		return ERR_PTR(-EINVAL);
	}

	link = calloc(1, sizeof(*link));
	if (!link)
		return ERR_PTR(-ENOMEM);
<<<<<<< HEAD
	link->link.detach = &bpf_link__detach_perf_event;
=======
	link->detach = &bpf_link__detach_perf_event;
>>>>>>> 778fbf41
	link->fd = pfd;

	if (ioctl(pfd, PERF_EVENT_IOC_SET_BPF, prog_fd) < 0) {
		err = -errno;
		free(link);
		pr_warn("program '%s': failed to attach to pfd %d: %s\n",
			bpf_program__title(prog, false), pfd,
			   libbpf_strerror_r(err, errmsg, sizeof(errmsg)));
		return ERR_PTR(err);
	}
	if (ioctl(pfd, PERF_EVENT_IOC_ENABLE, 0) < 0) {
		err = -errno;
		free(link);
		pr_warn("program '%s': failed to enable pfd %d: %s\n",
			bpf_program__title(prog, false), pfd,
			   libbpf_strerror_r(err, errmsg, sizeof(errmsg)));
		return ERR_PTR(err);
	}
	return link;
}

/*
 * this function is expected to parse integer in the range of [0, 2^31-1] from
 * given file using scanf format string fmt. If actual parsed value is
 * negative, the result might be indistinguishable from error
 */
static int parse_uint_from_file(const char *file, const char *fmt)
{
	char buf[STRERR_BUFSIZE];
	int err, ret;
	FILE *f;

	f = fopen(file, "r");
	if (!f) {
		err = -errno;
		pr_debug("failed to open '%s': %s\n", file,
			 libbpf_strerror_r(err, buf, sizeof(buf)));
		return err;
	}
	err = fscanf(f, fmt, &ret);
	if (err != 1) {
		err = err == EOF ? -EIO : -errno;
		pr_debug("failed to parse '%s': %s\n", file,
			libbpf_strerror_r(err, buf, sizeof(buf)));
		fclose(f);
		return err;
	}
	fclose(f);
	return ret;
}

static int determine_kprobe_perf_type(void)
{
	const char *file = "/sys/bus/event_source/devices/kprobe/type";

	return parse_uint_from_file(file, "%d\n");
}

static int determine_uprobe_perf_type(void)
{
	const char *file = "/sys/bus/event_source/devices/uprobe/type";

	return parse_uint_from_file(file, "%d\n");
}

static int determine_kprobe_retprobe_bit(void)
{
	const char *file = "/sys/bus/event_source/devices/kprobe/format/retprobe";

	return parse_uint_from_file(file, "config:%d\n");
}

static int determine_uprobe_retprobe_bit(void)
{
	const char *file = "/sys/bus/event_source/devices/uprobe/format/retprobe";

	return parse_uint_from_file(file, "config:%d\n");
}

static int perf_event_open_probe(bool uprobe, bool retprobe, const char *name,
				 uint64_t offset, int pid)
{
	struct perf_event_attr attr = {};
	char errmsg[STRERR_BUFSIZE];
	int type, pfd, err;

	type = uprobe ? determine_uprobe_perf_type()
		      : determine_kprobe_perf_type();
	if (type < 0) {
		pr_warn("failed to determine %s perf type: %s\n",
			uprobe ? "uprobe" : "kprobe",
			libbpf_strerror_r(type, errmsg, sizeof(errmsg)));
		return type;
	}
	if (retprobe) {
		int bit = uprobe ? determine_uprobe_retprobe_bit()
				 : determine_kprobe_retprobe_bit();

		if (bit < 0) {
			pr_warn("failed to determine %s retprobe bit: %s\n",
				uprobe ? "uprobe" : "kprobe",
				libbpf_strerror_r(bit, errmsg, sizeof(errmsg)));
			return bit;
		}
		attr.config |= 1 << bit;
	}
	attr.size = sizeof(attr);
	attr.type = type;
	attr.config1 = ptr_to_u64(name); /* kprobe_func or uprobe_path */
	attr.config2 = offset;		 /* kprobe_addr or probe_offset */

	/* pid filter is meaningful only for uprobes */
	pfd = syscall(__NR_perf_event_open, &attr,
		      pid < 0 ? -1 : pid /* pid */,
		      pid == -1 ? 0 : -1 /* cpu */,
		      -1 /* group_fd */, PERF_FLAG_FD_CLOEXEC);
	if (pfd < 0) {
		err = -errno;
		pr_warn("%s perf_event_open() failed: %s\n",
			uprobe ? "uprobe" : "kprobe",
			libbpf_strerror_r(err, errmsg, sizeof(errmsg)));
		return err;
	}
	return pfd;
}

struct bpf_link *bpf_program__attach_kprobe(struct bpf_program *prog,
					    bool retprobe,
					    const char *func_name)
{
	char errmsg[STRERR_BUFSIZE];
	struct bpf_link *link;
	int pfd, err;

	pfd = perf_event_open_probe(false /* uprobe */, retprobe, func_name,
				    0 /* offset */, -1 /* pid */);
	if (pfd < 0) {
		pr_warn("program '%s': failed to create %s '%s' perf event: %s\n",
			bpf_program__title(prog, false),
			retprobe ? "kretprobe" : "kprobe", func_name,
			libbpf_strerror_r(pfd, errmsg, sizeof(errmsg)));
		return ERR_PTR(pfd);
	}
	link = bpf_program__attach_perf_event(prog, pfd);
	if (IS_ERR(link)) {
		close(pfd);
		err = PTR_ERR(link);
		pr_warn("program '%s': failed to attach to %s '%s': %s\n",
			bpf_program__title(prog, false),
			retprobe ? "kretprobe" : "kprobe", func_name,
			libbpf_strerror_r(err, errmsg, sizeof(errmsg)));
		return link;
	}
	return link;
}

static struct bpf_link *attach_kprobe(const struct bpf_sec_def *sec,
				      struct bpf_program *prog)
{
	const char *func_name;
	bool retprobe;

	func_name = bpf_program__title(prog, false) + sec->len;
	retprobe = strcmp(sec->sec, "kretprobe/") == 0;

	return bpf_program__attach_kprobe(prog, retprobe, func_name);
}

struct bpf_link *bpf_program__attach_uprobe(struct bpf_program *prog,
					    bool retprobe, pid_t pid,
					    const char *binary_path,
					    size_t func_offset)
{
	char errmsg[STRERR_BUFSIZE];
	struct bpf_link *link;
	int pfd, err;

	pfd = perf_event_open_probe(true /* uprobe */, retprobe,
				    binary_path, func_offset, pid);
	if (pfd < 0) {
		pr_warn("program '%s': failed to create %s '%s:0x%zx' perf event: %s\n",
			bpf_program__title(prog, false),
			retprobe ? "uretprobe" : "uprobe",
			binary_path, func_offset,
			libbpf_strerror_r(pfd, errmsg, sizeof(errmsg)));
		return ERR_PTR(pfd);
	}
	link = bpf_program__attach_perf_event(prog, pfd);
	if (IS_ERR(link)) {
		close(pfd);
		err = PTR_ERR(link);
		pr_warn("program '%s': failed to attach to %s '%s:0x%zx': %s\n",
			bpf_program__title(prog, false),
			retprobe ? "uretprobe" : "uprobe",
			binary_path, func_offset,
			libbpf_strerror_r(err, errmsg, sizeof(errmsg)));
		return link;
	}
	return link;
}

static int determine_tracepoint_id(const char *tp_category,
				   const char *tp_name)
{
	char file[PATH_MAX];
	int ret;

	ret = snprintf(file, sizeof(file),
		       "/sys/kernel/debug/tracing/events/%s/%s/id",
		       tp_category, tp_name);
	if (ret < 0)
		return -errno;
	if (ret >= sizeof(file)) {
		pr_debug("tracepoint %s/%s path is too long\n",
			 tp_category, tp_name);
		return -E2BIG;
	}
	return parse_uint_from_file(file, "%d\n");
}

static int perf_event_open_tracepoint(const char *tp_category,
				      const char *tp_name)
{
	struct perf_event_attr attr = {};
	char errmsg[STRERR_BUFSIZE];
	int tp_id, pfd, err;

	tp_id = determine_tracepoint_id(tp_category, tp_name);
	if (tp_id < 0) {
		pr_warn("failed to determine tracepoint '%s/%s' perf event ID: %s\n",
			tp_category, tp_name,
			libbpf_strerror_r(tp_id, errmsg, sizeof(errmsg)));
		return tp_id;
	}

	attr.type = PERF_TYPE_TRACEPOINT;
	attr.size = sizeof(attr);
	attr.config = tp_id;

	pfd = syscall(__NR_perf_event_open, &attr, -1 /* pid */, 0 /* cpu */,
		      -1 /* group_fd */, PERF_FLAG_FD_CLOEXEC);
	if (pfd < 0) {
		err = -errno;
		pr_warn("tracepoint '%s/%s' perf_event_open() failed: %s\n",
			tp_category, tp_name,
			libbpf_strerror_r(err, errmsg, sizeof(errmsg)));
		return err;
	}
	return pfd;
}

struct bpf_link *bpf_program__attach_tracepoint(struct bpf_program *prog,
						const char *tp_category,
						const char *tp_name)
{
	char errmsg[STRERR_BUFSIZE];
	struct bpf_link *link;
	int pfd, err;

	pfd = perf_event_open_tracepoint(tp_category, tp_name);
	if (pfd < 0) {
		pr_warn("program '%s': failed to create tracepoint '%s/%s' perf event: %s\n",
			bpf_program__title(prog, false),
			tp_category, tp_name,
			libbpf_strerror_r(pfd, errmsg, sizeof(errmsg)));
		return ERR_PTR(pfd);
	}
	link = bpf_program__attach_perf_event(prog, pfd);
	if (IS_ERR(link)) {
		close(pfd);
		err = PTR_ERR(link);
		pr_warn("program '%s': failed to attach to tracepoint '%s/%s': %s\n",
			bpf_program__title(prog, false),
			tp_category, tp_name,
			libbpf_strerror_r(err, errmsg, sizeof(errmsg)));
		return link;
	}
	return link;
}

static struct bpf_link *attach_tp(const struct bpf_sec_def *sec,
				  struct bpf_program *prog)
<<<<<<< HEAD
{
	char *sec_name, *tp_cat, *tp_name;
	struct bpf_link *link;

	sec_name = strdup(bpf_program__title(prog, false));
	if (!sec_name)
		return ERR_PTR(-ENOMEM);

	/* extract "tp/<category>/<name>" */
	tp_cat = sec_name + sec->len;
	tp_name = strchr(tp_cat, '/');
	if (!tp_name) {
		link = ERR_PTR(-EINVAL);
		goto out;
	}
	*tp_name = '\0';
	tp_name++;

	link = bpf_program__attach_tracepoint(prog, tp_cat, tp_name);
out:
	free(sec_name);
	return link;
}

static int bpf_link__detach_fd(struct bpf_link *link)
=======
>>>>>>> 778fbf41
{
	char *sec_name, *tp_cat, *tp_name;
	struct bpf_link *link;

	sec_name = strdup(bpf_program__title(prog, false));
	if (!sec_name)
		return ERR_PTR(-ENOMEM);

	/* extract "tp/<category>/<name>" */
	tp_cat = sec_name + sec->len;
	tp_name = strchr(tp_cat, '/');
	if (!tp_name) {
		link = ERR_PTR(-EINVAL);
		goto out;
	}
	*tp_name = '\0';
	tp_name++;

	link = bpf_program__attach_tracepoint(prog, tp_cat, tp_name);
out:
	free(sec_name);
	return link;
}

struct bpf_link *bpf_program__attach_raw_tracepoint(struct bpf_program *prog,
						    const char *tp_name)
{
	char errmsg[STRERR_BUFSIZE];
	struct bpf_link *link;
	int prog_fd, pfd;

	prog_fd = bpf_program__fd(prog);
	if (prog_fd < 0) {
		pr_warn("program '%s': can't attach before loaded\n",
			bpf_program__title(prog, false));
		return ERR_PTR(-EINVAL);
	}

	link = calloc(1, sizeof(*link));
	if (!link)
		return ERR_PTR(-ENOMEM);
<<<<<<< HEAD
	link->link.detach = &bpf_link__detach_fd;
=======
	link->detach = &bpf_link__detach_fd;
>>>>>>> 778fbf41

	pfd = bpf_raw_tracepoint_open(tp_name, prog_fd);
	if (pfd < 0) {
		pfd = -errno;
		free(link);
		pr_warn("program '%s': failed to attach to raw tracepoint '%s': %s\n",
			bpf_program__title(prog, false), tp_name,
			libbpf_strerror_r(pfd, errmsg, sizeof(errmsg)));
		return ERR_PTR(pfd);
	}
	link->fd = pfd;
	return link;
}

static struct bpf_link *attach_raw_tp(const struct bpf_sec_def *sec,
				      struct bpf_program *prog)
{
	const char *tp_name = bpf_program__title(prog, false) + sec->len;

	return bpf_program__attach_raw_tracepoint(prog, tp_name);
}

<<<<<<< HEAD
struct bpf_link *bpf_program__attach_trace(struct bpf_program *prog)
=======
/* Common logic for all BPF program types that attach to a btf_id */
static struct bpf_link *bpf_program__attach_btf_id(struct bpf_program *prog)
>>>>>>> 778fbf41
{
	char errmsg[STRERR_BUFSIZE];
	struct bpf_link *link;
	int prog_fd, pfd;

	prog_fd = bpf_program__fd(prog);
	if (prog_fd < 0) {
		pr_warn("program '%s': can't attach before loaded\n",
			bpf_program__title(prog, false));
		return ERR_PTR(-EINVAL);
	}

	link = calloc(1, sizeof(*link));
	if (!link)
		return ERR_PTR(-ENOMEM);
<<<<<<< HEAD
	link->link.detach = &bpf_link__detach_fd;
=======
	link->detach = &bpf_link__detach_fd;
>>>>>>> 778fbf41

	pfd = bpf_raw_tracepoint_open(NULL, prog_fd);
	if (pfd < 0) {
		pfd = -errno;
		free(link);
		pr_warn("program '%s': failed to attach: %s\n",
			bpf_program__title(prog, false),
			libbpf_strerror_r(pfd, errmsg, sizeof(errmsg)));
		return ERR_PTR(pfd);
	}
	link->fd = pfd;
	return (struct bpf_link *)link;
}

<<<<<<< HEAD
=======
struct bpf_link *bpf_program__attach_trace(struct bpf_program *prog)
{
	return bpf_program__attach_btf_id(prog);
}

struct bpf_link *bpf_program__attach_lsm(struct bpf_program *prog)
{
	return bpf_program__attach_btf_id(prog);
}

>>>>>>> 778fbf41
static struct bpf_link *attach_trace(const struct bpf_sec_def *sec,
				     struct bpf_program *prog)
{
	return bpf_program__attach_trace(prog);
}

<<<<<<< HEAD
=======
static struct bpf_link *attach_lsm(const struct bpf_sec_def *sec,
				   struct bpf_program *prog)
{
	return bpf_program__attach_lsm(prog);
}

struct bpf_link *
bpf_program__attach_cgroup(struct bpf_program *prog, int cgroup_fd)
{
	const struct bpf_sec_def *sec_def;
	enum bpf_attach_type attach_type;
	char errmsg[STRERR_BUFSIZE];
	struct bpf_link *link;
	int prog_fd, link_fd;

	prog_fd = bpf_program__fd(prog);
	if (prog_fd < 0) {
		pr_warn("program '%s': can't attach before loaded\n",
			bpf_program__title(prog, false));
		return ERR_PTR(-EINVAL);
	}

	link = calloc(1, sizeof(*link));
	if (!link)
		return ERR_PTR(-ENOMEM);
	link->detach = &bpf_link__detach_fd;

	attach_type = bpf_program__get_expected_attach_type(prog);
	if (!attach_type) {
		sec_def = find_sec_def(bpf_program__title(prog, false));
		if (sec_def)
			attach_type = sec_def->attach_type;
	}
	link_fd = bpf_link_create(prog_fd, cgroup_fd, attach_type, NULL);
	if (link_fd < 0) {
		link_fd = -errno;
		free(link);
		pr_warn("program '%s': failed to attach to cgroup: %s\n",
			bpf_program__title(prog, false),
			libbpf_strerror_r(link_fd, errmsg, sizeof(errmsg)));
		return ERR_PTR(link_fd);
	}
	link->fd = link_fd;
	return link;
}

>>>>>>> 778fbf41
struct bpf_link *bpf_program__attach(struct bpf_program *prog)
{
	const struct bpf_sec_def *sec_def;

	sec_def = find_sec_def(bpf_program__title(prog, false));
	if (!sec_def || !sec_def->attach_fn)
		return ERR_PTR(-ESRCH);

	return sec_def->attach_fn(sec_def, prog);
}

static int bpf_link__detach_struct_ops(struct bpf_link *link)
{
<<<<<<< HEAD
	struct bpf_link_fd *l = (void *)link;
	__u32 zero = 0;

	if (bpf_map_delete_elem(l->fd, &zero))
=======
	__u32 zero = 0;

	if (bpf_map_delete_elem(link->fd, &zero))
>>>>>>> 778fbf41
		return -errno;

	return 0;
}

struct bpf_link *bpf_map__attach_struct_ops(struct bpf_map *map)
{
	struct bpf_struct_ops *st_ops;
<<<<<<< HEAD
	struct bpf_link_fd *link;
=======
	struct bpf_link *link;
>>>>>>> 778fbf41
	__u32 i, zero = 0;
	int err;

	if (!bpf_map__is_struct_ops(map) || map->fd == -1)
		return ERR_PTR(-EINVAL);

	link = calloc(1, sizeof(*link));
	if (!link)
		return ERR_PTR(-EINVAL);

	st_ops = map->st_ops;
	for (i = 0; i < btf_vlen(st_ops->type); i++) {
		struct bpf_program *prog = st_ops->progs[i];
		void *kern_data;
		int prog_fd;

		if (!prog)
			continue;

		prog_fd = bpf_program__fd(prog);
		kern_data = st_ops->kern_vdata + st_ops->kern_func_off[i];
		*(unsigned long *)kern_data = prog_fd;
	}

	err = bpf_map_update_elem(map->fd, &zero, st_ops->kern_vdata, 0);
	if (err) {
		err = -errno;
		free(link);
		return ERR_PTR(err);
	}

<<<<<<< HEAD
	link->link.detach = bpf_link__detach_struct_ops;
	link->fd = map->fd;

	return (struct bpf_link *)link;
=======
	link->detach = bpf_link__detach_struct_ops;
	link->fd = map->fd;

	return link;
>>>>>>> 778fbf41
}

enum bpf_perf_event_ret
bpf_perf_event_read_simple(void *mmap_mem, size_t mmap_size, size_t page_size,
			   void **copy_mem, size_t *copy_size,
			   bpf_perf_event_print_t fn, void *private_data)
{
	struct perf_event_mmap_page *header = mmap_mem;
	__u64 data_head = ring_buffer_read_head(header);
	__u64 data_tail = header->data_tail;
	void *base = ((__u8 *)header) + page_size;
	int ret = LIBBPF_PERF_EVENT_CONT;
	struct perf_event_header *ehdr;
	size_t ehdr_size;

	while (data_head != data_tail) {
		ehdr = base + (data_tail & (mmap_size - 1));
		ehdr_size = ehdr->size;

		if (((void *)ehdr) + ehdr_size > base + mmap_size) {
			void *copy_start = ehdr;
			size_t len_first = base + mmap_size - copy_start;
			size_t len_secnd = ehdr_size - len_first;

			if (*copy_size < ehdr_size) {
				free(*copy_mem);
				*copy_mem = malloc(ehdr_size);
				if (!*copy_mem) {
					*copy_size = 0;
					ret = LIBBPF_PERF_EVENT_ERROR;
					break;
				}
				*copy_size = ehdr_size;
			}

			memcpy(*copy_mem, copy_start, len_first);
			memcpy(*copy_mem + len_first, base, len_secnd);
			ehdr = *copy_mem;
		}

		ret = fn(ehdr, private_data);
		data_tail += ehdr_size;
		if (ret != LIBBPF_PERF_EVENT_CONT)
			break;
	}

	ring_buffer_write_tail(header, data_tail);
	return ret;
}

struct perf_buffer;

struct perf_buffer_params {
	struct perf_event_attr *attr;
	/* if event_cb is specified, it takes precendence */
	perf_buffer_event_fn event_cb;
	/* sample_cb and lost_cb are higher-level common-case callbacks */
	perf_buffer_sample_fn sample_cb;
	perf_buffer_lost_fn lost_cb;
	void *ctx;
	int cpu_cnt;
	int *cpus;
	int *map_keys;
};

struct perf_cpu_buf {
	struct perf_buffer *pb;
	void *base; /* mmap()'ed memory */
	void *buf; /* for reconstructing segmented data */
	size_t buf_size;
	int fd;
	int cpu;
	int map_key;
};

struct perf_buffer {
	perf_buffer_event_fn event_cb;
	perf_buffer_sample_fn sample_cb;
	perf_buffer_lost_fn lost_cb;
	void *ctx; /* passed into callbacks */

	size_t page_size;
	size_t mmap_size;
	struct perf_cpu_buf **cpu_bufs;
	struct epoll_event *events;
	int cpu_cnt; /* number of allocated CPU buffers */
	int epoll_fd; /* perf event FD */
	int map_fd; /* BPF_MAP_TYPE_PERF_EVENT_ARRAY BPF map FD */
};

static void perf_buffer__free_cpu_buf(struct perf_buffer *pb,
				      struct perf_cpu_buf *cpu_buf)
{
	if (!cpu_buf)
		return;
	if (cpu_buf->base &&
	    munmap(cpu_buf->base, pb->mmap_size + pb->page_size))
		pr_warn("failed to munmap cpu_buf #%d\n", cpu_buf->cpu);
	if (cpu_buf->fd >= 0) {
		ioctl(cpu_buf->fd, PERF_EVENT_IOC_DISABLE, 0);
		close(cpu_buf->fd);
	}
	free(cpu_buf->buf);
	free(cpu_buf);
}

void perf_buffer__free(struct perf_buffer *pb)
{
	int i;

	if (!pb)
		return;
	if (pb->cpu_bufs) {
		for (i = 0; i < pb->cpu_cnt && pb->cpu_bufs[i]; i++) {
			struct perf_cpu_buf *cpu_buf = pb->cpu_bufs[i];

			bpf_map_delete_elem(pb->map_fd, &cpu_buf->map_key);
			perf_buffer__free_cpu_buf(pb, cpu_buf);
		}
		free(pb->cpu_bufs);
	}
	if (pb->epoll_fd >= 0)
		close(pb->epoll_fd);
	free(pb->events);
	free(pb);
}

static struct perf_cpu_buf *
perf_buffer__open_cpu_buf(struct perf_buffer *pb, struct perf_event_attr *attr,
			  int cpu, int map_key)
{
	struct perf_cpu_buf *cpu_buf;
	char msg[STRERR_BUFSIZE];
	int err;

	cpu_buf = calloc(1, sizeof(*cpu_buf));
	if (!cpu_buf)
		return ERR_PTR(-ENOMEM);

	cpu_buf->pb = pb;
	cpu_buf->cpu = cpu;
	cpu_buf->map_key = map_key;

	cpu_buf->fd = syscall(__NR_perf_event_open, attr, -1 /* pid */, cpu,
			      -1, PERF_FLAG_FD_CLOEXEC);
	if (cpu_buf->fd < 0) {
		err = -errno;
		pr_warn("failed to open perf buffer event on cpu #%d: %s\n",
			cpu, libbpf_strerror_r(err, msg, sizeof(msg)));
		goto error;
	}

	cpu_buf->base = mmap(NULL, pb->mmap_size + pb->page_size,
			     PROT_READ | PROT_WRITE, MAP_SHARED,
			     cpu_buf->fd, 0);
	if (cpu_buf->base == MAP_FAILED) {
		cpu_buf->base = NULL;
		err = -errno;
		pr_warn("failed to mmap perf buffer on cpu #%d: %s\n",
			cpu, libbpf_strerror_r(err, msg, sizeof(msg)));
		goto error;
	}

	if (ioctl(cpu_buf->fd, PERF_EVENT_IOC_ENABLE, 0) < 0) {
		err = -errno;
		pr_warn("failed to enable perf buffer event on cpu #%d: %s\n",
			cpu, libbpf_strerror_r(err, msg, sizeof(msg)));
		goto error;
	}

	return cpu_buf;

error:
	perf_buffer__free_cpu_buf(pb, cpu_buf);
	return (struct perf_cpu_buf *)ERR_PTR(err);
}

static struct perf_buffer *__perf_buffer__new(int map_fd, size_t page_cnt,
					      struct perf_buffer_params *p);

struct perf_buffer *perf_buffer__new(int map_fd, size_t page_cnt,
				     const struct perf_buffer_opts *opts)
{
	struct perf_buffer_params p = {};
	struct perf_event_attr attr = { 0, };

	attr.config = PERF_COUNT_SW_BPF_OUTPUT,
	attr.type = PERF_TYPE_SOFTWARE;
	attr.sample_type = PERF_SAMPLE_RAW;
	attr.sample_period = 1;
	attr.wakeup_events = 1;

	p.attr = &attr;
	p.sample_cb = opts ? opts->sample_cb : NULL;
	p.lost_cb = opts ? opts->lost_cb : NULL;
	p.ctx = opts ? opts->ctx : NULL;

	return __perf_buffer__new(map_fd, page_cnt, &p);
}

struct perf_buffer *
perf_buffer__new_raw(int map_fd, size_t page_cnt,
		     const struct perf_buffer_raw_opts *opts)
{
	struct perf_buffer_params p = {};

	p.attr = opts->attr;
	p.event_cb = opts->event_cb;
	p.ctx = opts->ctx;
	p.cpu_cnt = opts->cpu_cnt;
	p.cpus = opts->cpus;
	p.map_keys = opts->map_keys;

	return __perf_buffer__new(map_fd, page_cnt, &p);
}

static struct perf_buffer *__perf_buffer__new(int map_fd, size_t page_cnt,
					      struct perf_buffer_params *p)
{
	const char *online_cpus_file = "/sys/devices/system/cpu/online";
	struct bpf_map_info map = {};
	char msg[STRERR_BUFSIZE];
	struct perf_buffer *pb;
	bool *online = NULL;
	__u32 map_info_len;
	int err, i, j, n;

	if (page_cnt & (page_cnt - 1)) {
		pr_warn("page count should be power of two, but is %zu\n",
			page_cnt);
		return ERR_PTR(-EINVAL);
	}

	map_info_len = sizeof(map);
	err = bpf_obj_get_info_by_fd(map_fd, &map, &map_info_len);
	if (err) {
		err = -errno;
		pr_warn("failed to get map info for map FD %d: %s\n",
			map_fd, libbpf_strerror_r(err, msg, sizeof(msg)));
		return ERR_PTR(err);
	}

	if (map.type != BPF_MAP_TYPE_PERF_EVENT_ARRAY) {
		pr_warn("map '%s' should be BPF_MAP_TYPE_PERF_EVENT_ARRAY\n",
			map.name);
		return ERR_PTR(-EINVAL);
	}

	pb = calloc(1, sizeof(*pb));
	if (!pb)
		return ERR_PTR(-ENOMEM);

	pb->event_cb = p->event_cb;
	pb->sample_cb = p->sample_cb;
	pb->lost_cb = p->lost_cb;
	pb->ctx = p->ctx;

	pb->page_size = getpagesize();
	pb->mmap_size = pb->page_size * page_cnt;
	pb->map_fd = map_fd;

	pb->epoll_fd = epoll_create1(EPOLL_CLOEXEC);
	if (pb->epoll_fd < 0) {
		err = -errno;
		pr_warn("failed to create epoll instance: %s\n",
			libbpf_strerror_r(err, msg, sizeof(msg)));
		goto error;
	}

	if (p->cpu_cnt > 0) {
		pb->cpu_cnt = p->cpu_cnt;
	} else {
		pb->cpu_cnt = libbpf_num_possible_cpus();
		if (pb->cpu_cnt < 0) {
			err = pb->cpu_cnt;
			goto error;
		}
		if (map.max_entries < pb->cpu_cnt)
			pb->cpu_cnt = map.max_entries;
	}

	pb->events = calloc(pb->cpu_cnt, sizeof(*pb->events));
	if (!pb->events) {
		err = -ENOMEM;
		pr_warn("failed to allocate events: out of memory\n");
		goto error;
	}
	pb->cpu_bufs = calloc(pb->cpu_cnt, sizeof(*pb->cpu_bufs));
	if (!pb->cpu_bufs) {
		err = -ENOMEM;
		pr_warn("failed to allocate buffers: out of memory\n");
		goto error;
	}

	err = parse_cpu_mask_file(online_cpus_file, &online, &n);
	if (err) {
		pr_warn("failed to get online CPU mask: %d\n", err);
		goto error;
	}

	for (i = 0, j = 0; i < pb->cpu_cnt; i++) {
		struct perf_cpu_buf *cpu_buf;
		int cpu, map_key;

		cpu = p->cpu_cnt > 0 ? p->cpus[i] : i;
		map_key = p->cpu_cnt > 0 ? p->map_keys[i] : i;

		/* in case user didn't explicitly requested particular CPUs to
		 * be attached to, skip offline/not present CPUs
		 */
		if (p->cpu_cnt <= 0 && (cpu >= n || !online[cpu]))
			continue;

		cpu_buf = perf_buffer__open_cpu_buf(pb, p->attr, cpu, map_key);
		if (IS_ERR(cpu_buf)) {
			err = PTR_ERR(cpu_buf);
			goto error;
		}

		pb->cpu_bufs[j] = cpu_buf;

		err = bpf_map_update_elem(pb->map_fd, &map_key,
					  &cpu_buf->fd, 0);
		if (err) {
			err = -errno;
			pr_warn("failed to set cpu #%d, key %d -> perf FD %d: %s\n",
				cpu, map_key, cpu_buf->fd,
				libbpf_strerror_r(err, msg, sizeof(msg)));
			goto error;
		}

		pb->events[j].events = EPOLLIN;
		pb->events[j].data.ptr = cpu_buf;
		if (epoll_ctl(pb->epoll_fd, EPOLL_CTL_ADD, cpu_buf->fd,
			      &pb->events[j]) < 0) {
			err = -errno;
			pr_warn("failed to epoll_ctl cpu #%d perf FD %d: %s\n",
				cpu, cpu_buf->fd,
				libbpf_strerror_r(err, msg, sizeof(msg)));
			goto error;
		}
		j++;
	}
	pb->cpu_cnt = j;
	free(online);

	return pb;

error:
	free(online);
	if (pb)
		perf_buffer__free(pb);
	return ERR_PTR(err);
}

struct perf_sample_raw {
	struct perf_event_header header;
	uint32_t size;
	char data[0];
};

struct perf_sample_lost {
	struct perf_event_header header;
	uint64_t id;
	uint64_t lost;
	uint64_t sample_id;
};

static enum bpf_perf_event_ret
perf_buffer__process_record(struct perf_event_header *e, void *ctx)
{
	struct perf_cpu_buf *cpu_buf = ctx;
	struct perf_buffer *pb = cpu_buf->pb;
	void *data = e;

	/* user wants full control over parsing perf event */
	if (pb->event_cb)
		return pb->event_cb(pb->ctx, cpu_buf->cpu, e);

	switch (e->type) {
	case PERF_RECORD_SAMPLE: {
		struct perf_sample_raw *s = data;

		if (pb->sample_cb)
			pb->sample_cb(pb->ctx, cpu_buf->cpu, s->data, s->size);
		break;
	}
	case PERF_RECORD_LOST: {
		struct perf_sample_lost *s = data;

		if (pb->lost_cb)
			pb->lost_cb(pb->ctx, cpu_buf->cpu, s->lost);
		break;
	}
	default:
		pr_warn("unknown perf sample type %d\n", e->type);
		return LIBBPF_PERF_EVENT_ERROR;
	}
	return LIBBPF_PERF_EVENT_CONT;
}

static int perf_buffer__process_records(struct perf_buffer *pb,
					struct perf_cpu_buf *cpu_buf)
{
	enum bpf_perf_event_ret ret;

	ret = bpf_perf_event_read_simple(cpu_buf->base, pb->mmap_size,
					 pb->page_size, &cpu_buf->buf,
					 &cpu_buf->buf_size,
					 perf_buffer__process_record, cpu_buf);
	if (ret != LIBBPF_PERF_EVENT_CONT)
		return ret;
	return 0;
}

int perf_buffer__poll(struct perf_buffer *pb, int timeout_ms)
{
	int i, cnt, err;

	cnt = epoll_wait(pb->epoll_fd, pb->events, pb->cpu_cnt, timeout_ms);
	for (i = 0; i < cnt; i++) {
		struct perf_cpu_buf *cpu_buf = pb->events[i].data.ptr;

		err = perf_buffer__process_records(pb, cpu_buf);
		if (err) {
			pr_warn("error while processing records: %d\n", err);
			return err;
		}
	}
	return cnt < 0 ? -errno : cnt;
}

struct bpf_prog_info_array_desc {
	int	array_offset;	/* e.g. offset of jited_prog_insns */
	int	count_offset;	/* e.g. offset of jited_prog_len */
	int	size_offset;	/* > 0: offset of rec size,
				 * < 0: fix size of -size_offset
				 */
};

static struct bpf_prog_info_array_desc bpf_prog_info_array_desc[] = {
	[BPF_PROG_INFO_JITED_INSNS] = {
		offsetof(struct bpf_prog_info, jited_prog_insns),
		offsetof(struct bpf_prog_info, jited_prog_len),
		-1,
	},
	[BPF_PROG_INFO_XLATED_INSNS] = {
		offsetof(struct bpf_prog_info, xlated_prog_insns),
		offsetof(struct bpf_prog_info, xlated_prog_len),
		-1,
	},
	[BPF_PROG_INFO_MAP_IDS] = {
		offsetof(struct bpf_prog_info, map_ids),
		offsetof(struct bpf_prog_info, nr_map_ids),
		-(int)sizeof(__u32),
	},
	[BPF_PROG_INFO_JITED_KSYMS] = {
		offsetof(struct bpf_prog_info, jited_ksyms),
		offsetof(struct bpf_prog_info, nr_jited_ksyms),
		-(int)sizeof(__u64),
	},
	[BPF_PROG_INFO_JITED_FUNC_LENS] = {
		offsetof(struct bpf_prog_info, jited_func_lens),
		offsetof(struct bpf_prog_info, nr_jited_func_lens),
		-(int)sizeof(__u32),
	},
	[BPF_PROG_INFO_FUNC_INFO] = {
		offsetof(struct bpf_prog_info, func_info),
		offsetof(struct bpf_prog_info, nr_func_info),
		offsetof(struct bpf_prog_info, func_info_rec_size),
	},
	[BPF_PROG_INFO_LINE_INFO] = {
		offsetof(struct bpf_prog_info, line_info),
		offsetof(struct bpf_prog_info, nr_line_info),
		offsetof(struct bpf_prog_info, line_info_rec_size),
	},
	[BPF_PROG_INFO_JITED_LINE_INFO] = {
		offsetof(struct bpf_prog_info, jited_line_info),
		offsetof(struct bpf_prog_info, nr_jited_line_info),
		offsetof(struct bpf_prog_info, jited_line_info_rec_size),
	},
	[BPF_PROG_INFO_PROG_TAGS] = {
		offsetof(struct bpf_prog_info, prog_tags),
		offsetof(struct bpf_prog_info, nr_prog_tags),
		-(int)sizeof(__u8) * BPF_TAG_SIZE,
	},

};

static __u32 bpf_prog_info_read_offset_u32(struct bpf_prog_info *info,
					   int offset)
{
	__u32 *array = (__u32 *)info;

	if (offset >= 0)
		return array[offset / sizeof(__u32)];
	return -(int)offset;
}

static __u64 bpf_prog_info_read_offset_u64(struct bpf_prog_info *info,
					   int offset)
{
	__u64 *array = (__u64 *)info;

	if (offset >= 0)
		return array[offset / sizeof(__u64)];
	return -(int)offset;
}

static void bpf_prog_info_set_offset_u32(struct bpf_prog_info *info, int offset,
					 __u32 val)
{
	__u32 *array = (__u32 *)info;

	if (offset >= 0)
		array[offset / sizeof(__u32)] = val;
}

static void bpf_prog_info_set_offset_u64(struct bpf_prog_info *info, int offset,
					 __u64 val)
{
	__u64 *array = (__u64 *)info;

	if (offset >= 0)
		array[offset / sizeof(__u64)] = val;
}

struct bpf_prog_info_linear *
bpf_program__get_prog_info_linear(int fd, __u64 arrays)
{
	struct bpf_prog_info_linear *info_linear;
	struct bpf_prog_info info = {};
	__u32 info_len = sizeof(info);
	__u32 data_len = 0;
	int i, err;
	void *ptr;

	if (arrays >> BPF_PROG_INFO_LAST_ARRAY)
		return ERR_PTR(-EINVAL);

	/* step 1: get array dimensions */
	err = bpf_obj_get_info_by_fd(fd, &info, &info_len);
	if (err) {
		pr_debug("can't get prog info: %s", strerror(errno));
		return ERR_PTR(-EFAULT);
	}

	/* step 2: calculate total size of all arrays */
	for (i = BPF_PROG_INFO_FIRST_ARRAY; i < BPF_PROG_INFO_LAST_ARRAY; ++i) {
		bool include_array = (arrays & (1UL << i)) > 0;
		struct bpf_prog_info_array_desc *desc;
		__u32 count, size;

		desc = bpf_prog_info_array_desc + i;

		/* kernel is too old to support this field */
		if (info_len < desc->array_offset + sizeof(__u32) ||
		    info_len < desc->count_offset + sizeof(__u32) ||
		    (desc->size_offset > 0 && info_len < desc->size_offset))
			include_array = false;

		if (!include_array) {
			arrays &= ~(1UL << i);	/* clear the bit */
			continue;
		}

		count = bpf_prog_info_read_offset_u32(&info, desc->count_offset);
		size  = bpf_prog_info_read_offset_u32(&info, desc->size_offset);

		data_len += count * size;
	}

	/* step 3: allocate continuous memory */
	data_len = roundup(data_len, sizeof(__u64));
	info_linear = malloc(sizeof(struct bpf_prog_info_linear) + data_len);
	if (!info_linear)
		return ERR_PTR(-ENOMEM);

	/* step 4: fill data to info_linear->info */
	info_linear->arrays = arrays;
	memset(&info_linear->info, 0, sizeof(info));
	ptr = info_linear->data;

	for (i = BPF_PROG_INFO_FIRST_ARRAY; i < BPF_PROG_INFO_LAST_ARRAY; ++i) {
		struct bpf_prog_info_array_desc *desc;
		__u32 count, size;

		if ((arrays & (1UL << i)) == 0)
			continue;

		desc  = bpf_prog_info_array_desc + i;
		count = bpf_prog_info_read_offset_u32(&info, desc->count_offset);
		size  = bpf_prog_info_read_offset_u32(&info, desc->size_offset);
		bpf_prog_info_set_offset_u32(&info_linear->info,
					     desc->count_offset, count);
		bpf_prog_info_set_offset_u32(&info_linear->info,
					     desc->size_offset, size);
		bpf_prog_info_set_offset_u64(&info_linear->info,
					     desc->array_offset,
					     ptr_to_u64(ptr));
		ptr += count * size;
	}

	/* step 5: call syscall again to get required arrays */
	err = bpf_obj_get_info_by_fd(fd, &info_linear->info, &info_len);
	if (err) {
		pr_debug("can't get prog info: %s", strerror(errno));
		free(info_linear);
		return ERR_PTR(-EFAULT);
	}

	/* step 6: verify the data */
	for (i = BPF_PROG_INFO_FIRST_ARRAY; i < BPF_PROG_INFO_LAST_ARRAY; ++i) {
		struct bpf_prog_info_array_desc *desc;
		__u32 v1, v2;

		if ((arrays & (1UL << i)) == 0)
			continue;

		desc = bpf_prog_info_array_desc + i;
		v1 = bpf_prog_info_read_offset_u32(&info, desc->count_offset);
		v2 = bpf_prog_info_read_offset_u32(&info_linear->info,
						   desc->count_offset);
		if (v1 != v2)
			pr_warn("%s: mismatch in element count\n", __func__);

		v1 = bpf_prog_info_read_offset_u32(&info, desc->size_offset);
		v2 = bpf_prog_info_read_offset_u32(&info_linear->info,
						   desc->size_offset);
		if (v1 != v2)
			pr_warn("%s: mismatch in rec size\n", __func__);
	}

	/* step 7: update info_len and data_len */
	info_linear->info_len = sizeof(struct bpf_prog_info);
	info_linear->data_len = data_len;

	return info_linear;
}

void bpf_program__bpil_addr_to_offs(struct bpf_prog_info_linear *info_linear)
{
	int i;

	for (i = BPF_PROG_INFO_FIRST_ARRAY; i < BPF_PROG_INFO_LAST_ARRAY; ++i) {
		struct bpf_prog_info_array_desc *desc;
		__u64 addr, offs;

		if ((info_linear->arrays & (1UL << i)) == 0)
			continue;

		desc = bpf_prog_info_array_desc + i;
		addr = bpf_prog_info_read_offset_u64(&info_linear->info,
						     desc->array_offset);
		offs = addr - ptr_to_u64(info_linear->data);
		bpf_prog_info_set_offset_u64(&info_linear->info,
					     desc->array_offset, offs);
	}
}

void bpf_program__bpil_offs_to_addr(struct bpf_prog_info_linear *info_linear)
{
	int i;

	for (i = BPF_PROG_INFO_FIRST_ARRAY; i < BPF_PROG_INFO_LAST_ARRAY; ++i) {
		struct bpf_prog_info_array_desc *desc;
		__u64 addr, offs;

		if ((info_linear->arrays & (1UL << i)) == 0)
			continue;

		desc = bpf_prog_info_array_desc + i;
		offs = bpf_prog_info_read_offset_u64(&info_linear->info,
						     desc->array_offset);
		addr = offs + ptr_to_u64(info_linear->data);
		bpf_prog_info_set_offset_u64(&info_linear->info,
					     desc->array_offset, addr);
	}
}

<<<<<<< HEAD
int parse_cpu_mask_str(const char *s, bool **mask, int *mask_sz)
{
	int err = 0, n, len, start, end = -1;
	bool *tmp;

=======
int bpf_program__set_attach_target(struct bpf_program *prog,
				   int attach_prog_fd,
				   const char *attach_func_name)
{
	int btf_id;

	if (!prog || attach_prog_fd < 0 || !attach_func_name)
		return -EINVAL;

	if (attach_prog_fd)
		btf_id = libbpf_find_prog_btf_id(attach_func_name,
						 attach_prog_fd);
	else
		btf_id = __find_vmlinux_btf_id(prog->obj->btf_vmlinux,
					       attach_func_name,
					       prog->expected_attach_type);

	if (btf_id < 0)
		return btf_id;

	prog->attach_btf_id = btf_id;
	prog->attach_prog_fd = attach_prog_fd;
	return 0;
}

int parse_cpu_mask_str(const char *s, bool **mask, int *mask_sz)
{
	int err = 0, n, len, start, end = -1;
	bool *tmp;

>>>>>>> 778fbf41
	*mask = NULL;
	*mask_sz = 0;

	/* Each sub string separated by ',' has format \d+-\d+ or \d+ */
	while (*s) {
		if (*s == ',' || *s == '\n') {
			s++;
			continue;
		}
		n = sscanf(s, "%d%n-%d%n", &start, &len, &end, &len);
		if (n <= 0 || n > 2) {
			pr_warn("Failed to get CPU range %s: %d\n", s, n);
			err = -EINVAL;
			goto cleanup;
		} else if (n == 1) {
			end = start;
		}
		if (start < 0 || start > end) {
			pr_warn("Invalid CPU range [%d,%d] in %s\n",
				start, end, s);
			err = -EINVAL;
			goto cleanup;
		}
		tmp = realloc(*mask, end + 1);
		if (!tmp) {
			err = -ENOMEM;
			goto cleanup;
		}
		*mask = tmp;
		memset(tmp + *mask_sz, 0, start - *mask_sz);
		memset(tmp + start, 1, end - start + 1);
		*mask_sz = end + 1;
		s += len;
	}
	if (!*mask_sz) {
		pr_warn("Empty CPU range\n");
		return -EINVAL;
	}
	return 0;
cleanup:
	free(*mask);
	*mask = NULL;
	return err;
}

int parse_cpu_mask_file(const char *fcpu, bool **mask, int *mask_sz)
{
	int fd, err = 0, len;
	char buf[128];

	fd = open(fcpu, O_RDONLY);
	if (fd < 0) {
		err = -errno;
		pr_warn("Failed to open cpu mask file %s: %d\n", fcpu, err);
		return err;
	}
	len = read(fd, buf, sizeof(buf));
	close(fd);
	if (len <= 0) {
		err = len ? -errno : -EINVAL;
		pr_warn("Failed to read cpu mask from %s: %d\n", fcpu, err);
		return err;
	}
	if (len >= sizeof(buf)) {
		pr_warn("CPU mask is too big in file %s\n", fcpu);
		return -E2BIG;
	}
	buf[len] = '\0';

	return parse_cpu_mask_str(buf, mask, mask_sz);
}

int libbpf_num_possible_cpus(void)
{
	static const char *fcpu = "/sys/devices/system/cpu/possible";
	static int cpus;
	int err, n, i, tmp_cpus;
	bool *mask;

	tmp_cpus = READ_ONCE(cpus);
	if (tmp_cpus > 0)
		return tmp_cpus;

	err = parse_cpu_mask_file(fcpu, &mask, &n);
	if (err)
		return err;

	tmp_cpus = 0;
	for (i = 0; i < n; i++) {
		if (mask[i])
			tmp_cpus++;
	}
	free(mask);

	WRITE_ONCE(cpus, tmp_cpus);
	return tmp_cpus;
}

int bpf_object__open_skeleton(struct bpf_object_skeleton *s,
			      const struct bpf_object_open_opts *opts)
{
	DECLARE_LIBBPF_OPTS(bpf_object_open_opts, skel_opts,
		.object_name = s->name,
	);
	struct bpf_object *obj;
	int i;

	/* Attempt to preserve opts->object_name, unless overriden by user
	 * explicitly. Overwriting object name for skeletons is discouraged,
	 * as it breaks global data maps, because they contain object name
	 * prefix as their own map name prefix. When skeleton is generated,
	 * bpftool is making an assumption that this name will stay the same.
	 */
	if (opts) {
		memcpy(&skel_opts, opts, sizeof(*opts));
		if (!opts->object_name)
			skel_opts.object_name = s->name;
	}

	obj = bpf_object__open_mem(s->data, s->data_sz, &skel_opts);
	if (IS_ERR(obj)) {
		pr_warn("failed to initialize skeleton BPF object '%s': %ld\n",
			s->name, PTR_ERR(obj));
		return PTR_ERR(obj);
	}

	*s->obj = obj;

	for (i = 0; i < s->map_cnt; i++) {
		struct bpf_map **map = s->maps[i].map;
		const char *name = s->maps[i].name;
		void **mmaped = s->maps[i].mmaped;

		*map = bpf_object__find_map_by_name(obj, name);
		if (!*map) {
			pr_warn("failed to find skeleton map '%s'\n", name);
			return -ESRCH;
		}

		/* externs shouldn't be pre-setup from user code */
		if (mmaped && (*map)->libbpf_type != LIBBPF_MAP_KCONFIG)
			*mmaped = (*map)->mmaped;
	}

	for (i = 0; i < s->prog_cnt; i++) {
		struct bpf_program **prog = s->progs[i].prog;
		const char *name = s->progs[i].name;

		*prog = bpf_object__find_program_by_name(obj, name);
		if (!*prog) {
			pr_warn("failed to find skeleton program '%s'\n", name);
			return -ESRCH;
		}
	}

	return 0;
}

int bpf_object__load_skeleton(struct bpf_object_skeleton *s)
{
	int i, err;

	err = bpf_object__load(*s->obj);
	if (err) {
		pr_warn("failed to load BPF skeleton '%s': %d\n", s->name, err);
		return err;
	}

	for (i = 0; i < s->map_cnt; i++) {
		struct bpf_map *map = *s->maps[i].map;
		size_t mmap_sz = bpf_map_mmap_sz(map);
		int prot, map_fd = bpf_map__fd(map);
		void **mmaped = s->maps[i].mmaped;

		if (!mmaped)
			continue;

		if (!(map->def.map_flags & BPF_F_MMAPABLE)) {
			*mmaped = NULL;
			continue;
		}

		if (map->def.map_flags & BPF_F_RDONLY_PROG)
			prot = PROT_READ;
		else
			prot = PROT_READ | PROT_WRITE;

		/* Remap anonymous mmap()-ed "map initialization image" as
		 * a BPF map-backed mmap()-ed memory, but preserving the same
		 * memory address. This will cause kernel to change process'
		 * page table to point to a different piece of kernel memory,
		 * but from userspace point of view memory address (and its
		 * contents, being identical at this point) will stay the
		 * same. This mapping will be released by bpf_object__close()
		 * as per normal clean up procedure, so we don't need to worry
		 * about it from skeleton's clean up perspective.
		 */
		*mmaped = mmap(map->mmaped, mmap_sz, prot,
				MAP_SHARED | MAP_FIXED, map_fd, 0);
		if (*mmaped == MAP_FAILED) {
			err = -errno;
			*mmaped = NULL;
			pr_warn("failed to re-mmap() map '%s': %d\n",
				 bpf_map__name(map), err);
			return err;
		}
	}

	return 0;
}

int bpf_object__attach_skeleton(struct bpf_object_skeleton *s)
{
	int i;

	for (i = 0; i < s->prog_cnt; i++) {
		struct bpf_program *prog = *s->progs[i].prog;
		struct bpf_link **link = s->progs[i].link;
		const struct bpf_sec_def *sec_def;
		const char *sec_name = bpf_program__title(prog, false);

		sec_def = find_sec_def(sec_name);
		if (!sec_def || !sec_def->attach_fn)
			continue;

		*link = sec_def->attach_fn(sec_def, prog);
		if (IS_ERR(*link)) {
			pr_warn("failed to auto-attach program '%s': %ld\n",
				bpf_program__name(prog), PTR_ERR(*link));
			return PTR_ERR(*link);
		}
	}

	return 0;
}

void bpf_object__detach_skeleton(struct bpf_object_skeleton *s)
{
	int i;

	for (i = 0; i < s->prog_cnt; i++) {
		struct bpf_link **link = s->progs[i].link;

		if (!IS_ERR_OR_NULL(*link))
			bpf_link__destroy(*link);
		*link = NULL;
	}
}

void bpf_object__destroy_skeleton(struct bpf_object_skeleton *s)
{
	if (s->progs)
		bpf_object__detach_skeleton(s);
	if (s->obj)
		bpf_object__close(*s->obj);
	free(s->maps);
	free(s->progs);
	free(s);
}<|MERGE_RESOLUTION|>--- conflicted
+++ resolved
@@ -116,7 +116,6 @@
 {
 	struct rlimit limit;
 	char buf[100];
-<<<<<<< HEAD
 
 	if (err != -EPERM || geteuid() != 0)
 		return;
@@ -139,30 +138,6 @@
 		buf);
 }
 
-=======
-
-	if (err != -EPERM || geteuid() != 0)
-		return;
-
-	err = getrlimit(RLIMIT_MEMLOCK, &limit);
-	if (err)
-		return;
-
-	if (limit.rlim_cur == RLIM_INFINITY)
-		return;
-
-	if (limit.rlim_cur < 1024)
-		snprintf(buf, sizeof(buf), "%zu bytes", (size_t)limit.rlim_cur);
-	else if (limit.rlim_cur < 1024*1024)
-		snprintf(buf, sizeof(buf), "%.1f KiB", (double)limit.rlim_cur / 1024);
-	else
-		snprintf(buf, sizeof(buf), "%.1f MiB", (double)limit.rlim_cur / (1024*1024));
-
-	pr_warn("permission error while running as root; try raising 'ulimit -l'? current value: %s\n",
-		buf);
-}
-
->>>>>>> 778fbf41
 #define STRERR_BUFSIZE  128
 
 /* Copied from tools/perf/util/util.h */
@@ -1355,7 +1330,6 @@
 	def->map_flags = type == LIBBPF_MAP_RODATA || type == LIBBPF_MAP_KCONFIG
 			 ? BPF_F_RDONLY_PROG : 0;
 	def->map_flags |= BPF_F_MMAPABLE;
-<<<<<<< HEAD
 
 	pr_debug("map '%s' (global data): at sec_idx %d, offset %zu, flags %x.\n",
 		 map->name, map->sec_idx, map->sec_offset, def->map_flags);
@@ -1409,354 +1383,6 @@
 		if (err)
 			return err;
 	}
-	return 0;
-}
-
-
-static struct extern_desc *find_extern_by_name(const struct bpf_object *obj,
-					       const void *name)
-{
-	int i;
-
-	for (i = 0; i < obj->nr_extern; i++) {
-		if (strcmp(obj->externs[i].name, name) == 0)
-			return &obj->externs[i];
-	}
-	return NULL;
-}
-
-static int set_ext_value_tri(struct extern_desc *ext, void *ext_val,
-			     char value)
-{
-	switch (ext->type) {
-	case EXT_BOOL:
-		if (value == 'm') {
-			pr_warn("extern %s=%c should be tristate or char\n",
-				ext->name, value);
-			return -EINVAL;
-		}
-		*(bool *)ext_val = value == 'y' ? true : false;
-		break;
-	case EXT_TRISTATE:
-		if (value == 'y')
-			*(enum libbpf_tristate *)ext_val = TRI_YES;
-		else if (value == 'm')
-			*(enum libbpf_tristate *)ext_val = TRI_MODULE;
-		else /* value == 'n' */
-			*(enum libbpf_tristate *)ext_val = TRI_NO;
-		break;
-	case EXT_CHAR:
-		*(char *)ext_val = value;
-		break;
-	case EXT_UNKNOWN:
-	case EXT_INT:
-	case EXT_CHAR_ARR:
-	default:
-		pr_warn("extern %s=%c should be bool, tristate, or char\n",
-			ext->name, value);
-		return -EINVAL;
-	}
-	ext->is_set = true;
-	return 0;
-}
-
-static int set_ext_value_str(struct extern_desc *ext, char *ext_val,
-			     const char *value)
-{
-	size_t len;
-
-	if (ext->type != EXT_CHAR_ARR) {
-		pr_warn("extern %s=%s should char array\n", ext->name, value);
-		return -EINVAL;
-	}
-
-	len = strlen(value);
-	if (value[len - 1] != '"') {
-		pr_warn("extern '%s': invalid string config '%s'\n",
-			ext->name, value);
-		return -EINVAL;
-	}
-
-	/* strip quotes */
-	len -= 2;
-	if (len >= ext->sz) {
-		pr_warn("extern '%s': long string config %s of (%zu bytes) truncated to %d bytes\n",
-			ext->name, value, len, ext->sz - 1);
-		len = ext->sz - 1;
-	}
-	memcpy(ext_val, value + 1, len);
-	ext_val[len] = '\0';
-	ext->is_set = true;
-	return 0;
-}
-
-static int parse_u64(const char *value, __u64 *res)
-{
-	char *value_end;
-	int err;
-
-	errno = 0;
-	*res = strtoull(value, &value_end, 0);
-	if (errno) {
-		err = -errno;
-		pr_warn("failed to parse '%s' as integer: %d\n", value, err);
-		return err;
-	}
-	if (*value_end) {
-		pr_warn("failed to parse '%s' as integer completely\n", value);
-		return -EINVAL;
-	}
-	return 0;
-}
-
-static bool is_ext_value_in_range(const struct extern_desc *ext, __u64 v)
-{
-	int bit_sz = ext->sz * 8;
-
-	if (ext->sz == 8)
-		return true;
-
-	/* Validate that value stored in u64 fits in integer of `ext->sz`
-	 * bytes size without any loss of information. If the target integer
-	 * is signed, we rely on the following limits of integer type of
-	 * Y bits and subsequent transformation:
-	 *
-	 *     -2^(Y-1) <= X           <= 2^(Y-1) - 1
-	 *            0 <= X + 2^(Y-1) <= 2^Y - 1
-	 *            0 <= X + 2^(Y-1) <  2^Y
-	 *
-	 *  For unsigned target integer, check that all the (64 - Y) bits are
-	 *  zero.
-	 */
-	if (ext->is_signed)
-		return v + (1ULL << (bit_sz - 1)) < (1ULL << bit_sz);
-	else
-		return (v >> bit_sz) == 0;
-}
-
-static int set_ext_value_num(struct extern_desc *ext, void *ext_val,
-			     __u64 value)
-{
-	if (ext->type != EXT_INT && ext->type != EXT_CHAR) {
-		pr_warn("extern %s=%llu should be integer\n",
-			ext->name, (unsigned long long)value);
-		return -EINVAL;
-	}
-	if (!is_ext_value_in_range(ext, value)) {
-		pr_warn("extern %s=%llu value doesn't fit in %d bytes\n",
-			ext->name, (unsigned long long)value, ext->sz);
-		return -ERANGE;
-	}
-	switch (ext->sz) {
-		case 1: *(__u8 *)ext_val = value; break;
-		case 2: *(__u16 *)ext_val = value; break;
-		case 4: *(__u32 *)ext_val = value; break;
-		case 8: *(__u64 *)ext_val = value; break;
-		default:
-			return -EINVAL;
-	}
-	ext->is_set = true;
-	return 0;
-}
-
-static int bpf_object__process_kconfig_line(struct bpf_object *obj,
-					    char *buf, void *data)
-{
-	struct extern_desc *ext;
-	char *sep, *value;
-	int len, err = 0;
-	void *ext_val;
-	__u64 num;
-
-	if (strncmp(buf, "CONFIG_", 7))
-		return 0;
-
-	sep = strchr(buf, '=');
-	if (!sep) {
-		pr_warn("failed to parse '%s': no separator\n", buf);
-		return -EINVAL;
-	}
-
-	/* Trim ending '\n' */
-	len = strlen(buf);
-	if (buf[len - 1] == '\n')
-		buf[len - 1] = '\0';
-	/* Split on '=' and ensure that a value is present. */
-	*sep = '\0';
-	if (!sep[1]) {
-		*sep = '=';
-		pr_warn("failed to parse '%s': no value\n", buf);
-		return -EINVAL;
-	}
-
-	ext = find_extern_by_name(obj, buf);
-	if (!ext || ext->is_set)
-		return 0;
-
-	ext_val = data + ext->data_off;
-	value = sep + 1;
-
-	switch (*value) {
-	case 'y': case 'n': case 'm':
-		err = set_ext_value_tri(ext, ext_val, *value);
-		break;
-	case '"':
-		err = set_ext_value_str(ext, ext_val, value);
-		break;
-	default:
-		/* assume integer */
-		err = parse_u64(value, &num);
-		if (err) {
-			pr_warn("extern %s=%s should be integer\n",
-				ext->name, value);
-			return err;
-		}
-		err = set_ext_value_num(ext, ext_val, num);
-		break;
-	}
-	if (err)
-		return err;
-	pr_debug("extern %s=%s\n", ext->name, value);
-	return 0;
-}
-
-static int bpf_object__read_kconfig_file(struct bpf_object *obj, void *data)
-{
-	char buf[PATH_MAX];
-	struct utsname uts;
-	int len, err = 0;
-	gzFile file;
-
-	uname(&uts);
-	len = snprintf(buf, PATH_MAX, "/boot/config-%s", uts.release);
-	if (len < 0)
-		return -EINVAL;
-	else if (len >= PATH_MAX)
-		return -ENAMETOOLONG;
-
-	/* gzopen also accepts uncompressed files. */
-	file = gzopen(buf, "r");
-	if (!file)
-		file = gzopen("/proc/config.gz", "r");
-
-	if (!file) {
-		pr_warn("failed to open system Kconfig\n");
-		return -ENOENT;
-	}
-
-	while (gzgets(file, buf, sizeof(buf))) {
-		err = bpf_object__process_kconfig_line(obj, buf, data);
-		if (err) {
-			pr_warn("error parsing system Kconfig line '%s': %d\n",
-				buf, err);
-			goto out;
-		}
-	}
-
-out:
-	gzclose(file);
-	return err;
-}
-
-static int bpf_object__read_kconfig_mem(struct bpf_object *obj,
-					const char *config, void *data)
-{
-	char buf[PATH_MAX];
-	int err = 0;
-	FILE *file;
-
-	file = fmemopen((void *)config, strlen(config), "r");
-	if (!file) {
-		err = -errno;
-		pr_warn("failed to open in-memory Kconfig: %d\n", err);
-		return err;
-	}
-
-	while (fgets(buf, sizeof(buf), file)) {
-		err = bpf_object__process_kconfig_line(obj, buf, data);
-		if (err) {
-			pr_warn("error parsing in-memory Kconfig line '%s': %d\n",
-				buf, err);
-			break;
-		}
-	}
-
-	fclose(file);
-	return err;
-=======
-
-	pr_debug("map '%s' (global data): at sec_idx %d, offset %zu, flags %x.\n",
-		 map->name, map->sec_idx, map->sec_offset, def->map_flags);
-
-	map->mmaped = mmap(NULL, bpf_map_mmap_sz(map), PROT_READ | PROT_WRITE,
-			   MAP_SHARED | MAP_ANONYMOUS, -1, 0);
-	if (map->mmaped == MAP_FAILED) {
-		err = -errno;
-		map->mmaped = NULL;
-		pr_warn("failed to alloc map '%s' content buffer: %d\n",
-			map->name, err);
-		zfree(&map->name);
-		return err;
-	}
-
-	if (data)
-		memcpy(map->mmaped, data, data_sz);
-
-	pr_debug("map %td is \"%s\"\n", map - obj->maps, map->name);
-	return 0;
->>>>>>> 778fbf41
-}
-
-static int bpf_object__init_kconfig_map(struct bpf_object *obj)
-{
-	struct extern_desc *last_ext;
-	size_t map_sz;
-	int err;
-
-<<<<<<< HEAD
-	if (obj->nr_extern == 0)
-		return 0;
-
-	last_ext = &obj->externs[obj->nr_extern - 1];
-	map_sz = last_ext->data_off + last_ext->sz;
-
-	err = bpf_object__init_internal_map(obj, LIBBPF_MAP_KCONFIG,
-					    obj->efile.symbols_shndx,
-					    NULL, map_sz);
-	if (err)
-		return err;
-
-	obj->kconfig_map_idx = obj->nr_maps - 1;
-
-=======
-	/*
-	 * Populate obj->maps with libbpf internal maps.
-	 */
-	if (obj->efile.data_shndx >= 0) {
-		err = bpf_object__init_internal_map(obj, LIBBPF_MAP_DATA,
-						    obj->efile.data_shndx,
-						    obj->efile.data->d_buf,
-						    obj->efile.data->d_size);
-		if (err)
-			return err;
-	}
-	if (obj->efile.rodata_shndx >= 0) {
-		err = bpf_object__init_internal_map(obj, LIBBPF_MAP_RODATA,
-						    obj->efile.rodata_shndx,
-						    obj->efile.rodata->d_buf,
-						    obj->efile.rodata->d_size);
-		if (err)
-			return err;
-	}
-	if (obj->efile.bss_shndx >= 0) {
-		err = bpf_object__init_internal_map(obj, LIBBPF_MAP_BSS,
-						    obj->efile.bss_shndx,
-						    NULL,
-						    obj->efile.bss->d_size);
-		if (err)
-			return err;
-	}
->>>>>>> 778fbf41
 	return 0;
 }
 
@@ -2663,13 +2289,7 @@
 
 static bool kernel_needs_btf(const struct bpf_object *obj)
 {
-<<<<<<< HEAD
-	return obj->efile.btf_maps_shndx >= 0 ||
-		obj->efile.st_ops_shndx >= 0 ||
-		obj->nr_extern > 0;
-=======
 	return obj->efile.st_ops_shndx >= 0;
->>>>>>> 778fbf41
 }
 
 static int bpf_object__init_btf(struct bpf_object *obj,
@@ -2705,11 +2325,7 @@
 		}
 	}
 out:
-<<<<<<< HEAD
-	if (err && bpf_object__is_btf_mandatory(obj)) {
-=======
 	if (err && libbpf_needs_btf(obj)) {
->>>>>>> 778fbf41
 		pr_warn("BTF is required, but is missing or corrupted.\n");
 		return err;
 	}
@@ -2733,11 +2349,7 @@
 	btf_ext__free(obj->btf_ext);
 	obj->btf_ext = NULL;
 
-<<<<<<< HEAD
-	if (bpf_object__is_btf_mandatory(obj)) {
-=======
 	if (libbpf_needs_btf(obj)) {
->>>>>>> 778fbf41
 		pr_warn("BTF is required, but is missing or corrupted.\n");
 		return -ENOENT;
 	}
@@ -2746,12 +2358,8 @@
 
 static inline bool libbpf_prog_needs_vmlinux_btf(struct bpf_program *prog)
 {
-<<<<<<< HEAD
-	if (prog->type == BPF_PROG_TYPE_STRUCT_OPS)
-=======
 	if (prog->type == BPF_PROG_TYPE_STRUCT_OPS ||
 	    prog->type == BPF_PROG_TYPE_LSM)
->>>>>>> 778fbf41
 		return true;
 
 	/* BPF_PROG_TYPE_TRACING programs which do not attach to other programs
@@ -5259,12 +4867,8 @@
 	load_attr.insns = insns;
 	load_attr.insns_cnt = insns_cnt;
 	load_attr.license = license;
-<<<<<<< HEAD
-	if (prog->type == BPF_PROG_TYPE_STRUCT_OPS) {
-=======
 	if (prog->type == BPF_PROG_TYPE_STRUCT_OPS ||
 	    prog->type == BPF_PROG_TYPE_LSM) {
->>>>>>> 778fbf41
 		load_attr.attach_btf_id = prog->attach_btf_id;
 	} else if (prog->type == BPF_PROG_TYPE_TRACING ||
 		   prog->type == BPF_PROG_TYPE_EXT) {
@@ -5354,14 +4958,9 @@
 {
 	int err = 0, fd, i, btf_id;
 
-<<<<<<< HEAD
-	if (prog->type == BPF_PROG_TYPE_TRACING ||
-	    prog->type == BPF_PROG_TYPE_EXT) {
-=======
 	if ((prog->type == BPF_PROG_TYPE_TRACING ||
 	     prog->type == BPF_PROG_TYPE_LSM ||
 	     prog->type == BPF_PROG_TYPE_EXT) && !prog->attach_btf_id) {
->>>>>>> 778fbf41
 		btf_id = libbpf_find_attach_btf_id(prog);
 		if (btf_id <= 0)
 			return btf_id;
@@ -6667,11 +6266,8 @@
 				      struct bpf_program *prog);
 static struct bpf_link *attach_trace(const struct bpf_sec_def *sec,
 				     struct bpf_program *prog);
-<<<<<<< HEAD
-=======
 static struct bpf_link *attach_lsm(const struct bpf_sec_def *sec,
 				   struct bpf_program *prog);
->>>>>>> 778fbf41
 
 struct bpf_sec_def {
 	const char *sec;
@@ -6711,13 +6307,10 @@
 		.expected_attach_type = BPF_TRACE_FENTRY,
 		.is_attach_btf = true,
 		.attach_fn = attach_trace),
-<<<<<<< HEAD
-=======
 	SEC_DEF("fmod_ret/", TRACING,
 		.expected_attach_type = BPF_MODIFY_RETURN,
 		.is_attach_btf = true,
 		.attach_fn = attach_trace),
->>>>>>> 778fbf41
 	SEC_DEF("fexit/", TRACING,
 		.expected_attach_type = BPF_TRACE_FEXIT,
 		.is_attach_btf = true,
@@ -6725,13 +6318,10 @@
 	SEC_DEF("freplace/", EXT,
 		.is_attach_btf = true,
 		.attach_fn = attach_trace),
-<<<<<<< HEAD
-=======
 	SEC_DEF("lsm/", LSM,
 		.is_attach_btf = true,
 		.expected_attach_type = BPF_LSM_MAC,
 		.attach_fn = attach_lsm),
->>>>>>> 778fbf41
 	BPF_PROG_SEC("xdp",			BPF_PROG_TYPE_XDP),
 	BPF_PROG_SEC("perf_event",		BPF_PROG_TYPE_PERF_EVENT),
 	BPF_PROG_SEC("lwt_in",			BPF_PROG_TYPE_LWT_IN),
@@ -6795,7 +6385,6 @@
 #undef BPF_EAPROG_SEC
 #undef BPF_APROG_COMPAT
 #undef SEC_DEF
-<<<<<<< HEAD
 
 #define MAX_TYPE_NAME_SIZE 32
 
@@ -6940,8 +6529,6 @@
 				map->name, (size_t)rel.r_offset, shdr_idx);
 			return -LIBBPF_ERRNO__RELOC;
 		}
-=======
->>>>>>> 778fbf41
 
 		member = find_member_by_offset(st_ops->type, moff * 8);
 		if (!member) {
@@ -6952,31 +6539,11 @@
 		member_idx = member - btf_members(st_ops->type);
 		name = btf__name_by_offset(btf, member->name_off);
 
-<<<<<<< HEAD
 		if (!resolve_func_ptr(btf, member->type, NULL)) {
 			pr_warn("struct_ops reloc %s: cannot relocate non func ptr %s\n",
 				map->name, name);
 			return -EINVAL;
 		}
-=======
-static const struct bpf_sec_def *find_sec_def(const char *sec_name)
-{
-	int i, n = ARRAY_SIZE(section_defs);
-
-	for (i = 0; i < n; i++) {
-		if (strncmp(sec_name,
-			    section_defs[i].sec, section_defs[i].len))
-			continue;
-		return &section_defs[i];
-	}
-	return NULL;
-}
-
-static char *libbpf_get_type_names(bool attach_type)
-{
-	int i, len = ARRAY_SIZE(section_defs) * MAX_TYPE_NAME_SIZE;
-	char *buf;
->>>>>>> 778fbf41
 
 		prog = bpf_object__find_prog_by_idx(obj, shdr_idx);
 		if (!prog) {
@@ -6985,7 +6552,6 @@
 			return -EINVAL;
 		}
 
-<<<<<<< HEAD
 		if (prog->type == BPF_PROG_TYPE_UNSPEC) {
 			const struct bpf_sec_def *sec_def;
 
@@ -7006,20 +6572,6 @@
 			goto invalid_prog;
 		}
 		st_ops->progs[member_idx] = prog;
-=======
-	buf[0] = '\0';
-	/* Forge string buf with all available names */
-	for (i = 0; i < ARRAY_SIZE(section_defs); i++) {
-		if (attach_type && !section_defs[i].is_attachable)
-			continue;
-
-		if (strlen(buf) + strlen(section_defs[i].sec) + 2 > len) {
-			free(buf);
-			return NULL;
-		}
-		strcat(buf, " ");
-		strcat(buf, section_defs[i].sec);
->>>>>>> 778fbf41
 	}
 
 	return 0;
@@ -7032,18 +6584,14 @@
 }
 
 #define BTF_TRACE_PREFIX "btf_trace_"
+#define BTF_LSM_PREFIX "bpf_lsm_"
 #define BTF_MAX_NAME_SIZE 128
 
 static int find_btf_by_prefix_kind(const struct btf *btf, const char *prefix,
 				   const char *name, __u32 kind)
 {
-<<<<<<< HEAD
 	char btf_type_name[BTF_MAX_NAME_SIZE];
 	int ret;
-=======
-	const struct bpf_sec_def *sec_def;
-	char *type_names;
->>>>>>> 778fbf41
 
 	ret = snprintf(btf_type_name, sizeof(btf_type_name),
 		       "%s%s", prefix, name);
@@ -7056,189 +6604,6 @@
 	return btf__find_by_name_kind(btf, btf_type_name, kind);
 }
 
-<<<<<<< HEAD
-static inline int __find_vmlinux_btf_id(struct btf *btf, const char *name,
-					enum bpf_attach_type attach_type)
-{
-	int err;
-=======
-	sec_def = find_sec_def(name);
-	if (sec_def) {
-		*prog_type = sec_def->prog_type;
-		*expected_attach_type = sec_def->expected_attach_type;
-		return 0;
-	}
-
-	pr_debug("failed to guess program type from ELF section '%s'\n", name);
-	type_names = libbpf_get_type_names(false);
-	if (type_names != NULL) {
-		pr_debug("supported section(type) names are:%s\n", type_names);
-		free(type_names);
-	}
->>>>>>> 778fbf41
-
-	if (attach_type == BPF_TRACE_RAW_TP)
-		err = find_btf_by_prefix_kind(btf, BTF_TRACE_PREFIX, name,
-					      BTF_KIND_TYPEDEF);
-	else
-		err = btf__find_by_name_kind(btf, name, BTF_KIND_FUNC);
-
-	return err;
-}
-
-<<<<<<< HEAD
-=======
-static struct bpf_map *find_struct_ops_map_by_offset(struct bpf_object *obj,
-						     size_t offset)
-{
-	struct bpf_map *map;
-	size_t i;
-
-	for (i = 0; i < obj->nr_maps; i++) {
-		map = &obj->maps[i];
-		if (!bpf_map__is_struct_ops(map))
-			continue;
-		if (map->sec_offset <= offset &&
-		    offset - map->sec_offset < map->def.value_size)
-			return map;
-	}
-
-	return NULL;
-}
-
-/* Collect the reloc from ELF and populate the st_ops->progs[] */
-static int bpf_object__collect_struct_ops_map_reloc(struct bpf_object *obj,
-						    GElf_Shdr *shdr,
-						    Elf_Data *data)
-{
-	const struct btf_member *member;
-	struct bpf_struct_ops *st_ops;
-	struct bpf_program *prog;
-	unsigned int shdr_idx;
-	const struct btf *btf;
-	struct bpf_map *map;
-	Elf_Data *symbols;
-	unsigned int moff;
-	const char *name;
-	__u32 member_idx;
-	GElf_Sym sym;
-	GElf_Rel rel;
-	int i, nrels;
-
-	symbols = obj->efile.symbols;
-	btf = obj->btf;
-	nrels = shdr->sh_size / shdr->sh_entsize;
-	for (i = 0; i < nrels; i++) {
-		if (!gelf_getrel(data, i, &rel)) {
-			pr_warn("struct_ops reloc: failed to get %d reloc\n", i);
-			return -LIBBPF_ERRNO__FORMAT;
-		}
-
-		if (!gelf_getsym(symbols, GELF_R_SYM(rel.r_info), &sym)) {
-			pr_warn("struct_ops reloc: symbol %zx not found\n",
-				(size_t)GELF_R_SYM(rel.r_info));
-			return -LIBBPF_ERRNO__FORMAT;
-		}
-
-		name = elf_strptr(obj->efile.elf, obj->efile.strtabidx,
-				  sym.st_name) ? : "<?>";
-		map = find_struct_ops_map_by_offset(obj, rel.r_offset);
-		if (!map) {
-			pr_warn("struct_ops reloc: cannot find map at rel.r_offset %zu\n",
-				(size_t)rel.r_offset);
-			return -EINVAL;
-		}
-
-		moff = rel.r_offset - map->sec_offset;
-		shdr_idx = sym.st_shndx;
-		st_ops = map->st_ops;
-		pr_debug("struct_ops reloc %s: for %lld value %lld shdr_idx %u rel.r_offset %zu map->sec_offset %zu name %d (\'%s\')\n",
-			 map->name,
-			 (long long)(rel.r_info >> 32),
-			 (long long)sym.st_value,
-			 shdr_idx, (size_t)rel.r_offset,
-			 map->sec_offset, sym.st_name, name);
-
-		if (shdr_idx >= SHN_LORESERVE) {
-			pr_warn("struct_ops reloc %s: rel.r_offset %zu shdr_idx %u unsupported non-static function\n",
-				map->name, (size_t)rel.r_offset, shdr_idx);
-			return -LIBBPF_ERRNO__RELOC;
-		}
-
-		member = find_member_by_offset(st_ops->type, moff * 8);
-		if (!member) {
-			pr_warn("struct_ops reloc %s: cannot find member at moff %u\n",
-				map->name, moff);
-			return -EINVAL;
-		}
-		member_idx = member - btf_members(st_ops->type);
-		name = btf__name_by_offset(btf, member->name_off);
-
-		if (!resolve_func_ptr(btf, member->type, NULL)) {
-			pr_warn("struct_ops reloc %s: cannot relocate non func ptr %s\n",
-				map->name, name);
-			return -EINVAL;
-		}
-
-		prog = bpf_object__find_prog_by_idx(obj, shdr_idx);
-		if (!prog) {
-			pr_warn("struct_ops reloc %s: cannot find prog at shdr_idx %u to relocate func ptr %s\n",
-				map->name, shdr_idx, name);
-			return -EINVAL;
-		}
-
-		if (prog->type == BPF_PROG_TYPE_UNSPEC) {
-			const struct bpf_sec_def *sec_def;
-
-			sec_def = find_sec_def(prog->section_name);
-			if (sec_def &&
-			    sec_def->prog_type != BPF_PROG_TYPE_STRUCT_OPS) {
-				/* for pr_warn */
-				prog->type = sec_def->prog_type;
-				goto invalid_prog;
-			}
-
-			prog->type = BPF_PROG_TYPE_STRUCT_OPS;
-			prog->attach_btf_id = st_ops->type_id;
-			prog->expected_attach_type = member_idx;
-		} else if (prog->type != BPF_PROG_TYPE_STRUCT_OPS ||
-			   prog->attach_btf_id != st_ops->type_id ||
-			   prog->expected_attach_type != member_idx) {
-			goto invalid_prog;
-		}
-		st_ops->progs[member_idx] = prog;
-	}
-
-	return 0;
-
-invalid_prog:
-	pr_warn("struct_ops reloc %s: cannot use prog %s in sec %s with type %u attach_btf_id %u expected_attach_type %u for func ptr %s\n",
-		map->name, prog->name, prog->section_name, prog->type,
-		prog->attach_btf_id, prog->expected_attach_type, name);
-	return -EINVAL;
-}
-
-#define BTF_TRACE_PREFIX "btf_trace_"
-#define BTF_LSM_PREFIX "bpf_lsm_"
-#define BTF_MAX_NAME_SIZE 128
-
-static int find_btf_by_prefix_kind(const struct btf *btf, const char *prefix,
-				   const char *name, __u32 kind)
-{
-	char btf_type_name[BTF_MAX_NAME_SIZE];
-	int ret;
-
-	ret = snprintf(btf_type_name, sizeof(btf_type_name),
-		       "%s%s", prefix, name);
-	/* snprintf returns the number of characters written excluding the
-	 * the terminating null. So, if >= BTF_MAX_NAME_SIZE are written, it
-	 * indicates truncation.
-	 */
-	if (ret < 0 || ret >= sizeof(btf_type_name))
-		return -ENAMETOOLONG;
-	return btf__find_by_name_kind(btf, btf_type_name, kind);
-}
-
 static inline int __find_vmlinux_btf_id(struct btf *btf, const char *name,
 					enum bpf_attach_type attach_type)
 {
@@ -7259,7 +6624,6 @@
 	return err;
 }
 
->>>>>>> 778fbf41
 int libbpf_find_vmlinux_btf_id(const char *name,
 			       enum bpf_attach_type attach_type)
 {
@@ -7329,11 +6693,6 @@
 			err = __find_vmlinux_btf_id(prog->obj->btf_vmlinux,
 						    name + section_defs[i].len,
 						    attach_type);
-<<<<<<< HEAD
-		if (err <= 0)
-			pr_warn("%s is not found in vmlinux BTF\n", name);
-=======
->>>>>>> 778fbf41
 		return err;
 	}
 	pr_warn("failed to identify btf_id based on ELF section name '%s'\n", name);
@@ -7729,63 +7088,22 @@
 	return 0;
 }
 
-<<<<<<< HEAD
-struct bpf_link {
-	int (*detach)(struct bpf_link *link);
-	int (*destroy)(struct bpf_link *link);
-	bool disconnected;
-};
-
-/* Release "ownership" of underlying BPF resource (typically, BPF program
- * attached to some BPF hook, e.g., tracepoint, kprobe, etc). Disconnected
- * link, when destructed through bpf_link__destroy() call won't attempt to
- * detach/unregisted that BPF resource. This is useful in situations where,
- * say, attached BPF program has to outlive userspace program that attached it
- * in the system. Depending on type of BPF program, though, there might be
- * additional steps (like pinning BPF program in BPF FS) necessary to ensure
- * exit of userspace program doesn't trigger automatic detachment and clean up
- * inside the kernel.
- */
-void bpf_link__disconnect(struct bpf_link *link)
-{
-	link->disconnected = true;
-}
-
-int bpf_link__destroy(struct bpf_link *link)
-=======
 int bpf_link__unpin(struct bpf_link *link)
->>>>>>> 778fbf41
-{
-	int err = 0;
+{
+	int err;
 
 	if (!link->pin_path)
 		return -EINVAL;
 
-<<<<<<< HEAD
-	if (!link->disconnected && link->detach)
-		err = link->detach(link);
-	if (link->destroy)
-		link->destroy(link);
-	free(link);
-=======
 	err = unlink(link->pin_path);
 	if (err != 0)
 		return -errno;
->>>>>>> 778fbf41
 
 	pr_debug("link fd=%d: unpinned from %s\n", link->fd, link->pin_path);
 	zfree(&link->pin_path);
 	return 0;
 }
 
-<<<<<<< HEAD
-struct bpf_link_fd {
-	struct bpf_link link; /* has to be at the top of struct */
-	int fd; /* hook FD */
-};
-
-=======
->>>>>>> 778fbf41
 static int bpf_link__detach_perf_event(struct bpf_link *link)
 {
 	int err;
@@ -7820,11 +7138,7 @@
 	link = calloc(1, sizeof(*link));
 	if (!link)
 		return ERR_PTR(-ENOMEM);
-<<<<<<< HEAD
-	link->link.detach = &bpf_link__detach_perf_event;
-=======
 	link->detach = &bpf_link__detach_perf_event;
->>>>>>> 778fbf41
 	link->fd = pfd;
 
 	if (ioctl(pfd, PERF_EVENT_IOC_SET_BPF, prog_fd) < 0) {
@@ -8107,7 +7421,6 @@
 
 static struct bpf_link *attach_tp(const struct bpf_sec_def *sec,
 				  struct bpf_program *prog)
-<<<<<<< HEAD
 {
 	char *sec_name, *tp_cat, *tp_name;
 	struct bpf_link *link;
@@ -8132,33 +7445,6 @@
 	return link;
 }
 
-static int bpf_link__detach_fd(struct bpf_link *link)
-=======
->>>>>>> 778fbf41
-{
-	char *sec_name, *tp_cat, *tp_name;
-	struct bpf_link *link;
-
-	sec_name = strdup(bpf_program__title(prog, false));
-	if (!sec_name)
-		return ERR_PTR(-ENOMEM);
-
-	/* extract "tp/<category>/<name>" */
-	tp_cat = sec_name + sec->len;
-	tp_name = strchr(tp_cat, '/');
-	if (!tp_name) {
-		link = ERR_PTR(-EINVAL);
-		goto out;
-	}
-	*tp_name = '\0';
-	tp_name++;
-
-	link = bpf_program__attach_tracepoint(prog, tp_cat, tp_name);
-out:
-	free(sec_name);
-	return link;
-}
-
 struct bpf_link *bpf_program__attach_raw_tracepoint(struct bpf_program *prog,
 						    const char *tp_name)
 {
@@ -8176,11 +7462,7 @@
 	link = calloc(1, sizeof(*link));
 	if (!link)
 		return ERR_PTR(-ENOMEM);
-<<<<<<< HEAD
-	link->link.detach = &bpf_link__detach_fd;
-=======
 	link->detach = &bpf_link__detach_fd;
->>>>>>> 778fbf41
 
 	pfd = bpf_raw_tracepoint_open(tp_name, prog_fd);
 	if (pfd < 0) {
@@ -8203,12 +7485,8 @@
 	return bpf_program__attach_raw_tracepoint(prog, tp_name);
 }
 
-<<<<<<< HEAD
-struct bpf_link *bpf_program__attach_trace(struct bpf_program *prog)
-=======
 /* Common logic for all BPF program types that attach to a btf_id */
 static struct bpf_link *bpf_program__attach_btf_id(struct bpf_program *prog)
->>>>>>> 778fbf41
 {
 	char errmsg[STRERR_BUFSIZE];
 	struct bpf_link *link;
@@ -8224,11 +7502,7 @@
 	link = calloc(1, sizeof(*link));
 	if (!link)
 		return ERR_PTR(-ENOMEM);
-<<<<<<< HEAD
-	link->link.detach = &bpf_link__detach_fd;
-=======
 	link->detach = &bpf_link__detach_fd;
->>>>>>> 778fbf41
 
 	pfd = bpf_raw_tracepoint_open(NULL, prog_fd);
 	if (pfd < 0) {
@@ -8243,8 +7517,6 @@
 	return (struct bpf_link *)link;
 }
 
-<<<<<<< HEAD
-=======
 struct bpf_link *bpf_program__attach_trace(struct bpf_program *prog)
 {
 	return bpf_program__attach_btf_id(prog);
@@ -8255,15 +7527,12 @@
 	return bpf_program__attach_btf_id(prog);
 }
 
->>>>>>> 778fbf41
 static struct bpf_link *attach_trace(const struct bpf_sec_def *sec,
 				     struct bpf_program *prog)
 {
 	return bpf_program__attach_trace(prog);
 }
 
-<<<<<<< HEAD
-=======
 static struct bpf_link *attach_lsm(const struct bpf_sec_def *sec,
 				   struct bpf_program *prog)
 {
@@ -8310,7 +7579,6 @@
 	return link;
 }
 
->>>>>>> 778fbf41
 struct bpf_link *bpf_program__attach(struct bpf_program *prog)
 {
 	const struct bpf_sec_def *sec_def;
@@ -8324,16 +7592,9 @@
 
 static int bpf_link__detach_struct_ops(struct bpf_link *link)
 {
-<<<<<<< HEAD
-	struct bpf_link_fd *l = (void *)link;
 	__u32 zero = 0;
 
-	if (bpf_map_delete_elem(l->fd, &zero))
-=======
-	__u32 zero = 0;
-
 	if (bpf_map_delete_elem(link->fd, &zero))
->>>>>>> 778fbf41
 		return -errno;
 
 	return 0;
@@ -8342,11 +7603,7 @@
 struct bpf_link *bpf_map__attach_struct_ops(struct bpf_map *map)
 {
 	struct bpf_struct_ops *st_ops;
-<<<<<<< HEAD
-	struct bpf_link_fd *link;
-=======
 	struct bpf_link *link;
->>>>>>> 778fbf41
 	__u32 i, zero = 0;
 	int err;
 
@@ -8378,17 +7635,10 @@
 		return ERR_PTR(err);
 	}
 
-<<<<<<< HEAD
-	link->link.detach = bpf_link__detach_struct_ops;
-	link->fd = map->fd;
-
-	return (struct bpf_link *)link;
-=======
 	link->detach = bpf_link__detach_struct_ops;
 	link->fd = map->fd;
 
 	return link;
->>>>>>> 778fbf41
 }
 
 enum bpf_perf_event_ret
@@ -9069,13 +8319,6 @@
 	}
 }
 
-<<<<<<< HEAD
-int parse_cpu_mask_str(const char *s, bool **mask, int *mask_sz)
-{
-	int err = 0, n, len, start, end = -1;
-	bool *tmp;
-
-=======
 int bpf_program__set_attach_target(struct bpf_program *prog,
 				   int attach_prog_fd,
 				   const char *attach_func_name)
@@ -9106,7 +8349,6 @@
 	int err = 0, n, len, start, end = -1;
 	bool *tmp;
 
->>>>>>> 778fbf41
 	*mask = NULL;
 	*mask_sz = 0;
 

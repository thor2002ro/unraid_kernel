--- conflicted
+++ resolved
@@ -249,11 +249,7 @@
 }
 
 static int print_exit_reason(struct trace_seq *s, struct tep_record *record,
-<<<<<<< HEAD
-			     struct event_format *event, const char *field)
-=======
 			     struct tep_event_format *event, const char *field)
->>>>>>> 0fd79184
 {
 	unsigned long long isa;
 	unsigned long long val;
@@ -274,11 +270,7 @@
 }
 
 static int kvm_exit_handler(struct trace_seq *s, struct tep_record *record,
-<<<<<<< HEAD
-			    struct event_format *event, void *context)
-=======
 			    struct tep_event_format *event, void *context)
->>>>>>> 0fd79184
 {
 	unsigned long long info1 = 0, info2 = 0;
 
@@ -301,11 +293,7 @@
 
 static int kvm_emulate_insn_handler(struct trace_seq *s,
 				    struct tep_record *record,
-<<<<<<< HEAD
-				    struct event_format *event, void *context)
-=======
 				    struct tep_event_format *event, void *context)
->>>>>>> 0fd79184
 {
 	unsigned long long rip, csbase, len, flags, failed;
 	int llen;
@@ -344,11 +332,7 @@
 
 
 static int kvm_nested_vmexit_inject_handler(struct trace_seq *s, struct tep_record *record,
-<<<<<<< HEAD
-					    struct event_format *event, void *context)
-=======
 					    struct tep_event_format *event, void *context)
->>>>>>> 0fd79184
 {
 	if (print_exit_reason(s, record, event, "exit_code") < 0)
 		return -1;
@@ -362,11 +346,7 @@
 }
 
 static int kvm_nested_vmexit_handler(struct trace_seq *s, struct tep_record *record,
-<<<<<<< HEAD
-				     struct event_format *event, void *context)
-=======
 				     struct tep_event_format *event, void *context)
->>>>>>> 0fd79184
 {
 	tep_print_num_field(s, "rip %llx ", event, "rip", record, 1);
 
@@ -392,11 +372,7 @@
 };
 
 static int kvm_mmu_print_role(struct trace_seq *s, struct tep_record *record,
-<<<<<<< HEAD
-			      struct event_format *event, void *context)
-=======
 			      struct tep_event_format *event, void *context)
->>>>>>> 0fd79184
 {
 	unsigned long long val;
 	static const char *access_str[] = {
@@ -443,11 +419,7 @@
 
 static int kvm_mmu_get_page_handler(struct trace_seq *s,
 				    struct tep_record *record,
-<<<<<<< HEAD
-				    struct event_format *event, void *context)
-=======
 				    struct tep_event_format *event, void *context)
->>>>>>> 0fd79184
 {
 	unsigned long long val;
 

[
    {
        "BriefDescription": "DRAM Activate Count; Activate due to Write",
        "Counter": "0,1,2,3",
        "EventCode": "0x1",
        "EventName": "UNC_M_ACT_COUNT.BYP",
        "PerPkg": "1",
        "PublicDescription": "Counts the number of DRAM Activate commands sent on this channel.  Activate commands are issued to open up a page on the DRAM devices so that it can be read or written to with a CAS.  One can calculate the number of Page Misses by subtracting the number of Page Miss precharges from the number of Activates.",
        "UMask": "0x8",
        "Unit": "iMC"
    },
    {
        "BriefDescription": "DRAM Activate Count; Activate due to Read",
        "Counter": "0,1,2,3",
        "EventCode": "0x1",
        "EventName": "UNC_M_ACT_COUNT.RD",
        "PerPkg": "1",
<<<<<<< HEAD
        "UMask": "0x3",
=======
        "PublicDescription": "Counts the number of DRAM Activate commands sent on this channel.  Activate commands are issued to open up a page on the DRAM devices so that it can be read or written to with a CAS.  One can calculate the number of Page Misses by subtracting the number of Page Miss precharges from the number of Activates.",
        "UMask": "0x1",
        "Unit": "iMC"
    },
    {
        "BriefDescription": "DRAM Activate Count; Activate due to Write",
        "Counter": "0,1,2,3",
        "EventCode": "0x1",
        "EventName": "UNC_M_ACT_COUNT.WR",
        "PerPkg": "1",
        "PublicDescription": "Counts the number of DRAM Activate commands sent on this channel.  Activate commands are issued to open up a page on the DRAM devices so that it can be read or written to with a CAS.  One can calculate the number of Page Misses by subtracting the number of Page Miss precharges from the number of Activates.",
        "UMask": "0x2",
        "Unit": "iMC"
    },
    {
        "BriefDescription": "ACT command issued by 2 cycle bypass",
        "Counter": "0,1,2,3",
        "EventCode": "0xa1",
        "EventName": "UNC_M_BYP_CMDS.ACT",
        "PerPkg": "1",
        "UMask": "0x1",
>>>>>>> 66283a8f
        "Unit": "iMC"
    },
    {
        "BriefDescription": "CAS command issued by 2 cycle bypass",
        "Counter": "0,1,2,3",
        "EventCode": "0xa1",
        "EventName": "UNC_M_BYP_CMDS.CAS",
        "PerPkg": "1",
        "UMask": "0x2",
        "Unit": "iMC"
    },
    {
        "BriefDescription": "PRE command issued by 2 cycle bypass",
        "Counter": "0,1,2,3",
        "EventCode": "0xa1",
        "EventName": "UNC_M_BYP_CMDS.PRE",
        "PerPkg": "1",
        "UMask": "0x4",
        "Unit": "iMC"
    },
    {
        "BriefDescription": "DRAM RD_CAS and WR_CAS Commands.; All DRAM WR_CAS (w/ and w/out auto-pre)",
        "Counter": "0,1,2,3",
        "EventCode": "0x4",
        "EventName": "UNC_M_CAS_COUNT.ALL",
        "PerPkg": "1",
        "PublicDescription": "DRAM RD_CAS and WR_CAS Commands; Counts the total number of DRAM CAS commands issued on this channel.",
        "UMask": "0xF",
        "Unit": "iMC"
    },
    {
        "BriefDescription": "DRAM RD_CAS and WR_CAS Commands.; All DRAM Reads (RD_CAS + Underfills)",
        "Counter": "0,1,2,3",
        "EventCode": "0x4",
        "EventName": "UNC_M_CAS_COUNT.RD",
        "PerPkg": "1",
        "PublicDescription": "DRAM RD_CAS and WR_CAS Commands; Counts the total number of DRAM Read CAS commands issued on this channel (including underfills).",
        "UMask": "0x3",
        "Unit": "iMC"
    },
    {
        "BriefDescription": "DRAM RD_CAS and WR_CAS Commands.; All DRAM RD_CAS (w/ and w/out auto-pre)",
        "Counter": "0,1,2,3",
        "EventCode": "0x4",
        "EventName": "UNC_M_CAS_COUNT.RD_REG",
        "PerPkg": "1",
        "PublicDescription": "DRAM RD_CAS and WR_CAS Commands; Counts the total number or DRAM Read CAS commands issued on this channel.  This includes both regular RD CAS commands as well as those with implicit Precharge.  AutoPre is only used in systems that are using closed page policy.  We do not filter based on major mode, as RD_CAS is not issued during WMM (with the exception of underfills).",
        "UMask": "0x1",
        "Unit": "iMC"
    },
    {
        "BriefDescription": "DRAM RD_CAS and WR_CAS Commands.; Read CAS issued in RMM",
        "Counter": "0,1,2,3",
        "EventCode": "0x4",
        "EventName": "UNC_M_CAS_COUNT.RD_RMM",
        "PerPkg": "1",
        "PublicDescription": "DRAM RD_CAS and WR_CAS Commands",
        "UMask": "0x20",
        "Unit": "iMC"
    },
    {
        "BriefDescription": "DRAM RD_CAS and WR_CAS Commands.; Underfill Read Issued",
        "Counter": "0,1,2,3",
        "EventCode": "0x4",
        "EventName": "UNC_M_CAS_COUNT.RD_UNDERFILL",
        "PerPkg": "1",
        "PublicDescription": "DRAM RD_CAS and WR_CAS Commands; Counts the number of underfill reads that are issued by the memory controller.  This will generally be about the same as the number of partial writes, but may be slightly less because of partials hitting in the WPQ.  While it is possible for underfills to be issed in both WMM and RMM, this event counts both.",
        "UMask": "0x2",
        "Unit": "iMC"
    },
    {
        "BriefDescription": "DRAM RD_CAS and WR_CAS Commands.; Read CAS issued in WMM",
        "Counter": "0,1,2,3",
        "EventCode": "0x4",
        "EventName": "UNC_M_CAS_COUNT.RD_WMM",
        "PerPkg": "1",
        "PublicDescription": "DRAM RD_CAS and WR_CAS Commands",
        "UMask": "0x10",
        "Unit": "iMC"
    },
    {
        "BriefDescription": "DRAM RD_CAS and WR_CAS Commands.; All DRAM WR_CAS (both Modes)",
        "Counter": "0,1,2,3",
        "EventCode": "0x4",
        "EventName": "UNC_M_CAS_COUNT.WR",
        "PerPkg": "1",
        "PublicDescription": "DRAM RD_CAS and WR_CAS Commands; Counts the total number of DRAM Write CAS commands issued on this channel.",
        "UMask": "0xC",
        "Unit": "iMC"
    },
    {
        "BriefDescription": "DRAM RD_CAS and WR_CAS Commands.; DRAM WR_CAS (w/ and w/out auto-pre) in Read Major Mode",
        "Counter": "0,1,2,3",
        "EventCode": "0x4",
        "EventName": "UNC_M_CAS_COUNT.WR_RMM",
        "PerPkg": "1",
        "PublicDescription": "DRAM RD_CAS and WR_CAS Commands; Counts the total number of Opportunistic DRAM Write CAS commands issued on this channel while in Read-Major-Mode.",
        "UMask": "0x8",
        "Unit": "iMC"
    },
    {
        "BriefDescription": "DRAM RD_CAS and WR_CAS Commands.; DRAM WR_CAS (w/ and w/out auto-pre) in Write Major Mode",
        "Counter": "0,1,2,3",
        "EventCode": "0x4",
        "EventName": "UNC_M_CAS_COUNT.WR_WMM",
        "PerPkg": "1",
        "PublicDescription": "DRAM RD_CAS and WR_CAS Commands; Counts the total number or DRAM Write CAS commands issued on this channel while in Write-Major-Mode.",
        "UMask": "0x4",
        "Unit": "iMC"
    },
    {
        "BriefDescription": "DRAM Clockticks",
        "Counter": "0,1,2,3",
        "EventName": "UNC_M_DCLOCKTICKS",
        "PerPkg": "1",
        "Unit": "iMC"
    },
    {
        "BriefDescription": "DRAM Precharge All Commands",
        "Counter": "0,1,2,3",
        "EventCode": "0x6",
        "EventName": "UNC_M_DRAM_PRE_ALL",
        "PerPkg": "1",
        "PublicDescription": "Counts the number of times that the precharge all command was sent.",
        "Unit": "iMC"
    },
    {
        "BriefDescription": "Number of DRAM Refreshes Issued",
        "Counter": "0,1,2,3",
        "EventCode": "0x5",
        "EventName": "UNC_M_DRAM_REFRESH.HIGH",
        "PerPkg": "1",
        "PublicDescription": "Counts the number of refreshes issued.",
        "UMask": "0x4",
        "Unit": "iMC"
    },
    {
        "BriefDescription": "Number of DRAM Refreshes Issued",
        "Counter": "0,1,2,3",
        "EventCode": "0x5",
        "EventName": "UNC_M_DRAM_REFRESH.PANIC",
        "PerPkg": "1",
        "PublicDescription": "Counts the number of refreshes issued.",
        "UMask": "0x2",
        "Unit": "iMC"
    },
    {
        "BriefDescription": "ECC Correctable Errors",
        "Counter": "0,1,2,3",
        "EventCode": "0x9",
        "EventName": "UNC_M_ECC_CORRECTABLE_ERRORS",
        "PerPkg": "1",
        "PublicDescription": "Counts the number of ECC errors detected and corrected by the iMC on this channel.  This counter is only useful with ECC DRAM devices.  This count will increment one time for each correction regardless of the number of bits corrected.  The iMC can correct up to 4 bit errors in independent channel mode and 8 bit erros in lockstep mode.",
        "Unit": "iMC"
    },
    {
        "BriefDescription": "Cycles in a Major Mode; Isoch Major Mode",
        "Counter": "0,1,2,3",
        "EventCode": "0x7",
        "EventName": "UNC_M_MAJOR_MODES.ISOCH",
        "PerPkg": "1",
        "PublicDescription": "Counts the total number of cycles spent in a major mode (selected by a filter) on the given channel.   Major modea are channel-wide, and not a per-rank (or dimm or bank) mode.; We group these two modes together so that we can use four counters to track each of the major modes at one time.  These major modes are used whenever there is an ISOCH txn in the memory controller.  In these mode, only ISOCH transactions are processed.",
        "UMask": "0x8",
        "Unit": "iMC"
    },
    {
        "BriefDescription": "Cycles in a Major Mode; Partial Major Mode",
        "Counter": "0,1,2,3",
        "EventCode": "0x7",
        "EventName": "UNC_M_MAJOR_MODES.PARTIAL",
        "PerPkg": "1",
        "PublicDescription": "Counts the total number of cycles spent in a major mode (selected by a filter) on the given channel.   Major modea are channel-wide, and not a per-rank (or dimm or bank) mode.; This major mode is used to drain starved underfill reads.  Regular reads and writes are blocked and only underfill reads will be processed.",
        "UMask": "0x4",
        "Unit": "iMC"
    },
    {
        "BriefDescription": "Cycles in a Major Mode; Read Major Mode",
        "Counter": "0,1,2,3",
        "EventCode": "0x7",
        "EventName": "UNC_M_MAJOR_MODES.READ",
        "PerPkg": "1",
        "PublicDescription": "Counts the total number of cycles spent in a major mode (selected by a filter) on the given channel.   Major modea are channel-wide, and not a per-rank (or dimm or bank) mode.; Read Major Mode is the default mode for the iMC, as reads are generally more critical to forward progress than writes.",
        "UMask": "0x1",
        "Unit": "iMC"
    },
    {
        "BriefDescription": "Cycles in a Major Mode; Write Major Mode",
        "Counter": "0,1,2,3",
        "EventCode": "0x7",
        "EventName": "UNC_M_MAJOR_MODES.WRITE",
        "PerPkg": "1",
        "PublicDescription": "Counts the total number of cycles spent in a major mode (selected by a filter) on the given channel.   Major modea are channel-wide, and not a per-rank (or dimm or bank) mode.; This mode is triggered when the WPQ hits high occupancy and causes writes to be higher priority than reads.  This can cause blips in the available read bandwidth in the system and temporarily increase read latencies in order to achieve better bus utilizations and higher bandwidth.",
        "UMask": "0x2",
        "Unit": "iMC"
    },
    {
        "BriefDescription": "Channel DLLOFF Cycles",
        "Counter": "0,1,2,3",
        "EventCode": "0x84",
        "EventName": "UNC_M_POWER_CHANNEL_DLLOFF",
        "PerPkg": "1",
        "PublicDescription": "Number of cycles when all the ranks in the channel are in CKE Slow (DLLOFF) mode.",
        "Unit": "iMC"
    },
    {
        "BriefDescription": "Channel PPD Cycles",
        "Counter": "0,1,2,3",
        "EventCode": "0x85",
        "EventName": "UNC_M_POWER_CHANNEL_PPD",
        "PerPkg": "1",
        "PublicDescription": "Number of cycles when all the ranks in the channel are in PPD mode.  If IBT=off is enabled, then this can be used to count those cycles.  If it is not enabled, then this can count the number of cycles when that could have been taken advantage of.",
        "Unit": "iMC"
    },
    {
        "BriefDescription": "CKE_ON_CYCLES by Rank; DIMM ID",
        "Counter": "0,1,2,3",
        "EventCode": "0x83",
        "EventName": "UNC_M_POWER_CKE_CYCLES.RANK0",
        "PerPkg": "1",
        "PublicDescription": "Number of cycles spent in CKE ON mode.  The filter allows you to select a rank to monitor.  If multiple ranks are in CKE ON mode at one time, the counter will ONLY increment by one rather than doing accumulation.  Multiple counters will need to be used to track multiple ranks simultaneously.  There is no distinction between the different CKE modes (APD, PPDS, PPDF).  This can be determined based on the system programming.  These events should commonly be used with Invert to get the number of cycles in power saving mode.  Edge Detect is also useful here.  Make sure that you do NOT use Invert with Edge Detect (this just confuses the system and is not necessary).",
        "UMask": "0x1",
        "Unit": "iMC"
    },
    {
        "BriefDescription": "CKE_ON_CYCLES by Rank; DIMM ID",
        "Counter": "0,1,2,3",
        "EventCode": "0x83",
        "EventName": "UNC_M_POWER_CKE_CYCLES.RANK1",
        "PerPkg": "1",
        "PublicDescription": "Number of cycles spent in CKE ON mode.  The filter allows you to select a rank to monitor.  If multiple ranks are in CKE ON mode at one time, the counter will ONLY increment by one rather than doing accumulation.  Multiple counters will need to be used to track multiple ranks simultaneously.  There is no distinction between the different CKE modes (APD, PPDS, PPDF).  This can be determined based on the system programming.  These events should commonly be used with Invert to get the number of cycles in power saving mode.  Edge Detect is also useful here.  Make sure that you do NOT use Invert with Edge Detect (this just confuses the system and is not necessary).",
        "UMask": "0x2",
        "Unit": "iMC"
    },
    {
        "BriefDescription": "CKE_ON_CYCLES by Rank; DIMM ID",
        "Counter": "0,1,2,3",
        "EventCode": "0x83",
        "EventName": "UNC_M_POWER_CKE_CYCLES.RANK2",
        "PerPkg": "1",
        "PublicDescription": "Number of cycles spent in CKE ON mode.  The filter allows you to select a rank to monitor.  If multiple ranks are in CKE ON mode at one time, the counter will ONLY increment by one rather than doing accumulation.  Multiple counters will need to be used to track multiple ranks simultaneously.  There is no distinction between the different CKE modes (APD, PPDS, PPDF).  This can be determined based on the system programming.  These events should commonly be used with Invert to get the number of cycles in power saving mode.  Edge Detect is also useful here.  Make sure that you do NOT use Invert with Edge Detect (this just confuses the system and is not necessary).",
        "UMask": "0x4",
        "Unit": "iMC"
    },
    {
        "BriefDescription": "CKE_ON_CYCLES by Rank; DIMM ID",
        "Counter": "0,1,2,3",
        "EventCode": "0x83",
        "EventName": "UNC_M_POWER_CKE_CYCLES.RANK3",
        "PerPkg": "1",
        "PublicDescription": "Number of cycles spent in CKE ON mode.  The filter allows you to select a rank to monitor.  If multiple ranks are in CKE ON mode at one time, the counter will ONLY increment by one rather than doing accumulation.  Multiple counters will need to be used to track multiple ranks simultaneously.  There is no distinction between the different CKE modes (APD, PPDS, PPDF).  This can be determined based on the system programming.  These events should commonly be used with Invert to get the number of cycles in power saving mode.  Edge Detect is also useful here.  Make sure that you do NOT use Invert with Edge Detect (this just confuses the system and is not necessary).",
        "UMask": "0x8",
        "Unit": "iMC"
    },
    {
        "BriefDescription": "CKE_ON_CYCLES by Rank; DIMM ID",
        "Counter": "0,1,2,3",
        "EventCode": "0x83",
        "EventName": "UNC_M_POWER_CKE_CYCLES.RANK4",
        "PerPkg": "1",
        "PublicDescription": "Number of cycles spent in CKE ON mode.  The filter allows you to select a rank to monitor.  If multiple ranks are in CKE ON mode at one time, the counter will ONLY increment by one rather than doing accumulation.  Multiple counters will need to be used to track multiple ranks simultaneously.  There is no distinction between the different CKE modes (APD, PPDS, PPDF).  This can be determined based on the system programming.  These events should commonly be used with Invert to get the number of cycles in power saving mode.  Edge Detect is also useful here.  Make sure that you do NOT use Invert with Edge Detect (this just confuses the system and is not necessary).",
        "UMask": "0x10",
        "Unit": "iMC"
    },
    {
        "BriefDescription": "CKE_ON_CYCLES by Rank; DIMM ID",
        "Counter": "0,1,2,3",
        "EventCode": "0x83",
        "EventName": "UNC_M_POWER_CKE_CYCLES.RANK5",
        "PerPkg": "1",
        "PublicDescription": "Number of cycles spent in CKE ON mode.  The filter allows you to select a rank to monitor.  If multiple ranks are in CKE ON mode at one time, the counter will ONLY increment by one rather than doing accumulation.  Multiple counters will need to be used to track multiple ranks simultaneously.  There is no distinction between the different CKE modes (APD, PPDS, PPDF).  This can be determined based on the system programming.  These events should commonly be used with Invert to get the number of cycles in power saving mode.  Edge Detect is also useful here.  Make sure that you do NOT use Invert with Edge Detect (this just confuses the system and is not necessary).",
        "UMask": "0x20",
        "Unit": "iMC"
    },
    {
        "BriefDescription": "CKE_ON_CYCLES by Rank; DIMM ID",
        "Counter": "0,1,2,3",
        "EventCode": "0x83",
        "EventName": "UNC_M_POWER_CKE_CYCLES.RANK6",
        "PerPkg": "1",
        "PublicDescription": "Number of cycles spent in CKE ON mode.  The filter allows you to select a rank to monitor.  If multiple ranks are in CKE ON mode at one time, the counter will ONLY increment by one rather than doing accumulation.  Multiple counters will need to be used to track multiple ranks simultaneously.  There is no distinction between the different CKE modes (APD, PPDS, PPDF).  This can be determined based on the system programming.  These events should commonly be used with Invert to get the number of cycles in power saving mode.  Edge Detect is also useful here.  Make sure that you do NOT use Invert with Edge Detect (this just confuses the system and is not necessary).",
        "UMask": "0x40",
        "Unit": "iMC"
    },
    {
        "BriefDescription": "CKE_ON_CYCLES by Rank; DIMM ID",
        "Counter": "0,1,2,3",
        "EventCode": "0x83",
        "EventName": "UNC_M_POWER_CKE_CYCLES.RANK7",
        "PerPkg": "1",
        "PublicDescription": "Number of cycles spent in CKE ON mode.  The filter allows you to select a rank to monitor.  If multiple ranks are in CKE ON mode at one time, the counter will ONLY increment by one rather than doing accumulation.  Multiple counters will need to be used to track multiple ranks simultaneously.  There is no distinction between the different CKE modes (APD, PPDS, PPDF).  This can be determined based on the system programming.  These events should commonly be used with Invert to get the number of cycles in power saving mode.  Edge Detect is also useful here.  Make sure that you do NOT use Invert with Edge Detect (this just confuses the system and is not necessary).",
        "UMask": "0x80",
        "Unit": "iMC"
    },
    {
        "BriefDescription": "Critical Throttle Cycles",
        "Counter": "0,1,2,3",
        "EventCode": "0x86",
        "EventName": "UNC_M_POWER_CRITICAL_THROTTLE_CYCLES",
        "PerPkg": "1",
        "PublicDescription": "Counts the number of cycles when the iMC is in critical thermal throttling.  When this happens, all traffic is blocked.  This should be rare unless something bad is going on in the platform.  There is no filtering by rank for this event.",
        "Unit": "iMC"
    },
    {
        "BriefDescription": "Clock-Enabled Self-Refresh",
        "Counter": "0,1,2,3",
        "EventCode": "0x43",
        "EventName": "UNC_M_POWER_SELF_REFRESH",
        "PerPkg": "1",
        "PublicDescription": "Counts the number of cycles when the iMC is in self-refresh and the iMC still has a clock.  This happens in some package C-states.  For example, the PCU may ask the iMC to enter self-refresh even though some of the cores are still processing.  One use of this is for Monroe technology.  Self-refresh is required during package C3 and C6, but there is no clock in the iMC at this time, so it is not possible to count these cases.",
        "Unit": "iMC"
    },
    {
        "BriefDescription": "Throttle Cycles for Rank 0; DIMM ID",
        "Counter": "0,1,2,3",
        "EventCode": "0x41",
        "EventName": "UNC_M_POWER_THROTTLE_CYCLES.RANK0",
        "PerPkg": "1",
        "PublicDescription": "Counts the number of cycles while the iMC is being throttled by either thermal constraints or by the PCU throttling.  It is not possible to distinguish between the two.  This can be filtered by rank.  If multiple ranks are selected and are being throttled at the same time, the counter will only increment by 1.; Thermal throttling is performed per DIMM.  We support 3 DIMMs per channel.  This ID allows us to filter by ID.",
        "UMask": "0x1",
        "Unit": "iMC"
    },
    {
        "BriefDescription": "Throttle Cycles for Rank 0; DIMM ID",
        "Counter": "0,1,2,3",
        "EventCode": "0x41",
        "EventName": "UNC_M_POWER_THROTTLE_CYCLES.RANK1",
        "PerPkg": "1",
        "PublicDescription": "Counts the number of cycles while the iMC is being throttled by either thermal constraints or by the PCU throttling.  It is not possible to distinguish between the two.  This can be filtered by rank.  If multiple ranks are selected and are being throttled at the same time, the counter will only increment by 1.",
        "UMask": "0x2",
        "Unit": "iMC"
    },
    {
        "BriefDescription": "Throttle Cycles for Rank 0; DIMM ID",
        "Counter": "0,1,2,3",
        "EventCode": "0x41",
        "EventName": "UNC_M_POWER_THROTTLE_CYCLES.RANK2",
        "PerPkg": "1",
        "PublicDescription": "Counts the number of cycles while the iMC is being throttled by either thermal constraints or by the PCU throttling.  It is not possible to distinguish between the two.  This can be filtered by rank.  If multiple ranks are selected and are being throttled at the same time, the counter will only increment by 1.",
        "UMask": "0x4",
        "Unit": "iMC"
    },
    {
        "BriefDescription": "Throttle Cycles for Rank 0; DIMM ID",
        "Counter": "0,1,2,3",
        "EventCode": "0x41",
        "EventName": "UNC_M_POWER_THROTTLE_CYCLES.RANK3",
        "PerPkg": "1",
        "PublicDescription": "Counts the number of cycles while the iMC is being throttled by either thermal constraints or by the PCU throttling.  It is not possible to distinguish between the two.  This can be filtered by rank.  If multiple ranks are selected and are being throttled at the same time, the counter will only increment by 1.",
        "UMask": "0x8",
        "Unit": "iMC"
    },
    {
        "BriefDescription": "Throttle Cycles for Rank 0; DIMM ID",
        "Counter": "0,1,2,3",
        "EventCode": "0x41",
        "EventName": "UNC_M_POWER_THROTTLE_CYCLES.RANK4",
        "PerPkg": "1",
        "PublicDescription": "Counts the number of cycles while the iMC is being throttled by either thermal constraints or by the PCU throttling.  It is not possible to distinguish between the two.  This can be filtered by rank.  If multiple ranks are selected and are being throttled at the same time, the counter will only increment by 1.",
        "UMask": "0x10",
        "Unit": "iMC"
    },
    {
        "BriefDescription": "Throttle Cycles for Rank 0; DIMM ID",
        "Counter": "0,1,2,3",
        "EventCode": "0x41",
        "EventName": "UNC_M_POWER_THROTTLE_CYCLES.RANK5",
        "PerPkg": "1",
        "PublicDescription": "Counts the number of cycles while the iMC is being throttled by either thermal constraints or by the PCU throttling.  It is not possible to distinguish between the two.  This can be filtered by rank.  If multiple ranks are selected and are being throttled at the same time, the counter will only increment by 1.",
        "UMask": "0x20",
        "Unit": "iMC"
    },
    {
        "BriefDescription": "Throttle Cycles for Rank 0; DIMM ID",
        "Counter": "0,1,2,3",
        "EventCode": "0x41",
        "EventName": "UNC_M_POWER_THROTTLE_CYCLES.RANK6",
        "PerPkg": "1",
        "PublicDescription": "Counts the number of cycles while the iMC is being throttled by either thermal constraints or by the PCU throttling.  It is not possible to distinguish between the two.  This can be filtered by rank.  If multiple ranks are selected and are being throttled at the same time, the counter will only increment by 1.",
        "UMask": "0x40",
        "Unit": "iMC"
    },
    {
        "BriefDescription": "Throttle Cycles for Rank 0; DIMM ID",
        "Counter": "0,1,2,3",
        "EventCode": "0x41",
        "EventName": "UNC_M_POWER_THROTTLE_CYCLES.RANK7",
        "PerPkg": "1",
        "PublicDescription": "Counts the number of cycles while the iMC is being throttled by either thermal constraints or by the PCU throttling.  It is not possible to distinguish between the two.  This can be filtered by rank.  If multiple ranks are selected and are being throttled at the same time, the counter will only increment by 1.",
        "UMask": "0x80",
        "Unit": "iMC"
    },
    {
        "BriefDescription": "Read Preemption Count; Read over Read Preemption",
        "Counter": "0,1,2,3",
        "EventCode": "0x8",
        "EventName": "UNC_M_PREEMPTION.RD_PREEMPT_RD",
        "PerPkg": "1",
        "PublicDescription": "Counts the number of times a read in the iMC preempts another read or write.  Generally reads to an open page are issued ahead of requests to closed pages.  This improves the page hit rate of the system.  However, high priority requests can cause pages of active requests to be closed in order to get them out.  This will reduce the latency of the high-priority request at the expense of lower bandwidth and increased overall average latency.; Filter for when a read preempts another read.",
        "UMask": "0x1",
        "Unit": "iMC"
    },
    {
        "BriefDescription": "Read Preemption Count; Read over Write Preemption",
        "Counter": "0,1,2,3",
        "EventCode": "0x8",
        "EventName": "UNC_M_PREEMPTION.RD_PREEMPT_WR",
        "PerPkg": "1",
        "PublicDescription": "Counts the number of times a read in the iMC preempts another read or write.  Generally reads to an open page are issued ahead of requests to closed pages.  This improves the page hit rate of the system.  However, high priority requests can cause pages of active requests to be closed in order to get them out.  This will reduce the latency of the high-priority request at the expense of lower bandwidth and increased overall average latency.; Filter for when a read preempts a write.",
        "UMask": "0x2",
        "Unit": "iMC"
    },
    {
        "BriefDescription": "DRAM Precharge commands.; Precharge due to bypass",
        "Counter": "0,1,2,3",
        "EventCode": "0x2",
        "EventName": "UNC_M_PRE_COUNT.BYP",
        "PerPkg": "1",
        "PublicDescription": "Counts the number of DRAM Precharge commands sent on this channel.",
        "UMask": "0x10",
        "Unit": "iMC"
    },
    {
        "BriefDescription": "DRAM Precharge commands.; Precharge due to timer expiration",
        "Counter": "0,1,2,3",
        "EventCode": "0x2",
        "EventName": "UNC_M_PRE_COUNT.PAGE_CLOSE",
        "PerPkg": "1",
        "PublicDescription": "Counts the number of DRAM Precharge commands sent on this channel.; Counts the number of DRAM Precharge commands sent on this channel as a result of the page close counter expiring.  This does not include implicit precharge commands sent in auto-precharge mode.",
        "UMask": "0x2",
        "Unit": "iMC"
    },
    {
        "BriefDescription": "DRAM Precharge commands.; Precharges due to page miss",
        "Counter": "0,1,2,3",
        "EventCode": "0x2",
        "EventName": "UNC_M_PRE_COUNT.PAGE_MISS",
        "PerPkg": "1",
        "PublicDescription": "Counts the number of DRAM Precharge commands sent on this channel.; Counts the number of DRAM Precharge commands sent on this channel as a result of page misses.  This does not include explicit precharge commands sent with CAS commands in Auto-Precharge mode.  This does not include PRE commands sent as a result of the page close counter expiration.",
        "UMask": "0x1",
        "Unit": "iMC"
    },
    {
        "BriefDescription": "DRAM Precharge commands.; Precharge due to read",
        "Counter": "0,1,2,3",
        "EventCode": "0x2",
        "EventName": "UNC_M_PRE_COUNT.RD",
        "PerPkg": "1",
        "PublicDescription": "Counts the number of DRAM Precharge commands sent on this channel.",
        "UMask": "0x4",
        "Unit": "iMC"
    },
    {
        "BriefDescription": "DRAM Precharge commands.; Precharge due to write",
        "Counter": "0,1,2,3",
        "EventCode": "0x2",
        "EventName": "UNC_M_PRE_COUNT.WR",
        "PerPkg": "1",
        "PublicDescription": "Counts the number of DRAM Precharge commands sent on this channel.",
        "UMask": "0x8",
        "Unit": "iMC"
    },
    {
        "BriefDescription": "Read CAS issued with HIGH priority",
        "Counter": "0,1,2,3",
        "EventCode": "0xa0",
        "EventName": "UNC_M_RD_CAS_PRIO.HIGH",
        "PerPkg": "1",
        "UMask": "0x4",
        "Unit": "iMC"
    },
    {
        "BriefDescription": "Read CAS issued with LOW priority",
        "Counter": "0,1,2,3",
        "EventCode": "0xa0",
        "EventName": "UNC_M_RD_CAS_PRIO.LOW",
        "PerPkg": "1",
        "UMask": "0x1",
        "Unit": "iMC"
    },
    {
        "BriefDescription": "Read CAS issued with MEDIUM priority",
        "Counter": "0,1,2,3",
        "EventCode": "0xa0",
        "EventName": "UNC_M_RD_CAS_PRIO.MED",
        "PerPkg": "1",
        "UMask": "0x2",
        "Unit": "iMC"
    },
    {
        "BriefDescription": "Read CAS issued with PANIC NON ISOCH priority (starved)",
        "Counter": "0,1,2,3",
        "EventCode": "0xa0",
        "EventName": "UNC_M_RD_CAS_PRIO.PANIC",
        "PerPkg": "1",
        "UMask": "0x8",
        "Unit": "iMC"
    },
    {
        "BriefDescription": "RD_CAS Access to Rank 0; Bank 0",
        "Counter": "0,1,2,3",
        "EventCode": "0xb0",
        "EventName": "UNC_M_RD_CAS_RANK0.BANK0",
        "PerPkg": "1",
        "UMask": "0x1",
        "Unit": "iMC"
    },
    {
        "BriefDescription": "RD_CAS Access to Rank 0; Bank 1",
        "Counter": "0,1,2,3",
        "EventCode": "0xb0",
        "EventName": "UNC_M_RD_CAS_RANK0.BANK1",
        "PerPkg": "1",
        "UMask": "0x2",
        "Unit": "iMC"
    },
    {
        "BriefDescription": "RD_CAS Access to Rank 0; Bank 2",
        "Counter": "0,1,2,3",
        "EventCode": "0xb0",
        "EventName": "UNC_M_RD_CAS_RANK0.BANK2",
        "PerPkg": "1",
        "UMask": "0x4",
        "Unit": "iMC"
    },
    {
        "BriefDescription": "RD_CAS Access to Rank 0; Bank 3",
        "Counter": "0,1,2,3",
        "EventCode": "0xb0",
        "EventName": "UNC_M_RD_CAS_RANK0.BANK3",
        "PerPkg": "1",
        "UMask": "0x8",
        "Unit": "iMC"
    },
    {
        "BriefDescription": "RD_CAS Access to Rank 0; Bank 4",
        "Counter": "0,1,2,3",
        "EventCode": "0xb0",
        "EventName": "UNC_M_RD_CAS_RANK0.BANK4",
        "PerPkg": "1",
        "UMask": "0x10",
        "Unit": "iMC"
    },
    {
        "BriefDescription": "RD_CAS Access to Rank 0; Bank 5",
        "Counter": "0,1,2,3",
        "EventCode": "0xb0",
        "EventName": "UNC_M_RD_CAS_RANK0.BANK5",
        "PerPkg": "1",
        "UMask": "0x20",
        "Unit": "iMC"
    },
    {
        "BriefDescription": "RD_CAS Access to Rank 0; Bank 6",
        "Counter": "0,1,2,3",
        "EventCode": "0xb0",
        "EventName": "UNC_M_RD_CAS_RANK0.BANK6",
        "PerPkg": "1",
        "UMask": "0x40",
        "Unit": "iMC"
    },
    {
        "BriefDescription": "RD_CAS Access to Rank 0; Bank 7",
        "Counter": "0,1,2,3",
        "EventCode": "0xb0",
        "EventName": "UNC_M_RD_CAS_RANK0.BANK7",
        "PerPkg": "1",
        "UMask": "0x80",
        "Unit": "iMC"
    },
    {
        "BriefDescription": "RD_CAS Access to Rank 1; Bank 0",
        "Counter": "0,1,2,3",
        "EventCode": "0xB1",
        "EventName": "UNC_M_RD_CAS_RANK1.BANK0",
        "PerPkg": "1",
        "UMask": "0x1",
        "Unit": "iMC"
    },
    {
        "BriefDescription": "RD_CAS Access to Rank 1; Bank 1",
        "Counter": "0,1,2,3",
        "EventCode": "0xB1",
        "EventName": "UNC_M_RD_CAS_RANK1.BANK1",
        "PerPkg": "1",
        "UMask": "0x2",
        "Unit": "iMC"
    },
    {
        "BriefDescription": "RD_CAS Access to Rank 1; Bank 2",
        "Counter": "0,1,2,3",
        "EventCode": "0xB1",
        "EventName": "UNC_M_RD_CAS_RANK1.BANK2",
        "PerPkg": "1",
        "UMask": "0x4",
        "Unit": "iMC"
    },
    {
        "BriefDescription": "RD_CAS Access to Rank 1; Bank 3",
        "Counter": "0,1,2,3",
        "EventCode": "0xB1",
        "EventName": "UNC_M_RD_CAS_RANK1.BANK3",
        "PerPkg": "1",
        "UMask": "0x8",
        "Unit": "iMC"
    },
    {
        "BriefDescription": "RD_CAS Access to Rank 1; Bank 4",
        "Counter": "0,1,2,3",
        "EventCode": "0xB1",
        "EventName": "UNC_M_RD_CAS_RANK1.BANK4",
        "PerPkg": "1",
        "UMask": "0x10",
        "Unit": "iMC"
    },
    {
        "BriefDescription": "RD_CAS Access to Rank 1; Bank 5",
        "Counter": "0,1,2,3",
        "EventCode": "0xB1",
        "EventName": "UNC_M_RD_CAS_RANK1.BANK5",
        "PerPkg": "1",
        "UMask": "0x20",
        "Unit": "iMC"
    },
    {
        "BriefDescription": "RD_CAS Access to Rank 1; Bank 6",
        "Counter": "0,1,2,3",
        "EventCode": "0xB1",
        "EventName": "UNC_M_RD_CAS_RANK1.BANK6",
        "PerPkg": "1",
        "UMask": "0x40",
        "Unit": "iMC"
    },
    {
        "BriefDescription": "RD_CAS Access to Rank 1; Bank 7",
        "Counter": "0,1,2,3",
        "EventCode": "0xB1",
        "EventName": "UNC_M_RD_CAS_RANK1.BANK7",
        "PerPkg": "1",
        "UMask": "0x80",
        "Unit": "iMC"
    },
    {
        "BriefDescription": "RD_CAS Access to Rank 2; Bank 0",
        "Counter": "0,1,2,3",
        "EventCode": "0xB2",
        "EventName": "UNC_M_RD_CAS_RANK2.BANK0",
        "PerPkg": "1",
        "UMask": "0x1",
        "Unit": "iMC"
    },
    {
        "BriefDescription": "RD_CAS Access to Rank 2; Bank 1",
        "Counter": "0,1,2,3",
        "EventCode": "0xB2",
        "EventName": "UNC_M_RD_CAS_RANK2.BANK1",
        "PerPkg": "1",
        "UMask": "0x2",
        "Unit": "iMC"
    },
    {
        "BriefDescription": "RD_CAS Access to Rank 2; Bank 2",
        "Counter": "0,1,2,3",
        "EventCode": "0xB2",
        "EventName": "UNC_M_RD_CAS_RANK2.BANK2",
        "PerPkg": "1",
        "UMask": "0x4",
        "Unit": "iMC"
    },
    {
        "BriefDescription": "RD_CAS Access to Rank 2; Bank 3",
        "Counter": "0,1,2,3",
        "EventCode": "0xB2",
        "EventName": "UNC_M_RD_CAS_RANK2.BANK3",
        "PerPkg": "1",
        "UMask": "0x8",
        "Unit": "iMC"
    },
    {
        "BriefDescription": "RD_CAS Access to Rank 2; Bank 4",
        "Counter": "0,1,2,3",
        "EventCode": "0xB2",
        "EventName": "UNC_M_RD_CAS_RANK2.BANK4",
        "PerPkg": "1",
        "UMask": "0x10",
        "Unit": "iMC"
    },
    {
        "BriefDescription": "RD_CAS Access to Rank 2; Bank 5",
        "Counter": "0,1,2,3",
        "EventCode": "0xB2",
        "EventName": "UNC_M_RD_CAS_RANK2.BANK5",
        "PerPkg": "1",
        "UMask": "0x20",
        "Unit": "iMC"
    },
    {
        "BriefDescription": "RD_CAS Access to Rank 2; Bank 6",
        "Counter": "0,1,2,3",
        "EventCode": "0xB2",
        "EventName": "UNC_M_RD_CAS_RANK2.BANK6",
        "PerPkg": "1",
        "UMask": "0x40",
        "Unit": "iMC"
    },
    {
        "BriefDescription": "RD_CAS Access to Rank 2; Bank 7",
        "Counter": "0,1,2,3",
        "EventCode": "0xB2",
        "EventName": "UNC_M_RD_CAS_RANK2.BANK7",
        "PerPkg": "1",
        "UMask": "0x80",
        "Unit": "iMC"
    },
    {
        "BriefDescription": "RD_CAS Access to Rank 3; Bank 0",
        "Counter": "0,1,2,3",
        "EventCode": "0xB3",
        "EventName": "UNC_M_RD_CAS_RANK3.BANK0",
        "PerPkg": "1",
        "UMask": "0x1",
        "Unit": "iMC"
    },
    {
        "BriefDescription": "RD_CAS Access to Rank 3; Bank 1",
        "Counter": "0,1,2,3",
        "EventCode": "0xB3",
        "EventName": "UNC_M_RD_CAS_RANK3.BANK1",
        "PerPkg": "1",
        "UMask": "0x2",
        "Unit": "iMC"
    },
    {
        "BriefDescription": "RD_CAS Access to Rank 3; Bank 2",
        "Counter": "0,1,2,3",
        "EventCode": "0xB3",
        "EventName": "UNC_M_RD_CAS_RANK3.BANK2",
        "PerPkg": "1",
        "UMask": "0x4",
        "Unit": "iMC"
    },
    {
        "BriefDescription": "RD_CAS Access to Rank 3; Bank 3",
        "Counter": "0,1,2,3",
        "EventCode": "0xB3",
        "EventName": "UNC_M_RD_CAS_RANK3.BANK3",
        "PerPkg": "1",
        "UMask": "0x8",
        "Unit": "iMC"
    },
    {
        "BriefDescription": "RD_CAS Access to Rank 3; Bank 4",
        "Counter": "0,1,2,3",
        "EventCode": "0xB3",
        "EventName": "UNC_M_RD_CAS_RANK3.BANK4",
        "PerPkg": "1",
        "UMask": "0x10",
        "Unit": "iMC"
    },
    {
        "BriefDescription": "RD_CAS Access to Rank 3; Bank 5",
        "Counter": "0,1,2,3",
        "EventCode": "0xB3",
        "EventName": "UNC_M_RD_CAS_RANK3.BANK5",
        "PerPkg": "1",
        "UMask": "0x20",
        "Unit": "iMC"
    },
    {
        "BriefDescription": "RD_CAS Access to Rank 3; Bank 6",
        "Counter": "0,1,2,3",
        "EventCode": "0xB3",
        "EventName": "UNC_M_RD_CAS_RANK3.BANK6",
        "PerPkg": "1",
        "UMask": "0x40",
        "Unit": "iMC"
    },
    {
        "BriefDescription": "RD_CAS Access to Rank 3; Bank 7",
        "Counter": "0,1,2,3",
        "EventCode": "0xB3",
        "EventName": "UNC_M_RD_CAS_RANK3.BANK7",
        "PerPkg": "1",
        "UMask": "0x80",
        "Unit": "iMC"
    },
    {
        "BriefDescription": "RD_CAS Access to Rank 4; Bank 0",
        "Counter": "0,1,2,3",
        "EventCode": "0xB4",
        "EventName": "UNC_M_RD_CAS_RANK4.BANK0",
        "PerPkg": "1",
        "UMask": "0x1",
        "Unit": "iMC"
    },
    {
        "BriefDescription": "RD_CAS Access to Rank 4; Bank 1",
        "Counter": "0,1,2,3",
        "EventCode": "0xB4",
        "EventName": "UNC_M_RD_CAS_RANK4.BANK1",
        "PerPkg": "1",
        "UMask": "0x2",
        "Unit": "iMC"
    },
    {
        "BriefDescription": "RD_CAS Access to Rank 4; Bank 2",
        "Counter": "0,1,2,3",
        "EventCode": "0xB4",
        "EventName": "UNC_M_RD_CAS_RANK4.BANK2",
        "PerPkg": "1",
        "UMask": "0x4",
        "Unit": "iMC"
    },
    {
        "BriefDescription": "RD_CAS Access to Rank 4; Bank 3",
        "Counter": "0,1,2,3",
        "EventCode": "0xB4",
        "EventName": "UNC_M_RD_CAS_RANK4.BANK3",
        "PerPkg": "1",
        "UMask": "0x8",
        "Unit": "iMC"
    },
    {
        "BriefDescription": "RD_CAS Access to Rank 4; Bank 4",
        "Counter": "0,1,2,3",
        "EventCode": "0xB4",
        "EventName": "UNC_M_RD_CAS_RANK4.BANK4",
        "PerPkg": "1",
        "UMask": "0x10",
        "Unit": "iMC"
    },
    {
        "BriefDescription": "RD_CAS Access to Rank 4; Bank 5",
        "Counter": "0,1,2,3",
        "EventCode": "0xB4",
        "EventName": "UNC_M_RD_CAS_RANK4.BANK5",
        "PerPkg": "1",
        "UMask": "0x20",
        "Unit": "iMC"
    },
    {
        "BriefDescription": "RD_CAS Access to Rank 4; Bank 6",
        "Counter": "0,1,2,3",
        "EventCode": "0xB4",
        "EventName": "UNC_M_RD_CAS_RANK4.BANK6",
        "PerPkg": "1",
        "UMask": "0x40",
        "Unit": "iMC"
    },
    {
        "BriefDescription": "RD_CAS Access to Rank 4; Bank 7",
        "Counter": "0,1,2,3",
        "EventCode": "0xB4",
        "EventName": "UNC_M_RD_CAS_RANK4.BANK7",
        "PerPkg": "1",
        "UMask": "0x80",
        "Unit": "iMC"
    },
    {
        "BriefDescription": "RD_CAS Access to Rank 5; Bank 0",
        "Counter": "0,1,2,3",
        "EventCode": "0xB5",
        "EventName": "UNC_M_RD_CAS_RANK5.BANK0",
        "PerPkg": "1",
        "UMask": "0x1",
        "Unit": "iMC"
    },
    {
        "BriefDescription": "RD_CAS Access to Rank 5; Bank 1",
        "Counter": "0,1,2,3",
        "EventCode": "0xB5",
        "EventName": "UNC_M_RD_CAS_RANK5.BANK1",
        "PerPkg": "1",
        "UMask": "0x2",
        "Unit": "iMC"
    },
    {
        "BriefDescription": "RD_CAS Access to Rank 5; Bank 2",
        "Counter": "0,1,2,3",
        "EventCode": "0xB5",
        "EventName": "UNC_M_RD_CAS_RANK5.BANK2",
        "PerPkg": "1",
        "UMask": "0x4",
        "Unit": "iMC"
    },
    {
        "BriefDescription": "RD_CAS Access to Rank 5; Bank 3",
        "Counter": "0,1,2,3",
        "EventCode": "0xB5",
        "EventName": "UNC_M_RD_CAS_RANK5.BANK3",
        "PerPkg": "1",
        "UMask": "0x8",
        "Unit": "iMC"
    },
    {
        "BriefDescription": "RD_CAS Access to Rank 5; Bank 4",
        "Counter": "0,1,2,3",
        "EventCode": "0xB5",
        "EventName": "UNC_M_RD_CAS_RANK5.BANK4",
        "PerPkg": "1",
        "UMask": "0x10",
        "Unit": "iMC"
    },
    {
        "BriefDescription": "RD_CAS Access to Rank 5; Bank 5",
        "Counter": "0,1,2,3",
        "EventCode": "0xB5",
        "EventName": "UNC_M_RD_CAS_RANK5.BANK5",
        "PerPkg": "1",
        "UMask": "0x20",
        "Unit": "iMC"
    },
    {
        "BriefDescription": "RD_CAS Access to Rank 5; Bank 6",
        "Counter": "0,1,2,3",
        "EventCode": "0xB5",
        "EventName": "UNC_M_RD_CAS_RANK5.BANK6",
        "PerPkg": "1",
        "UMask": "0x40",
        "Unit": "iMC"
    },
    {
        "BriefDescription": "RD_CAS Access to Rank 5; Bank 7",
        "Counter": "0,1,2,3",
        "EventCode": "0xB5",
        "EventName": "UNC_M_RD_CAS_RANK5.BANK7",
        "PerPkg": "1",
        "UMask": "0x80",
        "Unit": "iMC"
    },
    {
        "BriefDescription": "RD_CAS Access to Rank 6; Bank 0",
        "Counter": "0,1,2,3",
        "EventCode": "0xB6",
        "EventName": "UNC_M_RD_CAS_RANK6.BANK0",
        "PerPkg": "1",
        "UMask": "0x1",
        "Unit": "iMC"
    },
    {
        "BriefDescription": "RD_CAS Access to Rank 6; Bank 1",
        "Counter": "0,1,2,3",
        "EventCode": "0xB6",
        "EventName": "UNC_M_RD_CAS_RANK6.BANK1",
        "PerPkg": "1",
        "UMask": "0x2",
        "Unit": "iMC"
    },
    {
        "BriefDescription": "RD_CAS Access to Rank 6; Bank 2",
        "Counter": "0,1,2,3",
        "EventCode": "0xB6",
        "EventName": "UNC_M_RD_CAS_RANK6.BANK2",
        "PerPkg": "1",
        "UMask": "0x4",
        "Unit": "iMC"
    },
    {
        "BriefDescription": "RD_CAS Access to Rank 6; Bank 3",
        "Counter": "0,1,2,3",
        "EventCode": "0xB6",
        "EventName": "UNC_M_RD_CAS_RANK6.BANK3",
        "PerPkg": "1",
        "UMask": "0x8",
        "Unit": "iMC"
    },
    {
        "BriefDescription": "RD_CAS Access to Rank 6; Bank 4",
        "Counter": "0,1,2,3",
        "EventCode": "0xB6",
        "EventName": "UNC_M_RD_CAS_RANK6.BANK4",
        "PerPkg": "1",
        "UMask": "0x10",
        "Unit": "iMC"
    },
    {
        "BriefDescription": "RD_CAS Access to Rank 6; Bank 5",
        "Counter": "0,1,2,3",
        "EventCode": "0xB6",
        "EventName": "UNC_M_RD_CAS_RANK6.BANK5",
        "PerPkg": "1",
        "UMask": "0x20",
        "Unit": "iMC"
    },
    {
        "BriefDescription": "RD_CAS Access to Rank 6; Bank 6",
        "Counter": "0,1,2,3",
        "EventCode": "0xB6",
        "EventName": "UNC_M_RD_CAS_RANK6.BANK6",
        "PerPkg": "1",
        "UMask": "0x40",
        "Unit": "iMC"
    },
    {
        "BriefDescription": "RD_CAS Access to Rank 6; Bank 7",
        "Counter": "0,1,2,3",
        "EventCode": "0xB6",
        "EventName": "UNC_M_RD_CAS_RANK6.BANK7",
        "PerPkg": "1",
        "UMask": "0x80",
        "Unit": "iMC"
    },
    {
        "BriefDescription": "RD_CAS Access to Rank 7; Bank 0",
        "Counter": "0,1,2,3",
        "EventCode": "0xB7",
        "EventName": "UNC_M_RD_CAS_RANK7.BANK0",
        "PerPkg": "1",
        "UMask": "0x1",
        "Unit": "iMC"
    },
    {
        "BriefDescription": "RD_CAS Access to Rank 7; Bank 1",
        "Counter": "0,1,2,3",
        "EventCode": "0xB7",
        "EventName": "UNC_M_RD_CAS_RANK7.BANK1",
        "PerPkg": "1",
        "UMask": "0x2",
        "Unit": "iMC"
    },
    {
        "BriefDescription": "RD_CAS Access to Rank 7; Bank 2",
        "Counter": "0,1,2,3",
        "EventCode": "0xB7",
        "EventName": "UNC_M_RD_CAS_RANK7.BANK2",
        "PerPkg": "1",
        "UMask": "0x4",
        "Unit": "iMC"
    },
    {
        "BriefDescription": "RD_CAS Access to Rank 7; Bank 3",
        "Counter": "0,1,2,3",
        "EventCode": "0xB7",
        "EventName": "UNC_M_RD_CAS_RANK7.BANK3",
        "PerPkg": "1",
        "UMask": "0x8",
        "Unit": "iMC"
    },
    {
        "BriefDescription": "RD_CAS Access to Rank 7; Bank 4",
        "Counter": "0,1,2,3",
        "EventCode": "0xB7",
        "EventName": "UNC_M_RD_CAS_RANK7.BANK4",
        "PerPkg": "1",
        "UMask": "0x10",
        "Unit": "iMC"
    },
    {
        "BriefDescription": "RD_CAS Access to Rank 7; Bank 5",
        "Counter": "0,1,2,3",
        "EventCode": "0xB7",
        "EventName": "UNC_M_RD_CAS_RANK7.BANK5",
        "PerPkg": "1",
        "UMask": "0x20",
        "Unit": "iMC"
    },
    {
        "BriefDescription": "RD_CAS Access to Rank 7; Bank 6",
        "Counter": "0,1,2,3",
        "EventCode": "0xB7",
        "EventName": "UNC_M_RD_CAS_RANK7.BANK6",
        "PerPkg": "1",
        "UMask": "0x40",
        "Unit": "iMC"
    },
    {
        "BriefDescription": "RD_CAS Access to Rank 7; Bank 7",
        "Counter": "0,1,2,3",
        "EventCode": "0xB7",
        "EventName": "UNC_M_RD_CAS_RANK7.BANK7",
        "PerPkg": "1",
        "UMask": "0x80",
        "Unit": "iMC"
    },
    {
        "BriefDescription": "Read Pending Queue Not Empty",
        "Counter": "0,1,2,3",
        "EventCode": "0x11",
        "EventName": "UNC_M_RPQ_CYCLES_NE",
        "PerPkg": "1",
        "PublicDescription": "Counts the number of cycles that the Read Pending Queue is not empty.  This can then be used to calculate the average occupancy (in conjunction with the Read Pending Queue Occupancy count).  The RPQ is used to schedule reads out to the memory controller and to track the requests.  Requests allocate into the RPQ soon after they enter the memory controller, and need credits for an entry in this buffer before being sent from the HA to the iMC.  They deallocate after the CAS command has been issued to memory.  This filter is to be used in conjunction with the occupancy filter so that one can correctly track the average occupancies for schedulable entries and scheduled requests.",
        "Unit": "iMC"
    },
    {
        "BriefDescription": "Read Pending Queue Allocations",
        "Counter": "0,1,2,3",
        "EventCode": "0x10",
        "EventName": "UNC_M_RPQ_INSERTS",
        "PerPkg": "1",
        "PublicDescription": "Counts the number of allocations into the Read Pending Queue.  This queue is used to schedule reads out to the memory controller and to track the requests.  Requests allocate into the RPQ soon after they enter the memory controller, and need credits for an entry in this buffer before being sent from the HA to the iMC.  They deallocate after the CAS command has been issued to memory.  This includes both ISOCH and non-ISOCH requests.",
        "Unit": "iMC"
    },
    {
        "BriefDescription": "VMSE MXB write buffer occupancy",
        "Counter": "0,1,2,3",
        "EventCode": "0x91",
        "EventName": "UNC_M_VMSE_MXB_WR_OCCUPANCY",
        "PerPkg": "1",
        "Unit": "iMC"
    },
    {
        "BriefDescription": "VMSE WR PUSH issued; VMSE write PUSH issued in RMM",
        "Counter": "0,1,2,3",
        "EventCode": "0x90",
        "EventName": "UNC_M_VMSE_WR_PUSH.RMM",
        "PerPkg": "1",
        "UMask": "0x2",
        "Unit": "iMC"
    },
    {
        "BriefDescription": "VMSE WR PUSH issued; VMSE write PUSH issued in WMM",
        "Counter": "0,1,2,3",
        "EventCode": "0x90",
        "EventName": "UNC_M_VMSE_WR_PUSH.WMM",
        "PerPkg": "1",
        "UMask": "0x1",
        "Unit": "iMC"
    },
    {
        "BriefDescription": "Transition from WMM to RMM because of low threshold; Transition from WMM to RMM because of starve counter",
        "Counter": "0,1,2,3",
        "EventCode": "0xc0",
        "EventName": "UNC_M_WMM_TO_RMM.LOW_THRESH",
        "PerPkg": "1",
        "UMask": "0x1",
        "Unit": "iMC"
    },
    {
        "BriefDescription": "Transition from WMM to RMM because of low threshold",
        "Counter": "0,1,2,3",
        "EventCode": "0xc0",
        "EventName": "UNC_M_WMM_TO_RMM.STARVE",
        "PerPkg": "1",
        "UMask": "0x2",
        "Unit": "iMC"
    },
    {
        "BriefDescription": "Transition from WMM to RMM because of low threshold",
        "Counter": "0,1,2,3",
        "EventCode": "0xc0",
        "EventName": "UNC_M_WMM_TO_RMM.VMSE_RETRY",
        "PerPkg": "1",
        "UMask": "0x4",
        "Unit": "iMC"
    },
    {
        "BriefDescription": "Write Pending Queue Full Cycles",
        "Counter": "0,1,2,3",
        "EventCode": "0x22",
        "EventName": "UNC_M_WPQ_CYCLES_FULL",
        "PerPkg": "1",
        "PublicDescription": "Counts the number of cycles when the Write Pending Queue is full.  When the WPQ is full, the HA will not be able to issue any additional read requests into the iMC.  This count should be similar count in the HA which tracks the number of cycles that the HA has no WPQ credits, just somewhat smaller to account for the credit return overhead.",
        "Unit": "iMC"
    },
    {
        "BriefDescription": "Write Pending Queue Not Empty",
        "Counter": "0,1,2,3",
        "EventCode": "0x21",
        "EventName": "UNC_M_WPQ_CYCLES_NE",
        "PerPkg": "1",
        "PublicDescription": "Counts the number of cycles that the Write Pending Queue is not empty.  This can then be used to calculate the average queue occupancy (in conjunction with the WPQ Occupancy Accumulation count).  The WPQ is used to schedule write out to the memory controller and to track the writes.  Requests allocate into the WPQ soon after they enter the memory controller, and need credits for an entry in this buffer before being sent from the HA to the iMC.  They deallocate after being issued to DRAM.  Write requests themselves are able to complete (from the perspective of the rest of the system) as soon they have posted to the iMC.  This is not to be confused with actually performing the write to DRAM.  Therefore, the average latency for this queue is actually not useful for deconstruction intermediate write latencies.",
        "Unit": "iMC"
    },
    {
        "BriefDescription": "Write Pending Queue Allocations",
        "Counter": "0,1,2,3",
        "EventCode": "0x20",
        "EventName": "UNC_M_WPQ_INSERTS",
        "PerPkg": "1",
        "PublicDescription": "Counts the number of allocations into the Write Pending Queue.  This can then be used to calculate the average queuing latency (in conjunction with the WPQ occupancy count).  The WPQ is used to schedule write out to the memory controller and to track the writes.  Requests allocate into the WPQ soon after they enter the memory controller, and need credits for an entry in this buffer before being sent from the HA to the iMC.  They deallocate after being issued to DRAM.  Write requests themselves are able to complete (from the perspective of the rest of the system) as soon they have posted to the iMC.",
        "Unit": "iMC"
    },
    {
        "BriefDescription": "Write Pending Queue CAM Match",
        "Counter": "0,1,2,3",
        "EventCode": "0x23",
        "EventName": "UNC_M_WPQ_READ_HIT",
        "PerPkg": "1",
        "PublicDescription": "Counts the number of times a request hits in the WPQ (write-pending queue).  The iMC allows writes and reads to pass up other writes to different addresses.  Before a read or a write is issued, it will first CAM the WPQ to see if there is a write pending to that address.  When reads hit, they are able to directly pull their data from the WPQ instead of going to memory.  Writes that hit will overwrite the existing data.  Partial writes that hit will not need to do underfill reads and will simply update their relevant sections.",
        "Unit": "iMC"
    },
    {
        "BriefDescription": "Write Pending Queue CAM Match",
        "Counter": "0,1,2,3",
        "EventCode": "0x24",
        "EventName": "UNC_M_WPQ_WRITE_HIT",
        "PerPkg": "1",
        "PublicDescription": "Counts the number of times a request hits in the WPQ (write-pending queue).  The iMC allows writes and reads to pass up other writes to different addresses.  Before a read or a write is issued, it will first CAM the WPQ to see if there is a write pending to that address.  When reads hit, they are able to directly pull their data from the WPQ instead of going to memory.  Writes that hit will overwrite the existing data.  Partial writes that hit will not need to do underfill reads and will simply update their relevant sections.",
        "Unit": "iMC"
    },
    {
        "BriefDescription": "Not getting the requested Major Mode",
        "Counter": "0,1,2,3",
        "EventCode": "0xc1",
        "EventName": "UNC_M_WRONG_MM",
        "PerPkg": "1",
        "Unit": "iMC"
    },
    {
        "BriefDescription": "WR_CAS Access to Rank 0; Bank 0",
        "Counter": "0,1,2,3",
        "EventCode": "0xb8",
        "EventName": "UNC_M_WR_CAS_RANK0.BANK0",
        "PerPkg": "1",
        "UMask": "0x1",
        "Unit": "iMC"
    },
    {
        "BriefDescription": "WR_CAS Access to Rank 0; Bank 1",
        "Counter": "0,1,2,3",
        "EventCode": "0xb8",
        "EventName": "UNC_M_WR_CAS_RANK0.BANK1",
        "PerPkg": "1",
        "UMask": "0x2",
        "Unit": "iMC"
    },
    {
        "BriefDescription": "WR_CAS Access to Rank 0; Bank 2",
        "Counter": "0,1,2,3",
        "EventCode": "0xb8",
        "EventName": "UNC_M_WR_CAS_RANK0.BANK2",
        "PerPkg": "1",
        "UMask": "0x4",
        "Unit": "iMC"
    },
    {
        "BriefDescription": "WR_CAS Access to Rank 0; Bank 3",
        "Counter": "0,1,2,3",
        "EventCode": "0xb8",
        "EventName": "UNC_M_WR_CAS_RANK0.BANK3",
        "PerPkg": "1",
        "UMask": "0x8",
        "Unit": "iMC"
    },
    {
        "BriefDescription": "WR_CAS Access to Rank 0; Bank 4",
        "Counter": "0,1,2,3",
        "EventCode": "0xb8",
        "EventName": "UNC_M_WR_CAS_RANK0.BANK4",
        "PerPkg": "1",
        "UMask": "0x10",
        "Unit": "iMC"
    },
    {
        "BriefDescription": "WR_CAS Access to Rank 0; Bank 5",
        "Counter": "0,1,2,3",
        "EventCode": "0xb8",
        "EventName": "UNC_M_WR_CAS_RANK0.BANK5",
        "PerPkg": "1",
        "UMask": "0x20",
        "Unit": "iMC"
    },
    {
        "BriefDescription": "WR_CAS Access to Rank 0; Bank 6",
        "Counter": "0,1,2,3",
        "EventCode": "0xb8",
        "EventName": "UNC_M_WR_CAS_RANK0.BANK6",
        "PerPkg": "1",
        "UMask": "0x40",
        "Unit": "iMC"
    },
    {
        "BriefDescription": "WR_CAS Access to Rank 0; Bank 7",
        "Counter": "0,1,2,3",
        "EventCode": "0xb8",
        "EventName": "UNC_M_WR_CAS_RANK0.BANK7",
        "PerPkg": "1",
        "UMask": "0x80",
        "Unit": "iMC"
    },
    {
        "BriefDescription": "WR_CAS Access to Rank 1; Bank 0",
        "Counter": "0,1,2,3",
        "EventCode": "0xB9",
        "EventName": "UNC_M_WR_CAS_RANK1.BANK0",
        "PerPkg": "1",
        "UMask": "0x1",
        "Unit": "iMC"
    },
    {
        "BriefDescription": "WR_CAS Access to Rank 1; Bank 1",
        "Counter": "0,1,2,3",
        "EventCode": "0xB9",
        "EventName": "UNC_M_WR_CAS_RANK1.BANK1",
        "PerPkg": "1",
        "UMask": "0x2",
        "Unit": "iMC"
    },
    {
        "BriefDescription": "WR_CAS Access to Rank 1; Bank 2",
        "Counter": "0,1,2,3",
        "EventCode": "0xB9",
        "EventName": "UNC_M_WR_CAS_RANK1.BANK2",
        "PerPkg": "1",
        "UMask": "0x4",
        "Unit": "iMC"
    },
    {
        "BriefDescription": "WR_CAS Access to Rank 1; Bank 3",
        "Counter": "0,1,2,3",
        "EventCode": "0xB9",
        "EventName": "UNC_M_WR_CAS_RANK1.BANK3",
        "PerPkg": "1",
        "UMask": "0x8",
        "Unit": "iMC"
    },
    {
        "BriefDescription": "WR_CAS Access to Rank 1; Bank 4",
        "Counter": "0,1,2,3",
        "EventCode": "0xB9",
        "EventName": "UNC_M_WR_CAS_RANK1.BANK4",
        "PerPkg": "1",
        "UMask": "0x10",
        "Unit": "iMC"
    },
    {
        "BriefDescription": "WR_CAS Access to Rank 1; Bank 5",
        "Counter": "0,1,2,3",
        "EventCode": "0xB9",
        "EventName": "UNC_M_WR_CAS_RANK1.BANK5",
        "PerPkg": "1",
        "UMask": "0x20",
        "Unit": "iMC"
    },
    {
        "BriefDescription": "WR_CAS Access to Rank 1; Bank 6",
        "Counter": "0,1,2,3",
        "EventCode": "0xB9",
        "EventName": "UNC_M_WR_CAS_RANK1.BANK6",
        "PerPkg": "1",
        "UMask": "0x40",
        "Unit": "iMC"
    },
    {
        "BriefDescription": "WR_CAS Access to Rank 1; Bank 7",
        "Counter": "0,1,2,3",
        "EventCode": "0xB9",
        "EventName": "UNC_M_WR_CAS_RANK1.BANK7",
        "PerPkg": "1",
        "UMask": "0x80",
        "Unit": "iMC"
    },
    {
        "BriefDescription": "WR_CAS Access to Rank 2; Bank 0",
        "Counter": "0,1,2,3",
        "EventCode": "0xBA",
        "EventName": "UNC_M_WR_CAS_RANK2.BANK0",
        "PerPkg": "1",
        "UMask": "0x1",
        "Unit": "iMC"
    },
    {
        "BriefDescription": "WR_CAS Access to Rank 2; Bank 1",
        "Counter": "0,1,2,3",
        "EventCode": "0xBA",
        "EventName": "UNC_M_WR_CAS_RANK2.BANK1",
        "PerPkg": "1",
        "UMask": "0x2",
        "Unit": "iMC"
    },
    {
        "BriefDescription": "WR_CAS Access to Rank 2; Bank 2",
        "Counter": "0,1,2,3",
        "EventCode": "0xBA",
        "EventName": "UNC_M_WR_CAS_RANK2.BANK2",
        "PerPkg": "1",
        "UMask": "0x4",
        "Unit": "iMC"
    },
    {
        "BriefDescription": "WR_CAS Access to Rank 2; Bank 3",
        "Counter": "0,1,2,3",
        "EventCode": "0xBA",
        "EventName": "UNC_M_WR_CAS_RANK2.BANK3",
        "PerPkg": "1",
        "UMask": "0x8",
        "Unit": "iMC"
    },
    {
        "BriefDescription": "WR_CAS Access to Rank 2; Bank 4",
        "Counter": "0,1,2,3",
        "EventCode": "0xBA",
        "EventName": "UNC_M_WR_CAS_RANK2.BANK4",
        "PerPkg": "1",
        "UMask": "0x10",
        "Unit": "iMC"
    },
    {
        "BriefDescription": "WR_CAS Access to Rank 2; Bank 5",
        "Counter": "0,1,2,3",
        "EventCode": "0xBA",
        "EventName": "UNC_M_WR_CAS_RANK2.BANK5",
        "PerPkg": "1",
        "UMask": "0x20",
        "Unit": "iMC"
    },
    {
        "BriefDescription": "WR_CAS Access to Rank 2; Bank 6",
        "Counter": "0,1,2,3",
        "EventCode": "0xBA",
        "EventName": "UNC_M_WR_CAS_RANK2.BANK6",
        "PerPkg": "1",
        "UMask": "0x40",
        "Unit": "iMC"
    },
    {
        "BriefDescription": "WR_CAS Access to Rank 2; Bank 7",
        "Counter": "0,1,2,3",
        "EventCode": "0xBA",
        "EventName": "UNC_M_WR_CAS_RANK2.BANK7",
        "PerPkg": "1",
        "UMask": "0x80",
        "Unit": "iMC"
    },
    {
        "BriefDescription": "WR_CAS Access to Rank 3; Bank 0",
        "Counter": "0,1,2,3",
        "EventCode": "0xBB",
        "EventName": "UNC_M_WR_CAS_RANK3.BANK0",
        "PerPkg": "1",
        "UMask": "0x1",
        "Unit": "iMC"
    },
    {
        "BriefDescription": "WR_CAS Access to Rank 3; Bank 1",
        "Counter": "0,1,2,3",
        "EventCode": "0xBB",
        "EventName": "UNC_M_WR_CAS_RANK3.BANK1",
        "PerPkg": "1",
        "UMask": "0x2",
        "Unit": "iMC"
    },
    {
        "BriefDescription": "WR_CAS Access to Rank 3; Bank 2",
        "Counter": "0,1,2,3",
        "EventCode": "0xBB",
        "EventName": "UNC_M_WR_CAS_RANK3.BANK2",
        "PerPkg": "1",
        "UMask": "0x4",
        "Unit": "iMC"
    },
    {
        "BriefDescription": "WR_CAS Access to Rank 3; Bank 3",
        "Counter": "0,1,2,3",
        "EventCode": "0xBB",
        "EventName": "UNC_M_WR_CAS_RANK3.BANK3",
        "PerPkg": "1",
        "UMask": "0x8",
        "Unit": "iMC"
    },
    {
        "BriefDescription": "WR_CAS Access to Rank 3; Bank 4",
        "Counter": "0,1,2,3",
        "EventCode": "0xBB",
        "EventName": "UNC_M_WR_CAS_RANK3.BANK4",
        "PerPkg": "1",
        "UMask": "0x10",
        "Unit": "iMC"
    },
    {
        "BriefDescription": "WR_CAS Access to Rank 3; Bank 5",
        "Counter": "0,1,2,3",
        "EventCode": "0xBB",
        "EventName": "UNC_M_WR_CAS_RANK3.BANK5",
        "PerPkg": "1",
        "UMask": "0x20",
        "Unit": "iMC"
    },
    {
        "BriefDescription": "WR_CAS Access to Rank 3; Bank 6",
        "Counter": "0,1,2,3",
        "EventCode": "0xBB",
        "EventName": "UNC_M_WR_CAS_RANK3.BANK6",
        "PerPkg": "1",
        "UMask": "0x40",
        "Unit": "iMC"
    },
    {
        "BriefDescription": "WR_CAS Access to Rank 3; Bank 7",
        "Counter": "0,1,2,3",
        "EventCode": "0xBB",
        "EventName": "UNC_M_WR_CAS_RANK3.BANK7",
        "PerPkg": "1",
        "UMask": "0x80",
        "Unit": "iMC"
    },
    {
        "BriefDescription": "WR_CAS Access to Rank 4; Bank 0",
        "Counter": "0,1,2,3",
        "EventCode": "0xBC",
        "EventName": "UNC_M_WR_CAS_RANK4.BANK0",
        "PerPkg": "1",
        "UMask": "0x1",
        "Unit": "iMC"
    },
    {
        "BriefDescription": "WR_CAS Access to Rank 4; Bank 1",
        "Counter": "0,1,2,3",
        "EventCode": "0xBC",
        "EventName": "UNC_M_WR_CAS_RANK4.BANK1",
        "PerPkg": "1",
        "UMask": "0x2",
        "Unit": "iMC"
    },
    {
        "BriefDescription": "WR_CAS Access to Rank 4; Bank 2",
        "Counter": "0,1,2,3",
        "EventCode": "0xBC",
        "EventName": "UNC_M_WR_CAS_RANK4.BANK2",
        "PerPkg": "1",
        "UMask": "0x4",
        "Unit": "iMC"
    },
    {
        "BriefDescription": "WR_CAS Access to Rank 4; Bank 3",
        "Counter": "0,1,2,3",
        "EventCode": "0xBC",
        "EventName": "UNC_M_WR_CAS_RANK4.BANK3",
        "PerPkg": "1",
        "UMask": "0x8",
        "Unit": "iMC"
    },
    {
        "BriefDescription": "WR_CAS Access to Rank 4; Bank 4",
        "Counter": "0,1,2,3",
        "EventCode": "0xBC",
        "EventName": "UNC_M_WR_CAS_RANK4.BANK4",
        "PerPkg": "1",
        "UMask": "0x10",
        "Unit": "iMC"
    },
    {
        "BriefDescription": "WR_CAS Access to Rank 4; Bank 5",
        "Counter": "0,1,2,3",
        "EventCode": "0xBC",
        "EventName": "UNC_M_WR_CAS_RANK4.BANK5",
        "PerPkg": "1",
        "UMask": "0x20",
        "Unit": "iMC"
    },
    {
        "BriefDescription": "WR_CAS Access to Rank 4; Bank 6",
        "Counter": "0,1,2,3",
        "EventCode": "0xBC",
        "EventName": "UNC_M_WR_CAS_RANK4.BANK6",
        "PerPkg": "1",
        "UMask": "0x40",
        "Unit": "iMC"
    },
    {
        "BriefDescription": "WR_CAS Access to Rank 4; Bank 7",
        "Counter": "0,1,2,3",
        "EventCode": "0xBC",
        "EventName": "UNC_M_WR_CAS_RANK4.BANK7",
        "PerPkg": "1",
        "UMask": "0x80",
        "Unit": "iMC"
    },
    {
        "BriefDescription": "WR_CAS Access to Rank 5; Bank 0",
        "Counter": "0,1,2,3",
        "EventCode": "0xBD",
        "EventName": "UNC_M_WR_CAS_RANK5.BANK0",
        "PerPkg": "1",
        "UMask": "0x1",
        "Unit": "iMC"
    },
    {
        "BriefDescription": "WR_CAS Access to Rank 5; Bank 1",
        "Counter": "0,1,2,3",
        "EventCode": "0xBD",
        "EventName": "UNC_M_WR_CAS_RANK5.BANK1",
        "PerPkg": "1",
        "UMask": "0x2",
        "Unit": "iMC"
    },
    {
        "BriefDescription": "WR_CAS Access to Rank 5; Bank 2",
        "Counter": "0,1,2,3",
        "EventCode": "0xBD",
        "EventName": "UNC_M_WR_CAS_RANK5.BANK2",
        "PerPkg": "1",
        "UMask": "0x4",
        "Unit": "iMC"
    },
    {
        "BriefDescription": "WR_CAS Access to Rank 5; Bank 3",
        "Counter": "0,1,2,3",
        "EventCode": "0xBD",
        "EventName": "UNC_M_WR_CAS_RANK5.BANK3",
        "PerPkg": "1",
        "UMask": "0x8",
        "Unit": "iMC"
    },
    {
        "BriefDescription": "WR_CAS Access to Rank 5; Bank 4",
        "Counter": "0,1,2,3",
        "EventCode": "0xBD",
        "EventName": "UNC_M_WR_CAS_RANK5.BANK4",
        "PerPkg": "1",
        "UMask": "0x10",
        "Unit": "iMC"
    },
    {
        "BriefDescription": "WR_CAS Access to Rank 5; Bank 5",
        "Counter": "0,1,2,3",
        "EventCode": "0xBD",
        "EventName": "UNC_M_WR_CAS_RANK5.BANK5",
        "PerPkg": "1",
        "UMask": "0x20",
        "Unit": "iMC"
    },
    {
        "BriefDescription": "WR_CAS Access to Rank 5; Bank 6",
        "Counter": "0,1,2,3",
        "EventCode": "0xBD",
        "EventName": "UNC_M_WR_CAS_RANK5.BANK6",
        "PerPkg": "1",
        "UMask": "0x40",
        "Unit": "iMC"
    },
    {
        "BriefDescription": "WR_CAS Access to Rank 5; Bank 7",
        "Counter": "0,1,2,3",
        "EventCode": "0xBD",
        "EventName": "UNC_M_WR_CAS_RANK5.BANK7",
        "PerPkg": "1",
        "UMask": "0x80",
        "Unit": "iMC"
    },
    {
        "BriefDescription": "WR_CAS Access to Rank 6; Bank 0",
        "Counter": "0,1,2,3",
        "EventCode": "0xBE",
        "EventName": "UNC_M_WR_CAS_RANK6.BANK0",
        "PerPkg": "1",
        "UMask": "0x1",
        "Unit": "iMC"
    },
    {
        "BriefDescription": "WR_CAS Access to Rank 6; Bank 1",
        "Counter": "0,1,2,3",
        "EventCode": "0xBE",
        "EventName": "UNC_M_WR_CAS_RANK6.BANK1",
        "PerPkg": "1",
        "UMask": "0x2",
        "Unit": "iMC"
    },
    {
        "BriefDescription": "WR_CAS Access to Rank 6; Bank 2",
        "Counter": "0,1,2,3",
        "EventCode": "0xBE",
        "EventName": "UNC_M_WR_CAS_RANK6.BANK2",
        "PerPkg": "1",
        "UMask": "0x4",
        "Unit": "iMC"
    },
    {
        "BriefDescription": "WR_CAS Access to Rank 6; Bank 3",
        "Counter": "0,1,2,3",
        "EventCode": "0xBE",
        "EventName": "UNC_M_WR_CAS_RANK6.BANK3",
        "PerPkg": "1",
        "UMask": "0x8",
        "Unit": "iMC"
    },
    {
        "BriefDescription": "WR_CAS Access to Rank 6; Bank 4",
        "Counter": "0,1,2,3",
        "EventCode": "0xBE",
        "EventName": "UNC_M_WR_CAS_RANK6.BANK4",
        "PerPkg": "1",
        "UMask": "0x10",
        "Unit": "iMC"
    },
    {
        "BriefDescription": "WR_CAS Access to Rank 6; Bank 5",
        "Counter": "0,1,2,3",
        "EventCode": "0xBE",
        "EventName": "UNC_M_WR_CAS_RANK6.BANK5",
        "PerPkg": "1",
        "UMask": "0x20",
        "Unit": "iMC"
    },
    {
        "BriefDescription": "WR_CAS Access to Rank 6; Bank 6",
        "Counter": "0,1,2,3",
        "EventCode": "0xBE",
        "EventName": "UNC_M_WR_CAS_RANK6.BANK6",
        "PerPkg": "1",
        "UMask": "0x40",
        "Unit": "iMC"
    },
    {
        "BriefDescription": "WR_CAS Access to Rank 6; Bank 7",
        "Counter": "0,1,2,3",
        "EventCode": "0xBE",
        "EventName": "UNC_M_WR_CAS_RANK6.BANK7",
        "PerPkg": "1",
        "UMask": "0x80",
        "Unit": "iMC"
    },
    {
        "BriefDescription": "WR_CAS Access to Rank 7; Bank 0",
        "Counter": "0,1,2,3",
        "EventCode": "0xBF",
        "EventName": "UNC_M_WR_CAS_RANK7.BANK0",
        "PerPkg": "1",
        "UMask": "0x1",
        "Unit": "iMC"
    },
    {
        "BriefDescription": "WR_CAS Access to Rank 7; Bank 1",
        "Counter": "0,1,2,3",
        "EventCode": "0xBF",
        "EventName": "UNC_M_WR_CAS_RANK7.BANK1",
        "PerPkg": "1",
        "UMask": "0x2",
        "Unit": "iMC"
    },
    {
        "BriefDescription": "WR_CAS Access to Rank 7; Bank 2",
        "Counter": "0,1,2,3",
        "EventCode": "0xBF",
        "EventName": "UNC_M_WR_CAS_RANK7.BANK2",
        "PerPkg": "1",
        "UMask": "0x4",
        "Unit": "iMC"
    },
    {
        "BriefDescription": "WR_CAS Access to Rank 7; Bank 3",
        "Counter": "0,1,2,3",
        "EventCode": "0xBF",
        "EventName": "UNC_M_WR_CAS_RANK7.BANK3",
        "PerPkg": "1",
        "UMask": "0x8",
        "Unit": "iMC"
    },
    {
        "BriefDescription": "WR_CAS Access to Rank 7; Bank 4",
        "Counter": "0,1,2,3",
        "EventCode": "0xBF",
        "EventName": "UNC_M_WR_CAS_RANK7.BANK4",
        "PerPkg": "1",
        "UMask": "0x10",
        "Unit": "iMC"
    },
    {
        "BriefDescription": "WR_CAS Access to Rank 7; Bank 5",
        "Counter": "0,1,2,3",
        "EventCode": "0xBF",
        "EventName": "UNC_M_WR_CAS_RANK7.BANK5",
        "PerPkg": "1",
        "UMask": "0x20",
        "Unit": "iMC"
    },
    {
        "BriefDescription": "WR_CAS Access to Rank 7; Bank 6",
        "Counter": "0,1,2,3",
        "EventCode": "0xBF",
        "EventName": "UNC_M_WR_CAS_RANK7.BANK6",
        "PerPkg": "1",
        "UMask": "0x40",
        "Unit": "iMC"
    },
    {
        "BriefDescription": "WR_CAS Access to Rank 7; Bank 7",
        "Counter": "0,1,2,3",
        "EventCode": "0xBF",
        "EventName": "UNC_M_WR_CAS_RANK7.BANK7",
        "PerPkg": "1",
        "UMask": "0x80",
        "Unit": "iMC"
    }
]<|MERGE_RESOLUTION|>--- conflicted
+++ resolved
@@ -15,9 +15,6 @@
         "EventCode": "0x1",
         "EventName": "UNC_M_ACT_COUNT.RD",
         "PerPkg": "1",
-<<<<<<< HEAD
-        "UMask": "0x3",
-=======
         "PublicDescription": "Counts the number of DRAM Activate commands sent on this channel.  Activate commands are issued to open up a page on the DRAM devices so that it can be read or written to with a CAS.  One can calculate the number of Page Misses by subtracting the number of Page Miss precharges from the number of Activates.",
         "UMask": "0x1",
         "Unit": "iMC"
@@ -39,7 +36,6 @@
         "EventName": "UNC_M_BYP_CMDS.ACT",
         "PerPkg": "1",
         "UMask": "0x1",
->>>>>>> 66283a8f
         "Unit": "iMC"
     },
     {

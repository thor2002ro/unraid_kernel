// SPDX-License-Identifier: GPL-2.0
#include <linux/list.h>
#include <linux/compiler.h>
#include <linux/string.h>
#include <linux/zalloc.h>
#include <subcmd/pager.h>
#include <sys/types.h>
#include <errno.h>
#include <fcntl.h>
#include <sys/stat.h>
#include <unistd.h>
#include <stdio.h>
#include <stdbool.h>
#include <stdarg.h>
#include <dirent.h>
#include <api/fs/fs.h>
#include <locale.h>
#include <regex.h>
#include <perf/cpumap.h>
#include "debug.h"
#include "evsel.h"
#include "pmu.h"
#include "parse-events.h"
#include "header.h"
#include "string2.h"
#include "strbuf.h"
#include "fncache.h"
#include "pmu-hybrid.h"

struct perf_pmu perf_pmu__fake;

struct perf_pmu_format {
	char *name;
	int value;
	DECLARE_BITMAP(bits, PERF_PMU_FORMAT_BITS);
	struct list_head list;
};

int perf_pmu_parse(struct list_head *list, char *name);
extern FILE *perf_pmu_in;

static LIST_HEAD(pmus);
static bool hybrid_scanned;

/*
 * Parse & process all the sysfs attributes located under
 * the directory specified in 'dir' parameter.
 */
int perf_pmu__format_parse(char *dir, struct list_head *head)
{
	struct dirent *evt_ent;
	DIR *format_dir;
	int ret = 0;

	format_dir = opendir(dir);
	if (!format_dir)
		return -EINVAL;

	while (!ret && (evt_ent = readdir(format_dir))) {
		char path[PATH_MAX];
		char *name = evt_ent->d_name;
		FILE *file;

		if (!strcmp(name, ".") || !strcmp(name, ".."))
			continue;

		snprintf(path, PATH_MAX, "%s/%s", dir, name);

		ret = -EINVAL;
		file = fopen(path, "r");
		if (!file)
			break;

		perf_pmu_in = file;
		ret = perf_pmu_parse(head, name);
		fclose(file);
	}

	closedir(format_dir);
	return ret;
}

/*
 * Reading/parsing the default pmu format definition, which should be
 * located at:
 * /sys/bus/event_source/devices/<dev>/format as sysfs group attributes.
 */
static int pmu_format(const char *name, struct list_head *format)
{
	char path[PATH_MAX];
	const char *sysfs = sysfs__mountpoint();

	if (!sysfs)
		return -1;

	snprintf(path, PATH_MAX,
		 "%s" EVENT_SOURCE_DEVICE_PATH "%s/format", sysfs, name);

	if (!file_available(path))
		return 0;

	if (perf_pmu__format_parse(path, format))
		return -1;

	return 0;
}

int perf_pmu__convert_scale(const char *scale, char **end, double *sval)
{
	char *lc;
	int ret = 0;

	/*
	 * save current locale
	 */
	lc = setlocale(LC_NUMERIC, NULL);

	/*
	 * The lc string may be allocated in static storage,
	 * so get a dynamic copy to make it survive setlocale
	 * call below.
	 */
	lc = strdup(lc);
	if (!lc) {
		ret = -ENOMEM;
		goto out;
	}

	/*
	 * force to C locale to ensure kernel
	 * scale string is converted correctly.
	 * kernel uses default C locale.
	 */
	setlocale(LC_NUMERIC, "C");

	*sval = strtod(scale, end);

out:
	/* restore locale */
	setlocale(LC_NUMERIC, lc);
	free(lc);
	return ret;
}

static int perf_pmu__parse_scale(struct perf_pmu_alias *alias, char *dir, char *name)
{
	struct stat st;
	ssize_t sret;
	char scale[128];
	int fd, ret = -1;
	char path[PATH_MAX];

	scnprintf(path, PATH_MAX, "%s/%s.scale", dir, name);

	fd = open(path, O_RDONLY);
	if (fd == -1)
		return -1;

	if (fstat(fd, &st) < 0)
		goto error;

	sret = read(fd, scale, sizeof(scale)-1);
	if (sret < 0)
		goto error;

	if (scale[sret - 1] == '\n')
		scale[sret - 1] = '\0';
	else
		scale[sret] = '\0';

	ret = perf_pmu__convert_scale(scale, NULL, &alias->scale);
error:
	close(fd);
	return ret;
}

static int perf_pmu__parse_unit(struct perf_pmu_alias *alias, char *dir, char *name)
{
	char path[PATH_MAX];
	ssize_t sret;
	int fd;

	scnprintf(path, PATH_MAX, "%s/%s.unit", dir, name);

	fd = open(path, O_RDONLY);
	if (fd == -1)
		return -1;

	sret = read(fd, alias->unit, UNIT_MAX_LEN);
	if (sret < 0)
		goto error;

	close(fd);

	if (alias->unit[sret - 1] == '\n')
		alias->unit[sret - 1] = '\0';
	else
		alias->unit[sret] = '\0';

	return 0;
error:
	close(fd);
	alias->unit[0] = '\0';
	return -1;
}

static int
perf_pmu__parse_per_pkg(struct perf_pmu_alias *alias, char *dir, char *name)
{
	char path[PATH_MAX];
	int fd;

	scnprintf(path, PATH_MAX, "%s/%s.per-pkg", dir, name);

	fd = open(path, O_RDONLY);
	if (fd == -1)
		return -1;

	close(fd);

	alias->per_pkg = true;
	return 0;
}

static int perf_pmu__parse_snapshot(struct perf_pmu_alias *alias,
				    char *dir, char *name)
{
	char path[PATH_MAX];
	int fd;

	scnprintf(path, PATH_MAX, "%s/%s.snapshot", dir, name);

	fd = open(path, O_RDONLY);
	if (fd == -1)
		return -1;

	alias->snapshot = true;
	close(fd);
	return 0;
}

static void perf_pmu_assign_str(char *name, const char *field, char **old_str,
				char **new_str)
{
	if (!*old_str)
		goto set_new;

	if (*new_str) {	/* Have new string, check with old */
		if (strcasecmp(*old_str, *new_str))
			pr_debug("alias %s differs in field '%s'\n",
				 name, field);
		zfree(old_str);
	} else		/* Nothing new --> keep old string */
		return;
set_new:
	*old_str = *new_str;
	*new_str = NULL;
}

static void perf_pmu_update_alias(struct perf_pmu_alias *old,
				  struct perf_pmu_alias *newalias)
{
	perf_pmu_assign_str(old->name, "desc", &old->desc, &newalias->desc);
	perf_pmu_assign_str(old->name, "long_desc", &old->long_desc,
			    &newalias->long_desc);
	perf_pmu_assign_str(old->name, "topic", &old->topic, &newalias->topic);
	perf_pmu_assign_str(old->name, "metric_expr", &old->metric_expr,
			    &newalias->metric_expr);
	perf_pmu_assign_str(old->name, "metric_name", &old->metric_name,
			    &newalias->metric_name);
	perf_pmu_assign_str(old->name, "value", &old->str, &newalias->str);
	old->scale = newalias->scale;
	old->per_pkg = newalias->per_pkg;
	old->snapshot = newalias->snapshot;
	memcpy(old->unit, newalias->unit, sizeof(old->unit));
}

/* Delete an alias entry. */
void perf_pmu_free_alias(struct perf_pmu_alias *newalias)
{
	zfree(&newalias->name);
	zfree(&newalias->desc);
	zfree(&newalias->long_desc);
	zfree(&newalias->topic);
	zfree(&newalias->str);
	zfree(&newalias->metric_expr);
	zfree(&newalias->metric_name);
	zfree(&newalias->pmu_name);
	parse_events_terms__purge(&newalias->terms);
	free(newalias);
}

/* Merge an alias, search in alias list. If this name is already
 * present merge both of them to combine all information.
 */
static bool perf_pmu_merge_alias(struct perf_pmu_alias *newalias,
				 struct list_head *alist)
{
	struct perf_pmu_alias *a;

	list_for_each_entry(a, alist, list) {
		if (!strcasecmp(newalias->name, a->name)) {
			if (newalias->pmu_name && a->pmu_name &&
			    !strcasecmp(newalias->pmu_name, a->pmu_name)) {
				continue;
			}
			perf_pmu_update_alias(a, newalias);
			perf_pmu_free_alias(newalias);
			return true;
		}
	}
	return false;
}

static int __perf_pmu__new_alias(struct list_head *list, char *dir, char *name,
				 char *desc, char *val, struct pmu_event *pe)
{
	struct parse_events_term *term;
	struct perf_pmu_alias *alias;
	int ret;
	int num;
	char newval[256];
	char *long_desc = NULL, *topic = NULL, *unit = NULL, *perpkg = NULL,
	     *metric_expr = NULL, *metric_name = NULL, *deprecated = NULL,
	     *pmu_name = NULL;

	if (pe) {
		long_desc = (char *)pe->long_desc;
		topic = (char *)pe->topic;
		unit = (char *)pe->unit;
		perpkg = (char *)pe->perpkg;
		metric_expr = (char *)pe->metric_expr;
		metric_name = (char *)pe->metric_name;
		deprecated = (char *)pe->deprecated;
		pmu_name = (char *)pe->pmu;
	}

	alias = malloc(sizeof(*alias));
	if (!alias)
		return -ENOMEM;

	INIT_LIST_HEAD(&alias->terms);
	alias->scale = 1.0;
	alias->unit[0] = '\0';
	alias->per_pkg = false;
	alias->snapshot = false;
	alias->deprecated = false;

	ret = parse_events_terms(&alias->terms, val);
	if (ret) {
		pr_err("Cannot parse alias %s: %d\n", val, ret);
		free(alias);
		return ret;
	}

	/* Scan event and remove leading zeroes, spaces, newlines, some
	 * platforms have terms specified as
	 * event=0x0091 (read from files ../<PMU>/events/<FILE>
	 * and terms specified as event=0x91 (read from JSON files).
	 *
	 * Rebuild string to make alias->str member comparable.
	 */
	memset(newval, 0, sizeof(newval));
	ret = 0;
	list_for_each_entry(term, &alias->terms, list) {
		if (ret)
			ret += scnprintf(newval + ret, sizeof(newval) - ret,
					 ",");
		if (term->type_val == PARSE_EVENTS__TERM_TYPE_NUM)
			ret += scnprintf(newval + ret, sizeof(newval) - ret,
					 "%s=%#x", term->config, term->val.num);
		else if (term->type_val == PARSE_EVENTS__TERM_TYPE_STR)
			ret += scnprintf(newval + ret, sizeof(newval) - ret,
					 "%s=%s", term->config, term->val.str);
	}

	alias->name = strdup(name);
	if (dir) {
		/*
		 * load unit name and scale if available
		 */
		perf_pmu__parse_unit(alias, dir, name);
		perf_pmu__parse_scale(alias, dir, name);
		perf_pmu__parse_per_pkg(alias, dir, name);
		perf_pmu__parse_snapshot(alias, dir, name);
	}

	alias->metric_expr = metric_expr ? strdup(metric_expr) : NULL;
	alias->metric_name = metric_name ? strdup(metric_name): NULL;
	alias->desc = desc ? strdup(desc) : NULL;
	alias->long_desc = long_desc ? strdup(long_desc) :
				desc ? strdup(desc) : NULL;
	alias->topic = topic ? strdup(topic) : NULL;
	if (unit) {
		if (perf_pmu__convert_scale(unit, &unit, &alias->scale) < 0)
			return -1;
		snprintf(alias->unit, sizeof(alias->unit), "%s", unit);
	}
	alias->per_pkg = perpkg && sscanf(perpkg, "%d", &num) == 1 && num == 1;
	alias->str = strdup(newval);
	alias->pmu_name = pmu_name ? strdup(pmu_name) : NULL;

	if (deprecated)
		alias->deprecated = true;

	if (!perf_pmu_merge_alias(alias, list))
		list_add_tail(&alias->list, list);

	return 0;
}

static int perf_pmu__new_alias(struct list_head *list, char *dir, char *name, FILE *file)
{
	char buf[256];
	int ret;

	ret = fread(buf, 1, sizeof(buf), file);
	if (ret == 0)
		return -EINVAL;

	buf[ret] = 0;

	/* Remove trailing newline from sysfs file */
	strim(buf);

	return __perf_pmu__new_alias(list, dir, name, NULL, buf, NULL);
}

static inline bool pmu_alias_info_file(char *name)
{
	size_t len;

	len = strlen(name);
	if (len > 5 && !strcmp(name + len - 5, ".unit"))
		return true;
	if (len > 6 && !strcmp(name + len - 6, ".scale"))
		return true;
	if (len > 8 && !strcmp(name + len - 8, ".per-pkg"))
		return true;
	if (len > 9 && !strcmp(name + len - 9, ".snapshot"))
		return true;

	return false;
}

/*
 * Process all the sysfs attributes located under the directory
 * specified in 'dir' parameter.
 */
static int pmu_aliases_parse(char *dir, struct list_head *head)
{
	struct dirent *evt_ent;
	DIR *event_dir;

	event_dir = opendir(dir);
	if (!event_dir)
		return -EINVAL;

	while ((evt_ent = readdir(event_dir))) {
		char path[PATH_MAX];
		char *name = evt_ent->d_name;
		FILE *file;

		if (!strcmp(name, ".") || !strcmp(name, ".."))
			continue;

		/*
		 * skip info files parsed in perf_pmu__new_alias()
		 */
		if (pmu_alias_info_file(name))
			continue;

		scnprintf(path, PATH_MAX, "%s/%s", dir, name);

		file = fopen(path, "r");
		if (!file) {
			pr_debug("Cannot open %s\n", path);
			continue;
		}

		if (perf_pmu__new_alias(head, dir, name, file) < 0)
			pr_debug("Cannot set up %s\n", name);
		fclose(file);
	}

	closedir(event_dir);
	return 0;
}

/*
 * Reading the pmu event aliases definition, which should be located at:
 * /sys/bus/event_source/devices/<dev>/events as sysfs group attributes.
 */
static int pmu_aliases(const char *name, struct list_head *head)
{
	char path[PATH_MAX];
	const char *sysfs = sysfs__mountpoint();

	if (!sysfs)
		return -1;

	snprintf(path, PATH_MAX,
		 "%s/bus/event_source/devices/%s/events", sysfs, name);

	if (!file_available(path))
		return 0;

	if (pmu_aliases_parse(path, head))
		return -1;

	return 0;
}

static int pmu_alias_terms(struct perf_pmu_alias *alias,
			   struct list_head *terms)
{
	struct parse_events_term *term, *cloned;
	LIST_HEAD(list);
	int ret;

	list_for_each_entry(term, &alias->terms, list) {
		ret = parse_events_term__clone(&cloned, term);
		if (ret) {
			parse_events_terms__purge(&list);
			return ret;
		}
		/*
		 * Weak terms don't override command line options,
		 * which we don't want for implicit terms in aliases.
		 */
		cloned->weak = true;
		list_add_tail(&cloned->list, &list);
	}
	list_splice(&list, terms);
	return 0;
}

/*
 * Reading/parsing the default pmu type value, which should be
 * located at:
 * /sys/bus/event_source/devices/<dev>/type as sysfs attribute.
 */
static int pmu_type(const char *name, __u32 *type)
{
	char path[PATH_MAX];
	FILE *file;
	int ret = 0;
	const char *sysfs = sysfs__mountpoint();

	if (!sysfs)
		return -1;

	snprintf(path, PATH_MAX,
		 "%s" EVENT_SOURCE_DEVICE_PATH "%s/type", sysfs, name);

	if (access(path, R_OK) < 0)
		return -1;

	file = fopen(path, "r");
	if (!file)
		return -EINVAL;

	if (1 != fscanf(file, "%u", type))
		ret = -1;

	fclose(file);
	return ret;
}

/* Add all pmus in sysfs to pmu list: */
static void pmu_read_sysfs(void)
{
	char path[PATH_MAX];
	DIR *dir;
	struct dirent *dent;
	const char *sysfs = sysfs__mountpoint();

	if (!sysfs)
		return;

	snprintf(path, PATH_MAX,
		 "%s" EVENT_SOURCE_DEVICE_PATH, sysfs);

	dir = opendir(path);
	if (!dir)
		return;

	while ((dent = readdir(dir))) {
		if (!strcmp(dent->d_name, ".") || !strcmp(dent->d_name, ".."))
			continue;
		/* add to static LIST_HEAD(pmus): */
		perf_pmu__find(dent->d_name);
	}

	closedir(dir);
}

static struct perf_cpu_map *__pmu_cpumask(const char *path)
{
	FILE *file;
	struct perf_cpu_map *cpus;

	file = fopen(path, "r");
	if (!file)
		return NULL;

	cpus = perf_cpu_map__read(file);
	fclose(file);
	return cpus;
}

/*
 * Uncore PMUs have a "cpumask" file under sysfs. CPU PMUs (e.g. on arm/arm64)
 * may have a "cpus" file.
 */
#define SYS_TEMPLATE_ID	"./bus/event_source/devices/%s/identifier"
#define CPUS_TEMPLATE_UNCORE	"%s/bus/event_source/devices/%s/cpumask"

static struct perf_cpu_map *pmu_cpumask(const char *name)
{
	char path[PATH_MAX];
	struct perf_cpu_map *cpus;
	const char *sysfs = sysfs__mountpoint();
	const char *templates[] = {
		CPUS_TEMPLATE_UNCORE,
		CPUS_TEMPLATE_CPU,
		NULL
	};
	const char **template;

	if (!sysfs)
		return NULL;

	for (template = templates; *template; template++) {
		snprintf(path, PATH_MAX, *template, sysfs, name);
		cpus = __pmu_cpumask(path);
		if (cpus)
			return cpus;
	}

	return NULL;
}

static bool pmu_is_uncore(const char *name)
{
	char path[PATH_MAX];
	const char *sysfs;

	if (perf_pmu__hybrid_mounted(name))
		return false;

	sysfs = sysfs__mountpoint();
	snprintf(path, PATH_MAX, CPUS_TEMPLATE_UNCORE, sysfs, name);
	return file_available(path);
}

static char *pmu_id(const char *name)
{
	char path[PATH_MAX], *str;
	size_t len;

	snprintf(path, PATH_MAX, SYS_TEMPLATE_ID, name);

	if (sysfs__read_str(path, &str, &len) < 0)
		return NULL;

	str[len - 1] = 0; /* remove line feed */

	return str;
}

/*
 *  PMU CORE devices have different name other than cpu in sysfs on some
 *  platforms.
 *  Looking for possible sysfs files to identify the arm core device.
 */
static int is_arm_pmu_core(const char *name)
{
	char path[PATH_MAX];
	const char *sysfs = sysfs__mountpoint();

	if (!sysfs)
		return 0;

	/* Look for cpu sysfs (specific to arm) */
	scnprintf(path, PATH_MAX, "%s/bus/event_source/devices/%s/cpus",
				sysfs, name);
	return file_available(path);
}

static char *perf_pmu__getcpuid(struct perf_pmu *pmu)
{
	char *cpuid;
	static bool printed;

	cpuid = getenv("PERF_CPUID");
	if (cpuid)
		cpuid = strdup(cpuid);
	if (!cpuid)
		cpuid = get_cpuid_str(pmu);
	if (!cpuid)
		return NULL;

	if (!printed) {
		pr_debug("Using CPUID %s\n", cpuid);
		printed = true;
	}
	return cpuid;
}

struct pmu_events_map *perf_pmu__find_map(struct perf_pmu *pmu)
{
	struct pmu_events_map *map;
	char *cpuid = perf_pmu__getcpuid(pmu);
	int i;

	/* on some platforms which uses cpus map, cpuid can be NULL for
	 * PMUs other than CORE PMUs.
	 */
	if (!cpuid)
		return NULL;

	i = 0;
	for (;;) {
		map = &pmu_events_map[i++];
		if (!map->table) {
			map = NULL;
			break;
		}

		if (!strcmp_cpuid_str(map->cpuid, cpuid))
			break;
	}
	free(cpuid);
	return map;
}

struct pmu_events_map *__weak pmu_events_map__find(void)
{
	return perf_pmu__find_map(NULL);
}

bool pmu_uncore_alias_match(const char *pmu_name, const char *name)
{
	char *tmp = NULL, *tok, *str;
	bool res;

	str = strdup(pmu_name);
	if (!str)
		return false;

	/*
	 * uncore alias may be from different PMU with common prefix
	 */
	tok = strtok_r(str, ",", &tmp);
	if (strncmp(pmu_name, tok, strlen(tok))) {
		res = false;
		goto out;
	}

	/*
	 * Match more complex aliases where the alias name is a comma-delimited
	 * list of tokens, orderly contained in the matching PMU name.
	 *
	 * Example: For alias "socket,pmuname" and PMU "socketX_pmunameY", we
	 *	    match "socket" in "socketX_pmunameY" and then "pmuname" in
	 *	    "pmunameY".
	 */
	for (; tok; name += strlen(tok), tok = strtok_r(NULL, ",", &tmp)) {
		name = strstr(name, tok);
		if (!name) {
			res = false;
			goto out;
		}
	}

	res = true;
out:
	free(str);
	return res;
}

/*
 * From the pmu_events_map, find the table of PMU events that corresponds
 * to the current running CPU. Then, add all PMU events from that table
 * as aliases.
 */
void pmu_add_cpu_aliases_map(struct list_head *head, struct perf_pmu *pmu,
			     struct pmu_events_map *map)
{
	int i;
	const char *name = pmu->name;
	/*
	 * Found a matching PMU events table. Create aliases
	 */
	i = 0;
	while (1) {
		const char *cpu_name = is_arm_pmu_core(name) ? name : "cpu";
		struct pmu_event *pe = &map->table[i++];
		const char *pname = pe->pmu ? pe->pmu : cpu_name;

		if (!pe->name) {
			if (pe->metric_group || pe->metric_name)
				continue;
			break;
		}

		if (pmu_is_uncore(name) &&
		    pmu_uncore_alias_match(pname, name))
			goto new_alias;

		if (strcmp(pname, name))
			continue;

new_alias:
		/* need type casts to override 'const' */
		__perf_pmu__new_alias(head, NULL, (char *)pe->name,
				(char *)pe->desc, (char *)pe->event,
				pe);
	}
}

static void pmu_add_cpu_aliases(struct list_head *head, struct perf_pmu *pmu)
{
	struct pmu_events_map *map;

	map = perf_pmu__find_map(pmu);
	if (!map)
		return;

	pmu_add_cpu_aliases_map(head, pmu, map);
}

void pmu_for_each_sys_event(pmu_sys_event_iter_fn fn, void *data)
{
	int i = 0;

	while (1) {
		struct pmu_sys_events *event_table;
		int j = 0;

		event_table = &pmu_sys_event_tables[i++];

		if (!event_table->table)
			break;

		while (1) {
			struct pmu_event *pe = &event_table->table[j++];
			int ret;

			if (!pe->name && !pe->metric_group && !pe->metric_name)
				break;

			ret = fn(pe, data);
			if (ret)
				break;
		}
	}
}

struct pmu_sys_event_iter_data {
	struct list_head *head;
	struct perf_pmu *pmu;
};

static int pmu_add_sys_aliases_iter_fn(struct pmu_event *pe, void *data)
{
	struct pmu_sys_event_iter_data *idata = data;
	struct perf_pmu *pmu = idata->pmu;

	if (!pe->name) {
		if (pe->metric_group || pe->metric_name)
			return 0;
		return -EINVAL;
	}

	if (!pe->compat || !pe->pmu)
		return 0;

	if (!strcmp(pmu->id, pe->compat) &&
	    pmu_uncore_alias_match(pe->pmu, pmu->name)) {
		__perf_pmu__new_alias(idata->head, NULL,
				      (char *)pe->name,
				      (char *)pe->desc,
				      (char *)pe->event,
				      pe);
	}

	return 0;
}

static void pmu_add_sys_aliases(struct list_head *head, struct perf_pmu *pmu)
{
	struct pmu_sys_event_iter_data idata = {
		.head = head,
		.pmu = pmu,
	};

	if (!pmu->id)
		return;

	pmu_for_each_sys_event(pmu_add_sys_aliases_iter_fn, &idata);
}

struct perf_event_attr * __weak
perf_pmu__get_default_config(struct perf_pmu *pmu __maybe_unused)
{
	return NULL;
}

static int pmu_max_precise(const char *name)
{
	char path[PATH_MAX];
	int max_precise = -1;

	scnprintf(path, PATH_MAX,
		 "bus/event_source/devices/%s/caps/max_precise",
		 name);

	sysfs__read_int(path, &max_precise);
	return max_precise;
}

static struct perf_pmu *pmu_lookup(const char *name)
{
	struct perf_pmu *pmu;
	LIST_HEAD(format);
	LIST_HEAD(aliases);
	__u32 type;

	/*
	 * The pmu data we store & need consists of the pmu
	 * type value and format definitions. Load both right
	 * now.
	 */
	if (pmu_format(name, &format))
		return NULL;

	/*
	 * Check the type first to avoid unnecessary work.
	 */
	if (pmu_type(name, &type))
		return NULL;

	if (pmu_aliases(name, &aliases))
		return NULL;

	pmu = zalloc(sizeof(*pmu));
	if (!pmu)
		return NULL;

	pmu->cpus = pmu_cpumask(name);
	pmu->name = strdup(name);
	pmu->type = type;
	pmu->is_uncore = pmu_is_uncore(name);
	if (pmu->is_uncore)
		pmu->id = pmu_id(name);
	pmu->is_hybrid = perf_pmu__hybrid_mounted(name);
	pmu->max_precise = pmu_max_precise(name);
	pmu_add_cpu_aliases(&aliases, pmu);
	pmu_add_sys_aliases(&aliases, pmu);

	INIT_LIST_HEAD(&pmu->format);
	INIT_LIST_HEAD(&pmu->aliases);
	INIT_LIST_HEAD(&pmu->caps);
	list_splice(&format, &pmu->format);
	list_splice(&aliases, &pmu->aliases);
	list_add_tail(&pmu->list, &pmus);

	if (pmu->is_hybrid)
		list_add_tail(&pmu->hybrid_list, &perf_pmu__hybrid_pmus);

	pmu->default_config = perf_pmu__get_default_config(pmu);

	return pmu;
}

static struct perf_pmu *pmu_find(const char *name)
{
	struct perf_pmu *pmu;

	list_for_each_entry(pmu, &pmus, list)
		if (!strcmp(pmu->name, name))
			return pmu;

	return NULL;
}

struct perf_pmu *perf_pmu__find_by_type(unsigned int type)
{
	struct perf_pmu *pmu;

	list_for_each_entry(pmu, &pmus, list)
		if (pmu->type == type)
			return pmu;

	return NULL;
}

struct perf_pmu *perf_pmu__scan(struct perf_pmu *pmu)
{
	/*
	 * pmu iterator: If pmu is NULL, we start at the begin,
	 * otherwise return the next pmu. Returns NULL on end.
	 */
	if (!pmu) {
		pmu_read_sysfs();
		pmu = list_prepare_entry(pmu, &pmus, list);
	}
	list_for_each_entry_continue(pmu, &pmus, list)
		return pmu;
	return NULL;
}

struct perf_pmu *evsel__find_pmu(struct evsel *evsel)
{
	struct perf_pmu *pmu = NULL;

	while ((pmu = perf_pmu__scan(pmu)) != NULL) {
		if (pmu->type == evsel->core.attr.type)
			break;
	}

	return pmu;
}

bool evsel__is_aux_event(struct evsel *evsel)
{
	struct perf_pmu *pmu = evsel__find_pmu(evsel);

	return pmu && pmu->auxtrace;
}

struct perf_pmu *perf_pmu__find(const char *name)
{
	struct perf_pmu *pmu;

	/*
	 * Once PMU is loaded it stays in the list,
	 * so we keep us from multiple reading/parsing
	 * the pmu format definitions.
	 */
	pmu = pmu_find(name);
	if (pmu)
		return pmu;

	return pmu_lookup(name);
}

static struct perf_pmu_format *
pmu_find_format(struct list_head *formats, const char *name)
{
	struct perf_pmu_format *format;

	list_for_each_entry(format, formats, list)
		if (!strcmp(format->name, name))
			return format;

	return NULL;
}

__u64 perf_pmu__format_bits(struct list_head *formats, const char *name)
{
	struct perf_pmu_format *format = pmu_find_format(formats, name);
	__u64 bits = 0;
	int fbit;

	if (!format)
		return 0;

	for_each_set_bit(fbit, format->bits, PERF_PMU_FORMAT_BITS)
		bits |= 1ULL << fbit;

	return bits;
}

int perf_pmu__format_type(struct list_head *formats, const char *name)
{
	struct perf_pmu_format *format = pmu_find_format(formats, name);

	if (!format)
		return -1;

	return format->value;
}

/*
 * Sets value based on the format definition (format parameter)
 * and unformatted value (value parameter).
 */
static void pmu_format_value(unsigned long *format, __u64 value, __u64 *v,
			     bool zero)
{
	unsigned long fbit, vbit;

	for (fbit = 0, vbit = 0; fbit < PERF_PMU_FORMAT_BITS; fbit++) {

		if (!test_bit(fbit, format))
			continue;

		if (value & (1llu << vbit++))
			*v |= (1llu << fbit);
		else if (zero)
			*v &= ~(1llu << fbit);
	}
}

static __u64 pmu_format_max_value(const unsigned long *format)
{
	int w;

	w = bitmap_weight(format, PERF_PMU_FORMAT_BITS);
	if (!w)
		return 0;
	if (w < 64)
		return (1ULL << w) - 1;
	return -1;
}

/*
 * Term is a string term, and might be a param-term. Try to look up it's value
 * in the remaining terms.
 * - We have a term like "base-or-format-term=param-term",
 * - We need to find the value supplied for "param-term" (with param-term named
 *   in a config string) later on in the term list.
 */
static int pmu_resolve_param_term(struct parse_events_term *term,
				  struct list_head *head_terms,
				  __u64 *value)
{
	struct parse_events_term *t;

	list_for_each_entry(t, head_terms, list) {
		if (t->type_val == PARSE_EVENTS__TERM_TYPE_NUM &&
		    t->config && !strcmp(t->config, term->config)) {
			t->used = true;
			*value = t->val.num;
			return 0;
		}
	}

	if (verbose > 0)
		printf("Required parameter '%s' not specified\n", term->config);

	return -1;
}

static char *pmu_formats_string(struct list_head *formats)
{
	struct perf_pmu_format *format;
	char *str = NULL;
	struct strbuf buf = STRBUF_INIT;
	unsigned i = 0;

	if (!formats)
		return NULL;

	/* sysfs exported terms */
	list_for_each_entry(format, formats, list)
		if (strbuf_addf(&buf, i++ ? ",%s" : "%s", format->name) < 0)
			goto error;

	str = strbuf_detach(&buf, NULL);
error:
	strbuf_release(&buf);

	return str;
}

/*
 * Setup one of config[12] attr members based on the
 * user input data - term parameter.
 */
static int pmu_config_term(const char *pmu_name,
			   struct list_head *formats,
			   struct perf_event_attr *attr,
			   struct parse_events_term *term,
			   struct list_head *head_terms,
			   bool zero, struct parse_events_error *err)
{
	struct perf_pmu_format *format;
	__u64 *vp;
	__u64 val, max_val;

	/*
	 * If this is a parameter we've already used for parameterized-eval,
	 * skip it in normal eval.
	 */
	if (term->used)
		return 0;

	/*
	 * Hardcoded terms should be already in, so nothing
	 * to be done for them.
	 */
	if (parse_events__is_hardcoded_term(term))
		return 0;

	format = pmu_find_format(formats, term->config);
	if (!format) {
		char *pmu_term = pmu_formats_string(formats);
		char *unknown_term;
		char *help_msg;

		if (asprintf(&unknown_term,
				"unknown term '%s' for pmu '%s'",
				term->config, pmu_name) < 0)
			unknown_term = NULL;
		help_msg = parse_events_formats_error_string(pmu_term);
		if (err) {
			parse_events__handle_error(err, term->err_term,
						   unknown_term,
						   help_msg);
		} else {
			pr_debug("%s (%s)\n", unknown_term, help_msg);
			free(unknown_term);
		}
		free(pmu_term);
		return -EINVAL;
	}

	switch (format->value) {
	case PERF_PMU_FORMAT_VALUE_CONFIG:
		vp = &attr->config;
		break;
	case PERF_PMU_FORMAT_VALUE_CONFIG1:
		vp = &attr->config1;
		break;
	case PERF_PMU_FORMAT_VALUE_CONFIG2:
		vp = &attr->config2;
		break;
	default:
		return -EINVAL;
	}

	/*
	 * Either directly use a numeric term, or try to translate string terms
	 * using event parameters.
	 */
	if (term->type_val == PARSE_EVENTS__TERM_TYPE_NUM) {
		if (term->no_value &&
		    bitmap_weight(format->bits, PERF_PMU_FORMAT_BITS) > 1) {
			if (err) {
				parse_events__handle_error(err, term->err_val,
					   strdup("no value assigned for term"),
					   NULL);
			}
			return -EINVAL;
		}

		val = term->val.num;
	} else if (term->type_val == PARSE_EVENTS__TERM_TYPE_STR) {
		if (strcmp(term->val.str, "?")) {
			if (verbose > 0) {
				pr_info("Invalid sysfs entry %s=%s\n",
						term->config, term->val.str);
			}
			if (err) {
				parse_events__handle_error(err, term->err_val,
					strdup("expected numeric value"),
					NULL);
			}
			return -EINVAL;
		}

		if (pmu_resolve_param_term(term, head_terms, &val))
			return -EINVAL;
	} else
		return -EINVAL;

	max_val = pmu_format_max_value(format->bits);
	if (val > max_val) {
		if (err) {
			char *err_str;

			parse_events__handle_error(err, term->err_val,
				asprintf(&err_str,
				    "value too big for format, maximum is %llu",
				    (unsigned long long)max_val) < 0
				    ? strdup("value too big for format")
				    : err_str,
				    NULL);
			return -EINVAL;
		}
		/*
		 * Assume we don't care if !err, in which case the value will be
		 * silently truncated.
		 */
	}

	pmu_format_value(format->bits, val, vp, zero);
	return 0;
}

int perf_pmu__config_terms(const char *pmu_name, struct list_head *formats,
			   struct perf_event_attr *attr,
			   struct list_head *head_terms,
			   bool zero, struct parse_events_error *err)
{
	struct parse_events_term *term;

	list_for_each_entry(term, head_terms, list) {
		if (pmu_config_term(pmu_name, formats, attr, term, head_terms,
				    zero, err))
			return -EINVAL;
	}

	return 0;
}

/*
 * Configures event's 'attr' parameter based on the:
 * 1) users input - specified in terms parameter
 * 2) pmu format definitions - specified by pmu parameter
 */
int perf_pmu__config(struct perf_pmu *pmu, struct perf_event_attr *attr,
		     struct list_head *head_terms,
		     struct parse_events_error *err)
{
	bool zero = !!pmu->default_config;

	attr->type = pmu->type;
	return perf_pmu__config_terms(pmu->name, &pmu->format, attr,
				      head_terms, zero, err);
}

static struct perf_pmu_alias *pmu_find_alias(struct perf_pmu *pmu,
					     struct parse_events_term *term)
{
	struct perf_pmu_alias *alias;
	char *name;

	if (parse_events__is_hardcoded_term(term))
		return NULL;

	if (term->type_val == PARSE_EVENTS__TERM_TYPE_NUM) {
		if (term->val.num != 1)
			return NULL;
		if (pmu_find_format(&pmu->format, term->config))
			return NULL;
		name = term->config;
	} else if (term->type_val == PARSE_EVENTS__TERM_TYPE_STR) {
		if (strcasecmp(term->config, "event"))
			return NULL;
		name = term->val.str;
	} else {
		return NULL;
	}

	list_for_each_entry(alias, &pmu->aliases, list) {
		if (!strcasecmp(alias->name, name))
			return alias;
	}
	return NULL;
}


static int check_info_data(struct perf_pmu_alias *alias,
			   struct perf_pmu_info *info)
{
	/*
	 * Only one term in event definition can
	 * define unit, scale and snapshot, fail
	 * if there's more than one.
	 */
	if ((info->unit && alias->unit[0]) ||
	    (info->scale && alias->scale) ||
	    (info->snapshot && alias->snapshot))
		return -EINVAL;

	if (alias->unit[0])
		info->unit = alias->unit;

	if (alias->scale)
		info->scale = alias->scale;

	if (alias->snapshot)
		info->snapshot = alias->snapshot;

	return 0;
}

/*
 * Find alias in the terms list and replace it with the terms
 * defined for the alias
 */
int perf_pmu__check_alias(struct perf_pmu *pmu, struct list_head *head_terms,
			  struct perf_pmu_info *info)
{
	struct parse_events_term *term, *h;
	struct perf_pmu_alias *alias;
	int ret;

	info->per_pkg = false;

	/*
	 * Mark unit and scale as not set
	 * (different from default values, see below)
	 */
	info->unit     = NULL;
	info->scale    = 0.0;
	info->snapshot = false;
	info->metric_expr = NULL;
	info->metric_name = NULL;

	list_for_each_entry_safe(term, h, head_terms, list) {
		alias = pmu_find_alias(pmu, term);
		if (!alias)
			continue;
		ret = pmu_alias_terms(alias, &term->list);
		if (ret)
			return ret;

		ret = check_info_data(alias, info);
		if (ret)
			return ret;

		if (alias->per_pkg)
			info->per_pkg = true;
		info->metric_expr = alias->metric_expr;
		info->metric_name = alias->metric_name;

		list_del_init(&term->list);
		parse_events_term__delete(term);
	}

	/*
	 * if no unit or scale found in aliases, then
	 * set defaults as for evsel
	 * unit cannot left to NULL
	 */
	if (info->unit == NULL)
		info->unit   = "";

	if (info->scale == 0.0)
		info->scale  = 1.0;

	return 0;
}

int perf_pmu__new_format(struct list_head *list, char *name,
			 int config, unsigned long *bits)
{
	struct perf_pmu_format *format;

	format = zalloc(sizeof(*format));
	if (!format)
		return -ENOMEM;

	format->name = strdup(name);
	format->value = config;
	memcpy(format->bits, bits, sizeof(format->bits));

	list_add_tail(&format->list, list);
	return 0;
}

void perf_pmu__set_format(unsigned long *bits, long from, long to)
{
	long b;

	if (!to)
		to = from;

	memset(bits, 0, BITS_TO_BYTES(PERF_PMU_FORMAT_BITS));
	for (b = from; b <= to; b++)
		set_bit(b, bits);
}

void perf_pmu__del_formats(struct list_head *formats)
{
	struct perf_pmu_format *fmt, *tmp;

	list_for_each_entry_safe(fmt, tmp, formats, list) {
		list_del(&fmt->list);
		free(fmt->name);
		free(fmt);
	}
}

static int sub_non_neg(int a, int b)
{
	if (b > a)
		return 0;
	return a - b;
}

static char *format_alias(char *buf, int len, struct perf_pmu *pmu,
			  struct perf_pmu_alias *alias)
{
	struct parse_events_term *term;
	int used = snprintf(buf, len, "%s/%s", pmu->name, alias->name);

	list_for_each_entry(term, &alias->terms, list) {
		if (term->type_val == PARSE_EVENTS__TERM_TYPE_STR)
			used += snprintf(buf + used, sub_non_neg(len, used),
					",%s=%s", term->config,
					term->val.str);
	}

	if (sub_non_neg(len, used) > 0) {
		buf[used] = '/';
		used++;
	}
	if (sub_non_neg(len, used) > 0) {
		buf[used] = '\0';
		used++;
	} else
		buf[len - 1] = '\0';

	return buf;
}

static char *format_alias_or(char *buf, int len, struct perf_pmu *pmu,
			     struct perf_pmu_alias *alias)
{
	snprintf(buf, len, "%s OR %s/%s/", alias->name, pmu->name, alias->name);
	return buf;
}

struct sevent {
	char *name;
	char *desc;
	char *topic;
	char *str;
	char *pmu;
	char *metric_expr;
	char *metric_name;
	int is_cpu;
};

static int cmp_sevent(const void *a, const void *b)
{
	const struct sevent *as = a;
	const struct sevent *bs = b;

	/* Put extra events last */
	if (!!as->desc != !!bs->desc)
		return !!as->desc - !!bs->desc;
	if (as->topic && bs->topic) {
		int n = strcmp(as->topic, bs->topic);

		if (n)
			return n;
	}

	/* Order CPU core events to be first */
	if (as->is_cpu != bs->is_cpu)
		return bs->is_cpu - as->is_cpu;

	return strcmp(as->name, bs->name);
}

static void wordwrap(char *s, int start, int max, int corr)
{
	int column = start;
	int n;

	while (*s) {
		int wlen = strcspn(s, " \t");

		if (column + wlen >= max && column > start) {
			printf("\n%*s", start, "");
			column = start + corr;
		}
		n = printf("%s%.*s", column > start ? " " : "", wlen, s);
		if (n <= 0)
			break;
		s += wlen;
		column += n;
		s = skip_spaces(s);
	}
}

bool is_pmu_core(const char *name)
{
	return !strcmp(name, "cpu") || is_arm_pmu_core(name);
}

void print_pmu_events(const char *event_glob, bool name_only, bool quiet_flag,
			bool long_desc, bool details_flag, bool deprecated)
{
	struct perf_pmu *pmu;
	struct perf_pmu_alias *alias;
	char buf[1024];
	int printed = 0;
	int len, j;
	struct sevent *aliases;
	int numdesc = 0;
	int columns = pager_get_columns();
	char *topic = NULL;

	pmu = NULL;
	len = 0;
	while ((pmu = perf_pmu__scan(pmu)) != NULL) {
		list_for_each_entry(alias, &pmu->aliases, list)
			len++;
		if (pmu->selectable)
			len++;
	}
	aliases = zalloc(sizeof(struct sevent) * len);
	if (!aliases)
		goto out_enomem;
	pmu = NULL;
	j = 0;
	while ((pmu = perf_pmu__scan(pmu)) != NULL) {
		list_for_each_entry(alias, &pmu->aliases, list) {
			char *name = alias->desc ? alias->name :
				format_alias(buf, sizeof(buf), pmu, alias);
			bool is_cpu = is_pmu_core(pmu->name);

			if (alias->deprecated && !deprecated)
				continue;

			if (event_glob != NULL &&
			    !(strglobmatch_nocase(name, event_glob) ||
			      (!is_cpu && strglobmatch_nocase(alias->name,
						       event_glob)) ||
			      (alias->topic &&
			       strglobmatch_nocase(alias->topic, event_glob))))
				continue;

			if (is_cpu && !name_only && !alias->desc)
				name = format_alias_or(buf, sizeof(buf), pmu, alias);

			aliases[j].name = name;
			if (is_cpu && !name_only && !alias->desc)
				aliases[j].name = format_alias_or(buf,
								  sizeof(buf),
								  pmu, alias);
			aliases[j].name = strdup(aliases[j].name);
			if (!aliases[j].name)
				goto out_enomem;

			aliases[j].desc = long_desc ? alias->long_desc :
						alias->desc;
			aliases[j].topic = alias->topic;
			aliases[j].str = alias->str;
			aliases[j].pmu = pmu->name;
			aliases[j].metric_expr = alias->metric_expr;
			aliases[j].metric_name = alias->metric_name;
			aliases[j].is_cpu = is_cpu;
			j++;
		}
		if (pmu->selectable &&
		    (event_glob == NULL || strglobmatch(pmu->name, event_glob))) {
			char *s;
			if (asprintf(&s, "%s//", pmu->name) < 0)
				goto out_enomem;
			aliases[j].name = s;
			j++;
		}
	}
	len = j;
	qsort(aliases, len, sizeof(struct sevent), cmp_sevent);
	for (j = 0; j < len; j++) {
		/* Skip duplicates */
		if (j > 0 && !strcmp(aliases[j].name, aliases[j - 1].name))
			continue;
		if (name_only) {
			printf("%s ", aliases[j].name);
			continue;
		}
		if (aliases[j].desc && !quiet_flag) {
			if (numdesc++ == 0)
				printf("\n");
			if (aliases[j].topic && (!topic ||
					strcmp(topic, aliases[j].topic))) {
				printf("%s%s:\n", topic ? "\n" : "",
						aliases[j].topic);
				topic = aliases[j].topic;
			}
			printf("  %-50s\n", aliases[j].name);
			printf("%*s", 8, "[");
			wordwrap(aliases[j].desc, 8, columns, 0);
			printf("]\n");
			if (details_flag) {
				printf("%*s%s/%s/ ", 8, "", aliases[j].pmu, aliases[j].str);
				if (aliases[j].metric_name)
					printf(" MetricName: %s", aliases[j].metric_name);
				if (aliases[j].metric_expr)
					printf(" MetricExpr: %s", aliases[j].metric_expr);
				putchar('\n');
			}
		} else
			printf("  %-50s [Kernel PMU event]\n", aliases[j].name);
		printed++;
	}
	if (printed && pager_in_use())
		printf("\n");
out_free:
	for (j = 0; j < len; j++)
		zfree(&aliases[j].name);
	zfree(&aliases);
	return;

out_enomem:
	printf("FATAL: not enough memory to print PMU events\n");
	if (aliases)
		goto out_free;
}

bool pmu_have_event(const char *pname, const char *name)
{
	struct perf_pmu *pmu;
	struct perf_pmu_alias *alias;

	pmu = NULL;
	while ((pmu = perf_pmu__scan(pmu)) != NULL) {
		if (strcmp(pname, pmu->name))
			continue;
		list_for_each_entry(alias, &pmu->aliases, list)
			if (!strcmp(alias->name, name))
				return true;
	}
	return false;
}

static FILE *perf_pmu__open_file(struct perf_pmu *pmu, const char *name)
{
	char path[PATH_MAX];
	const char *sysfs;

	sysfs = sysfs__mountpoint();
	if (!sysfs)
		return NULL;

	snprintf(path, PATH_MAX,
		 "%s" EVENT_SOURCE_DEVICE_PATH "%s/%s", sysfs, pmu->name, name);
	if (!file_available(path))
		return NULL;
	return fopen(path, "r");
}

int perf_pmu__scan_file(struct perf_pmu *pmu, const char *name, const char *fmt,
			...)
{
	va_list args;
	FILE *file;
	int ret = EOF;

	va_start(args, fmt);
	file = perf_pmu__open_file(pmu, name);
	if (file) {
		ret = vfscanf(file, fmt, args);
		fclose(file);
	}
	va_end(args);
	return ret;
}

static int perf_pmu__new_caps(struct list_head *list, char *name, char *value)
{
	struct perf_pmu_caps *caps = zalloc(sizeof(*caps));

	if (!caps)
		return -ENOMEM;

	caps->name = strdup(name);
	if (!caps->name)
		goto free_caps;
	caps->value = strndup(value, strlen(value) - 1);
	if (!caps->value)
		goto free_name;
	list_add_tail(&caps->list, list);
	return 0;

free_name:
	zfree(caps->name);
free_caps:
	free(caps);

	return -ENOMEM;
}

/*
 * Reading/parsing the given pmu capabilities, which should be located at:
 * /sys/bus/event_source/devices/<dev>/caps as sysfs group attributes.
 * Return the number of capabilities
 */
int perf_pmu__caps_parse(struct perf_pmu *pmu)
{
	struct stat st;
	char caps_path[PATH_MAX];
	const char *sysfs = sysfs__mountpoint();
	DIR *caps_dir;
	struct dirent *evt_ent;
	int nr_caps = 0;

	if (!sysfs)
		return -1;

	snprintf(caps_path, PATH_MAX,
		 "%s" EVENT_SOURCE_DEVICE_PATH "%s/caps", sysfs, pmu->name);

	if (stat(caps_path, &st) < 0)
		return 0;	/* no error if caps does not exist */

	caps_dir = opendir(caps_path);
	if (!caps_dir)
		return -EINVAL;

	while ((evt_ent = readdir(caps_dir)) != NULL) {
		char path[PATH_MAX + NAME_MAX + 1];
		char *name = evt_ent->d_name;
		char value[128];
		FILE *file;

		if (!strcmp(name, ".") || !strcmp(name, ".."))
			continue;

		snprintf(path, sizeof(path), "%s/%s", caps_path, name);

		file = fopen(path, "r");
		if (!file)
			continue;

		if (!fgets(value, sizeof(value), file) ||
		    (perf_pmu__new_caps(&pmu->caps, name, value) < 0)) {
			fclose(file);
			continue;
		}

		nr_caps++;
		fclose(file);
	}

	closedir(caps_dir);

	return nr_caps;
}

void perf_pmu__warn_invalid_config(struct perf_pmu *pmu, __u64 config,
				   char *name)
{
	struct perf_pmu_format *format;
	__u64 masks = 0, bits;
	char buf[100];
	unsigned int i;

	list_for_each_entry(format, &pmu->format, list)	{
		if (format->value != PERF_PMU_FORMAT_VALUE_CONFIG)
			continue;

		for_each_set_bit(i, format->bits, PERF_PMU_FORMAT_BITS)
			masks |= 1ULL << i;
	}

	/*
	 * Kernel doesn't export any valid format bits.
	 */
	if (masks == 0)
		return;

	bits = config & ~masks;
	if (bits == 0)
		return;

	bitmap_scnprintf((unsigned long *)&bits, sizeof(bits) * 8, buf, sizeof(buf));

	pr_warning("WARNING: event '%s' not valid (bits %s of config "
		   "'%llx' not supported by kernel)!\n",
		   name ?: "N/A", buf, config);
<<<<<<< HEAD
=======
}

bool perf_pmu__has_hybrid(void)
{
	if (!hybrid_scanned) {
		hybrid_scanned = true;
		perf_pmu__scan(NULL);
	}

	return !list_empty(&perf_pmu__hybrid_pmus);
>>>>>>> 11e4b63a
}<|MERGE_RESOLUTION|>--- conflicted
+++ resolved
@@ -1861,8 +1861,6 @@
 	pr_warning("WARNING: event '%s' not valid (bits %s of config "
 		   "'%llx' not supported by kernel)!\n",
 		   name ?: "N/A", buf, config);
-<<<<<<< HEAD
-=======
 }
 
 bool perf_pmu__has_hybrid(void)
@@ -1873,5 +1871,4 @@
 	}
 
 	return !list_empty(&perf_pmu__hybrid_pmus);
->>>>>>> 11e4b63a
 }
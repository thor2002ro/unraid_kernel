--- conflicted
+++ resolved
@@ -2236,8 +2236,6 @@
 	}
 
 	return ret;
-<<<<<<< HEAD
-=======
 }
 
 int parse_synth_opt(char *synth)
@@ -2266,5 +2264,4 @@
 	}
 
 	return ret;
->>>>>>> df0cc57e
 }
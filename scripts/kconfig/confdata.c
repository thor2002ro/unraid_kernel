--- conflicted
+++ resolved
@@ -658,20 +658,7 @@
 	return out;
 }
 
-<<<<<<< HEAD
-enum output_n { OUTPUT_N, OUTPUT_N_AS_UNSET, OUTPUT_N_NONE };
-
-static void __print_symbol(FILE *fp, struct symbol *sym, enum output_n output_n,
-=======
-/*
- * Kconfig configuration printer
- *
- * This printer is used when generating the resulting configuration after
- * kconfig invocation and `defconfig' files. Unset symbol might be omitted by
- * passing a non-NULL argument to the printer.
- */
 static void __print_symbol(FILE *fp, struct symbol *sym, bool output_n,
->>>>>>> 63a62caa
 			   bool escape_string)
 {
 	const char *val;

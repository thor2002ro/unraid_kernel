// SPDX-License-Identifier: GPL-2.0-or-later
/*
 * Contiguous Memory Allocator
 *
 * Copyright (c) 2010-2011 by Samsung Electronics.
 * Copyright IBM Corporation, 2013
 * Copyright LG Electronics Inc., 2014
 * Written by:
 *	Marek Szyprowski <m.szyprowski@samsung.com>
 *	Michal Nazarewicz <mina86@mina86.com>
 *	Aneesh Kumar K.V <aneesh.kumar@linux.vnet.ibm.com>
 *	Joonsoo Kim <iamjoonsoo.kim@lge.com>
 */

#define pr_fmt(fmt) "cma: " fmt

#ifdef CONFIG_CMA_DEBUG
#ifndef DEBUG
#  define DEBUG
#endif
#endif
#define CREATE_TRACE_POINTS

#include <linux/memblock.h>
#include <linux/err.h>
#include <linux/mm.h>
#include <linux/sizes.h>
#include <linux/slab.h>
#include <linux/log2.h>
#include <linux/cma.h>
#include <linux/highmem.h>
#include <linux/io.h>
#include <linux/kmemleak.h>
#include <trace/events/cma.h>

#include "cma.h"

struct cma cma_areas[MAX_CMA_AREAS];
unsigned cma_area_count;

phys_addr_t cma_get_base(const struct cma *cma)
{
	return PFN_PHYS(cma->base_pfn);
}

unsigned long cma_get_size(const struct cma *cma)
{
	return cma->count << PAGE_SHIFT;
}

const char *cma_get_name(const struct cma *cma)
{
	return cma->name;
}

static unsigned long cma_bitmap_aligned_mask(const struct cma *cma,
					     unsigned int align_order)
{
	if (align_order <= cma->order_per_bit)
		return 0;
	return (1UL << (align_order - cma->order_per_bit)) - 1;
}

/*
 * Find the offset of the base PFN from the specified align_order.
 * The value returned is represented in order_per_bits.
 */
static unsigned long cma_bitmap_aligned_offset(const struct cma *cma,
					       unsigned int align_order)
{
	return (cma->base_pfn & ((1UL << align_order) - 1))
		>> cma->order_per_bit;
}

static unsigned long cma_bitmap_pages_to_bits(const struct cma *cma,
					      unsigned long pages)
{
	return ALIGN(pages, 1UL << cma->order_per_bit) >> cma->order_per_bit;
}

static void cma_clear_bitmap(struct cma *cma, unsigned long pfn,
			     unsigned long count)
{
	unsigned long bitmap_no, bitmap_count;
	unsigned long flags;

	bitmap_no = (pfn - cma->base_pfn) >> cma->order_per_bit;
	bitmap_count = cma_bitmap_pages_to_bits(cma, count);

	spin_lock_irqsave(&cma->lock, flags);
	bitmap_clear(cma->bitmap, bitmap_no, bitmap_count);
	spin_unlock_irqrestore(&cma->lock, flags);
}

static void __init cma_activate_area(struct cma *cma)
{
	unsigned long base_pfn = cma->base_pfn, pfn;
	struct zone *zone;

	cma->bitmap = bitmap_zalloc(cma_bitmap_maxno(cma), GFP_KERNEL);
	if (!cma->bitmap)
		goto out_error;

	/*
	 * alloc_contig_range() requires the pfn range specified to be in the
	 * same zone. Simplify by forcing the entire CMA resv range to be in the
	 * same zone.
	 */
	WARN_ON_ONCE(!pfn_valid(base_pfn));
	zone = page_zone(pfn_to_page(base_pfn));
	for (pfn = base_pfn + 1; pfn < base_pfn + cma->count; pfn++) {
		WARN_ON_ONCE(!pfn_valid(pfn));
		if (page_zone(pfn_to_page(pfn)) != zone)
			goto not_in_zone;
	}
<<<<<<< HEAD

	for (pfn = base_pfn; pfn < base_pfn + cma->count;
	     pfn += pageblock_nr_pages)
		init_cma_reserved_pageblock(pfn_to_page(pfn));
=======
>>>>>>> 11e4b63a

	for (pfn = base_pfn; pfn < base_pfn + cma->count;
	     pfn += pageblock_nr_pages)
		init_cma_reserved_pageblock(pfn_to_page(pfn));

	spin_lock_init(&cma->lock);

#ifdef CONFIG_CMA_DEBUGFS
	INIT_HLIST_HEAD(&cma->mem_head);
	spin_lock_init(&cma->mem_head_lock);
#endif

	return;

not_in_zone:
	bitmap_free(cma->bitmap);
out_error:
	/* Expose all pages to the buddy, they are useless for CMA. */
	for (pfn = base_pfn; pfn < base_pfn + cma->count; pfn++)
		free_reserved_page(pfn_to_page(pfn));
	totalcma_pages -= cma->count;
	cma->count = 0;
	pr_err("CMA area %s could not be activated\n", cma->name);
	return;
}

static int __init cma_init_reserved_areas(void)
{
	int i;

	for (i = 0; i < cma_area_count; i++)
		cma_activate_area(&cma_areas[i]);

	return 0;
}
core_initcall(cma_init_reserved_areas);

/**
 * cma_init_reserved_mem() - create custom contiguous area from reserved memory
 * @base: Base address of the reserved area
 * @size: Size of the reserved area (in bytes),
 * @order_per_bit: Order of pages represented by one bit on bitmap.
 * @name: The name of the area. If this parameter is NULL, the name of
 *        the area will be set to "cmaN", where N is a running counter of
 *        used areas.
 * @res_cma: Pointer to store the created cma region.
 *
 * This function creates custom contiguous area from already reserved memory.
 */
int __init cma_init_reserved_mem(phys_addr_t base, phys_addr_t size,
				 unsigned int order_per_bit,
				 const char *name,
				 struct cma **res_cma)
{
	struct cma *cma;
	phys_addr_t alignment;

	/* Sanity checks */
	if (cma_area_count == ARRAY_SIZE(cma_areas)) {
		pr_err("Not enough slots for CMA reserved regions!\n");
		return -ENOSPC;
	}

	if (!size || !memblock_is_region_reserved(base, size))
		return -EINVAL;

	/* ensure minimal alignment required by mm core */
	alignment = PAGE_SIZE <<
			max_t(unsigned long, MAX_ORDER - 1, pageblock_order);

	/* alignment should be aligned with order_per_bit */
	if (!IS_ALIGNED(alignment >> PAGE_SHIFT, 1 << order_per_bit))
		return -EINVAL;

	if (ALIGN(base, alignment) != base || ALIGN(size, alignment) != size)
		return -EINVAL;

	/*
	 * Each reserved area must be initialised later, when more kernel
	 * subsystems (like slab allocator) are available.
	 */
	cma = &cma_areas[cma_area_count];

	if (name)
		snprintf(cma->name, CMA_MAX_NAME, name);
	else
		snprintf(cma->name, CMA_MAX_NAME,  "cma%d\n", cma_area_count);

	cma->base_pfn = PFN_DOWN(base);
	cma->count = size >> PAGE_SHIFT;
	cma->order_per_bit = order_per_bit;
	*res_cma = cma;
	cma_area_count++;
	totalcma_pages += (size / PAGE_SIZE);

	return 0;
}

/**
 * cma_declare_contiguous_nid() - reserve custom contiguous area
 * @base: Base address of the reserved area optional, use 0 for any
 * @size: Size of the reserved area (in bytes),
 * @limit: End address of the reserved memory (optional, 0 for any).
 * @alignment: Alignment for the CMA area, should be power of 2 or zero
 * @order_per_bit: Order of pages represented by one bit on bitmap.
 * @fixed: hint about where to place the reserved area
 * @name: The name of the area. See function cma_init_reserved_mem()
 * @res_cma: Pointer to store the created cma region.
 * @nid: nid of the free area to find, %NUMA_NO_NODE for any node
 *
 * This function reserves memory from early allocator. It should be
 * called by arch specific code once the early allocator (memblock or bootmem)
 * has been activated and all other subsystems have already allocated/reserved
 * memory. This function allows to create custom reserved areas.
 *
 * If @fixed is true, reserve contiguous area at exactly @base.  If false,
 * reserve in range from @base to @limit.
 */
int __init cma_declare_contiguous_nid(phys_addr_t base,
			phys_addr_t size, phys_addr_t limit,
			phys_addr_t alignment, unsigned int order_per_bit,
			bool fixed, const char *name, struct cma **res_cma,
			int nid)
{
	phys_addr_t memblock_end = memblock_end_of_DRAM();
	phys_addr_t highmem_start;
	int ret = 0;

	/*
	 * We can't use __pa(high_memory) directly, since high_memory
	 * isn't a valid direct map VA, and DEBUG_VIRTUAL will (validly)
	 * complain. Find the boundary by adding one to the last valid
	 * address.
	 */
	highmem_start = __pa(high_memory - 1) + 1;
	pr_debug("%s(size %pa, base %pa, limit %pa alignment %pa)\n",
		__func__, &size, &base, &limit, &alignment);

	if (cma_area_count == ARRAY_SIZE(cma_areas)) {
		pr_err("Not enough slots for CMA reserved regions!\n");
		return -ENOSPC;
	}

	if (!size)
		return -EINVAL;

	if (alignment && !is_power_of_2(alignment))
		return -EINVAL;

	/*
	 * Sanitise input arguments.
	 * Pages both ends in CMA area could be merged into adjacent unmovable
	 * migratetype page by page allocator's buddy algorithm. In the case,
	 * you couldn't get a contiguous memory, which is not what we want.
	 */
	alignment = max(alignment,  (phys_addr_t)PAGE_SIZE <<
			  max_t(unsigned long, MAX_ORDER - 1, pageblock_order));
	if (fixed && base & (alignment - 1)) {
		ret = -EINVAL;
		pr_err("Region at %pa must be aligned to %pa bytes\n",
			&base, &alignment);
		goto err;
	}
	base = ALIGN(base, alignment);
	size = ALIGN(size, alignment);
	limit &= ~(alignment - 1);

	if (!base)
		fixed = false;

	/* size should be aligned with order_per_bit */
	if (!IS_ALIGNED(size >> PAGE_SHIFT, 1 << order_per_bit))
		return -EINVAL;

	/*
	 * If allocating at a fixed base the request region must not cross the
	 * low/high memory boundary.
	 */
	if (fixed && base < highmem_start && base + size > highmem_start) {
		ret = -EINVAL;
		pr_err("Region at %pa defined on low/high memory boundary (%pa)\n",
			&base, &highmem_start);
		goto err;
	}

	/*
	 * If the limit is unspecified or above the memblock end, its effective
	 * value will be the memblock end. Set it explicitly to simplify further
	 * checks.
	 */
	if (limit == 0 || limit > memblock_end)
		limit = memblock_end;

	if (base + size > limit) {
		ret = -EINVAL;
		pr_err("Size (%pa) of region at %pa exceeds limit (%pa)\n",
			&size, &base, &limit);
		goto err;
	}

	/* Reserve memory */
	if (fixed) {
		if (memblock_is_region_reserved(base, size) ||
		    memblock_reserve(base, size) < 0) {
			ret = -EBUSY;
			goto err;
		}
	} else {
		phys_addr_t addr = 0;

		/*
		 * All pages in the reserved area must come from the same zone.
		 * If the requested region crosses the low/high memory boundary,
		 * try allocating from high memory first and fall back to low
		 * memory in case of failure.
		 */
		if (base < highmem_start && limit > highmem_start) {
			addr = memblock_alloc_range_nid(size, alignment,
					highmem_start, limit, nid, true);
			limit = highmem_start;
		}

		/*
		 * If there is enough memory, try a bottom-up allocation first.
		 * It will place the new cma area close to the start of the node
		 * and guarantee that the compaction is moving pages out of the
		 * cma area and not into it.
		 * Avoid using first 4GB to not interfere with constrained zones
		 * like DMA/DMA32.
		 */
#ifdef CONFIG_PHYS_ADDR_T_64BIT
		if (!memblock_bottom_up() && memblock_end >= SZ_4G + size) {
			memblock_set_bottom_up(true);
			addr = memblock_alloc_range_nid(size, alignment, SZ_4G,
							limit, nid, true);
			memblock_set_bottom_up(false);
		}
#endif

		if (!addr) {
			addr = memblock_alloc_range_nid(size, alignment, base,
					limit, nid, true);
			if (!addr) {
				ret = -ENOMEM;
				goto err;
			}
		}

		/*
		 * kmemleak scans/reads tracked objects for pointers to other
		 * objects but this address isn't mapped and accessible
		 */
		kmemleak_ignore_phys(addr);
		base = addr;
	}

	ret = cma_init_reserved_mem(base, size, order_per_bit, name, res_cma);
	if (ret)
		goto free_mem;

	pr_info("Reserved %ld MiB at %pa\n", (unsigned long)size / SZ_1M,
		&base);
	return 0;

free_mem:
	memblock_free(base, size);
err:
	pr_err("Failed to reserve %ld MiB\n", (unsigned long)size / SZ_1M);
	return ret;
}

#ifdef CONFIG_CMA_DEBUG
static void cma_debug_show_areas(struct cma *cma)
{
	unsigned long next_zero_bit, next_set_bit, nr_zero;
	unsigned long start = 0;
	unsigned long nr_part, nr_total = 0;
	unsigned long nbits = cma_bitmap_maxno(cma);

	spin_lock_irq(&cma->lock);
	pr_info("number of available pages: ");
	for (;;) {
		next_zero_bit = find_next_zero_bit(cma->bitmap, nbits, start);
		if (next_zero_bit >= nbits)
			break;
		next_set_bit = find_next_bit(cma->bitmap, nbits, next_zero_bit);
		nr_zero = next_set_bit - next_zero_bit;
		nr_part = nr_zero << cma->order_per_bit;
		pr_cont("%s%lu@%lu", nr_total ? "+" : "", nr_part,
			next_zero_bit);
		nr_total += nr_part;
		start = next_zero_bit + nr_zero;
	}
	pr_cont("=> %lu free of %lu total pages\n", nr_total, cma->count);
	spin_unlock_irq(&cma->lock);
}
#else
static inline void cma_debug_show_areas(struct cma *cma) { }
#endif

/**
 * cma_alloc() - allocate pages from contiguous area
 * @cma:   Contiguous memory region for which the allocation is performed.
 * @count: Requested number of pages.
 * @align: Requested alignment of pages (in PAGE_SIZE order).
 * @no_warn: Avoid printing message about failed allocation
 *
 * This function allocates part of contiguous memory on specific
 * contiguous memory area.
 */
struct page *cma_alloc(struct cma *cma, unsigned long count,
		       unsigned int align, bool no_warn)
{
	unsigned long mask, offset;
	unsigned long pfn = -1;
	unsigned long start = 0;
	unsigned long bitmap_maxno, bitmap_no, bitmap_count;
	unsigned long i;
	struct page *page = NULL;
	int ret = -ENOMEM;

	if (!cma || !cma->count || !cma->bitmap)
		goto out;

	pr_debug("%s(cma %p, count %lu, align %d)\n", __func__, (void *)cma,
		 count, align);

	if (!count)
		goto out;

	trace_cma_alloc_start(cma->name, count, align);

	mask = cma_bitmap_aligned_mask(cma, align);
	offset = cma_bitmap_aligned_offset(cma, align);
	bitmap_maxno = cma_bitmap_maxno(cma);
	bitmap_count = cma_bitmap_pages_to_bits(cma, count);

	if (bitmap_count > bitmap_maxno)
		goto out;

	for (;;) {
		spin_lock_irq(&cma->lock);
		bitmap_no = bitmap_find_next_zero_area_off(cma->bitmap,
				bitmap_maxno, start, bitmap_count, mask,
				offset);
		if (bitmap_no >= bitmap_maxno) {
			spin_unlock_irq(&cma->lock);
			break;
		}
		bitmap_set(cma->bitmap, bitmap_no, bitmap_count);
		/*
		 * It's safe to drop the lock here. We've marked this region for
		 * our exclusive use. If the migration fails we will take the
		 * lock again and unmark it.
		 */
		spin_unlock_irq(&cma->lock);

		pfn = cma->base_pfn + (bitmap_no << cma->order_per_bit);
		ret = alloc_contig_range(pfn, pfn + count, MIGRATE_CMA,
				     GFP_KERNEL | (no_warn ? __GFP_NOWARN : 0));

		if (ret == 0) {
			page = pfn_to_page(pfn);
			break;
		}

		cma_clear_bitmap(cma, pfn, count);
		if (ret != -EBUSY)
			break;

		pr_debug("%s(): memory range at %p is busy, retrying\n",
			 __func__, pfn_to_page(pfn));

		trace_cma_alloc_busy_retry(cma->name, pfn, pfn_to_page(pfn),
					   count, align);
		/* try again with a bit different memory target */
		start = bitmap_no + mask + 1;
	}

	trace_cma_alloc_finish(cma->name, pfn, page, count, align);

	/*
	 * CMA can allocate multiple page blocks, which results in different
	 * blocks being marked with different tags. Reset the tags to ignore
	 * those page blocks.
	 */
	if (page) {
		for (i = 0; i < count; i++)
			page_kasan_tag_reset(page + i);
	}

	if (ret && !no_warn) {
<<<<<<< HEAD
		pr_err("%s: %s: alloc failed, req-size: %zu pages, ret: %d\n",
		       __func__, cma->name, count, ret);
=======
		pr_err_ratelimited("%s: %s: alloc failed, req-size: %lu pages, ret: %d\n",
				   __func__, cma->name, count, ret);
>>>>>>> 11e4b63a
		cma_debug_show_areas(cma);
	}

	pr_debug("%s(): returned %p\n", __func__, page);
out:
	if (page) {
		count_vm_event(CMA_ALLOC_SUCCESS);
		cma_sysfs_account_success_pages(cma, count);
	} else {
		count_vm_event(CMA_ALLOC_FAIL);
		if (cma)
			cma_sysfs_account_fail_pages(cma, count);
	}

	return page;
}

/**
 * cma_release() - release allocated pages
 * @cma:   Contiguous memory region for which the allocation is performed.
 * @pages: Allocated pages.
 * @count: Number of allocated pages.
 *
 * This function releases memory allocated by cma_alloc().
 * It returns false when provided pages do not belong to contiguous area and
 * true otherwise.
 */
bool cma_release(struct cma *cma, const struct page *pages,
		 unsigned long count)
{
	unsigned long pfn;

	if (!cma || !pages)
		return false;

	pr_debug("%s(page %p, count %lu)\n", __func__, (void *)pages, count);

	pfn = page_to_pfn(pages);

	if (pfn < cma->base_pfn || pfn >= cma->base_pfn + cma->count)
		return false;

	VM_BUG_ON(pfn + count > cma->base_pfn + cma->count);

	free_contig_range(pfn, count);
	cma_clear_bitmap(cma, pfn, count);
	trace_cma_release(cma->name, pfn, pages, count);

	return true;
}

int cma_for_each_area(int (*it)(struct cma *cma, void *data), void *data)
{
	int i;

	for (i = 0; i < cma_area_count; i++) {
		int ret = it(&cma_areas[i], data);

		if (ret)
			return ret;
	}

	return 0;
}<|MERGE_RESOLUTION|>--- conflicted
+++ resolved
@@ -113,13 +113,6 @@
 		if (page_zone(pfn_to_page(pfn)) != zone)
 			goto not_in_zone;
 	}
-<<<<<<< HEAD
-
-	for (pfn = base_pfn; pfn < base_pfn + cma->count;
-	     pfn += pageblock_nr_pages)
-		init_cma_reserved_pageblock(pfn_to_page(pfn));
-=======
->>>>>>> 11e4b63a
 
 	for (pfn = base_pfn; pfn < base_pfn + cma->count;
 	     pfn += pageblock_nr_pages)
@@ -512,13 +505,8 @@
 	}
 
 	if (ret && !no_warn) {
-<<<<<<< HEAD
-		pr_err("%s: %s: alloc failed, req-size: %zu pages, ret: %d\n",
-		       __func__, cma->name, count, ret);
-=======
 		pr_err_ratelimited("%s: %s: alloc failed, req-size: %lu pages, ret: %d\n",
 				   __func__, cma->name, count, ret);
->>>>>>> 11e4b63a
 		cma_debug_show_areas(cma);
 	}
 

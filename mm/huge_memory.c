--- conflicted
+++ resolved
@@ -2894,11 +2894,6 @@
 		max_zone_pfn = zone_end_pfn(zone);
 		for (pfn = zone->zone_start_pfn; pfn < max_zone_pfn; pfn++) {
 			int nr_pages;
-<<<<<<< HEAD
-			if (!pfn_valid(pfn))
-				continue;
-=======
->>>>>>> 9fecab24
 
 			page = pfn_to_online_page(pfn);
 			if (!page || !get_page_unless_zero(page))

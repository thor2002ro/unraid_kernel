--- conflicted
+++ resolved
@@ -1595,11 +1595,7 @@
 	node_get_allowed_targets(pgdat, &allowed_mask);
 
 	/* Demotion ignores all cpuset and mempolicy settings */
-<<<<<<< HEAD
-	migrate_pages(demote_pages, alloc_demote_page, NULL,
-=======
 	migrate_pages(demote_folios, alloc_demote_page, NULL,
->>>>>>> ed744ecc
 		      (unsigned long)&mtc, MIGRATE_ASYNC, MR_DEMOTION,
 		      &nr_succeeded);
 
@@ -3647,11 +3643,7 @@
 	do {
 		/* lru_gen_del_folio() has isolated this page? */
 		if (!(old_flags & LRU_GEN_MASK)) {
-<<<<<<< HEAD
-			/* for shrink_page_list() */
-=======
 			/* for shrink_folio_list() */
->>>>>>> ed744ecc
 			new_flags = old_flags | BIT(PG_referenced);
 			continue;
 		}
@@ -4578,11 +4570,7 @@
 }
 
 /*
-<<<<<<< HEAD
- * This function exploits spatial locality when shrink_page_list() walks the
-=======
  * This function exploits spatial locality when shrink_folio_list() walks the
->>>>>>> ed744ecc
  * rmap. It scans the adjacent PTEs of a young PTE and promotes hot pages. If
  * the scan was done cacheline efficiently, it adds the PMD entry pointing to
  * the PTE table to the Bloom filter. This forms a feedback loop between the
@@ -4803,11 +4791,7 @@
 	if (!folio_test_referenced(folio))
 		set_mask_bits(&folio->flags, LRU_REFS_MASK | LRU_REFS_FLAGS, 0);
 
-<<<<<<< HEAD
-	/* for shrink_page_list() */
-=======
 	/* for shrink_folio_list() */
->>>>>>> ed744ecc
 	folio_clear_reclaim(folio);
 	folio_clear_referenced(folio);
 
@@ -5010,11 +4994,7 @@
 	if (list_empty(&list))
 		return scanned;
 
-<<<<<<< HEAD
-	reclaimed = shrink_page_list(&list, pgdat, sc, &stat, false);
-=======
 	reclaimed = shrink_folio_list(&list, pgdat, sc, &stat, false);
->>>>>>> ed744ecc
 
 	list_for_each_entry(folio, &list, lru) {
 		/* restore LRU_REFS_FLAGS cleared by isolate_folio() */
@@ -5031,11 +5011,7 @@
 
 	spin_lock_irq(&lruvec->lru_lock);
 
-<<<<<<< HEAD
-	move_pages_to_lru(lruvec, &list);
-=======
 	move_folios_to_lru(lruvec, &list);
->>>>>>> ed744ecc
 
 	walk = current->reclaim_state->mm_walk;
 	if (walk && walk->batched)
@@ -5871,13 +5847,8 @@
 	enum lru_list lru;
 	unsigned long nr_reclaimed = 0;
 	unsigned long nr_to_reclaim = sc->nr_to_reclaim;
-<<<<<<< HEAD
-	struct blk_plug plug;
-	bool scan_adjusted;
-=======
 	bool proportional_reclaim;
 	struct blk_plug plug;
->>>>>>> ed744ecc
 
 	if (lru_gen_enabled()) {
 		lru_gen_shrink_lruvec(lruvec, sc);
@@ -5900,13 +5871,8 @@
 	 * abort proportional reclaim if either the file or anon lru has already
 	 * dropped to zero at the first pass.
 	 */
-<<<<<<< HEAD
-	scan_adjusted = (!cgroup_reclaim(sc) && !current_is_kswapd() &&
-			 sc->priority == DEF_PRIORITY);
-=======
 	proportional_reclaim = (!cgroup_reclaim(sc) && !current_is_kswapd() &&
 				sc->priority == DEF_PRIORITY);
->>>>>>> ed744ecc
 
 	blk_start_plug(&plug);
 	while (nr[LRU_INACTIVE_ANON] || nr[LRU_ACTIVE_FILE] ||
@@ -5926,11 +5892,7 @@
 
 		cond_resched();
 
-<<<<<<< HEAD
-		if (nr_reclaimed < nr_to_reclaim || scan_adjusted)
-=======
 		if (nr_reclaimed < nr_to_reclaim || proportional_reclaim)
->>>>>>> ed744ecc
 			continue;
 
 		/*
@@ -5981,11 +5943,6 @@
 		nr_scanned = targets[lru] - nr[lru];
 		nr[lru] = targets[lru] * (100 - percentage) / 100;
 		nr[lru] -= min(nr[lru], nr_scanned);
-<<<<<<< HEAD
-
-		scan_adjusted = true;
-=======
->>>>>>> ed744ecc
 	}
 	blk_finish_plug(&plug);
 	sc->nr_reclaimed += nr_reclaimed;

--- conflicted
+++ resolved
@@ -1882,10 +1882,7 @@
 
 	if (hwpoison_filter(p)) {
 		hugetlb_clear_page_hwpoison(head);
-<<<<<<< HEAD
-=======
 		SetHPageMigratable(head);
->>>>>>> 93d5e826
 		unlock_page(head);
 		if (res == 1)
 			put_page(head);
@@ -2630,27 +2627,5 @@
 
 void clear_hwpoisoned_pages(long nr_poison)
 {
-<<<<<<< HEAD
-	int i, total = 0;
-
-	/*
-	 * A further optimization is to have per section refcounted
-	 * num_poisoned_pages.  But that would need more space per memmap, so
-	 * for now just do a quick global check to speed up this routine in the
-	 * absence of bad pages.
-	 */
-	if (atomic_long_read(&num_poisoned_pages) == 0)
-		return;
-
-	for (i = 0; i < nr_pages; i++) {
-		if (PageHWPoison(&memmap[i])) {
-			total++;
-			ClearPageHWPoison(&memmap[i]);
-		}
-	}
-	if (total)
-		num_poisoned_pages_sub(total);
-=======
 	num_poisoned_pages_sub(-1UL, nr_poison);
->>>>>>> 93d5e826
 }